--- conflicted
+++ resolved
@@ -478,7 +478,6 @@
 		data.flags |= BLK_MQ_REQ_INTERNAL;
 	else
 		blk_mq_tag_busy(data.hctx);
-<<<<<<< HEAD
 
 	ret = -EWOULDBLOCK;
 	tag = blk_mq_get_tag(&data);
@@ -486,15 +485,6 @@
 		goto out_queue_exit;
 	return blk_mq_rq_ctx_init(&data, tag, alloc_time_ns);
 
-=======
-
-	ret = -EWOULDBLOCK;
-	tag = blk_mq_get_tag(&data);
-	if (tag == BLK_MQ_NO_TAG)
-		goto out_queue_exit;
-	return blk_mq_rq_ctx_init(&data, tag, alloc_time_ns);
-
->>>>>>> 209564d5
 out_queue_exit:
 	blk_queue_exit(q);
 	return ERR_PTR(ret);
