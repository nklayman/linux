--- conflicted
+++ resolved
@@ -2929,10 +2929,7 @@
 
 	if (ioc) {
 		spin_lock_irqsave(&ioc->lock, flags);
-<<<<<<< HEAD
-=======
-
->>>>>>> 11811d61
+
 		if (!list_empty(&iocg->active_list)) {
 			struct ioc_now now;
 
@@ -2940,13 +2937,10 @@
 			propagate_weights(iocg, 0, 0, false, &now);
 			list_del_init(&iocg->active_list);
 		}
-<<<<<<< HEAD
-=======
 
 		WARN_ON_ONCE(!list_empty(&iocg->walk_list));
 		WARN_ON_ONCE(!list_empty(&iocg->surplus_list));
 
->>>>>>> 11811d61
 		spin_unlock_irqrestore(&ioc->lock, flags);
 
 		hrtimer_cancel(&iocg->waitq_timer);
