--- conflicted
+++ resolved
@@ -8,12 +8,8 @@
 LIBBPF_SRC := $(abspath ../../lib/bpf)
 BPFOBJ := $(OUTPUT)/libbpf.a
 BPF_INCLUDE := $(OUTPUT)
-<<<<<<< HEAD
-INCLUDES := -I$(OUTPUT) -I$(BPF_INCLUDE) -I$(abspath ../../lib)
-=======
 INCLUDES := -I$(OUTPUT) -I$(BPF_INCLUDE) -I$(abspath ../../lib)        \
        -I$(abspath ../../include/uapi)
->>>>>>> 4775cbe7
 CFLAGS := -g -Wall
 
 # Try to detect best kernel BTF source
