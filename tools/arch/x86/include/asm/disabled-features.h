--- conflicted
+++ resolved
@@ -62,15 +62,12 @@
 # define DISABLE_ENQCMD (1 << (X86_FEATURE_ENQCMD & 31))
 #endif
 
-<<<<<<< HEAD
-=======
 #ifdef CONFIG_X86_SGX
 # define DISABLE_SGX	0
 #else
 # define DISABLE_SGX	(1 << (X86_FEATURE_SGX & 31))
 #endif
 
->>>>>>> 76ec55ca
 /*
  * Make sure to add features to the correct mask
  */
