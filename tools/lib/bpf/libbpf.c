--- conflicted
+++ resolved
@@ -6323,20 +6323,6 @@
 				     struct bpf_program *prog);
 static struct bpf_link *attach_lsm(const struct bpf_sec_def *sec,
 				   struct bpf_program *prog);
-<<<<<<< HEAD
-
-struct bpf_sec_def {
-	const char *sec;
-	size_t len;
-	enum bpf_prog_type prog_type;
-	enum bpf_attach_type expected_attach_type;
-	bool is_attachable;
-	bool is_attach_btf;
-	enum bpf_attach_type attach_type;
-	attach_fn_t attach_fn;
-};
-=======
->>>>>>> 0595b2d9
 
 static const struct bpf_sec_def section_defs[] = {
 	BPF_PROG_SEC("socket",			BPF_PROG_TYPE_SOCKET_FILTER),
@@ -7600,10 +7586,6 @@
 struct bpf_link *
 bpf_program__attach_cgroup(struct bpf_program *prog, int cgroup_fd)
 {
-<<<<<<< HEAD
-	const struct bpf_sec_def *sec_def;
-=======
->>>>>>> 0595b2d9
 	enum bpf_attach_type attach_type;
 	char errmsg[STRERR_BUFSIZE];
 	struct bpf_link *link;
@@ -7622,14 +7604,6 @@
 	link->detach = &bpf_link__detach_fd;
 
 	attach_type = bpf_program__get_expected_attach_type(prog);
-<<<<<<< HEAD
-	if (!attach_type) {
-		sec_def = find_sec_def(bpf_program__title(prog, false));
-		if (sec_def)
-			attach_type = sec_def->attach_type;
-	}
-=======
->>>>>>> 0595b2d9
 	link_fd = bpf_link_create(prog_fd, cgroup_fd, attach_type, NULL);
 	if (link_fd < 0) {
 		link_fd = -errno;
