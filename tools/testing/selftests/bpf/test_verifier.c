// SPDX-License-Identifier: GPL-2.0-only
/*
 * Testsuite for eBPF verifier
 *
 * Copyright (c) 2014 PLUMgrid, http://plumgrid.com
 * Copyright (c) 2017 Facebook
 * Copyright (c) 2018 Covalent IO, Inc. http://covalent.io
 */

#include <endian.h>
#include <asm/types.h>
#include <linux/types.h>
#include <stdint.h>
#include <stdio.h>
#include <stdlib.h>
#include <unistd.h>
#include <errno.h>
#include <string.h>
#include <stddef.h>
#include <stdbool.h>
#include <sched.h>
#include <limits.h>
#include <assert.h>

#include <sys/capability.h>

#include <linux/unistd.h>
#include <linux/filter.h>
#include <linux/bpf_perf_event.h>
#include <linux/bpf.h>
#include <linux/if_ether.h>
#include <linux/btf.h>

#include <bpf/bpf.h>
#include <bpf/libbpf.h>

#ifdef HAVE_GENHDR
# include "autoconf.h"
#else
# if defined(__i386) || defined(__x86_64) || defined(__s390x__) || defined(__aarch64__)
#  define CONFIG_HAVE_EFFICIENT_UNALIGNED_ACCESS 1
# endif
#endif
#include "bpf_rlimit.h"
#include "bpf_rand.h"
#include "bpf_util.h"
#include "test_btf.h"
#include "../../../include/linux/filter.h"

#define MAX_INSNS	BPF_MAXINSNS
#define MAX_TEST_INSNS	1000000
#define MAX_FIXUPS	8
#define MAX_NR_MAPS	21
#define MAX_TEST_RUNS	8
#define POINTER_VALUE	0xcafe4all
#define TEST_DATA_LEN	64

#define F_NEEDS_EFFICIENT_UNALIGNED_ACCESS	(1 << 0)
#define F_LOAD_WITH_STRICT_ALIGNMENT		(1 << 1)

#define UNPRIV_SYSCTL "kernel/unprivileged_bpf_disabled"
static bool unpriv_disabled = false;
static int skips;
static bool verbose = false;

struct bpf_test {
	const char *descr;
	struct bpf_insn	insns[MAX_INSNS];
	struct bpf_insn	*fill_insns;
	int fixup_map_hash_8b[MAX_FIXUPS];
	int fixup_map_hash_48b[MAX_FIXUPS];
	int fixup_map_hash_16b[MAX_FIXUPS];
	int fixup_map_array_48b[MAX_FIXUPS];
	int fixup_map_sockmap[MAX_FIXUPS];
	int fixup_map_sockhash[MAX_FIXUPS];
	int fixup_map_xskmap[MAX_FIXUPS];
	int fixup_map_stacktrace[MAX_FIXUPS];
	int fixup_prog1[MAX_FIXUPS];
	int fixup_prog2[MAX_FIXUPS];
	int fixup_map_in_map[MAX_FIXUPS];
	int fixup_cgroup_storage[MAX_FIXUPS];
	int fixup_percpu_cgroup_storage[MAX_FIXUPS];
	int fixup_map_spin_lock[MAX_FIXUPS];
	int fixup_map_array_ro[MAX_FIXUPS];
	int fixup_map_array_wo[MAX_FIXUPS];
	int fixup_map_array_small[MAX_FIXUPS];
	int fixup_sk_storage_map[MAX_FIXUPS];
	int fixup_map_event_output[MAX_FIXUPS];
	int fixup_map_reuseport_array[MAX_FIXUPS];
	int fixup_map_ringbuf[MAX_FIXUPS];
<<<<<<< HEAD
=======
	/* Expected verifier log output for result REJECT or VERBOSE_ACCEPT.
	 * Can be a tab-separated sequence of expected strings. An empty string
	 * means no log verification.
	 */
>>>>>>> fcb9f08a
	const char *errstr;
	const char *errstr_unpriv;
	uint32_t insn_processed;
	int prog_len;
	enum {
		UNDEF,
		ACCEPT,
		REJECT,
		VERBOSE_ACCEPT,
	} result, result_unpriv;
	enum bpf_prog_type prog_type;
	uint8_t flags;
	void (*fill_helper)(struct bpf_test *self);
	uint8_t runs;
#define bpf_testdata_struct_t					\
	struct {						\
		uint32_t retval, retval_unpriv;			\
		union {						\
			__u8 data[TEST_DATA_LEN];		\
			__u64 data64[TEST_DATA_LEN / 8];	\
		};						\
	}
	union {
		bpf_testdata_struct_t;
		bpf_testdata_struct_t retvals[MAX_TEST_RUNS];
	};
	enum bpf_attach_type expected_attach_type;
	const char *kfunc;
};

/* Note we want this to be 64 bit aligned so that the end of our array is
 * actually the end of the structure.
 */
#define MAX_ENTRIES 11

struct test_val {
	unsigned int index;
	int foo[MAX_ENTRIES];
};

struct other_val {
	long long foo;
	long long bar;
};

static void bpf_fill_ld_abs_vlan_push_pop(struct bpf_test *self)
{
	/* test: {skb->data[0], vlan_push} x 51 + {skb->data[0], vlan_pop} x 51 */
#define PUSH_CNT 51
	/* jump range is limited to 16 bit. PUSH_CNT of ld_abs needs room */
	unsigned int len = (1 << 15) - PUSH_CNT * 2 * 5 * 6;
	struct bpf_insn *insn = self->fill_insns;
	int i = 0, j, k = 0;

	insn[i++] = BPF_MOV64_REG(BPF_REG_6, BPF_REG_1);
loop:
	for (j = 0; j < PUSH_CNT; j++) {
		insn[i++] = BPF_LD_ABS(BPF_B, 0);
		/* jump to error label */
		insn[i] = BPF_JMP32_IMM(BPF_JNE, BPF_REG_0, 0x34, len - i - 3);
		i++;
		insn[i++] = BPF_MOV64_REG(BPF_REG_1, BPF_REG_6);
		insn[i++] = BPF_MOV64_IMM(BPF_REG_2, 1);
		insn[i++] = BPF_MOV64_IMM(BPF_REG_3, 2);
		insn[i++] = BPF_RAW_INSN(BPF_JMP | BPF_CALL, 0, 0, 0,
					 BPF_FUNC_skb_vlan_push),
		insn[i] = BPF_JMP_IMM(BPF_JNE, BPF_REG_0, 0, len - i - 3);
		i++;
	}

	for (j = 0; j < PUSH_CNT; j++) {
		insn[i++] = BPF_LD_ABS(BPF_B, 0);
		insn[i] = BPF_JMP32_IMM(BPF_JNE, BPF_REG_0, 0x34, len - i - 3);
		i++;
		insn[i++] = BPF_MOV64_REG(BPF_REG_1, BPF_REG_6);
		insn[i++] = BPF_RAW_INSN(BPF_JMP | BPF_CALL, 0, 0, 0,
					 BPF_FUNC_skb_vlan_pop),
		insn[i] = BPF_JMP_IMM(BPF_JNE, BPF_REG_0, 0, len - i - 3);
		i++;
	}
	if (++k < 5)
		goto loop;

	for (; i < len - 3; i++)
		insn[i] = BPF_ALU64_IMM(BPF_MOV, BPF_REG_0, 0xbef);
	insn[len - 3] = BPF_JMP_A(1);
	/* error label */
	insn[len - 2] = BPF_MOV32_IMM(BPF_REG_0, 0);
	insn[len - 1] = BPF_EXIT_INSN();
	self->prog_len = len;
}

static void bpf_fill_jump_around_ld_abs(struct bpf_test *self)
{
	struct bpf_insn *insn = self->fill_insns;
	/* jump range is limited to 16 bit. every ld_abs is replaced by 6 insns,
	 * but on arches like arm, ppc etc, there will be one BPF_ZEXT inserted
	 * to extend the error value of the inlined ld_abs sequence which then
	 * contains 7 insns. so, set the dividend to 7 so the testcase could
	 * work on all arches.
	 */
	unsigned int len = (1 << 15) / 7;
	int i = 0;

	insn[i++] = BPF_MOV64_REG(BPF_REG_6, BPF_REG_1);
	insn[i++] = BPF_LD_ABS(BPF_B, 0);
	insn[i] = BPF_JMP_IMM(BPF_JEQ, BPF_REG_0, 10, len - i - 2);
	i++;
	while (i < len - 1)
		insn[i++] = BPF_LD_ABS(BPF_B, 1);
	insn[i] = BPF_EXIT_INSN();
	self->prog_len = i + 1;
}

static void bpf_fill_rand_ld_dw(struct bpf_test *self)
{
	struct bpf_insn *insn = self->fill_insns;
	uint64_t res = 0;
	int i = 0;

	insn[i++] = BPF_MOV32_IMM(BPF_REG_0, 0);
	while (i < self->retval) {
		uint64_t val = bpf_semi_rand_get();
		struct bpf_insn tmp[2] = { BPF_LD_IMM64(BPF_REG_1, val) };

		res ^= val;
		insn[i++] = tmp[0];
		insn[i++] = tmp[1];
		insn[i++] = BPF_ALU64_REG(BPF_XOR, BPF_REG_0, BPF_REG_1);
	}
	insn[i++] = BPF_MOV64_REG(BPF_REG_1, BPF_REG_0);
	insn[i++] = BPF_ALU64_IMM(BPF_RSH, BPF_REG_1, 32);
	insn[i++] = BPF_ALU64_REG(BPF_XOR, BPF_REG_0, BPF_REG_1);
	insn[i] = BPF_EXIT_INSN();
	self->prog_len = i + 1;
	res ^= (res >> 32);
	self->retval = (uint32_t)res;
}

#define MAX_JMP_SEQ 8192

/* test the sequence of 8k jumps */
static void bpf_fill_scale1(struct bpf_test *self)
{
	struct bpf_insn *insn = self->fill_insns;
	int i = 0, k = 0;

	insn[i++] = BPF_MOV64_REG(BPF_REG_6, BPF_REG_1);
	/* test to check that the long sequence of jumps is acceptable */
	while (k++ < MAX_JMP_SEQ) {
		insn[i++] = BPF_RAW_INSN(BPF_JMP | BPF_CALL, 0, 0, 0,
					 BPF_FUNC_get_prandom_u32);
		insn[i++] = BPF_JMP_IMM(BPF_JEQ, BPF_REG_0, bpf_semi_rand_get(), 2);
		insn[i++] = BPF_MOV64_REG(BPF_REG_1, BPF_REG_10);
		insn[i++] = BPF_STX_MEM(BPF_DW, BPF_REG_1, BPF_REG_6,
					-8 * (k % 64 + 1));
	}
	/* is_state_visited() doesn't allocate state for pruning for every jump.
	 * Hence multiply jmps by 4 to accommodate that heuristic
	 */
	while (i < MAX_TEST_INSNS - MAX_JMP_SEQ * 4)
		insn[i++] = BPF_ALU64_IMM(BPF_MOV, BPF_REG_0, 42);
	insn[i] = BPF_EXIT_INSN();
	self->prog_len = i + 1;
	self->retval = 42;
}

/* test the sequence of 8k jumps in inner most function (function depth 8)*/
static void bpf_fill_scale2(struct bpf_test *self)
{
	struct bpf_insn *insn = self->fill_insns;
	int i = 0, k = 0;

#define FUNC_NEST 7
	for (k = 0; k < FUNC_NEST; k++) {
		insn[i++] = BPF_CALL_REL(1);
		insn[i++] = BPF_EXIT_INSN();
	}
	insn[i++] = BPF_MOV64_REG(BPF_REG_6, BPF_REG_1);
	/* test to check that the long sequence of jumps is acceptable */
	k = 0;
	while (k++ < MAX_JMP_SEQ) {
		insn[i++] = BPF_RAW_INSN(BPF_JMP | BPF_CALL, 0, 0, 0,
					 BPF_FUNC_get_prandom_u32);
		insn[i++] = BPF_JMP_IMM(BPF_JEQ, BPF_REG_0, bpf_semi_rand_get(), 2);
		insn[i++] = BPF_MOV64_REG(BPF_REG_1, BPF_REG_10);
		insn[i++] = BPF_STX_MEM(BPF_DW, BPF_REG_1, BPF_REG_6,
					-8 * (k % (64 - 4 * FUNC_NEST) + 1));
	}
	while (i < MAX_TEST_INSNS - MAX_JMP_SEQ * 4)
		insn[i++] = BPF_ALU64_IMM(BPF_MOV, BPF_REG_0, 42);
	insn[i] = BPF_EXIT_INSN();
	self->prog_len = i + 1;
	self->retval = 42;
}

static void bpf_fill_scale(struct bpf_test *self)
{
	switch (self->retval) {
	case 1:
		return bpf_fill_scale1(self);
	case 2:
		return bpf_fill_scale2(self);
	default:
		self->prog_len = 0;
		break;
	}
}

static int bpf_fill_torturous_jumps_insn_1(struct bpf_insn *insn)
{
	unsigned int len = 259, hlen = 128;
	int i;

	insn[0] = BPF_EMIT_CALL(BPF_FUNC_get_prandom_u32);
	for (i = 1; i <= hlen; i++) {
		insn[i]        = BPF_JMP_IMM(BPF_JEQ, BPF_REG_0, i, hlen);
		insn[i + hlen] = BPF_JMP_A(hlen - i);
	}
	insn[len - 2] = BPF_MOV64_IMM(BPF_REG_0, 1);
	insn[len - 1] = BPF_EXIT_INSN();

	return len;
}

static int bpf_fill_torturous_jumps_insn_2(struct bpf_insn *insn)
{
	unsigned int len = 4100, jmp_off = 2048;
	int i, j;

	insn[0] = BPF_EMIT_CALL(BPF_FUNC_get_prandom_u32);
	for (i = 1; i <= jmp_off; i++) {
		insn[i] = BPF_JMP_IMM(BPF_JEQ, BPF_REG_0, i, jmp_off);
	}
	insn[i++] = BPF_JMP_A(jmp_off);
	for (; i <= jmp_off * 2 + 1; i+=16) {
		for (j = 0; j < 16; j++) {
			insn[i + j] = BPF_JMP_A(16 - j - 1);
		}
	}

	insn[len - 2] = BPF_MOV64_IMM(BPF_REG_0, 2);
	insn[len - 1] = BPF_EXIT_INSN();

	return len;
}

static void bpf_fill_torturous_jumps(struct bpf_test *self)
{
	struct bpf_insn *insn = self->fill_insns;
	int i = 0;

	switch (self->retval) {
	case 1:
		self->prog_len = bpf_fill_torturous_jumps_insn_1(insn);
		return;
	case 2:
		self->prog_len = bpf_fill_torturous_jumps_insn_2(insn);
		return;
	case 3:
		/* main */
		insn[i++] = BPF_RAW_INSN(BPF_JMP|BPF_CALL, 0, 1, 0, 4);
		insn[i++] = BPF_RAW_INSN(BPF_JMP|BPF_CALL, 0, 1, 0, 262);
		insn[i++] = BPF_ST_MEM(BPF_B, BPF_REG_10, -32, 0);
		insn[i++] = BPF_MOV64_IMM(BPF_REG_0, 3);
		insn[i++] = BPF_EXIT_INSN();

		/* subprog 1 */
		i += bpf_fill_torturous_jumps_insn_1(insn + i);

		/* subprog 2 */
		i += bpf_fill_torturous_jumps_insn_2(insn + i);

		self->prog_len = i;
		return;
	default:
		self->prog_len = 0;
		break;
	}
}

/* BPF_SK_LOOKUP contains 13 instructions, if you need to fix up maps */
#define BPF_SK_LOOKUP(func)						\
	/* struct bpf_sock_tuple tuple = {} */				\
	BPF_MOV64_IMM(BPF_REG_2, 0),					\
	BPF_STX_MEM(BPF_W, BPF_REG_10, BPF_REG_2, -8),			\
	BPF_STX_MEM(BPF_DW, BPF_REG_10, BPF_REG_2, -16),		\
	BPF_STX_MEM(BPF_DW, BPF_REG_10, BPF_REG_2, -24),		\
	BPF_STX_MEM(BPF_DW, BPF_REG_10, BPF_REG_2, -32),		\
	BPF_STX_MEM(BPF_DW, BPF_REG_10, BPF_REG_2, -40),		\
	BPF_STX_MEM(BPF_DW, BPF_REG_10, BPF_REG_2, -48),		\
	/* sk = func(ctx, &tuple, sizeof tuple, 0, 0) */		\
	BPF_MOV64_REG(BPF_REG_2, BPF_REG_10),				\
	BPF_ALU64_IMM(BPF_ADD, BPF_REG_2, -48),				\
	BPF_MOV64_IMM(BPF_REG_3, sizeof(struct bpf_sock_tuple)),	\
	BPF_MOV64_IMM(BPF_REG_4, 0),					\
	BPF_MOV64_IMM(BPF_REG_5, 0),					\
	BPF_EMIT_CALL(BPF_FUNC_ ## func)

/* BPF_DIRECT_PKT_R2 contains 7 instructions, it initializes default return
 * value into 0 and does necessary preparation for direct packet access
 * through r2. The allowed access range is 8 bytes.
 */
#define BPF_DIRECT_PKT_R2						\
	BPF_MOV64_IMM(BPF_REG_0, 0),					\
	BPF_LDX_MEM(BPF_W, BPF_REG_2, BPF_REG_1,			\
		    offsetof(struct __sk_buff, data)),			\
	BPF_LDX_MEM(BPF_W, BPF_REG_3, BPF_REG_1,			\
		    offsetof(struct __sk_buff, data_end)),		\
	BPF_MOV64_REG(BPF_REG_4, BPF_REG_2),				\
	BPF_ALU64_IMM(BPF_ADD, BPF_REG_4, 8),				\
	BPF_JMP_REG(BPF_JLE, BPF_REG_4, BPF_REG_3, 1),			\
	BPF_EXIT_INSN()

/* BPF_RAND_UEXT_R7 contains 4 instructions, it initializes R7 into a random
 * positive u32, and zero-extend it into 64-bit.
 */
#define BPF_RAND_UEXT_R7						\
	BPF_RAW_INSN(BPF_JMP | BPF_CALL, 0, 0, 0,			\
		     BPF_FUNC_get_prandom_u32),				\
	BPF_MOV64_REG(BPF_REG_7, BPF_REG_0),				\
	BPF_ALU64_IMM(BPF_LSH, BPF_REG_7, 33),				\
	BPF_ALU64_IMM(BPF_RSH, BPF_REG_7, 33)

/* BPF_RAND_SEXT_R7 contains 5 instructions, it initializes R7 into a random
 * negative u32, and sign-extend it into 64-bit.
 */
#define BPF_RAND_SEXT_R7						\
	BPF_RAW_INSN(BPF_JMP | BPF_CALL, 0, 0, 0,			\
		     BPF_FUNC_get_prandom_u32),				\
	BPF_MOV64_REG(BPF_REG_7, BPF_REG_0),				\
	BPF_ALU64_IMM(BPF_OR, BPF_REG_7, 0x80000000),			\
	BPF_ALU64_IMM(BPF_LSH, BPF_REG_7, 32),				\
	BPF_ALU64_IMM(BPF_ARSH, BPF_REG_7, 32)

static struct bpf_test tests[] = {
#define FILL_ARRAY
#include <verifier/tests.h>
#undef FILL_ARRAY
};

static int probe_filter_length(const struct bpf_insn *fp)
{
	int len;

	for (len = MAX_INSNS - 1; len > 0; --len)
		if (fp[len].code != 0 || fp[len].imm != 0)
			break;
	return len + 1;
}

static bool skip_unsupported_map(enum bpf_map_type map_type)
{
	if (!bpf_probe_map_type(map_type, 0)) {
		printf("SKIP (unsupported map type %d)\n", map_type);
		skips++;
		return true;
	}
	return false;
}

static int __create_map(uint32_t type, uint32_t size_key,
			uint32_t size_value, uint32_t max_elem,
			uint32_t extra_flags)
{
	int fd;

	fd = bpf_create_map(type, size_key, size_value, max_elem,
			    (type == BPF_MAP_TYPE_HASH ?
			     BPF_F_NO_PREALLOC : 0) | extra_flags);
	if (fd < 0) {
		if (skip_unsupported_map(type))
			return -1;
		printf("Failed to create hash map '%s'!\n", strerror(errno));
	}

	return fd;
}

static int create_map(uint32_t type, uint32_t size_key,
		      uint32_t size_value, uint32_t max_elem)
{
	return __create_map(type, size_key, size_value, max_elem, 0);
}

static void update_map(int fd, int index)
{
	struct test_val value = {
		.index = (6 + 1) * sizeof(int),
		.foo[6] = 0xabcdef12,
	};

	assert(!bpf_map_update_elem(fd, &index, &value, 0));
}

static int create_prog_dummy_simple(enum bpf_prog_type prog_type, int ret)
{
	struct bpf_insn prog[] = {
		BPF_MOV64_IMM(BPF_REG_0, ret),
		BPF_EXIT_INSN(),
	};

	return bpf_load_program(prog_type, prog,
				ARRAY_SIZE(prog), "GPL", 0, NULL, 0);
}

static int create_prog_dummy_loop(enum bpf_prog_type prog_type, int mfd,
				  int idx, int ret)
{
	struct bpf_insn prog[] = {
		BPF_MOV64_IMM(BPF_REG_3, idx),
		BPF_LD_MAP_FD(BPF_REG_2, mfd),
		BPF_RAW_INSN(BPF_JMP | BPF_CALL, 0, 0, 0,
			     BPF_FUNC_tail_call),
		BPF_MOV64_IMM(BPF_REG_0, ret),
		BPF_EXIT_INSN(),
	};

	return bpf_load_program(prog_type, prog,
				ARRAY_SIZE(prog), "GPL", 0, NULL, 0);
}

static int create_prog_array(enum bpf_prog_type prog_type, uint32_t max_elem,
			     int p1key, int p2key, int p3key)
{
	int mfd, p1fd, p2fd, p3fd;

	mfd = bpf_create_map(BPF_MAP_TYPE_PROG_ARRAY, sizeof(int),
			     sizeof(int), max_elem, 0);
	if (mfd < 0) {
		if (skip_unsupported_map(BPF_MAP_TYPE_PROG_ARRAY))
			return -1;
		printf("Failed to create prog array '%s'!\n", strerror(errno));
		return -1;
	}

	p1fd = create_prog_dummy_simple(prog_type, 42);
	p2fd = create_prog_dummy_loop(prog_type, mfd, p2key, 41);
	p3fd = create_prog_dummy_simple(prog_type, 24);
	if (p1fd < 0 || p2fd < 0 || p3fd < 0)
		goto err;
	if (bpf_map_update_elem(mfd, &p1key, &p1fd, BPF_ANY) < 0)
		goto err;
	if (bpf_map_update_elem(mfd, &p2key, &p2fd, BPF_ANY) < 0)
		goto err;
	if (bpf_map_update_elem(mfd, &p3key, &p3fd, BPF_ANY) < 0) {
err:
		close(mfd);
		mfd = -1;
	}
	close(p3fd);
	close(p2fd);
	close(p1fd);
	return mfd;
}

static int create_map_in_map(void)
{
	int inner_map_fd, outer_map_fd;

	inner_map_fd = bpf_create_map(BPF_MAP_TYPE_ARRAY, sizeof(int),
				      sizeof(int), 1, 0);
	if (inner_map_fd < 0) {
		if (skip_unsupported_map(BPF_MAP_TYPE_ARRAY))
			return -1;
		printf("Failed to create array '%s'!\n", strerror(errno));
		return inner_map_fd;
	}

	outer_map_fd = bpf_create_map_in_map(BPF_MAP_TYPE_ARRAY_OF_MAPS, NULL,
					     sizeof(int), inner_map_fd, 1, 0);
	if (outer_map_fd < 0) {
		if (skip_unsupported_map(BPF_MAP_TYPE_ARRAY_OF_MAPS))
			return -1;
		printf("Failed to create array of maps '%s'!\n",
		       strerror(errno));
	}

	close(inner_map_fd);

	return outer_map_fd;
}

static int create_cgroup_storage(bool percpu)
{
	enum bpf_map_type type = percpu ? BPF_MAP_TYPE_PERCPU_CGROUP_STORAGE :
		BPF_MAP_TYPE_CGROUP_STORAGE;
	int fd;

	fd = bpf_create_map(type, sizeof(struct bpf_cgroup_storage_key),
			    TEST_DATA_LEN, 0, 0);
	if (fd < 0) {
		if (skip_unsupported_map(type))
			return -1;
		printf("Failed to create cgroup storage '%s'!\n",
		       strerror(errno));
	}

	return fd;
}

/* struct bpf_spin_lock {
 *   int val;
 * };
 * struct val {
 *   int cnt;
 *   struct bpf_spin_lock l;
 * };
 */
static const char btf_str_sec[] = "\0bpf_spin_lock\0val\0cnt\0l";
static __u32 btf_raw_types[] = {
	/* int */
	BTF_TYPE_INT_ENC(0, BTF_INT_SIGNED, 0, 32, 4),  /* [1] */
	/* struct bpf_spin_lock */                      /* [2] */
	BTF_TYPE_ENC(1, BTF_INFO_ENC(BTF_KIND_STRUCT, 0, 1), 4),
	BTF_MEMBER_ENC(15, 1, 0), /* int val; */
	/* struct val */                                /* [3] */
	BTF_TYPE_ENC(15, BTF_INFO_ENC(BTF_KIND_STRUCT, 0, 2), 8),
	BTF_MEMBER_ENC(19, 1, 0), /* int cnt; */
	BTF_MEMBER_ENC(23, 2, 32),/* struct bpf_spin_lock l; */
};

static int load_btf(void)
{
	struct btf_header hdr = {
		.magic = BTF_MAGIC,
		.version = BTF_VERSION,
		.hdr_len = sizeof(struct btf_header),
		.type_len = sizeof(btf_raw_types),
		.str_off = sizeof(btf_raw_types),
		.str_len = sizeof(btf_str_sec),
	};
	void *ptr, *raw_btf;
	int btf_fd;

	ptr = raw_btf = malloc(sizeof(hdr) + sizeof(btf_raw_types) +
			       sizeof(btf_str_sec));

	memcpy(ptr, &hdr, sizeof(hdr));
	ptr += sizeof(hdr);
	memcpy(ptr, btf_raw_types, hdr.type_len);
	ptr += hdr.type_len;
	memcpy(ptr, btf_str_sec, hdr.str_len);
	ptr += hdr.str_len;

	btf_fd = bpf_load_btf(raw_btf, ptr - raw_btf, 0, 0, 0);
	free(raw_btf);
	if (btf_fd < 0)
		return -1;
	return btf_fd;
}

static int create_map_spin_lock(void)
{
	struct bpf_create_map_attr attr = {
		.name = "test_map",
		.map_type = BPF_MAP_TYPE_ARRAY,
		.key_size = 4,
		.value_size = 8,
		.max_entries = 1,
		.btf_key_type_id = 1,
		.btf_value_type_id = 3,
	};
	int fd, btf_fd;

	btf_fd = load_btf();
	if (btf_fd < 0)
		return -1;
	attr.btf_fd = btf_fd;
	fd = bpf_create_map_xattr(&attr);
	if (fd < 0)
		printf("Failed to create map with spin_lock\n");
	return fd;
}

static int create_sk_storage_map(void)
{
	struct bpf_create_map_attr attr = {
		.name = "test_map",
		.map_type = BPF_MAP_TYPE_SK_STORAGE,
		.key_size = 4,
		.value_size = 8,
		.max_entries = 0,
		.map_flags = BPF_F_NO_PREALLOC,
		.btf_key_type_id = 1,
		.btf_value_type_id = 3,
	};
	int fd, btf_fd;

	btf_fd = load_btf();
	if (btf_fd < 0)
		return -1;
	attr.btf_fd = btf_fd;
	fd = bpf_create_map_xattr(&attr);
	close(attr.btf_fd);
	if (fd < 0)
		printf("Failed to create sk_storage_map\n");
	return fd;
}

static char bpf_vlog[UINT_MAX >> 8];

static void do_test_fixup(struct bpf_test *test, enum bpf_prog_type prog_type,
			  struct bpf_insn *prog, int *map_fds)
{
	int *fixup_map_hash_8b = test->fixup_map_hash_8b;
	int *fixup_map_hash_48b = test->fixup_map_hash_48b;
	int *fixup_map_hash_16b = test->fixup_map_hash_16b;
	int *fixup_map_array_48b = test->fixup_map_array_48b;
	int *fixup_map_sockmap = test->fixup_map_sockmap;
	int *fixup_map_sockhash = test->fixup_map_sockhash;
	int *fixup_map_xskmap = test->fixup_map_xskmap;
	int *fixup_map_stacktrace = test->fixup_map_stacktrace;
	int *fixup_prog1 = test->fixup_prog1;
	int *fixup_prog2 = test->fixup_prog2;
	int *fixup_map_in_map = test->fixup_map_in_map;
	int *fixup_cgroup_storage = test->fixup_cgroup_storage;
	int *fixup_percpu_cgroup_storage = test->fixup_percpu_cgroup_storage;
	int *fixup_map_spin_lock = test->fixup_map_spin_lock;
	int *fixup_map_array_ro = test->fixup_map_array_ro;
	int *fixup_map_array_wo = test->fixup_map_array_wo;
	int *fixup_map_array_small = test->fixup_map_array_small;
	int *fixup_sk_storage_map = test->fixup_sk_storage_map;
	int *fixup_map_event_output = test->fixup_map_event_output;
	int *fixup_map_reuseport_array = test->fixup_map_reuseport_array;
	int *fixup_map_ringbuf = test->fixup_map_ringbuf;

	if (test->fill_helper) {
		test->fill_insns = calloc(MAX_TEST_INSNS, sizeof(struct bpf_insn));
		test->fill_helper(test);
	}

	/* Allocating HTs with 1 elem is fine here, since we only test
	 * for verifier and not do a runtime lookup, so the only thing
	 * that really matters is value size in this case.
	 */
	if (*fixup_map_hash_8b) {
		map_fds[0] = create_map(BPF_MAP_TYPE_HASH, sizeof(long long),
					sizeof(long long), 1);
		do {
			prog[*fixup_map_hash_8b].imm = map_fds[0];
			fixup_map_hash_8b++;
		} while (*fixup_map_hash_8b);
	}

	if (*fixup_map_hash_48b) {
		map_fds[1] = create_map(BPF_MAP_TYPE_HASH, sizeof(long long),
					sizeof(struct test_val), 1);
		do {
			prog[*fixup_map_hash_48b].imm = map_fds[1];
			fixup_map_hash_48b++;
		} while (*fixup_map_hash_48b);
	}

	if (*fixup_map_hash_16b) {
		map_fds[2] = create_map(BPF_MAP_TYPE_HASH, sizeof(long long),
					sizeof(struct other_val), 1);
		do {
			prog[*fixup_map_hash_16b].imm = map_fds[2];
			fixup_map_hash_16b++;
		} while (*fixup_map_hash_16b);
	}

	if (*fixup_map_array_48b) {
		map_fds[3] = create_map(BPF_MAP_TYPE_ARRAY, sizeof(int),
					sizeof(struct test_val), 1);
		update_map(map_fds[3], 0);
		do {
			prog[*fixup_map_array_48b].imm = map_fds[3];
			fixup_map_array_48b++;
		} while (*fixup_map_array_48b);
	}

	if (*fixup_prog1) {
		map_fds[4] = create_prog_array(prog_type, 4, 0, 1, 2);
		do {
			prog[*fixup_prog1].imm = map_fds[4];
			fixup_prog1++;
		} while (*fixup_prog1);
	}

	if (*fixup_prog2) {
		map_fds[5] = create_prog_array(prog_type, 8, 7, 1, 2);
		do {
			prog[*fixup_prog2].imm = map_fds[5];
			fixup_prog2++;
		} while (*fixup_prog2);
	}

	if (*fixup_map_in_map) {
		map_fds[6] = create_map_in_map();
		do {
			prog[*fixup_map_in_map].imm = map_fds[6];
			fixup_map_in_map++;
		} while (*fixup_map_in_map);
	}

	if (*fixup_cgroup_storage) {
		map_fds[7] = create_cgroup_storage(false);
		do {
			prog[*fixup_cgroup_storage].imm = map_fds[7];
			fixup_cgroup_storage++;
		} while (*fixup_cgroup_storage);
	}

	if (*fixup_percpu_cgroup_storage) {
		map_fds[8] = create_cgroup_storage(true);
		do {
			prog[*fixup_percpu_cgroup_storage].imm = map_fds[8];
			fixup_percpu_cgroup_storage++;
		} while (*fixup_percpu_cgroup_storage);
	}
	if (*fixup_map_sockmap) {
		map_fds[9] = create_map(BPF_MAP_TYPE_SOCKMAP, sizeof(int),
					sizeof(int), 1);
		do {
			prog[*fixup_map_sockmap].imm = map_fds[9];
			fixup_map_sockmap++;
		} while (*fixup_map_sockmap);
	}
	if (*fixup_map_sockhash) {
		map_fds[10] = create_map(BPF_MAP_TYPE_SOCKHASH, sizeof(int),
					sizeof(int), 1);
		do {
			prog[*fixup_map_sockhash].imm = map_fds[10];
			fixup_map_sockhash++;
		} while (*fixup_map_sockhash);
	}
	if (*fixup_map_xskmap) {
		map_fds[11] = create_map(BPF_MAP_TYPE_XSKMAP, sizeof(int),
					sizeof(int), 1);
		do {
			prog[*fixup_map_xskmap].imm = map_fds[11];
			fixup_map_xskmap++;
		} while (*fixup_map_xskmap);
	}
	if (*fixup_map_stacktrace) {
		map_fds[12] = create_map(BPF_MAP_TYPE_STACK_TRACE, sizeof(u32),
					 sizeof(u64), 1);
		do {
			prog[*fixup_map_stacktrace].imm = map_fds[12];
			fixup_map_stacktrace++;
		} while (*fixup_map_stacktrace);
	}
	if (*fixup_map_spin_lock) {
		map_fds[13] = create_map_spin_lock();
		do {
			prog[*fixup_map_spin_lock].imm = map_fds[13];
			fixup_map_spin_lock++;
		} while (*fixup_map_spin_lock);
	}
	if (*fixup_map_array_ro) {
		map_fds[14] = __create_map(BPF_MAP_TYPE_ARRAY, sizeof(int),
					   sizeof(struct test_val), 1,
					   BPF_F_RDONLY_PROG);
		update_map(map_fds[14], 0);
		do {
			prog[*fixup_map_array_ro].imm = map_fds[14];
			fixup_map_array_ro++;
		} while (*fixup_map_array_ro);
	}
	if (*fixup_map_array_wo) {
		map_fds[15] = __create_map(BPF_MAP_TYPE_ARRAY, sizeof(int),
					   sizeof(struct test_val), 1,
					   BPF_F_WRONLY_PROG);
		update_map(map_fds[15], 0);
		do {
			prog[*fixup_map_array_wo].imm = map_fds[15];
			fixup_map_array_wo++;
		} while (*fixup_map_array_wo);
	}
	if (*fixup_map_array_small) {
		map_fds[16] = __create_map(BPF_MAP_TYPE_ARRAY, sizeof(int),
					   1, 1, 0);
		update_map(map_fds[16], 0);
		do {
			prog[*fixup_map_array_small].imm = map_fds[16];
			fixup_map_array_small++;
		} while (*fixup_map_array_small);
	}
	if (*fixup_sk_storage_map) {
		map_fds[17] = create_sk_storage_map();
		do {
			prog[*fixup_sk_storage_map].imm = map_fds[17];
			fixup_sk_storage_map++;
		} while (*fixup_sk_storage_map);
	}
	if (*fixup_map_event_output) {
		map_fds[18] = __create_map(BPF_MAP_TYPE_PERF_EVENT_ARRAY,
					   sizeof(int), sizeof(int), 1, 0);
		do {
			prog[*fixup_map_event_output].imm = map_fds[18];
			fixup_map_event_output++;
		} while (*fixup_map_event_output);
	}
	if (*fixup_map_reuseport_array) {
		map_fds[19] = __create_map(BPF_MAP_TYPE_REUSEPORT_SOCKARRAY,
					   sizeof(u32), sizeof(u64), 1, 0);
		do {
			prog[*fixup_map_reuseport_array].imm = map_fds[19];
			fixup_map_reuseport_array++;
		} while (*fixup_map_reuseport_array);
	}
	if (*fixup_map_ringbuf) {
		map_fds[20] = create_map(BPF_MAP_TYPE_RINGBUF, 0,
					   0, 4096);
		do {
			prog[*fixup_map_ringbuf].imm = map_fds[20];
			fixup_map_ringbuf++;
		} while (*fixup_map_ringbuf);
	}
}

struct libcap {
	struct __user_cap_header_struct hdr;
	struct __user_cap_data_struct data[2];
};

static int set_admin(bool admin)
{
	cap_t caps;
	/* need CAP_BPF, CAP_NET_ADMIN, CAP_PERFMON to load progs */
	const cap_value_t cap_net_admin = CAP_NET_ADMIN;
	const cap_value_t cap_sys_admin = CAP_SYS_ADMIN;
	struct libcap *cap;
	int ret = -1;

	caps = cap_get_proc();
	if (!caps) {
		perror("cap_get_proc");
		return -1;
	}
	cap = (struct libcap *)caps;
	if (cap_set_flag(caps, CAP_EFFECTIVE, 1, &cap_sys_admin, CAP_CLEAR)) {
		perror("cap_set_flag clear admin");
		goto out;
	}
	if (cap_set_flag(caps, CAP_EFFECTIVE, 1, &cap_net_admin,
				admin ? CAP_SET : CAP_CLEAR)) {
		perror("cap_set_flag set_or_clear net");
		goto out;
	}
	/* libcap is likely old and simply ignores CAP_BPF and CAP_PERFMON,
	 * so update effective bits manually
	 */
	if (admin) {
		cap->data[1].effective |= 1 << (38 /* CAP_PERFMON */ - 32);
		cap->data[1].effective |= 1 << (39 /* CAP_BPF */ - 32);
	} else {
		cap->data[1].effective &= ~(1 << (38 - 32));
		cap->data[1].effective &= ~(1 << (39 - 32));
	}
	if (cap_set_proc(caps)) {
		perror("cap_set_proc");
		goto out;
	}
	ret = 0;
out:
	if (cap_free(caps))
		perror("cap_free");
	return ret;
}

static int do_prog_test_run(int fd_prog, bool unpriv, uint32_t expected_val,
			    void *data, size_t size_data)
{
	__u8 tmp[TEST_DATA_LEN << 2];
	__u32 size_tmp = sizeof(tmp);
	uint32_t retval;
	int err, saved_errno;

	if (unpriv)
		set_admin(true);
	err = bpf_prog_test_run(fd_prog, 1, data, size_data,
				tmp, &size_tmp, &retval, NULL);
	saved_errno = errno;

	if (unpriv)
		set_admin(false);

	if (err) {
		switch (saved_errno) {
		case 524/*ENOTSUPP*/:
			printf("Did not run the program (not supported) ");
			return 0;
		case EPERM:
			if (unpriv) {
				printf("Did not run the program (no permission) ");
				return 0;
			}
			/* fallthrough; */
		default:
			printf("FAIL: Unexpected bpf_prog_test_run error (%s) ",
				strerror(saved_errno));
			return err;
		}
	}

	if (retval != expected_val &&
	    expected_val != POINTER_VALUE) {
		printf("FAIL retval %d != %d ", retval, expected_val);
		return 1;
	}

	return 0;
}

/* Returns true if every part of exp (tab-separated) appears in log, in order.
 *
 * If exp is an empty string, returns true.
 */
static bool cmp_str_seq(const char *log, const char *exp)
{
	char needle[200];
	const char *p, *q;
	int len;

	do {
		if (!strlen(exp))
			break;
		p = strchr(exp, '\t');
		if (!p)
			p = exp + strlen(exp);

		len = p - exp;
		if (len >= sizeof(needle) || !len) {
			printf("FAIL\nTestcase bug\n");
			return false;
		}
		strncpy(needle, exp, len);
		needle[len] = 0;
		q = strstr(log, needle);
		if (!q) {
			printf("FAIL\nUnexpected verifier log!\n"
			       "EXP: %s\nRES:\n", needle);
			return false;
		}
		log = q + len;
		exp = p + 1;
	} while (*p);
	return true;
}

static void do_test_single(struct bpf_test *test, bool unpriv,
			   int *passes, int *errors)
{
	int fd_prog, expected_ret, alignment_prevented_execution;
	int prog_len, prog_type = test->prog_type;
	struct bpf_insn *prog = test->insns;
	struct bpf_load_program_attr attr;
	int run_errs, run_successes;
	int map_fds[MAX_NR_MAPS];
	const char *expected_err;
	int saved_errno;
	int fixup_skips;
	__u32 pflags;
	int i, err;

	for (i = 0; i < MAX_NR_MAPS; i++)
		map_fds[i] = -1;

	if (!prog_type)
		prog_type = BPF_PROG_TYPE_SOCKET_FILTER;
	fixup_skips = skips;
	do_test_fixup(test, prog_type, prog, map_fds);
	if (test->fill_insns) {
		prog = test->fill_insns;
		prog_len = test->prog_len;
	} else {
		prog_len = probe_filter_length(prog);
	}
	/* If there were some map skips during fixup due to missing bpf
	 * features, skip this test.
	 */
	if (fixup_skips != skips)
		return;

	pflags = BPF_F_TEST_RND_HI32;
	if (test->flags & F_LOAD_WITH_STRICT_ALIGNMENT)
		pflags |= BPF_F_STRICT_ALIGNMENT;
	if (test->flags & F_NEEDS_EFFICIENT_UNALIGNED_ACCESS)
		pflags |= BPF_F_ANY_ALIGNMENT;
	if (test->flags & ~3)
		pflags |= test->flags;

	expected_ret = unpriv && test->result_unpriv != UNDEF ?
		       test->result_unpriv : test->result;
	expected_err = unpriv && test->errstr_unpriv ?
		       test->errstr_unpriv : test->errstr;
	memset(&attr, 0, sizeof(attr));
	attr.prog_type = prog_type;
	attr.expected_attach_type = test->expected_attach_type;
	attr.insns = prog;
	attr.insns_cnt = prog_len;
	attr.license = "GPL";
	if (verbose)
		attr.log_level = 1;
	else if (expected_ret == VERBOSE_ACCEPT)
		attr.log_level = 2;
	else
		attr.log_level = 4;
	attr.prog_flags = pflags;

	if (prog_type == BPF_PROG_TYPE_TRACING && test->kfunc) {
		attr.attach_btf_id = libbpf_find_vmlinux_btf_id(test->kfunc,
						attr.expected_attach_type);
		if (attr.attach_btf_id < 0) {
			printf("FAIL\nFailed to find BTF ID for '%s'!\n",
				test->kfunc);
			(*errors)++;
			return;
		}
	}

	fd_prog = bpf_load_program_xattr(&attr, bpf_vlog, sizeof(bpf_vlog));
	saved_errno = errno;

	/* BPF_PROG_TYPE_TRACING requires more setup and
	 * bpf_probe_prog_type won't give correct answer
	 */
	if (fd_prog < 0 && prog_type != BPF_PROG_TYPE_TRACING &&
	    !bpf_probe_prog_type(prog_type, 0)) {
		printf("SKIP (unsupported program type %d)\n", prog_type);
		skips++;
		goto close_fds;
	}

	alignment_prevented_execution = 0;

	if (expected_ret == ACCEPT || expected_ret == VERBOSE_ACCEPT) {
		if (fd_prog < 0) {
			printf("FAIL\nFailed to load prog '%s'!\n",
			       strerror(saved_errno));
			goto fail_log;
		}
#ifndef CONFIG_HAVE_EFFICIENT_UNALIGNED_ACCESS
		if (fd_prog >= 0 &&
		    (test->flags & F_NEEDS_EFFICIENT_UNALIGNED_ACCESS))
			alignment_prevented_execution = 1;
#endif
		if (expected_ret == VERBOSE_ACCEPT && !cmp_str_seq(bpf_vlog, expected_err)) {
			goto fail_log;
		}
	} else {
		if (fd_prog >= 0) {
			printf("FAIL\nUnexpected success to load!\n");
			goto fail_log;
		}
		if (!expected_err || !cmp_str_seq(bpf_vlog, expected_err)) {
			printf("FAIL\nUnexpected error message!\n\tEXP: %s\n\tRES: %s\n",
			      expected_err, bpf_vlog);
			goto fail_log;
		}
	}

	if (test->insn_processed) {
		uint32_t insn_processed;
		char *proc;

		proc = strstr(bpf_vlog, "processed ");
		insn_processed = atoi(proc + 10);
		if (test->insn_processed != insn_processed) {
			printf("FAIL\nUnexpected insn_processed %u vs %u\n",
			       insn_processed, test->insn_processed);
			goto fail_log;
		}
	}

	if (verbose)
		printf(", verifier log:\n%s", bpf_vlog);

	run_errs = 0;
	run_successes = 0;
	if (!alignment_prevented_execution && fd_prog >= 0) {
		uint32_t expected_val;
		int i;

		if (!test->runs)
			test->runs = 1;

		for (i = 0; i < test->runs; i++) {
			if (unpriv && test->retvals[i].retval_unpriv)
				expected_val = test->retvals[i].retval_unpriv;
			else
				expected_val = test->retvals[i].retval;

			err = do_prog_test_run(fd_prog, unpriv, expected_val,
					       test->retvals[i].data,
					       sizeof(test->retvals[i].data));
			if (err) {
				printf("(run %d/%d) ", i + 1, test->runs);
				run_errs++;
			} else {
				run_successes++;
			}
		}
	}

	if (!run_errs) {
		(*passes)++;
		if (run_successes > 1)
			printf("%d cases ", run_successes);
		printf("OK");
		if (alignment_prevented_execution)
			printf(" (NOTE: not executed due to unknown alignment)");
		printf("\n");
	} else {
		printf("\n");
		goto fail_log;
	}
close_fds:
	if (test->fill_insns)
		free(test->fill_insns);
	close(fd_prog);
	for (i = 0; i < MAX_NR_MAPS; i++)
		close(map_fds[i]);
	sched_yield();
	return;
fail_log:
	(*errors)++;
	printf("%s", bpf_vlog);
	goto close_fds;
}

static bool is_admin(void)
{
	cap_flag_value_t net_priv = CAP_CLEAR;
	bool perfmon_priv = false;
	bool bpf_priv = false;
	struct libcap *cap;
	cap_t caps;

#ifdef CAP_IS_SUPPORTED
	if (!CAP_IS_SUPPORTED(CAP_SETFCAP)) {
		perror("cap_get_flag");
		return false;
	}
#endif
	caps = cap_get_proc();
	if (!caps) {
		perror("cap_get_proc");
		return false;
	}
	cap = (struct libcap *)caps;
	bpf_priv = cap->data[1].effective & (1 << (39/* CAP_BPF */ - 32));
	perfmon_priv = cap->data[1].effective & (1 << (38/* CAP_PERFMON */ - 32));
	if (cap_get_flag(caps, CAP_NET_ADMIN, CAP_EFFECTIVE, &net_priv))
		perror("cap_get_flag NET");
	if (cap_free(caps))
		perror("cap_free");
	return bpf_priv && perfmon_priv && net_priv == CAP_SET;
}

static void get_unpriv_disabled()
{
	char buf[2];
	FILE *fd;

	fd = fopen("/proc/sys/"UNPRIV_SYSCTL, "r");
	if (!fd) {
		perror("fopen /proc/sys/"UNPRIV_SYSCTL);
		unpriv_disabled = true;
		return;
	}
	if (fgets(buf, 2, fd) == buf && atoi(buf))
		unpriv_disabled = true;
	fclose(fd);
}

static bool test_as_unpriv(struct bpf_test *test)
{
#ifndef CONFIG_HAVE_EFFICIENT_UNALIGNED_ACCESS
	/* Some architectures have strict alignment requirements. In
	 * that case, the BPF verifier detects if a program has
	 * unaligned accesses and rejects them. A user can pass
	 * BPF_F_ANY_ALIGNMENT to a program to override this
	 * check. That, however, will only work when a privileged user
	 * loads a program. An unprivileged user loading a program
	 * with this flag will be rejected prior entering the
	 * verifier.
	 */
	if (test->flags & F_NEEDS_EFFICIENT_UNALIGNED_ACCESS)
		return false;
#endif
	return !test->prog_type ||
	       test->prog_type == BPF_PROG_TYPE_SOCKET_FILTER ||
	       test->prog_type == BPF_PROG_TYPE_CGROUP_SKB;
}

static int do_test(bool unpriv, unsigned int from, unsigned int to)
{
	int i, passes = 0, errors = 0;

	for (i = from; i < to; i++) {
		struct bpf_test *test = &tests[i];

		/* Program types that are not supported by non-root we
		 * skip right away.
		 */
		if (test_as_unpriv(test) && unpriv_disabled) {
			printf("#%d/u %s SKIP\n", i, test->descr);
			skips++;
		} else if (test_as_unpriv(test)) {
			if (!unpriv)
				set_admin(false);
			printf("#%d/u %s ", i, test->descr);
			do_test_single(test, true, &passes, &errors);
			if (!unpriv)
				set_admin(true);
		}

		if (unpriv) {
			printf("#%d/p %s SKIP\n", i, test->descr);
			skips++;
		} else {
			printf("#%d/p %s ", i, test->descr);
			do_test_single(test, false, &passes, &errors);
		}
	}

	printf("Summary: %d PASSED, %d SKIPPED, %d FAILED\n", passes,
	       skips, errors);
	return errors ? EXIT_FAILURE : EXIT_SUCCESS;
}

int main(int argc, char **argv)
{
	unsigned int from = 0, to = ARRAY_SIZE(tests);
	bool unpriv = !is_admin();
	int arg = 1;

	if (argc > 1 && strcmp(argv[1], "-v") == 0) {
		arg++;
		verbose = true;
		argc--;
	}

	if (argc == 3) {
		unsigned int l = atoi(argv[arg]);
		unsigned int u = atoi(argv[arg + 1]);

		if (l < to && u < to) {
			from = l;
			to   = u + 1;
		}
	} else if (argc == 2) {
		unsigned int t = atoi(argv[arg]);

		if (t < to) {
			from = t;
			to   = t + 1;
		}
	}

	get_unpriv_disabled();
	if (unpriv && unpriv_disabled) {
		printf("Cannot run as unprivileged user with sysctl %s.\n",
		       UNPRIV_SYSCTL);
		return EXIT_FAILURE;
	}

	bpf_semi_rand_init();
	return do_test(unpriv, from, to);
}<|MERGE_RESOLUTION|>--- conflicted
+++ resolved
@@ -88,13 +88,10 @@
 	int fixup_map_event_output[MAX_FIXUPS];
 	int fixup_map_reuseport_array[MAX_FIXUPS];
 	int fixup_map_ringbuf[MAX_FIXUPS];
-<<<<<<< HEAD
-=======
 	/* Expected verifier log output for result REJECT or VERBOSE_ACCEPT.
 	 * Can be a tab-separated sequence of expected strings. An empty string
 	 * means no log verification.
 	 */
->>>>>>> fcb9f08a
 	const char *errstr;
 	const char *errstr_unpriv;
 	uint32_t insn_processed;
