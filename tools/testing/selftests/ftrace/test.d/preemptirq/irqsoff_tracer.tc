#!/bin/sh
# SPDX-License-Identifier: GPL-2.0
# description: test for the preemptirqsoff tracer
# requires: preemptoff:tracer irqsoff:tracer

MOD=preemptirq_delay_test

fail() {
    reset_tracer
    rmmod $MOD || true
    exit_fail
}

unsup() { #msg
    reset_tracer
    rmmod $MOD || true
    echo $1
    exit_unsupported
}

unres() { #msg
    reset_tracer
    rmmod $MOD || true
    echo $1
    exit_unresolved
}
<<<<<<< HEAD

modprobe $MOD || unres "$MOD module not available"
rmmod $MOD
=======
>>>>>>> 209564d5

modprobe $MOD || unres "$MOD module not available"
rmmod $MOD

reset_tracer

# Simulate preemptoff section for half a second couple of times
echo preemptoff > current_tracer
sleep 1
modprobe $MOD test_mode=preempt delay=500000 || fail
rmmod $MOD || fail
modprobe $MOD test_mode=preempt delay=500000 || fail
rmmod $MOD || fail
modprobe $MOD test_mode=preempt delay=500000 || fail
rmmod $MOD || fail

cat trace

# Confirm which tracer
grep -q "tracer: preemptoff" trace || fail

# Check the end of the section
egrep -q "5.....us : <stack trace>" trace || fail

# Check for 500ms of latency
egrep -q "latency: 5..... us" trace || fail

reset_tracer

# Simulate irqsoff section for half a second couple of times
echo irqsoff > current_tracer
sleep 1
modprobe $MOD test_mode=irq delay=500000 || fail
rmmod $MOD || fail
modprobe $MOD test_mode=irq delay=500000 || fail
rmmod $MOD || fail
modprobe $MOD test_mode=irq delay=500000 || fail
rmmod $MOD || fail

cat trace

# Confirm which tracer
grep -q "tracer: irqsoff" trace || fail

# Check the end of the section
egrep -q "5.....us : <stack trace>" trace || fail

# Check for 500ms of latency
egrep -q "latency: 5..... us" trace || fail

reset_tracer
exit 0<|MERGE_RESOLUTION|>--- conflicted
+++ resolved
@@ -24,12 +24,6 @@
     echo $1
     exit_unresolved
 }
-<<<<<<< HEAD
-
-modprobe $MOD || unres "$MOD module not available"
-rmmod $MOD
-=======
->>>>>>> 209564d5
 
 modprobe $MOD || unres "$MOD module not available"
 rmmod $MOD
