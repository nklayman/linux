--- conflicted
+++ resolved
@@ -13,12 +13,6 @@
 # This test is designed to test enabling and disabling tracing triggers
 #
 
-<<<<<<< HEAD
-# The triggers are set within the set_ftrace_filter file
-check_filter_file set_ftrace_filter
-
-=======
->>>>>>> 209564d5
 fail() { # mesg
     echo $1
     exit_fail
