// SPDX-License-Identifier: GPL-2.0-or-later
/*
 * net/core/devlink.c - Network physical/parent device Netlink interface
 *
 * Heavily inspired by net/wireless/
 * Copyright (c) 2016 Mellanox Technologies. All rights reserved.
 * Copyright (c) 2016 Jiri Pirko <jiri@mellanox.com>
 */

#include <linux/kernel.h>
#include <linux/module.h>
#include <linux/types.h>
#include <linux/slab.h>
#include <linux/gfp.h>
#include <linux/device.h>
#include <linux/list.h>
#include <linux/netdevice.h>
#include <linux/spinlock.h>
#include <linux/refcount.h>
#include <linux/workqueue.h>
#include <linux/u64_stats_sync.h>
#include <linux/timekeeping.h>
#include <rdma/ib_verbs.h>
#include <net/netlink.h>
#include <net/genetlink.h>
#include <net/rtnetlink.h>
#include <net/net_namespace.h>
#include <net/sock.h>
#include <net/devlink.h>
#include <net/drop_monitor.h>
#define CREATE_TRACE_POINTS
#include <trace/events/devlink.h>

static struct devlink_dpipe_field devlink_dpipe_fields_ethernet[] = {
	{
		.name = "destination mac",
		.id = DEVLINK_DPIPE_FIELD_ETHERNET_DST_MAC,
		.bitwidth = 48,
	},
};

struct devlink_dpipe_header devlink_dpipe_header_ethernet = {
	.name = "ethernet",
	.id = DEVLINK_DPIPE_HEADER_ETHERNET,
	.fields = devlink_dpipe_fields_ethernet,
	.fields_count = ARRAY_SIZE(devlink_dpipe_fields_ethernet),
	.global = true,
};
EXPORT_SYMBOL(devlink_dpipe_header_ethernet);

static struct devlink_dpipe_field devlink_dpipe_fields_ipv4[] = {
	{
		.name = "destination ip",
		.id = DEVLINK_DPIPE_FIELD_IPV4_DST_IP,
		.bitwidth = 32,
	},
};

struct devlink_dpipe_header devlink_dpipe_header_ipv4 = {
	.name = "ipv4",
	.id = DEVLINK_DPIPE_HEADER_IPV4,
	.fields = devlink_dpipe_fields_ipv4,
	.fields_count = ARRAY_SIZE(devlink_dpipe_fields_ipv4),
	.global = true,
};
EXPORT_SYMBOL(devlink_dpipe_header_ipv4);

static struct devlink_dpipe_field devlink_dpipe_fields_ipv6[] = {
	{
		.name = "destination ip",
		.id = DEVLINK_DPIPE_FIELD_IPV6_DST_IP,
		.bitwidth = 128,
	},
};

struct devlink_dpipe_header devlink_dpipe_header_ipv6 = {
	.name = "ipv6",
	.id = DEVLINK_DPIPE_HEADER_IPV6,
	.fields = devlink_dpipe_fields_ipv6,
	.fields_count = ARRAY_SIZE(devlink_dpipe_fields_ipv6),
	.global = true,
};
EXPORT_SYMBOL(devlink_dpipe_header_ipv6);

EXPORT_TRACEPOINT_SYMBOL_GPL(devlink_hwmsg);
EXPORT_TRACEPOINT_SYMBOL_GPL(devlink_hwerr);

static LIST_HEAD(devlink_list);

/* devlink_mutex
 *
 * An overall lock guarding every operation coming from userspace.
 * It also guards devlink devices list and it is taken when
 * driver registers/unregisters it.
 */
static DEFINE_MUTEX(devlink_mutex);

static struct net *devlink_net(const struct devlink *devlink)
{
	return read_pnet(&devlink->_net);
}

static void devlink_net_set(struct devlink *devlink, struct net *net)
{
	write_pnet(&devlink->_net, net);
}

static struct devlink *devlink_get_from_attrs(struct net *net,
					      struct nlattr **attrs)
{
	struct devlink *devlink;
	char *busname;
	char *devname;

	if (!attrs[DEVLINK_ATTR_BUS_NAME] || !attrs[DEVLINK_ATTR_DEV_NAME])
		return ERR_PTR(-EINVAL);

	busname = nla_data(attrs[DEVLINK_ATTR_BUS_NAME]);
	devname = nla_data(attrs[DEVLINK_ATTR_DEV_NAME]);

	lockdep_assert_held(&devlink_mutex);

	list_for_each_entry(devlink, &devlink_list, list) {
		if (strcmp(devlink->dev->bus->name, busname) == 0 &&
		    strcmp(dev_name(devlink->dev), devname) == 0 &&
		    net_eq(devlink_net(devlink), net))
			return devlink;
	}

	return ERR_PTR(-ENODEV);
}

static struct devlink *devlink_get_from_info(struct genl_info *info)
{
	return devlink_get_from_attrs(genl_info_net(info), info->attrs);
}

static struct devlink_port *devlink_port_get_by_index(struct devlink *devlink,
						      unsigned int port_index)
{
	struct devlink_port *devlink_port;

	list_for_each_entry(devlink_port, &devlink->port_list, list) {
		if (devlink_port->index == port_index)
			return devlink_port;
	}
	return NULL;
}

static bool devlink_port_index_exists(struct devlink *devlink,
				      unsigned int port_index)
{
	return devlink_port_get_by_index(devlink, port_index);
}

static struct devlink_port *devlink_port_get_from_attrs(struct devlink *devlink,
							struct nlattr **attrs)
{
	if (attrs[DEVLINK_ATTR_PORT_INDEX]) {
		u32 port_index = nla_get_u32(attrs[DEVLINK_ATTR_PORT_INDEX]);
		struct devlink_port *devlink_port;

		devlink_port = devlink_port_get_by_index(devlink, port_index);
		if (!devlink_port)
			return ERR_PTR(-ENODEV);
		return devlink_port;
	}
	return ERR_PTR(-EINVAL);
}

static struct devlink_port *devlink_port_get_from_info(struct devlink *devlink,
						       struct genl_info *info)
{
	return devlink_port_get_from_attrs(devlink, info->attrs);
}

struct devlink_sb {
	struct list_head list;
	unsigned int index;
	u32 size;
	u16 ingress_pools_count;
	u16 egress_pools_count;
	u16 ingress_tc_count;
	u16 egress_tc_count;
};

static u16 devlink_sb_pool_count(struct devlink_sb *devlink_sb)
{
	return devlink_sb->ingress_pools_count + devlink_sb->egress_pools_count;
}

static struct devlink_sb *devlink_sb_get_by_index(struct devlink *devlink,
						  unsigned int sb_index)
{
	struct devlink_sb *devlink_sb;

	list_for_each_entry(devlink_sb, &devlink->sb_list, list) {
		if (devlink_sb->index == sb_index)
			return devlink_sb;
	}
	return NULL;
}

static bool devlink_sb_index_exists(struct devlink *devlink,
				    unsigned int sb_index)
{
	return devlink_sb_get_by_index(devlink, sb_index);
}

static struct devlink_sb *devlink_sb_get_from_attrs(struct devlink *devlink,
						    struct nlattr **attrs)
{
	if (attrs[DEVLINK_ATTR_SB_INDEX]) {
		u32 sb_index = nla_get_u32(attrs[DEVLINK_ATTR_SB_INDEX]);
		struct devlink_sb *devlink_sb;

		devlink_sb = devlink_sb_get_by_index(devlink, sb_index);
		if (!devlink_sb)
			return ERR_PTR(-ENODEV);
		return devlink_sb;
	}
	return ERR_PTR(-EINVAL);
}

static struct devlink_sb *devlink_sb_get_from_info(struct devlink *devlink,
						   struct genl_info *info)
{
	return devlink_sb_get_from_attrs(devlink, info->attrs);
}

static int devlink_sb_pool_index_get_from_attrs(struct devlink_sb *devlink_sb,
						struct nlattr **attrs,
						u16 *p_pool_index)
{
	u16 val;

	if (!attrs[DEVLINK_ATTR_SB_POOL_INDEX])
		return -EINVAL;

	val = nla_get_u16(attrs[DEVLINK_ATTR_SB_POOL_INDEX]);
	if (val >= devlink_sb_pool_count(devlink_sb))
		return -EINVAL;
	*p_pool_index = val;
	return 0;
}

static int devlink_sb_pool_index_get_from_info(struct devlink_sb *devlink_sb,
					       struct genl_info *info,
					       u16 *p_pool_index)
{
	return devlink_sb_pool_index_get_from_attrs(devlink_sb, info->attrs,
						    p_pool_index);
}

static int
devlink_sb_pool_type_get_from_attrs(struct nlattr **attrs,
				    enum devlink_sb_pool_type *p_pool_type)
{
	u8 val;

	if (!attrs[DEVLINK_ATTR_SB_POOL_TYPE])
		return -EINVAL;

	val = nla_get_u8(attrs[DEVLINK_ATTR_SB_POOL_TYPE]);
	if (val != DEVLINK_SB_POOL_TYPE_INGRESS &&
	    val != DEVLINK_SB_POOL_TYPE_EGRESS)
		return -EINVAL;
	*p_pool_type = val;
	return 0;
}

static int
devlink_sb_pool_type_get_from_info(struct genl_info *info,
				   enum devlink_sb_pool_type *p_pool_type)
{
	return devlink_sb_pool_type_get_from_attrs(info->attrs, p_pool_type);
}

static int
devlink_sb_th_type_get_from_attrs(struct nlattr **attrs,
				  enum devlink_sb_threshold_type *p_th_type)
{
	u8 val;

	if (!attrs[DEVLINK_ATTR_SB_POOL_THRESHOLD_TYPE])
		return -EINVAL;

	val = nla_get_u8(attrs[DEVLINK_ATTR_SB_POOL_THRESHOLD_TYPE]);
	if (val != DEVLINK_SB_THRESHOLD_TYPE_STATIC &&
	    val != DEVLINK_SB_THRESHOLD_TYPE_DYNAMIC)
		return -EINVAL;
	*p_th_type = val;
	return 0;
}

static int
devlink_sb_th_type_get_from_info(struct genl_info *info,
				 enum devlink_sb_threshold_type *p_th_type)
{
	return devlink_sb_th_type_get_from_attrs(info->attrs, p_th_type);
}

static int
devlink_sb_tc_index_get_from_attrs(struct devlink_sb *devlink_sb,
				   struct nlattr **attrs,
				   enum devlink_sb_pool_type pool_type,
				   u16 *p_tc_index)
{
	u16 val;

	if (!attrs[DEVLINK_ATTR_SB_TC_INDEX])
		return -EINVAL;

	val = nla_get_u16(attrs[DEVLINK_ATTR_SB_TC_INDEX]);
	if (pool_type == DEVLINK_SB_POOL_TYPE_INGRESS &&
	    val >= devlink_sb->ingress_tc_count)
		return -EINVAL;
	if (pool_type == DEVLINK_SB_POOL_TYPE_EGRESS &&
	    val >= devlink_sb->egress_tc_count)
		return -EINVAL;
	*p_tc_index = val;
	return 0;
}

static int
devlink_sb_tc_index_get_from_info(struct devlink_sb *devlink_sb,
				  struct genl_info *info,
				  enum devlink_sb_pool_type pool_type,
				  u16 *p_tc_index)
{
	return devlink_sb_tc_index_get_from_attrs(devlink_sb, info->attrs,
						  pool_type, p_tc_index);
}

struct devlink_region {
	struct devlink *devlink;
	struct list_head list;
	const char *name;
	struct list_head snapshot_list;
	u32 max_snapshots;
	u32 cur_snapshots;
	u64 size;
};

struct devlink_snapshot {
	struct list_head list;
	struct devlink_region *region;
	devlink_snapshot_data_dest_t *data_destructor;
	u8 *data;
	u32 id;
};

static struct devlink_region *
devlink_region_get_by_name(struct devlink *devlink, const char *region_name)
{
	struct devlink_region *region;

	list_for_each_entry(region, &devlink->region_list, list)
		if (!strcmp(region->name, region_name))
			return region;

	return NULL;
}

static struct devlink_snapshot *
devlink_region_snapshot_get_by_id(struct devlink_region *region, u32 id)
{
	struct devlink_snapshot *snapshot;

	list_for_each_entry(snapshot, &region->snapshot_list, list)
		if (snapshot->id == id)
			return snapshot;

	return NULL;
}

#define DEVLINK_NL_FLAG_NEED_DEVLINK	BIT(0)
#define DEVLINK_NL_FLAG_NEED_PORT	BIT(1)
#define DEVLINK_NL_FLAG_NEED_SB		BIT(2)

/* The per devlink instance lock is taken by default in the pre-doit
 * operation, yet several commands do not require this. The global
 * devlink lock is taken and protects from disruption by user-calls.
 */
#define DEVLINK_NL_FLAG_NO_LOCK		BIT(3)

static int devlink_nl_pre_doit(const struct genl_ops *ops,
			       struct sk_buff *skb, struct genl_info *info)
{
	struct devlink *devlink;
	int err;

	mutex_lock(&devlink_mutex);
	devlink = devlink_get_from_info(info);
	if (IS_ERR(devlink)) {
		mutex_unlock(&devlink_mutex);
		return PTR_ERR(devlink);
	}
	if (~ops->internal_flags & DEVLINK_NL_FLAG_NO_LOCK)
		mutex_lock(&devlink->lock);
	if (ops->internal_flags & DEVLINK_NL_FLAG_NEED_DEVLINK) {
		info->user_ptr[0] = devlink;
	} else if (ops->internal_flags & DEVLINK_NL_FLAG_NEED_PORT) {
		struct devlink_port *devlink_port;

		devlink_port = devlink_port_get_from_info(devlink, info);
		if (IS_ERR(devlink_port)) {
			err = PTR_ERR(devlink_port);
			goto unlock;
		}
		info->user_ptr[0] = devlink_port;
	}
	if (ops->internal_flags & DEVLINK_NL_FLAG_NEED_SB) {
		struct devlink_sb *devlink_sb;

		devlink_sb = devlink_sb_get_from_info(devlink, info);
		if (IS_ERR(devlink_sb)) {
			err = PTR_ERR(devlink_sb);
			goto unlock;
		}
		info->user_ptr[1] = devlink_sb;
	}
	return 0;

unlock:
	if (~ops->internal_flags & DEVLINK_NL_FLAG_NO_LOCK)
		mutex_unlock(&devlink->lock);
	mutex_unlock(&devlink_mutex);
	return err;
}

static void devlink_nl_post_doit(const struct genl_ops *ops,
				 struct sk_buff *skb, struct genl_info *info)
{
	struct devlink *devlink;

	devlink = devlink_get_from_info(info);
	if (~ops->internal_flags & DEVLINK_NL_FLAG_NO_LOCK)
		mutex_unlock(&devlink->lock);
	mutex_unlock(&devlink_mutex);
}

static struct genl_family devlink_nl_family;

enum devlink_multicast_groups {
	DEVLINK_MCGRP_CONFIG,
};

static const struct genl_multicast_group devlink_nl_mcgrps[] = {
	[DEVLINK_MCGRP_CONFIG] = { .name = DEVLINK_GENL_MCGRP_CONFIG_NAME },
};

static int devlink_nl_put_handle(struct sk_buff *msg, struct devlink *devlink)
{
	if (nla_put_string(msg, DEVLINK_ATTR_BUS_NAME, devlink->dev->bus->name))
		return -EMSGSIZE;
	if (nla_put_string(msg, DEVLINK_ATTR_DEV_NAME, dev_name(devlink->dev)))
		return -EMSGSIZE;
	return 0;
}

static int devlink_nl_fill(struct sk_buff *msg, struct devlink *devlink,
			   enum devlink_command cmd, u32 portid,
			   u32 seq, int flags)
{
	void *hdr;

	hdr = genlmsg_put(msg, portid, seq, &devlink_nl_family, flags, cmd);
	if (!hdr)
		return -EMSGSIZE;

	if (devlink_nl_put_handle(msg, devlink))
		goto nla_put_failure;
	if (nla_put_u8(msg, DEVLINK_ATTR_RELOAD_FAILED, devlink->reload_failed))
		goto nla_put_failure;

	genlmsg_end(msg, hdr);
	return 0;

nla_put_failure:
	genlmsg_cancel(msg, hdr);
	return -EMSGSIZE;
}

static void devlink_notify(struct devlink *devlink, enum devlink_command cmd)
{
	struct sk_buff *msg;
	int err;

	WARN_ON(cmd != DEVLINK_CMD_NEW && cmd != DEVLINK_CMD_DEL);

	msg = nlmsg_new(NLMSG_DEFAULT_SIZE, GFP_KERNEL);
	if (!msg)
		return;

	err = devlink_nl_fill(msg, devlink, cmd, 0, 0, 0);
	if (err) {
		nlmsg_free(msg);
		return;
	}

	genlmsg_multicast_netns(&devlink_nl_family, devlink_net(devlink),
				msg, 0, DEVLINK_MCGRP_CONFIG, GFP_KERNEL);
}

static int devlink_nl_port_attrs_put(struct sk_buff *msg,
				     struct devlink_port *devlink_port)
{
	struct devlink_port_attrs *attrs = &devlink_port->attrs;

	if (!attrs->set)
		return 0;
	if (nla_put_u16(msg, DEVLINK_ATTR_PORT_FLAVOUR, attrs->flavour))
		return -EMSGSIZE;
	switch (devlink_port->attrs.flavour) {
	case DEVLINK_PORT_FLAVOUR_PCI_PF:
		if (nla_put_u16(msg, DEVLINK_ATTR_PORT_PCI_PF_NUMBER,
				attrs->pci_pf.pf))
			return -EMSGSIZE;
		break;
	case DEVLINK_PORT_FLAVOUR_PCI_VF:
		if (nla_put_u16(msg, DEVLINK_ATTR_PORT_PCI_PF_NUMBER,
				attrs->pci_vf.pf) ||
		    nla_put_u16(msg, DEVLINK_ATTR_PORT_PCI_VF_NUMBER,
				attrs->pci_vf.vf))
			return -EMSGSIZE;
		break;
	case DEVLINK_PORT_FLAVOUR_PHYSICAL:
	case DEVLINK_PORT_FLAVOUR_CPU:
	case DEVLINK_PORT_FLAVOUR_DSA:
		if (nla_put_u32(msg, DEVLINK_ATTR_PORT_NUMBER,
				attrs->phys.port_number))
			return -EMSGSIZE;
		if (!attrs->split)
			return 0;
		if (nla_put_u32(msg, DEVLINK_ATTR_PORT_SPLIT_GROUP,
				attrs->phys.port_number))
			return -EMSGSIZE;
		if (nla_put_u32(msg, DEVLINK_ATTR_PORT_SPLIT_SUBPORT_NUMBER,
				attrs->phys.split_subport_number))
			return -EMSGSIZE;
		break;
	default:
		break;
	}
	return 0;
}

static int devlink_nl_port_fill(struct sk_buff *msg, struct devlink *devlink,
				struct devlink_port *devlink_port,
				enum devlink_command cmd, u32 portid,
				u32 seq, int flags)
{
	void *hdr;

	hdr = genlmsg_put(msg, portid, seq, &devlink_nl_family, flags, cmd);
	if (!hdr)
		return -EMSGSIZE;

	if (devlink_nl_put_handle(msg, devlink))
		goto nla_put_failure;
	if (nla_put_u32(msg, DEVLINK_ATTR_PORT_INDEX, devlink_port->index))
		goto nla_put_failure;

	spin_lock_bh(&devlink_port->type_lock);
	if (nla_put_u16(msg, DEVLINK_ATTR_PORT_TYPE, devlink_port->type))
		goto nla_put_failure_type_locked;
	if (devlink_port->desired_type != DEVLINK_PORT_TYPE_NOTSET &&
	    nla_put_u16(msg, DEVLINK_ATTR_PORT_DESIRED_TYPE,
			devlink_port->desired_type))
		goto nla_put_failure_type_locked;
	if (devlink_port->type == DEVLINK_PORT_TYPE_ETH) {
		struct net_device *netdev = devlink_port->type_dev;

		if (netdev &&
		    (nla_put_u32(msg, DEVLINK_ATTR_PORT_NETDEV_IFINDEX,
				 netdev->ifindex) ||
		     nla_put_string(msg, DEVLINK_ATTR_PORT_NETDEV_NAME,
				    netdev->name)))
			goto nla_put_failure_type_locked;
	}
	if (devlink_port->type == DEVLINK_PORT_TYPE_IB) {
		struct ib_device *ibdev = devlink_port->type_dev;

		if (ibdev &&
		    nla_put_string(msg, DEVLINK_ATTR_PORT_IBDEV_NAME,
				   ibdev->name))
			goto nla_put_failure_type_locked;
	}
	spin_unlock_bh(&devlink_port->type_lock);
	if (devlink_nl_port_attrs_put(msg, devlink_port))
		goto nla_put_failure;

	genlmsg_end(msg, hdr);
	return 0;

nla_put_failure_type_locked:
	spin_unlock_bh(&devlink_port->type_lock);
nla_put_failure:
	genlmsg_cancel(msg, hdr);
	return -EMSGSIZE;
}

static void devlink_port_notify(struct devlink_port *devlink_port,
				enum devlink_command cmd)
{
	struct devlink *devlink = devlink_port->devlink;
	struct sk_buff *msg;
	int err;

	if (!devlink_port->registered)
		return;

	WARN_ON(cmd != DEVLINK_CMD_PORT_NEW && cmd != DEVLINK_CMD_PORT_DEL);

	msg = nlmsg_new(NLMSG_DEFAULT_SIZE, GFP_KERNEL);
	if (!msg)
		return;

	err = devlink_nl_port_fill(msg, devlink, devlink_port, cmd, 0, 0, 0);
	if (err) {
		nlmsg_free(msg);
		return;
	}

	genlmsg_multicast_netns(&devlink_nl_family, devlink_net(devlink),
				msg, 0, DEVLINK_MCGRP_CONFIG, GFP_KERNEL);
}

static int devlink_nl_cmd_get_doit(struct sk_buff *skb, struct genl_info *info)
{
	struct devlink *devlink = info->user_ptr[0];
	struct sk_buff *msg;
	int err;

	msg = nlmsg_new(NLMSG_DEFAULT_SIZE, GFP_KERNEL);
	if (!msg)
		return -ENOMEM;

	err = devlink_nl_fill(msg, devlink, DEVLINK_CMD_NEW,
			      info->snd_portid, info->snd_seq, 0);
	if (err) {
		nlmsg_free(msg);
		return err;
	}

	return genlmsg_reply(msg, info);
}

static int devlink_nl_cmd_get_dumpit(struct sk_buff *msg,
				     struct netlink_callback *cb)
{
	struct devlink *devlink;
	int start = cb->args[0];
	int idx = 0;
	int err;

	mutex_lock(&devlink_mutex);
	list_for_each_entry(devlink, &devlink_list, list) {
		if (!net_eq(devlink_net(devlink), sock_net(msg->sk)))
			continue;
		if (idx < start) {
			idx++;
			continue;
		}
		err = devlink_nl_fill(msg, devlink, DEVLINK_CMD_NEW,
				      NETLINK_CB(cb->skb).portid,
				      cb->nlh->nlmsg_seq, NLM_F_MULTI);
		if (err)
			goto out;
		idx++;
	}
out:
	mutex_unlock(&devlink_mutex);

	cb->args[0] = idx;
	return msg->len;
}

static int devlink_nl_cmd_port_get_doit(struct sk_buff *skb,
					struct genl_info *info)
{
	struct devlink_port *devlink_port = info->user_ptr[0];
	struct devlink *devlink = devlink_port->devlink;
	struct sk_buff *msg;
	int err;

	msg = nlmsg_new(NLMSG_DEFAULT_SIZE, GFP_KERNEL);
	if (!msg)
		return -ENOMEM;

	err = devlink_nl_port_fill(msg, devlink, devlink_port,
				   DEVLINK_CMD_PORT_NEW,
				   info->snd_portid, info->snd_seq, 0);
	if (err) {
		nlmsg_free(msg);
		return err;
	}

	return genlmsg_reply(msg, info);
}

static int devlink_nl_cmd_port_get_dumpit(struct sk_buff *msg,
					  struct netlink_callback *cb)
{
	struct devlink *devlink;
	struct devlink_port *devlink_port;
	int start = cb->args[0];
	int idx = 0;
	int err;

	mutex_lock(&devlink_mutex);
	list_for_each_entry(devlink, &devlink_list, list) {
		if (!net_eq(devlink_net(devlink), sock_net(msg->sk)))
			continue;
		mutex_lock(&devlink->lock);
		list_for_each_entry(devlink_port, &devlink->port_list, list) {
			if (idx < start) {
				idx++;
				continue;
			}
			err = devlink_nl_port_fill(msg, devlink, devlink_port,
						   DEVLINK_CMD_NEW,
						   NETLINK_CB(cb->skb).portid,
						   cb->nlh->nlmsg_seq,
						   NLM_F_MULTI);
			if (err) {
				mutex_unlock(&devlink->lock);
				goto out;
			}
			idx++;
		}
		mutex_unlock(&devlink->lock);
	}
out:
	mutex_unlock(&devlink_mutex);

	cb->args[0] = idx;
	return msg->len;
}

static int devlink_port_type_set(struct devlink *devlink,
				 struct devlink_port *devlink_port,
				 enum devlink_port_type port_type)

{
	int err;

	if (devlink->ops->port_type_set) {
		if (port_type == DEVLINK_PORT_TYPE_NOTSET)
			return -EINVAL;
		if (port_type == devlink_port->type)
			return 0;
		err = devlink->ops->port_type_set(devlink_port, port_type);
		if (err)
			return err;
		devlink_port->desired_type = port_type;
		devlink_port_notify(devlink_port, DEVLINK_CMD_PORT_NEW);
		return 0;
	}
	return -EOPNOTSUPP;
}

static int devlink_nl_cmd_port_set_doit(struct sk_buff *skb,
					struct genl_info *info)
{
	struct devlink_port *devlink_port = info->user_ptr[0];
	struct devlink *devlink = devlink_port->devlink;
	int err;

	if (info->attrs[DEVLINK_ATTR_PORT_TYPE]) {
		enum devlink_port_type port_type;

		port_type = nla_get_u16(info->attrs[DEVLINK_ATTR_PORT_TYPE]);
		err = devlink_port_type_set(devlink, devlink_port, port_type);
		if (err)
			return err;
	}
	return 0;
}

static int devlink_port_split(struct devlink *devlink, u32 port_index,
			      u32 count, struct netlink_ext_ack *extack)

{
	if (devlink->ops->port_split)
		return devlink->ops->port_split(devlink, port_index, count,
						extack);
	return -EOPNOTSUPP;
}

static int devlink_nl_cmd_port_split_doit(struct sk_buff *skb,
					  struct genl_info *info)
{
	struct devlink *devlink = info->user_ptr[0];
	u32 port_index;
	u32 count;

	if (!info->attrs[DEVLINK_ATTR_PORT_INDEX] ||
	    !info->attrs[DEVLINK_ATTR_PORT_SPLIT_COUNT])
		return -EINVAL;

	port_index = nla_get_u32(info->attrs[DEVLINK_ATTR_PORT_INDEX]);
	count = nla_get_u32(info->attrs[DEVLINK_ATTR_PORT_SPLIT_COUNT]);
	return devlink_port_split(devlink, port_index, count, info->extack);
}

static int devlink_port_unsplit(struct devlink *devlink, u32 port_index,
				struct netlink_ext_ack *extack)

{
	if (devlink->ops->port_unsplit)
		return devlink->ops->port_unsplit(devlink, port_index, extack);
	return -EOPNOTSUPP;
}

static int devlink_nl_cmd_port_unsplit_doit(struct sk_buff *skb,
					    struct genl_info *info)
{
	struct devlink *devlink = info->user_ptr[0];
	u32 port_index;

	if (!info->attrs[DEVLINK_ATTR_PORT_INDEX])
		return -EINVAL;

	port_index = nla_get_u32(info->attrs[DEVLINK_ATTR_PORT_INDEX]);
	return devlink_port_unsplit(devlink, port_index, info->extack);
}

static int devlink_nl_sb_fill(struct sk_buff *msg, struct devlink *devlink,
			      struct devlink_sb *devlink_sb,
			      enum devlink_command cmd, u32 portid,
			      u32 seq, int flags)
{
	void *hdr;

	hdr = genlmsg_put(msg, portid, seq, &devlink_nl_family, flags, cmd);
	if (!hdr)
		return -EMSGSIZE;

	if (devlink_nl_put_handle(msg, devlink))
		goto nla_put_failure;
	if (nla_put_u32(msg, DEVLINK_ATTR_SB_INDEX, devlink_sb->index))
		goto nla_put_failure;
	if (nla_put_u32(msg, DEVLINK_ATTR_SB_SIZE, devlink_sb->size))
		goto nla_put_failure;
	if (nla_put_u16(msg, DEVLINK_ATTR_SB_INGRESS_POOL_COUNT,
			devlink_sb->ingress_pools_count))
		goto nla_put_failure;
	if (nla_put_u16(msg, DEVLINK_ATTR_SB_EGRESS_POOL_COUNT,
			devlink_sb->egress_pools_count))
		goto nla_put_failure;
	if (nla_put_u16(msg, DEVLINK_ATTR_SB_INGRESS_TC_COUNT,
			devlink_sb->ingress_tc_count))
		goto nla_put_failure;
	if (nla_put_u16(msg, DEVLINK_ATTR_SB_EGRESS_TC_COUNT,
			devlink_sb->egress_tc_count))
		goto nla_put_failure;

	genlmsg_end(msg, hdr);
	return 0;

nla_put_failure:
	genlmsg_cancel(msg, hdr);
	return -EMSGSIZE;
}

static int devlink_nl_cmd_sb_get_doit(struct sk_buff *skb,
				      struct genl_info *info)
{
	struct devlink *devlink = info->user_ptr[0];
	struct devlink_sb *devlink_sb = info->user_ptr[1];
	struct sk_buff *msg;
	int err;

	msg = nlmsg_new(NLMSG_DEFAULT_SIZE, GFP_KERNEL);
	if (!msg)
		return -ENOMEM;

	err = devlink_nl_sb_fill(msg, devlink, devlink_sb,
				 DEVLINK_CMD_SB_NEW,
				 info->snd_portid, info->snd_seq, 0);
	if (err) {
		nlmsg_free(msg);
		return err;
	}

	return genlmsg_reply(msg, info);
}

static int devlink_nl_cmd_sb_get_dumpit(struct sk_buff *msg,
					struct netlink_callback *cb)
{
	struct devlink *devlink;
	struct devlink_sb *devlink_sb;
	int start = cb->args[0];
	int idx = 0;
	int err;

	mutex_lock(&devlink_mutex);
	list_for_each_entry(devlink, &devlink_list, list) {
		if (!net_eq(devlink_net(devlink), sock_net(msg->sk)))
			continue;
		mutex_lock(&devlink->lock);
		list_for_each_entry(devlink_sb, &devlink->sb_list, list) {
			if (idx < start) {
				idx++;
				continue;
			}
			err = devlink_nl_sb_fill(msg, devlink, devlink_sb,
						 DEVLINK_CMD_SB_NEW,
						 NETLINK_CB(cb->skb).portid,
						 cb->nlh->nlmsg_seq,
						 NLM_F_MULTI);
			if (err) {
				mutex_unlock(&devlink->lock);
				goto out;
			}
			idx++;
		}
		mutex_unlock(&devlink->lock);
	}
out:
	mutex_unlock(&devlink_mutex);

	cb->args[0] = idx;
	return msg->len;
}

static int devlink_nl_sb_pool_fill(struct sk_buff *msg, struct devlink *devlink,
				   struct devlink_sb *devlink_sb,
				   u16 pool_index, enum devlink_command cmd,
				   u32 portid, u32 seq, int flags)
{
	struct devlink_sb_pool_info pool_info;
	void *hdr;
	int err;

	err = devlink->ops->sb_pool_get(devlink, devlink_sb->index,
					pool_index, &pool_info);
	if (err)
		return err;

	hdr = genlmsg_put(msg, portid, seq, &devlink_nl_family, flags, cmd);
	if (!hdr)
		return -EMSGSIZE;

	if (devlink_nl_put_handle(msg, devlink))
		goto nla_put_failure;
	if (nla_put_u32(msg, DEVLINK_ATTR_SB_INDEX, devlink_sb->index))
		goto nla_put_failure;
	if (nla_put_u16(msg, DEVLINK_ATTR_SB_POOL_INDEX, pool_index))
		goto nla_put_failure;
	if (nla_put_u8(msg, DEVLINK_ATTR_SB_POOL_TYPE, pool_info.pool_type))
		goto nla_put_failure;
	if (nla_put_u32(msg, DEVLINK_ATTR_SB_POOL_SIZE, pool_info.size))
		goto nla_put_failure;
	if (nla_put_u8(msg, DEVLINK_ATTR_SB_POOL_THRESHOLD_TYPE,
		       pool_info.threshold_type))
		goto nla_put_failure;
	if (nla_put_u32(msg, DEVLINK_ATTR_SB_POOL_CELL_SIZE,
			pool_info.cell_size))
		goto nla_put_failure;

	genlmsg_end(msg, hdr);
	return 0;

nla_put_failure:
	genlmsg_cancel(msg, hdr);
	return -EMSGSIZE;
}

static int devlink_nl_cmd_sb_pool_get_doit(struct sk_buff *skb,
					   struct genl_info *info)
{
	struct devlink *devlink = info->user_ptr[0];
	struct devlink_sb *devlink_sb = info->user_ptr[1];
	struct sk_buff *msg;
	u16 pool_index;
	int err;

	err = devlink_sb_pool_index_get_from_info(devlink_sb, info,
						  &pool_index);
	if (err)
		return err;

	if (!devlink->ops->sb_pool_get)
		return -EOPNOTSUPP;

	msg = nlmsg_new(NLMSG_DEFAULT_SIZE, GFP_KERNEL);
	if (!msg)
		return -ENOMEM;

	err = devlink_nl_sb_pool_fill(msg, devlink, devlink_sb, pool_index,
				      DEVLINK_CMD_SB_POOL_NEW,
				      info->snd_portid, info->snd_seq, 0);
	if (err) {
		nlmsg_free(msg);
		return err;
	}

	return genlmsg_reply(msg, info);
}

static int __sb_pool_get_dumpit(struct sk_buff *msg, int start, int *p_idx,
				struct devlink *devlink,
				struct devlink_sb *devlink_sb,
				u32 portid, u32 seq)
{
	u16 pool_count = devlink_sb_pool_count(devlink_sb);
	u16 pool_index;
	int err;

	for (pool_index = 0; pool_index < pool_count; pool_index++) {
		if (*p_idx < start) {
			(*p_idx)++;
			continue;
		}
		err = devlink_nl_sb_pool_fill(msg, devlink,
					      devlink_sb,
					      pool_index,
					      DEVLINK_CMD_SB_POOL_NEW,
					      portid, seq, NLM_F_MULTI);
		if (err)
			return err;
		(*p_idx)++;
	}
	return 0;
}

static int devlink_nl_cmd_sb_pool_get_dumpit(struct sk_buff *msg,
					     struct netlink_callback *cb)
{
	struct devlink *devlink;
	struct devlink_sb *devlink_sb;
	int start = cb->args[0];
	int idx = 0;
	int err;

	mutex_lock(&devlink_mutex);
	list_for_each_entry(devlink, &devlink_list, list) {
		if (!net_eq(devlink_net(devlink), sock_net(msg->sk)) ||
		    !devlink->ops->sb_pool_get)
			continue;
		mutex_lock(&devlink->lock);
		list_for_each_entry(devlink_sb, &devlink->sb_list, list) {
			err = __sb_pool_get_dumpit(msg, start, &idx, devlink,
						   devlink_sb,
						   NETLINK_CB(cb->skb).portid,
						   cb->nlh->nlmsg_seq);
			if (err && err != -EOPNOTSUPP) {
				mutex_unlock(&devlink->lock);
				goto out;
			}
		}
		mutex_unlock(&devlink->lock);
	}
out:
	mutex_unlock(&devlink_mutex);

	cb->args[0] = idx;
	return msg->len;
}

static int devlink_sb_pool_set(struct devlink *devlink, unsigned int sb_index,
			       u16 pool_index, u32 size,
			       enum devlink_sb_threshold_type threshold_type,
			       struct netlink_ext_ack *extack)

{
	const struct devlink_ops *ops = devlink->ops;

	if (ops->sb_pool_set)
		return ops->sb_pool_set(devlink, sb_index, pool_index,
					size, threshold_type, extack);
	return -EOPNOTSUPP;
}

static int devlink_nl_cmd_sb_pool_set_doit(struct sk_buff *skb,
					   struct genl_info *info)
{
	struct devlink *devlink = info->user_ptr[0];
	struct devlink_sb *devlink_sb = info->user_ptr[1];
	enum devlink_sb_threshold_type threshold_type;
	u16 pool_index;
	u32 size;
	int err;

	err = devlink_sb_pool_index_get_from_info(devlink_sb, info,
						  &pool_index);
	if (err)
		return err;

	err = devlink_sb_th_type_get_from_info(info, &threshold_type);
	if (err)
		return err;

	if (!info->attrs[DEVLINK_ATTR_SB_POOL_SIZE])
		return -EINVAL;

	size = nla_get_u32(info->attrs[DEVLINK_ATTR_SB_POOL_SIZE]);
	return devlink_sb_pool_set(devlink, devlink_sb->index,
				   pool_index, size, threshold_type,
				   info->extack);
}

static int devlink_nl_sb_port_pool_fill(struct sk_buff *msg,
					struct devlink *devlink,
					struct devlink_port *devlink_port,
					struct devlink_sb *devlink_sb,
					u16 pool_index,
					enum devlink_command cmd,
					u32 portid, u32 seq, int flags)
{
	const struct devlink_ops *ops = devlink->ops;
	u32 threshold;
	void *hdr;
	int err;

	err = ops->sb_port_pool_get(devlink_port, devlink_sb->index,
				    pool_index, &threshold);
	if (err)
		return err;

	hdr = genlmsg_put(msg, portid, seq, &devlink_nl_family, flags, cmd);
	if (!hdr)
		return -EMSGSIZE;

	if (devlink_nl_put_handle(msg, devlink))
		goto nla_put_failure;
	if (nla_put_u32(msg, DEVLINK_ATTR_PORT_INDEX, devlink_port->index))
		goto nla_put_failure;
	if (nla_put_u32(msg, DEVLINK_ATTR_SB_INDEX, devlink_sb->index))
		goto nla_put_failure;
	if (nla_put_u16(msg, DEVLINK_ATTR_SB_POOL_INDEX, pool_index))
		goto nla_put_failure;
	if (nla_put_u32(msg, DEVLINK_ATTR_SB_THRESHOLD, threshold))
		goto nla_put_failure;

	if (ops->sb_occ_port_pool_get) {
		u32 cur;
		u32 max;

		err = ops->sb_occ_port_pool_get(devlink_port, devlink_sb->index,
						pool_index, &cur, &max);
		if (err && err != -EOPNOTSUPP)
			return err;
		if (!err) {
			if (nla_put_u32(msg, DEVLINK_ATTR_SB_OCC_CUR, cur))
				goto nla_put_failure;
			if (nla_put_u32(msg, DEVLINK_ATTR_SB_OCC_MAX, max))
				goto nla_put_failure;
		}
	}

	genlmsg_end(msg, hdr);
	return 0;

nla_put_failure:
	genlmsg_cancel(msg, hdr);
	return -EMSGSIZE;
}

static int devlink_nl_cmd_sb_port_pool_get_doit(struct sk_buff *skb,
						struct genl_info *info)
{
	struct devlink_port *devlink_port = info->user_ptr[0];
	struct devlink *devlink = devlink_port->devlink;
	struct devlink_sb *devlink_sb = info->user_ptr[1];
	struct sk_buff *msg;
	u16 pool_index;
	int err;

	err = devlink_sb_pool_index_get_from_info(devlink_sb, info,
						  &pool_index);
	if (err)
		return err;

	if (!devlink->ops->sb_port_pool_get)
		return -EOPNOTSUPP;

	msg = nlmsg_new(NLMSG_DEFAULT_SIZE, GFP_KERNEL);
	if (!msg)
		return -ENOMEM;

	err = devlink_nl_sb_port_pool_fill(msg, devlink, devlink_port,
					   devlink_sb, pool_index,
					   DEVLINK_CMD_SB_PORT_POOL_NEW,
					   info->snd_portid, info->snd_seq, 0);
	if (err) {
		nlmsg_free(msg);
		return err;
	}

	return genlmsg_reply(msg, info);
}

static int __sb_port_pool_get_dumpit(struct sk_buff *msg, int start, int *p_idx,
				     struct devlink *devlink,
				     struct devlink_sb *devlink_sb,
				     u32 portid, u32 seq)
{
	struct devlink_port *devlink_port;
	u16 pool_count = devlink_sb_pool_count(devlink_sb);
	u16 pool_index;
	int err;

	list_for_each_entry(devlink_port, &devlink->port_list, list) {
		for (pool_index = 0; pool_index < pool_count; pool_index++) {
			if (*p_idx < start) {
				(*p_idx)++;
				continue;
			}
			err = devlink_nl_sb_port_pool_fill(msg, devlink,
							   devlink_port,
							   devlink_sb,
							   pool_index,
							   DEVLINK_CMD_SB_PORT_POOL_NEW,
							   portid, seq,
							   NLM_F_MULTI);
			if (err)
				return err;
			(*p_idx)++;
		}
	}
	return 0;
}

static int devlink_nl_cmd_sb_port_pool_get_dumpit(struct sk_buff *msg,
						  struct netlink_callback *cb)
{
	struct devlink *devlink;
	struct devlink_sb *devlink_sb;
	int start = cb->args[0];
	int idx = 0;
	int err;

	mutex_lock(&devlink_mutex);
	list_for_each_entry(devlink, &devlink_list, list) {
		if (!net_eq(devlink_net(devlink), sock_net(msg->sk)) ||
		    !devlink->ops->sb_port_pool_get)
			continue;
		mutex_lock(&devlink->lock);
		list_for_each_entry(devlink_sb, &devlink->sb_list, list) {
			err = __sb_port_pool_get_dumpit(msg, start, &idx,
							devlink, devlink_sb,
							NETLINK_CB(cb->skb).portid,
							cb->nlh->nlmsg_seq);
			if (err && err != -EOPNOTSUPP) {
				mutex_unlock(&devlink->lock);
				goto out;
			}
		}
		mutex_unlock(&devlink->lock);
	}
out:
	mutex_unlock(&devlink_mutex);

	cb->args[0] = idx;
	return msg->len;
}

static int devlink_sb_port_pool_set(struct devlink_port *devlink_port,
				    unsigned int sb_index, u16 pool_index,
				    u32 threshold,
				    struct netlink_ext_ack *extack)

{
	const struct devlink_ops *ops = devlink_port->devlink->ops;

	if (ops->sb_port_pool_set)
		return ops->sb_port_pool_set(devlink_port, sb_index,
					     pool_index, threshold, extack);
	return -EOPNOTSUPP;
}

static int devlink_nl_cmd_sb_port_pool_set_doit(struct sk_buff *skb,
						struct genl_info *info)
{
	struct devlink_port *devlink_port = info->user_ptr[0];
	struct devlink_sb *devlink_sb = info->user_ptr[1];
	u16 pool_index;
	u32 threshold;
	int err;

	err = devlink_sb_pool_index_get_from_info(devlink_sb, info,
						  &pool_index);
	if (err)
		return err;

	if (!info->attrs[DEVLINK_ATTR_SB_THRESHOLD])
		return -EINVAL;

	threshold = nla_get_u32(info->attrs[DEVLINK_ATTR_SB_THRESHOLD]);
	return devlink_sb_port_pool_set(devlink_port, devlink_sb->index,
					pool_index, threshold, info->extack);
}

static int
devlink_nl_sb_tc_pool_bind_fill(struct sk_buff *msg, struct devlink *devlink,
				struct devlink_port *devlink_port,
				struct devlink_sb *devlink_sb, u16 tc_index,
				enum devlink_sb_pool_type pool_type,
				enum devlink_command cmd,
				u32 portid, u32 seq, int flags)
{
	const struct devlink_ops *ops = devlink->ops;
	u16 pool_index;
	u32 threshold;
	void *hdr;
	int err;

	err = ops->sb_tc_pool_bind_get(devlink_port, devlink_sb->index,
				       tc_index, pool_type,
				       &pool_index, &threshold);
	if (err)
		return err;

	hdr = genlmsg_put(msg, portid, seq, &devlink_nl_family, flags, cmd);
	if (!hdr)
		return -EMSGSIZE;

	if (devlink_nl_put_handle(msg, devlink))
		goto nla_put_failure;
	if (nla_put_u32(msg, DEVLINK_ATTR_PORT_INDEX, devlink_port->index))
		goto nla_put_failure;
	if (nla_put_u32(msg, DEVLINK_ATTR_SB_INDEX, devlink_sb->index))
		goto nla_put_failure;
	if (nla_put_u16(msg, DEVLINK_ATTR_SB_TC_INDEX, tc_index))
		goto nla_put_failure;
	if (nla_put_u8(msg, DEVLINK_ATTR_SB_POOL_TYPE, pool_type))
		goto nla_put_failure;
	if (nla_put_u16(msg, DEVLINK_ATTR_SB_POOL_INDEX, pool_index))
		goto nla_put_failure;
	if (nla_put_u32(msg, DEVLINK_ATTR_SB_THRESHOLD, threshold))
		goto nla_put_failure;

	if (ops->sb_occ_tc_port_bind_get) {
		u32 cur;
		u32 max;

		err = ops->sb_occ_tc_port_bind_get(devlink_port,
						   devlink_sb->index,
						   tc_index, pool_type,
						   &cur, &max);
		if (err && err != -EOPNOTSUPP)
			return err;
		if (!err) {
			if (nla_put_u32(msg, DEVLINK_ATTR_SB_OCC_CUR, cur))
				goto nla_put_failure;
			if (nla_put_u32(msg, DEVLINK_ATTR_SB_OCC_MAX, max))
				goto nla_put_failure;
		}
	}

	genlmsg_end(msg, hdr);
	return 0;

nla_put_failure:
	genlmsg_cancel(msg, hdr);
	return -EMSGSIZE;
}

static int devlink_nl_cmd_sb_tc_pool_bind_get_doit(struct sk_buff *skb,
						   struct genl_info *info)
{
	struct devlink_port *devlink_port = info->user_ptr[0];
	struct devlink *devlink = devlink_port->devlink;
	struct devlink_sb *devlink_sb = info->user_ptr[1];
	struct sk_buff *msg;
	enum devlink_sb_pool_type pool_type;
	u16 tc_index;
	int err;

	err = devlink_sb_pool_type_get_from_info(info, &pool_type);
	if (err)
		return err;

	err = devlink_sb_tc_index_get_from_info(devlink_sb, info,
						pool_type, &tc_index);
	if (err)
		return err;

	if (!devlink->ops->sb_tc_pool_bind_get)
		return -EOPNOTSUPP;

	msg = nlmsg_new(NLMSG_DEFAULT_SIZE, GFP_KERNEL);
	if (!msg)
		return -ENOMEM;

	err = devlink_nl_sb_tc_pool_bind_fill(msg, devlink, devlink_port,
					      devlink_sb, tc_index, pool_type,
					      DEVLINK_CMD_SB_TC_POOL_BIND_NEW,
					      info->snd_portid,
					      info->snd_seq, 0);
	if (err) {
		nlmsg_free(msg);
		return err;
	}

	return genlmsg_reply(msg, info);
}

static int __sb_tc_pool_bind_get_dumpit(struct sk_buff *msg,
					int start, int *p_idx,
					struct devlink *devlink,
					struct devlink_sb *devlink_sb,
					u32 portid, u32 seq)
{
	struct devlink_port *devlink_port;
	u16 tc_index;
	int err;

	list_for_each_entry(devlink_port, &devlink->port_list, list) {
		for (tc_index = 0;
		     tc_index < devlink_sb->ingress_tc_count; tc_index++) {
			if (*p_idx < start) {
				(*p_idx)++;
				continue;
			}
			err = devlink_nl_sb_tc_pool_bind_fill(msg, devlink,
							      devlink_port,
							      devlink_sb,
							      tc_index,
							      DEVLINK_SB_POOL_TYPE_INGRESS,
							      DEVLINK_CMD_SB_TC_POOL_BIND_NEW,
							      portid, seq,
							      NLM_F_MULTI);
			if (err)
				return err;
			(*p_idx)++;
		}
		for (tc_index = 0;
		     tc_index < devlink_sb->egress_tc_count; tc_index++) {
			if (*p_idx < start) {
				(*p_idx)++;
				continue;
			}
			err = devlink_nl_sb_tc_pool_bind_fill(msg, devlink,
							      devlink_port,
							      devlink_sb,
							      tc_index,
							      DEVLINK_SB_POOL_TYPE_EGRESS,
							      DEVLINK_CMD_SB_TC_POOL_BIND_NEW,
							      portid, seq,
							      NLM_F_MULTI);
			if (err)
				return err;
			(*p_idx)++;
		}
	}
	return 0;
}

static int
devlink_nl_cmd_sb_tc_pool_bind_get_dumpit(struct sk_buff *msg,
					  struct netlink_callback *cb)
{
	struct devlink *devlink;
	struct devlink_sb *devlink_sb;
	int start = cb->args[0];
	int idx = 0;
	int err;

	mutex_lock(&devlink_mutex);
	list_for_each_entry(devlink, &devlink_list, list) {
		if (!net_eq(devlink_net(devlink), sock_net(msg->sk)) ||
		    !devlink->ops->sb_tc_pool_bind_get)
			continue;

		mutex_lock(&devlink->lock);
		list_for_each_entry(devlink_sb, &devlink->sb_list, list) {
			err = __sb_tc_pool_bind_get_dumpit(msg, start, &idx,
							   devlink,
							   devlink_sb,
							   NETLINK_CB(cb->skb).portid,
							   cb->nlh->nlmsg_seq);
			if (err && err != -EOPNOTSUPP) {
				mutex_unlock(&devlink->lock);
				goto out;
			}
		}
		mutex_unlock(&devlink->lock);
	}
out:
	mutex_unlock(&devlink_mutex);

	cb->args[0] = idx;
	return msg->len;
}

static int devlink_sb_tc_pool_bind_set(struct devlink_port *devlink_port,
				       unsigned int sb_index, u16 tc_index,
				       enum devlink_sb_pool_type pool_type,
				       u16 pool_index, u32 threshold,
				       struct netlink_ext_ack *extack)

{
	const struct devlink_ops *ops = devlink_port->devlink->ops;

	if (ops->sb_tc_pool_bind_set)
		return ops->sb_tc_pool_bind_set(devlink_port, sb_index,
						tc_index, pool_type,
						pool_index, threshold, extack);
	return -EOPNOTSUPP;
}

static int devlink_nl_cmd_sb_tc_pool_bind_set_doit(struct sk_buff *skb,
						   struct genl_info *info)
{
	struct devlink_port *devlink_port = info->user_ptr[0];
	struct devlink_sb *devlink_sb = info->user_ptr[1];
	enum devlink_sb_pool_type pool_type;
	u16 tc_index;
	u16 pool_index;
	u32 threshold;
	int err;

	err = devlink_sb_pool_type_get_from_info(info, &pool_type);
	if (err)
		return err;

	err = devlink_sb_tc_index_get_from_info(devlink_sb, info,
						pool_type, &tc_index);
	if (err)
		return err;

	err = devlink_sb_pool_index_get_from_info(devlink_sb, info,
						  &pool_index);
	if (err)
		return err;

	if (!info->attrs[DEVLINK_ATTR_SB_THRESHOLD])
		return -EINVAL;

	threshold = nla_get_u32(info->attrs[DEVLINK_ATTR_SB_THRESHOLD]);
	return devlink_sb_tc_pool_bind_set(devlink_port, devlink_sb->index,
					   tc_index, pool_type,
					   pool_index, threshold, info->extack);
}

static int devlink_nl_cmd_sb_occ_snapshot_doit(struct sk_buff *skb,
					       struct genl_info *info)
{
	struct devlink *devlink = info->user_ptr[0];
	struct devlink_sb *devlink_sb = info->user_ptr[1];
	const struct devlink_ops *ops = devlink->ops;

	if (ops->sb_occ_snapshot)
		return ops->sb_occ_snapshot(devlink, devlink_sb->index);
	return -EOPNOTSUPP;
}

static int devlink_nl_cmd_sb_occ_max_clear_doit(struct sk_buff *skb,
						struct genl_info *info)
{
	struct devlink *devlink = info->user_ptr[0];
	struct devlink_sb *devlink_sb = info->user_ptr[1];
	const struct devlink_ops *ops = devlink->ops;

	if (ops->sb_occ_max_clear)
		return ops->sb_occ_max_clear(devlink, devlink_sb->index);
	return -EOPNOTSUPP;
}

static int devlink_nl_eswitch_fill(struct sk_buff *msg, struct devlink *devlink,
				   enum devlink_command cmd, u32 portid,
				   u32 seq, int flags)
{
	const struct devlink_ops *ops = devlink->ops;
	enum devlink_eswitch_encap_mode encap_mode;
	u8 inline_mode;
	void *hdr;
	int err = 0;
	u16 mode;

	hdr = genlmsg_put(msg, portid, seq, &devlink_nl_family, flags, cmd);
	if (!hdr)
		return -EMSGSIZE;

	err = devlink_nl_put_handle(msg, devlink);
	if (err)
		goto nla_put_failure;

	if (ops->eswitch_mode_get) {
		err = ops->eswitch_mode_get(devlink, &mode);
		if (err)
			goto nla_put_failure;
		err = nla_put_u16(msg, DEVLINK_ATTR_ESWITCH_MODE, mode);
		if (err)
			goto nla_put_failure;
	}

	if (ops->eswitch_inline_mode_get) {
		err = ops->eswitch_inline_mode_get(devlink, &inline_mode);
		if (err)
			goto nla_put_failure;
		err = nla_put_u8(msg, DEVLINK_ATTR_ESWITCH_INLINE_MODE,
				 inline_mode);
		if (err)
			goto nla_put_failure;
	}

	if (ops->eswitch_encap_mode_get) {
		err = ops->eswitch_encap_mode_get(devlink, &encap_mode);
		if (err)
			goto nla_put_failure;
		err = nla_put_u8(msg, DEVLINK_ATTR_ESWITCH_ENCAP_MODE, encap_mode);
		if (err)
			goto nla_put_failure;
	}

	genlmsg_end(msg, hdr);
	return 0;

nla_put_failure:
	genlmsg_cancel(msg, hdr);
	return err;
}

static int devlink_nl_cmd_eswitch_get_doit(struct sk_buff *skb,
					   struct genl_info *info)
{
	struct devlink *devlink = info->user_ptr[0];
	struct sk_buff *msg;
	int err;

	msg = nlmsg_new(NLMSG_DEFAULT_SIZE, GFP_KERNEL);
	if (!msg)
		return -ENOMEM;

	err = devlink_nl_eswitch_fill(msg, devlink, DEVLINK_CMD_ESWITCH_GET,
				      info->snd_portid, info->snd_seq, 0);

	if (err) {
		nlmsg_free(msg);
		return err;
	}

	return genlmsg_reply(msg, info);
}

static int devlink_nl_cmd_eswitch_set_doit(struct sk_buff *skb,
					   struct genl_info *info)
{
	struct devlink *devlink = info->user_ptr[0];
	const struct devlink_ops *ops = devlink->ops;
	enum devlink_eswitch_encap_mode encap_mode;
	u8 inline_mode;
	int err = 0;
	u16 mode;

	if (info->attrs[DEVLINK_ATTR_ESWITCH_MODE]) {
		if (!ops->eswitch_mode_set)
			return -EOPNOTSUPP;
		mode = nla_get_u16(info->attrs[DEVLINK_ATTR_ESWITCH_MODE]);
		err = ops->eswitch_mode_set(devlink, mode, info->extack);
		if (err)
			return err;
	}

	if (info->attrs[DEVLINK_ATTR_ESWITCH_INLINE_MODE]) {
		if (!ops->eswitch_inline_mode_set)
			return -EOPNOTSUPP;
		inline_mode = nla_get_u8(
				info->attrs[DEVLINK_ATTR_ESWITCH_INLINE_MODE]);
		err = ops->eswitch_inline_mode_set(devlink, inline_mode,
						   info->extack);
		if (err)
			return err;
	}

	if (info->attrs[DEVLINK_ATTR_ESWITCH_ENCAP_MODE]) {
		if (!ops->eswitch_encap_mode_set)
			return -EOPNOTSUPP;
		encap_mode = nla_get_u8(info->attrs[DEVLINK_ATTR_ESWITCH_ENCAP_MODE]);
		err = ops->eswitch_encap_mode_set(devlink, encap_mode,
						  info->extack);
		if (err)
			return err;
	}

	return 0;
}

int devlink_dpipe_match_put(struct sk_buff *skb,
			    struct devlink_dpipe_match *match)
{
	struct devlink_dpipe_header *header = match->header;
	struct devlink_dpipe_field *field = &header->fields[match->field_id];
	struct nlattr *match_attr;

	match_attr = nla_nest_start_noflag(skb, DEVLINK_ATTR_DPIPE_MATCH);
	if (!match_attr)
		return -EMSGSIZE;

	if (nla_put_u32(skb, DEVLINK_ATTR_DPIPE_MATCH_TYPE, match->type) ||
	    nla_put_u32(skb, DEVLINK_ATTR_DPIPE_HEADER_INDEX, match->header_index) ||
	    nla_put_u32(skb, DEVLINK_ATTR_DPIPE_HEADER_ID, header->id) ||
	    nla_put_u32(skb, DEVLINK_ATTR_DPIPE_FIELD_ID, field->id) ||
	    nla_put_u8(skb, DEVLINK_ATTR_DPIPE_HEADER_GLOBAL, header->global))
		goto nla_put_failure;

	nla_nest_end(skb, match_attr);
	return 0;

nla_put_failure:
	nla_nest_cancel(skb, match_attr);
	return -EMSGSIZE;
}
EXPORT_SYMBOL_GPL(devlink_dpipe_match_put);

static int devlink_dpipe_matches_put(struct devlink_dpipe_table *table,
				     struct sk_buff *skb)
{
	struct nlattr *matches_attr;

	matches_attr = nla_nest_start_noflag(skb,
					     DEVLINK_ATTR_DPIPE_TABLE_MATCHES);
	if (!matches_attr)
		return -EMSGSIZE;

	if (table->table_ops->matches_dump(table->priv, skb))
		goto nla_put_failure;

	nla_nest_end(skb, matches_attr);
	return 0;

nla_put_failure:
	nla_nest_cancel(skb, matches_attr);
	return -EMSGSIZE;
}

int devlink_dpipe_action_put(struct sk_buff *skb,
			     struct devlink_dpipe_action *action)
{
	struct devlink_dpipe_header *header = action->header;
	struct devlink_dpipe_field *field = &header->fields[action->field_id];
	struct nlattr *action_attr;

	action_attr = nla_nest_start_noflag(skb, DEVLINK_ATTR_DPIPE_ACTION);
	if (!action_attr)
		return -EMSGSIZE;

	if (nla_put_u32(skb, DEVLINK_ATTR_DPIPE_ACTION_TYPE, action->type) ||
	    nla_put_u32(skb, DEVLINK_ATTR_DPIPE_HEADER_INDEX, action->header_index) ||
	    nla_put_u32(skb, DEVLINK_ATTR_DPIPE_HEADER_ID, header->id) ||
	    nla_put_u32(skb, DEVLINK_ATTR_DPIPE_FIELD_ID, field->id) ||
	    nla_put_u8(skb, DEVLINK_ATTR_DPIPE_HEADER_GLOBAL, header->global))
		goto nla_put_failure;

	nla_nest_end(skb, action_attr);
	return 0;

nla_put_failure:
	nla_nest_cancel(skb, action_attr);
	return -EMSGSIZE;
}
EXPORT_SYMBOL_GPL(devlink_dpipe_action_put);

static int devlink_dpipe_actions_put(struct devlink_dpipe_table *table,
				     struct sk_buff *skb)
{
	struct nlattr *actions_attr;

	actions_attr = nla_nest_start_noflag(skb,
					     DEVLINK_ATTR_DPIPE_TABLE_ACTIONS);
	if (!actions_attr)
		return -EMSGSIZE;

	if (table->table_ops->actions_dump(table->priv, skb))
		goto nla_put_failure;

	nla_nest_end(skb, actions_attr);
	return 0;

nla_put_failure:
	nla_nest_cancel(skb, actions_attr);
	return -EMSGSIZE;
}

static int devlink_dpipe_table_put(struct sk_buff *skb,
				   struct devlink_dpipe_table *table)
{
	struct nlattr *table_attr;
	u64 table_size;

	table_size = table->table_ops->size_get(table->priv);
	table_attr = nla_nest_start_noflag(skb, DEVLINK_ATTR_DPIPE_TABLE);
	if (!table_attr)
		return -EMSGSIZE;

	if (nla_put_string(skb, DEVLINK_ATTR_DPIPE_TABLE_NAME, table->name) ||
	    nla_put_u64_64bit(skb, DEVLINK_ATTR_DPIPE_TABLE_SIZE, table_size,
			      DEVLINK_ATTR_PAD))
		goto nla_put_failure;
	if (nla_put_u8(skb, DEVLINK_ATTR_DPIPE_TABLE_COUNTERS_ENABLED,
		       table->counters_enabled))
		goto nla_put_failure;

	if (table->resource_valid) {
		if (nla_put_u64_64bit(skb, DEVLINK_ATTR_DPIPE_TABLE_RESOURCE_ID,
				      table->resource_id, DEVLINK_ATTR_PAD) ||
		    nla_put_u64_64bit(skb, DEVLINK_ATTR_DPIPE_TABLE_RESOURCE_UNITS,
				      table->resource_units, DEVLINK_ATTR_PAD))
			goto nla_put_failure;
	}
	if (devlink_dpipe_matches_put(table, skb))
		goto nla_put_failure;

	if (devlink_dpipe_actions_put(table, skb))
		goto nla_put_failure;

	nla_nest_end(skb, table_attr);
	return 0;

nla_put_failure:
	nla_nest_cancel(skb, table_attr);
	return -EMSGSIZE;
}

static int devlink_dpipe_send_and_alloc_skb(struct sk_buff **pskb,
					    struct genl_info *info)
{
	int err;

	if (*pskb) {
		err = genlmsg_reply(*pskb, info);
		if (err)
			return err;
	}
	*pskb = genlmsg_new(GENLMSG_DEFAULT_SIZE, GFP_KERNEL);
	if (!*pskb)
		return -ENOMEM;
	return 0;
}

static int devlink_dpipe_tables_fill(struct genl_info *info,
				     enum devlink_command cmd, int flags,
				     struct list_head *dpipe_tables,
				     const char *table_name)
{
	struct devlink *devlink = info->user_ptr[0];
	struct devlink_dpipe_table *table;
	struct nlattr *tables_attr;
	struct sk_buff *skb = NULL;
	struct nlmsghdr *nlh;
	bool incomplete;
	void *hdr;
	int i;
	int err;

	table = list_first_entry(dpipe_tables,
				 struct devlink_dpipe_table, list);
start_again:
	err = devlink_dpipe_send_and_alloc_skb(&skb, info);
	if (err)
		return err;

	hdr = genlmsg_put(skb, info->snd_portid, info->snd_seq,
			  &devlink_nl_family, NLM_F_MULTI, cmd);
	if (!hdr) {
		nlmsg_free(skb);
		return -EMSGSIZE;
	}

	if (devlink_nl_put_handle(skb, devlink))
		goto nla_put_failure;
	tables_attr = nla_nest_start_noflag(skb, DEVLINK_ATTR_DPIPE_TABLES);
	if (!tables_attr)
		goto nla_put_failure;

	i = 0;
	incomplete = false;
	list_for_each_entry_from(table, dpipe_tables, list) {
		if (!table_name) {
			err = devlink_dpipe_table_put(skb, table);
			if (err) {
				if (!i)
					goto err_table_put;
				incomplete = true;
				break;
			}
		} else {
			if (!strcmp(table->name, table_name)) {
				err = devlink_dpipe_table_put(skb, table);
				if (err)
					break;
			}
		}
		i++;
	}

	nla_nest_end(skb, tables_attr);
	genlmsg_end(skb, hdr);
	if (incomplete)
		goto start_again;

send_done:
	nlh = nlmsg_put(skb, info->snd_portid, info->snd_seq,
			NLMSG_DONE, 0, flags | NLM_F_MULTI);
	if (!nlh) {
		err = devlink_dpipe_send_and_alloc_skb(&skb, info);
		if (err)
			return err;
		goto send_done;
	}

	return genlmsg_reply(skb, info);

nla_put_failure:
	err = -EMSGSIZE;
err_table_put:
	nlmsg_free(skb);
	return err;
}

static int devlink_nl_cmd_dpipe_table_get(struct sk_buff *skb,
					  struct genl_info *info)
{
	struct devlink *devlink = info->user_ptr[0];
	const char *table_name =  NULL;

	if (info->attrs[DEVLINK_ATTR_DPIPE_TABLE_NAME])
		table_name = nla_data(info->attrs[DEVLINK_ATTR_DPIPE_TABLE_NAME]);

	return devlink_dpipe_tables_fill(info, DEVLINK_CMD_DPIPE_TABLE_GET, 0,
					 &devlink->dpipe_table_list,
					 table_name);
}

static int devlink_dpipe_value_put(struct sk_buff *skb,
				   struct devlink_dpipe_value *value)
{
	if (nla_put(skb, DEVLINK_ATTR_DPIPE_VALUE,
		    value->value_size, value->value))
		return -EMSGSIZE;
	if (value->mask)
		if (nla_put(skb, DEVLINK_ATTR_DPIPE_VALUE_MASK,
			    value->value_size, value->mask))
			return -EMSGSIZE;
	if (value->mapping_valid)
		if (nla_put_u32(skb, DEVLINK_ATTR_DPIPE_VALUE_MAPPING,
				value->mapping_value))
			return -EMSGSIZE;
	return 0;
}

static int devlink_dpipe_action_value_put(struct sk_buff *skb,
					  struct devlink_dpipe_value *value)
{
	if (!value->action)
		return -EINVAL;
	if (devlink_dpipe_action_put(skb, value->action))
		return -EMSGSIZE;
	if (devlink_dpipe_value_put(skb, value))
		return -EMSGSIZE;
	return 0;
}

static int devlink_dpipe_action_values_put(struct sk_buff *skb,
					   struct devlink_dpipe_value *values,
					   unsigned int values_count)
{
	struct nlattr *action_attr;
	int i;
	int err;

	for (i = 0; i < values_count; i++) {
		action_attr = nla_nest_start_noflag(skb,
						    DEVLINK_ATTR_DPIPE_ACTION_VALUE);
		if (!action_attr)
			return -EMSGSIZE;
		err = devlink_dpipe_action_value_put(skb, &values[i]);
		if (err)
			goto err_action_value_put;
		nla_nest_end(skb, action_attr);
	}
	return 0;

err_action_value_put:
	nla_nest_cancel(skb, action_attr);
	return err;
}

static int devlink_dpipe_match_value_put(struct sk_buff *skb,
					 struct devlink_dpipe_value *value)
{
	if (!value->match)
		return -EINVAL;
	if (devlink_dpipe_match_put(skb, value->match))
		return -EMSGSIZE;
	if (devlink_dpipe_value_put(skb, value))
		return -EMSGSIZE;
	return 0;
}

static int devlink_dpipe_match_values_put(struct sk_buff *skb,
					  struct devlink_dpipe_value *values,
					  unsigned int values_count)
{
	struct nlattr *match_attr;
	int i;
	int err;

	for (i = 0; i < values_count; i++) {
		match_attr = nla_nest_start_noflag(skb,
						   DEVLINK_ATTR_DPIPE_MATCH_VALUE);
		if (!match_attr)
			return -EMSGSIZE;
		err = devlink_dpipe_match_value_put(skb, &values[i]);
		if (err)
			goto err_match_value_put;
		nla_nest_end(skb, match_attr);
	}
	return 0;

err_match_value_put:
	nla_nest_cancel(skb, match_attr);
	return err;
}

static int devlink_dpipe_entry_put(struct sk_buff *skb,
				   struct devlink_dpipe_entry *entry)
{
	struct nlattr *entry_attr, *matches_attr, *actions_attr;
	int err;

	entry_attr = nla_nest_start_noflag(skb, DEVLINK_ATTR_DPIPE_ENTRY);
	if (!entry_attr)
		return  -EMSGSIZE;

	if (nla_put_u64_64bit(skb, DEVLINK_ATTR_DPIPE_ENTRY_INDEX, entry->index,
			      DEVLINK_ATTR_PAD))
		goto nla_put_failure;
	if (entry->counter_valid)
		if (nla_put_u64_64bit(skb, DEVLINK_ATTR_DPIPE_ENTRY_COUNTER,
				      entry->counter, DEVLINK_ATTR_PAD))
			goto nla_put_failure;

	matches_attr = nla_nest_start_noflag(skb,
					     DEVLINK_ATTR_DPIPE_ENTRY_MATCH_VALUES);
	if (!matches_attr)
		goto nla_put_failure;

	err = devlink_dpipe_match_values_put(skb, entry->match_values,
					     entry->match_values_count);
	if (err) {
		nla_nest_cancel(skb, matches_attr);
		goto err_match_values_put;
	}
	nla_nest_end(skb, matches_attr);

	actions_attr = nla_nest_start_noflag(skb,
					     DEVLINK_ATTR_DPIPE_ENTRY_ACTION_VALUES);
	if (!actions_attr)
		goto nla_put_failure;

	err = devlink_dpipe_action_values_put(skb, entry->action_values,
					      entry->action_values_count);
	if (err) {
		nla_nest_cancel(skb, actions_attr);
		goto err_action_values_put;
	}
	nla_nest_end(skb, actions_attr);

	nla_nest_end(skb, entry_attr);
	return 0;

nla_put_failure:
	err = -EMSGSIZE;
err_match_values_put:
err_action_values_put:
	nla_nest_cancel(skb, entry_attr);
	return err;
}

static struct devlink_dpipe_table *
devlink_dpipe_table_find(struct list_head *dpipe_tables,
			 const char *table_name)
{
	struct devlink_dpipe_table *table;

	list_for_each_entry_rcu(table, dpipe_tables, list) {
		if (!strcmp(table->name, table_name))
			return table;
	}
	return NULL;
}

int devlink_dpipe_entry_ctx_prepare(struct devlink_dpipe_dump_ctx *dump_ctx)
{
	struct devlink *devlink;
	int err;

	err = devlink_dpipe_send_and_alloc_skb(&dump_ctx->skb,
					       dump_ctx->info);
	if (err)
		return err;

	dump_ctx->hdr = genlmsg_put(dump_ctx->skb,
				    dump_ctx->info->snd_portid,
				    dump_ctx->info->snd_seq,
				    &devlink_nl_family, NLM_F_MULTI,
				    dump_ctx->cmd);
	if (!dump_ctx->hdr)
		goto nla_put_failure;

	devlink = dump_ctx->info->user_ptr[0];
	if (devlink_nl_put_handle(dump_ctx->skb, devlink))
		goto nla_put_failure;
	dump_ctx->nest = nla_nest_start_noflag(dump_ctx->skb,
					       DEVLINK_ATTR_DPIPE_ENTRIES);
	if (!dump_ctx->nest)
		goto nla_put_failure;
	return 0;

nla_put_failure:
	nlmsg_free(dump_ctx->skb);
	return -EMSGSIZE;
}
EXPORT_SYMBOL_GPL(devlink_dpipe_entry_ctx_prepare);

int devlink_dpipe_entry_ctx_append(struct devlink_dpipe_dump_ctx *dump_ctx,
				   struct devlink_dpipe_entry *entry)
{
	return devlink_dpipe_entry_put(dump_ctx->skb, entry);
}
EXPORT_SYMBOL_GPL(devlink_dpipe_entry_ctx_append);

int devlink_dpipe_entry_ctx_close(struct devlink_dpipe_dump_ctx *dump_ctx)
{
	nla_nest_end(dump_ctx->skb, dump_ctx->nest);
	genlmsg_end(dump_ctx->skb, dump_ctx->hdr);
	return 0;
}
EXPORT_SYMBOL_GPL(devlink_dpipe_entry_ctx_close);

void devlink_dpipe_entry_clear(struct devlink_dpipe_entry *entry)

{
	unsigned int value_count, value_index;
	struct devlink_dpipe_value *value;

	value = entry->action_values;
	value_count = entry->action_values_count;
	for (value_index = 0; value_index < value_count; value_index++) {
		kfree(value[value_index].value);
		kfree(value[value_index].mask);
	}

	value = entry->match_values;
	value_count = entry->match_values_count;
	for (value_index = 0; value_index < value_count; value_index++) {
		kfree(value[value_index].value);
		kfree(value[value_index].mask);
	}
}
EXPORT_SYMBOL(devlink_dpipe_entry_clear);

static int devlink_dpipe_entries_fill(struct genl_info *info,
				      enum devlink_command cmd, int flags,
				      struct devlink_dpipe_table *table)
{
	struct devlink_dpipe_dump_ctx dump_ctx;
	struct nlmsghdr *nlh;
	int err;

	dump_ctx.skb = NULL;
	dump_ctx.cmd = cmd;
	dump_ctx.info = info;

	err = table->table_ops->entries_dump(table->priv,
					     table->counters_enabled,
					     &dump_ctx);
	if (err)
		return err;

send_done:
	nlh = nlmsg_put(dump_ctx.skb, info->snd_portid, info->snd_seq,
			NLMSG_DONE, 0, flags | NLM_F_MULTI);
	if (!nlh) {
		err = devlink_dpipe_send_and_alloc_skb(&dump_ctx.skb, info);
		if (err)
			return err;
		goto send_done;
	}
	return genlmsg_reply(dump_ctx.skb, info);
}

static int devlink_nl_cmd_dpipe_entries_get(struct sk_buff *skb,
					    struct genl_info *info)
{
	struct devlink *devlink = info->user_ptr[0];
	struct devlink_dpipe_table *table;
	const char *table_name;

	if (!info->attrs[DEVLINK_ATTR_DPIPE_TABLE_NAME])
		return -EINVAL;

	table_name = nla_data(info->attrs[DEVLINK_ATTR_DPIPE_TABLE_NAME]);
	table = devlink_dpipe_table_find(&devlink->dpipe_table_list,
					 table_name);
	if (!table)
		return -EINVAL;

	if (!table->table_ops->entries_dump)
		return -EINVAL;

	return devlink_dpipe_entries_fill(info, DEVLINK_CMD_DPIPE_ENTRIES_GET,
					  0, table);
}

static int devlink_dpipe_fields_put(struct sk_buff *skb,
				    const struct devlink_dpipe_header *header)
{
	struct devlink_dpipe_field *field;
	struct nlattr *field_attr;
	int i;

	for (i = 0; i < header->fields_count; i++) {
		field = &header->fields[i];
		field_attr = nla_nest_start_noflag(skb,
						   DEVLINK_ATTR_DPIPE_FIELD);
		if (!field_attr)
			return -EMSGSIZE;
		if (nla_put_string(skb, DEVLINK_ATTR_DPIPE_FIELD_NAME, field->name) ||
		    nla_put_u32(skb, DEVLINK_ATTR_DPIPE_FIELD_ID, field->id) ||
		    nla_put_u32(skb, DEVLINK_ATTR_DPIPE_FIELD_BITWIDTH, field->bitwidth) ||
		    nla_put_u32(skb, DEVLINK_ATTR_DPIPE_FIELD_MAPPING_TYPE, field->mapping_type))
			goto nla_put_failure;
		nla_nest_end(skb, field_attr);
	}
	return 0;

nla_put_failure:
	nla_nest_cancel(skb, field_attr);
	return -EMSGSIZE;
}

static int devlink_dpipe_header_put(struct sk_buff *skb,
				    struct devlink_dpipe_header *header)
{
	struct nlattr *fields_attr, *header_attr;
	int err;

	header_attr = nla_nest_start_noflag(skb, DEVLINK_ATTR_DPIPE_HEADER);
	if (!header_attr)
		return -EMSGSIZE;

	if (nla_put_string(skb, DEVLINK_ATTR_DPIPE_HEADER_NAME, header->name) ||
	    nla_put_u32(skb, DEVLINK_ATTR_DPIPE_HEADER_ID, header->id) ||
	    nla_put_u8(skb, DEVLINK_ATTR_DPIPE_HEADER_GLOBAL, header->global))
		goto nla_put_failure;

	fields_attr = nla_nest_start_noflag(skb,
					    DEVLINK_ATTR_DPIPE_HEADER_FIELDS);
	if (!fields_attr)
		goto nla_put_failure;

	err = devlink_dpipe_fields_put(skb, header);
	if (err) {
		nla_nest_cancel(skb, fields_attr);
		goto nla_put_failure;
	}
	nla_nest_end(skb, fields_attr);
	nla_nest_end(skb, header_attr);
	return 0;

nla_put_failure:
	err = -EMSGSIZE;
	nla_nest_cancel(skb, header_attr);
	return err;
}

static int devlink_dpipe_headers_fill(struct genl_info *info,
				      enum devlink_command cmd, int flags,
				      struct devlink_dpipe_headers *
				      dpipe_headers)
{
	struct devlink *devlink = info->user_ptr[0];
	struct nlattr *headers_attr;
	struct sk_buff *skb = NULL;
	struct nlmsghdr *nlh;
	void *hdr;
	int i, j;
	int err;

	i = 0;
start_again:
	err = devlink_dpipe_send_and_alloc_skb(&skb, info);
	if (err)
		return err;

	hdr = genlmsg_put(skb, info->snd_portid, info->snd_seq,
			  &devlink_nl_family, NLM_F_MULTI, cmd);
	if (!hdr) {
		nlmsg_free(skb);
		return -EMSGSIZE;
	}

	if (devlink_nl_put_handle(skb, devlink))
		goto nla_put_failure;
	headers_attr = nla_nest_start_noflag(skb, DEVLINK_ATTR_DPIPE_HEADERS);
	if (!headers_attr)
		goto nla_put_failure;

	j = 0;
	for (; i < dpipe_headers->headers_count; i++) {
		err = devlink_dpipe_header_put(skb, dpipe_headers->headers[i]);
		if (err) {
			if (!j)
				goto err_table_put;
			break;
		}
		j++;
	}
	nla_nest_end(skb, headers_attr);
	genlmsg_end(skb, hdr);
	if (i != dpipe_headers->headers_count)
		goto start_again;

send_done:
	nlh = nlmsg_put(skb, info->snd_portid, info->snd_seq,
			NLMSG_DONE, 0, flags | NLM_F_MULTI);
	if (!nlh) {
		err = devlink_dpipe_send_and_alloc_skb(&skb, info);
		if (err)
			return err;
		goto send_done;
	}
	return genlmsg_reply(skb, info);

nla_put_failure:
	err = -EMSGSIZE;
err_table_put:
	nlmsg_free(skb);
	return err;
}

static int devlink_nl_cmd_dpipe_headers_get(struct sk_buff *skb,
					    struct genl_info *info)
{
	struct devlink *devlink = info->user_ptr[0];

	if (!devlink->dpipe_headers)
		return -EOPNOTSUPP;
	return devlink_dpipe_headers_fill(info, DEVLINK_CMD_DPIPE_HEADERS_GET,
					  0, devlink->dpipe_headers);
}

static int devlink_dpipe_table_counters_set(struct devlink *devlink,
					    const char *table_name,
					    bool enable)
{
	struct devlink_dpipe_table *table;

	table = devlink_dpipe_table_find(&devlink->dpipe_table_list,
					 table_name);
	if (!table)
		return -EINVAL;

	if (table->counter_control_extern)
		return -EOPNOTSUPP;

	if (!(table->counters_enabled ^ enable))
		return 0;

	table->counters_enabled = enable;
	if (table->table_ops->counters_set_update)
		table->table_ops->counters_set_update(table->priv, enable);
	return 0;
}

static int devlink_nl_cmd_dpipe_table_counters_set(struct sk_buff *skb,
						   struct genl_info *info)
{
	struct devlink *devlink = info->user_ptr[0];
	const char *table_name;
	bool counters_enable;

	if (!info->attrs[DEVLINK_ATTR_DPIPE_TABLE_NAME] ||
	    !info->attrs[DEVLINK_ATTR_DPIPE_TABLE_COUNTERS_ENABLED])
		return -EINVAL;

	table_name = nla_data(info->attrs[DEVLINK_ATTR_DPIPE_TABLE_NAME]);
	counters_enable = !!nla_get_u8(info->attrs[DEVLINK_ATTR_DPIPE_TABLE_COUNTERS_ENABLED]);

	return devlink_dpipe_table_counters_set(devlink, table_name,
						counters_enable);
}

static struct devlink_resource *
devlink_resource_find(struct devlink *devlink,
		      struct devlink_resource *resource, u64 resource_id)
{
	struct list_head *resource_list;

	if (resource)
		resource_list = &resource->resource_list;
	else
		resource_list = &devlink->resource_list;

	list_for_each_entry(resource, resource_list, list) {
		struct devlink_resource *child_resource;

		if (resource->id == resource_id)
			return resource;

		child_resource = devlink_resource_find(devlink, resource,
						       resource_id);
		if (child_resource)
			return child_resource;
	}
	return NULL;
}

static void
devlink_resource_validate_children(struct devlink_resource *resource)
{
	struct devlink_resource *child_resource;
	bool size_valid = true;
	u64 parts_size = 0;

	if (list_empty(&resource->resource_list))
		goto out;

	list_for_each_entry(child_resource, &resource->resource_list, list)
		parts_size += child_resource->size_new;

	if (parts_size > resource->size_new)
		size_valid = false;
out:
	resource->size_valid = size_valid;
}

static int
devlink_resource_validate_size(struct devlink_resource *resource, u64 size,
			       struct netlink_ext_ack *extack)
{
	u64 reminder;
	int err = 0;

	if (size > resource->size_params.size_max) {
		NL_SET_ERR_MSG_MOD(extack, "Size larger than maximum");
		err = -EINVAL;
	}

	if (size < resource->size_params.size_min) {
		NL_SET_ERR_MSG_MOD(extack, "Size smaller than minimum");
		err = -EINVAL;
	}

	div64_u64_rem(size, resource->size_params.size_granularity, &reminder);
	if (reminder) {
		NL_SET_ERR_MSG_MOD(extack, "Wrong granularity");
		err = -EINVAL;
	}

	return err;
}

static int devlink_nl_cmd_resource_set(struct sk_buff *skb,
				       struct genl_info *info)
{
	struct devlink *devlink = info->user_ptr[0];
	struct devlink_resource *resource;
	u64 resource_id;
	u64 size;
	int err;

	if (!info->attrs[DEVLINK_ATTR_RESOURCE_ID] ||
	    !info->attrs[DEVLINK_ATTR_RESOURCE_SIZE])
		return -EINVAL;
	resource_id = nla_get_u64(info->attrs[DEVLINK_ATTR_RESOURCE_ID]);

	resource = devlink_resource_find(devlink, NULL, resource_id);
	if (!resource)
		return -EINVAL;

	size = nla_get_u64(info->attrs[DEVLINK_ATTR_RESOURCE_SIZE]);
	err = devlink_resource_validate_size(resource, size, info->extack);
	if (err)
		return err;

	resource->size_new = size;
	devlink_resource_validate_children(resource);
	if (resource->parent)
		devlink_resource_validate_children(resource->parent);
	return 0;
}

static int
devlink_resource_size_params_put(struct devlink_resource *resource,
				 struct sk_buff *skb)
{
	struct devlink_resource_size_params *size_params;

	size_params = &resource->size_params;
	if (nla_put_u64_64bit(skb, DEVLINK_ATTR_RESOURCE_SIZE_GRAN,
			      size_params->size_granularity, DEVLINK_ATTR_PAD) ||
	    nla_put_u64_64bit(skb, DEVLINK_ATTR_RESOURCE_SIZE_MAX,
			      size_params->size_max, DEVLINK_ATTR_PAD) ||
	    nla_put_u64_64bit(skb, DEVLINK_ATTR_RESOURCE_SIZE_MIN,
			      size_params->size_min, DEVLINK_ATTR_PAD) ||
	    nla_put_u8(skb, DEVLINK_ATTR_RESOURCE_UNIT, size_params->unit))
		return -EMSGSIZE;
	return 0;
}

static int devlink_resource_occ_put(struct devlink_resource *resource,
				    struct sk_buff *skb)
{
	if (!resource->occ_get)
		return 0;
	return nla_put_u64_64bit(skb, DEVLINK_ATTR_RESOURCE_OCC,
				 resource->occ_get(resource->occ_get_priv),
				 DEVLINK_ATTR_PAD);
}

static int devlink_resource_put(struct devlink *devlink, struct sk_buff *skb,
				struct devlink_resource *resource)
{
	struct devlink_resource *child_resource;
	struct nlattr *child_resource_attr;
	struct nlattr *resource_attr;

	resource_attr = nla_nest_start_noflag(skb, DEVLINK_ATTR_RESOURCE);
	if (!resource_attr)
		return -EMSGSIZE;

	if (nla_put_string(skb, DEVLINK_ATTR_RESOURCE_NAME, resource->name) ||
	    nla_put_u64_64bit(skb, DEVLINK_ATTR_RESOURCE_SIZE, resource->size,
			      DEVLINK_ATTR_PAD) ||
	    nla_put_u64_64bit(skb, DEVLINK_ATTR_RESOURCE_ID, resource->id,
			      DEVLINK_ATTR_PAD))
		goto nla_put_failure;
	if (resource->size != resource->size_new)
		nla_put_u64_64bit(skb, DEVLINK_ATTR_RESOURCE_SIZE_NEW,
				  resource->size_new, DEVLINK_ATTR_PAD);
	if (devlink_resource_occ_put(resource, skb))
		goto nla_put_failure;
	if (devlink_resource_size_params_put(resource, skb))
		goto nla_put_failure;
	if (list_empty(&resource->resource_list))
		goto out;

	if (nla_put_u8(skb, DEVLINK_ATTR_RESOURCE_SIZE_VALID,
		       resource->size_valid))
		goto nla_put_failure;

	child_resource_attr = nla_nest_start_noflag(skb,
						    DEVLINK_ATTR_RESOURCE_LIST);
	if (!child_resource_attr)
		goto nla_put_failure;

	list_for_each_entry(child_resource, &resource->resource_list, list) {
		if (devlink_resource_put(devlink, skb, child_resource))
			goto resource_put_failure;
	}

	nla_nest_end(skb, child_resource_attr);
out:
	nla_nest_end(skb, resource_attr);
	return 0;

resource_put_failure:
	nla_nest_cancel(skb, child_resource_attr);
nla_put_failure:
	nla_nest_cancel(skb, resource_attr);
	return -EMSGSIZE;
}

static int devlink_resource_fill(struct genl_info *info,
				 enum devlink_command cmd, int flags)
{
	struct devlink *devlink = info->user_ptr[0];
	struct devlink_resource *resource;
	struct nlattr *resources_attr;
	struct sk_buff *skb = NULL;
	struct nlmsghdr *nlh;
	bool incomplete;
	void *hdr;
	int i;
	int err;

	resource = list_first_entry(&devlink->resource_list,
				    struct devlink_resource, list);
start_again:
	err = devlink_dpipe_send_and_alloc_skb(&skb, info);
	if (err)
		return err;

	hdr = genlmsg_put(skb, info->snd_portid, info->snd_seq,
			  &devlink_nl_family, NLM_F_MULTI, cmd);
	if (!hdr) {
		nlmsg_free(skb);
		return -EMSGSIZE;
	}

	if (devlink_nl_put_handle(skb, devlink))
		goto nla_put_failure;

	resources_attr = nla_nest_start_noflag(skb,
					       DEVLINK_ATTR_RESOURCE_LIST);
	if (!resources_attr)
		goto nla_put_failure;

	incomplete = false;
	i = 0;
	list_for_each_entry_from(resource, &devlink->resource_list, list) {
		err = devlink_resource_put(devlink, skb, resource);
		if (err) {
			if (!i)
				goto err_resource_put;
			incomplete = true;
			break;
		}
		i++;
	}
	nla_nest_end(skb, resources_attr);
	genlmsg_end(skb, hdr);
	if (incomplete)
		goto start_again;
send_done:
	nlh = nlmsg_put(skb, info->snd_portid, info->snd_seq,
			NLMSG_DONE, 0, flags | NLM_F_MULTI);
	if (!nlh) {
		err = devlink_dpipe_send_and_alloc_skb(&skb, info);
		if (err)
			return err;
		goto send_done;
	}
	return genlmsg_reply(skb, info);

nla_put_failure:
	err = -EMSGSIZE;
err_resource_put:
	nlmsg_free(skb);
	return err;
}

static int devlink_nl_cmd_resource_dump(struct sk_buff *skb,
					struct genl_info *info)
{
	struct devlink *devlink = info->user_ptr[0];

	if (list_empty(&devlink->resource_list))
		return -EOPNOTSUPP;

	return devlink_resource_fill(info, DEVLINK_CMD_RESOURCE_DUMP, 0);
}

static int
devlink_resources_validate(struct devlink *devlink,
			   struct devlink_resource *resource,
			   struct genl_info *info)
{
	struct list_head *resource_list;
	int err = 0;

	if (resource)
		resource_list = &resource->resource_list;
	else
		resource_list = &devlink->resource_list;

	list_for_each_entry(resource, resource_list, list) {
		if (!resource->size_valid)
			return -EINVAL;
		err = devlink_resources_validate(devlink, resource, info);
		if (err)
			return err;
	}
	return err;
}

static bool devlink_reload_supported(struct devlink *devlink)
{
	return devlink->ops->reload_down && devlink->ops->reload_up;
}

static void devlink_reload_failed_set(struct devlink *devlink,
				      bool reload_failed)
{
	if (devlink->reload_failed == reload_failed)
		return;
	devlink->reload_failed = reload_failed;
	devlink_notify(devlink, DEVLINK_CMD_NEW);
}

bool devlink_is_reload_failed(const struct devlink *devlink)
{
	return devlink->reload_failed;
}
EXPORT_SYMBOL_GPL(devlink_is_reload_failed);

static int devlink_nl_cmd_reload(struct sk_buff *skb, struct genl_info *info)
{
	struct devlink *devlink = info->user_ptr[0];
	int err;

<<<<<<< HEAD
	if (!devlink_reload_supported(devlink))
=======
	if (!devlink_reload_supported(devlink) || !devlink->reload_enabled)
>>>>>>> 00dc9e7d
		return -EOPNOTSUPP;

	err = devlink_resources_validate(devlink, NULL, info);
	if (err) {
		NL_SET_ERR_MSG_MOD(info->extack, "resources size validation failed");
		return err;
	}
	err = devlink->ops->reload_down(devlink, info->extack);
	if (err)
		return err;
	err = devlink->ops->reload_up(devlink, info->extack);
	devlink_reload_failed_set(devlink, !!err);
	return err;
}

static int devlink_nl_flash_update_fill(struct sk_buff *msg,
					struct devlink *devlink,
					enum devlink_command cmd,
					const char *status_msg,
					const char *component,
					unsigned long done, unsigned long total)
{
	void *hdr;

	hdr = genlmsg_put(msg, 0, 0, &devlink_nl_family, 0, cmd);
	if (!hdr)
		return -EMSGSIZE;

	if (devlink_nl_put_handle(msg, devlink))
		goto nla_put_failure;

	if (cmd != DEVLINK_CMD_FLASH_UPDATE_STATUS)
		goto out;

	if (status_msg &&
	    nla_put_string(msg, DEVLINK_ATTR_FLASH_UPDATE_STATUS_MSG,
			   status_msg))
		goto nla_put_failure;
	if (component &&
	    nla_put_string(msg, DEVLINK_ATTR_FLASH_UPDATE_COMPONENT,
			   component))
		goto nla_put_failure;
	if (nla_put_u64_64bit(msg, DEVLINK_ATTR_FLASH_UPDATE_STATUS_DONE,
			      done, DEVLINK_ATTR_PAD))
		goto nla_put_failure;
	if (nla_put_u64_64bit(msg, DEVLINK_ATTR_FLASH_UPDATE_STATUS_TOTAL,
			      total, DEVLINK_ATTR_PAD))
		goto nla_put_failure;

out:
	genlmsg_end(msg, hdr);
	return 0;

nla_put_failure:
	genlmsg_cancel(msg, hdr);
	return -EMSGSIZE;
}

static void __devlink_flash_update_notify(struct devlink *devlink,
					  enum devlink_command cmd,
					  const char *status_msg,
					  const char *component,
					  unsigned long done,
					  unsigned long total)
{
	struct sk_buff *msg;
	int err;

	WARN_ON(cmd != DEVLINK_CMD_FLASH_UPDATE &&
		cmd != DEVLINK_CMD_FLASH_UPDATE_END &&
		cmd != DEVLINK_CMD_FLASH_UPDATE_STATUS);

	msg = nlmsg_new(NLMSG_DEFAULT_SIZE, GFP_KERNEL);
	if (!msg)
		return;

	err = devlink_nl_flash_update_fill(msg, devlink, cmd, status_msg,
					   component, done, total);
	if (err)
		goto out_free_msg;

	genlmsg_multicast_netns(&devlink_nl_family, devlink_net(devlink),
				msg, 0, DEVLINK_MCGRP_CONFIG, GFP_KERNEL);
	return;

out_free_msg:
	nlmsg_free(msg);
}

void devlink_flash_update_begin_notify(struct devlink *devlink)
{
	__devlink_flash_update_notify(devlink,
				      DEVLINK_CMD_FLASH_UPDATE,
				      NULL, NULL, 0, 0);
}
EXPORT_SYMBOL_GPL(devlink_flash_update_begin_notify);

void devlink_flash_update_end_notify(struct devlink *devlink)
{
	__devlink_flash_update_notify(devlink,
				      DEVLINK_CMD_FLASH_UPDATE_END,
				      NULL, NULL, 0, 0);
}
EXPORT_SYMBOL_GPL(devlink_flash_update_end_notify);

void devlink_flash_update_status_notify(struct devlink *devlink,
					const char *status_msg,
					const char *component,
					unsigned long done,
					unsigned long total)
{
	__devlink_flash_update_notify(devlink,
				      DEVLINK_CMD_FLASH_UPDATE_STATUS,
				      status_msg, component, done, total);
}
EXPORT_SYMBOL_GPL(devlink_flash_update_status_notify);

static int devlink_nl_cmd_flash_update(struct sk_buff *skb,
				       struct genl_info *info)
{
	struct devlink *devlink = info->user_ptr[0];
	const char *file_name, *component;
	struct nlattr *nla_component;

	if (!devlink->ops->flash_update)
		return -EOPNOTSUPP;

	if (!info->attrs[DEVLINK_ATTR_FLASH_UPDATE_FILE_NAME])
		return -EINVAL;
	file_name = nla_data(info->attrs[DEVLINK_ATTR_FLASH_UPDATE_FILE_NAME]);

	nla_component = info->attrs[DEVLINK_ATTR_FLASH_UPDATE_COMPONENT];
	component = nla_component ? nla_data(nla_component) : NULL;

	return devlink->ops->flash_update(devlink, file_name, component,
					  info->extack);
}

static const struct devlink_param devlink_param_generic[] = {
	{
		.id = DEVLINK_PARAM_GENERIC_ID_INT_ERR_RESET,
		.name = DEVLINK_PARAM_GENERIC_INT_ERR_RESET_NAME,
		.type = DEVLINK_PARAM_GENERIC_INT_ERR_RESET_TYPE,
	},
	{
		.id = DEVLINK_PARAM_GENERIC_ID_MAX_MACS,
		.name = DEVLINK_PARAM_GENERIC_MAX_MACS_NAME,
		.type = DEVLINK_PARAM_GENERIC_MAX_MACS_TYPE,
	},
	{
		.id = DEVLINK_PARAM_GENERIC_ID_ENABLE_SRIOV,
		.name = DEVLINK_PARAM_GENERIC_ENABLE_SRIOV_NAME,
		.type = DEVLINK_PARAM_GENERIC_ENABLE_SRIOV_TYPE,
	},
	{
		.id = DEVLINK_PARAM_GENERIC_ID_REGION_SNAPSHOT,
		.name = DEVLINK_PARAM_GENERIC_REGION_SNAPSHOT_NAME,
		.type = DEVLINK_PARAM_GENERIC_REGION_SNAPSHOT_TYPE,
	},
	{
		.id = DEVLINK_PARAM_GENERIC_ID_IGNORE_ARI,
		.name = DEVLINK_PARAM_GENERIC_IGNORE_ARI_NAME,
		.type = DEVLINK_PARAM_GENERIC_IGNORE_ARI_TYPE,
	},
	{
		.id = DEVLINK_PARAM_GENERIC_ID_MSIX_VEC_PER_PF_MAX,
		.name = DEVLINK_PARAM_GENERIC_MSIX_VEC_PER_PF_MAX_NAME,
		.type = DEVLINK_PARAM_GENERIC_MSIX_VEC_PER_PF_MAX_TYPE,
	},
	{
		.id = DEVLINK_PARAM_GENERIC_ID_MSIX_VEC_PER_PF_MIN,
		.name = DEVLINK_PARAM_GENERIC_MSIX_VEC_PER_PF_MIN_NAME,
		.type = DEVLINK_PARAM_GENERIC_MSIX_VEC_PER_PF_MIN_TYPE,
	},
	{
		.id = DEVLINK_PARAM_GENERIC_ID_FW_LOAD_POLICY,
		.name = DEVLINK_PARAM_GENERIC_FW_LOAD_POLICY_NAME,
		.type = DEVLINK_PARAM_GENERIC_FW_LOAD_POLICY_TYPE,
	},
	{
		.id = DEVLINK_PARAM_GENERIC_ID_RESET_DEV_ON_DRV_PROBE,
		.name = DEVLINK_PARAM_GENERIC_RESET_DEV_ON_DRV_PROBE_NAME,
		.type = DEVLINK_PARAM_GENERIC_RESET_DEV_ON_DRV_PROBE_TYPE,
	},
};

static int devlink_param_generic_verify(const struct devlink_param *param)
{
	/* verify it match generic parameter by id and name */
	if (param->id > DEVLINK_PARAM_GENERIC_ID_MAX)
		return -EINVAL;
	if (strcmp(param->name, devlink_param_generic[param->id].name))
		return -ENOENT;

	WARN_ON(param->type != devlink_param_generic[param->id].type);

	return 0;
}

static int devlink_param_driver_verify(const struct devlink_param *param)
{
	int i;

	if (param->id <= DEVLINK_PARAM_GENERIC_ID_MAX)
		return -EINVAL;
	/* verify no such name in generic params */
	for (i = 0; i <= DEVLINK_PARAM_GENERIC_ID_MAX; i++)
		if (!strcmp(param->name, devlink_param_generic[i].name))
			return -EEXIST;

	return 0;
}

static struct devlink_param_item *
devlink_param_find_by_name(struct list_head *param_list,
			   const char *param_name)
{
	struct devlink_param_item *param_item;

	list_for_each_entry(param_item, param_list, list)
		if (!strcmp(param_item->param->name, param_name))
			return param_item;
	return NULL;
}

static struct devlink_param_item *
devlink_param_find_by_id(struct list_head *param_list, u32 param_id)
{
	struct devlink_param_item *param_item;

	list_for_each_entry(param_item, param_list, list)
		if (param_item->param->id == param_id)
			return param_item;
	return NULL;
}

static bool
devlink_param_cmode_is_supported(const struct devlink_param *param,
				 enum devlink_param_cmode cmode)
{
	return test_bit(cmode, &param->supported_cmodes);
}

static int devlink_param_get(struct devlink *devlink,
			     const struct devlink_param *param,
			     struct devlink_param_gset_ctx *ctx)
{
	if (!param->get)
		return -EOPNOTSUPP;
	return param->get(devlink, param->id, ctx);
}

static int devlink_param_set(struct devlink *devlink,
			     const struct devlink_param *param,
			     struct devlink_param_gset_ctx *ctx)
{
	if (!param->set)
		return -EOPNOTSUPP;
	return param->set(devlink, param->id, ctx);
}

static int
devlink_param_type_to_nla_type(enum devlink_param_type param_type)
{
	switch (param_type) {
	case DEVLINK_PARAM_TYPE_U8:
		return NLA_U8;
	case DEVLINK_PARAM_TYPE_U16:
		return NLA_U16;
	case DEVLINK_PARAM_TYPE_U32:
		return NLA_U32;
	case DEVLINK_PARAM_TYPE_STRING:
		return NLA_STRING;
	case DEVLINK_PARAM_TYPE_BOOL:
		return NLA_FLAG;
	default:
		return -EINVAL;
	}
}

static int
devlink_nl_param_value_fill_one(struct sk_buff *msg,
				enum devlink_param_type type,
				enum devlink_param_cmode cmode,
				union devlink_param_value val)
{
	struct nlattr *param_value_attr;

	param_value_attr = nla_nest_start_noflag(msg,
						 DEVLINK_ATTR_PARAM_VALUE);
	if (!param_value_attr)
		goto nla_put_failure;

	if (nla_put_u8(msg, DEVLINK_ATTR_PARAM_VALUE_CMODE, cmode))
		goto value_nest_cancel;

	switch (type) {
	case DEVLINK_PARAM_TYPE_U8:
		if (nla_put_u8(msg, DEVLINK_ATTR_PARAM_VALUE_DATA, val.vu8))
			goto value_nest_cancel;
		break;
	case DEVLINK_PARAM_TYPE_U16:
		if (nla_put_u16(msg, DEVLINK_ATTR_PARAM_VALUE_DATA, val.vu16))
			goto value_nest_cancel;
		break;
	case DEVLINK_PARAM_TYPE_U32:
		if (nla_put_u32(msg, DEVLINK_ATTR_PARAM_VALUE_DATA, val.vu32))
			goto value_nest_cancel;
		break;
	case DEVLINK_PARAM_TYPE_STRING:
		if (nla_put_string(msg, DEVLINK_ATTR_PARAM_VALUE_DATA,
				   val.vstr))
			goto value_nest_cancel;
		break;
	case DEVLINK_PARAM_TYPE_BOOL:
		if (val.vbool &&
		    nla_put_flag(msg, DEVLINK_ATTR_PARAM_VALUE_DATA))
			goto value_nest_cancel;
		break;
	}

	nla_nest_end(msg, param_value_attr);
	return 0;

value_nest_cancel:
	nla_nest_cancel(msg, param_value_attr);
nla_put_failure:
	return -EMSGSIZE;
}

static int devlink_nl_param_fill(struct sk_buff *msg, struct devlink *devlink,
				 unsigned int port_index,
				 struct devlink_param_item *param_item,
				 enum devlink_command cmd,
				 u32 portid, u32 seq, int flags)
{
	union devlink_param_value param_value[DEVLINK_PARAM_CMODE_MAX + 1];
	bool param_value_set[DEVLINK_PARAM_CMODE_MAX + 1] = {};
	const struct devlink_param *param = param_item->param;
	struct devlink_param_gset_ctx ctx;
	struct nlattr *param_values_list;
	struct nlattr *param_attr;
	int nla_type;
	void *hdr;
	int err;
	int i;

	/* Get value from driver part to driverinit configuration mode */
	for (i = 0; i <= DEVLINK_PARAM_CMODE_MAX; i++) {
		if (!devlink_param_cmode_is_supported(param, i))
			continue;
		if (i == DEVLINK_PARAM_CMODE_DRIVERINIT) {
			if (!param_item->driverinit_value_valid)
				return -EOPNOTSUPP;
			param_value[i] = param_item->driverinit_value;
		} else {
			if (!param_item->published)
				continue;
			ctx.cmode = i;
			err = devlink_param_get(devlink, param, &ctx);
			if (err)
				return err;
			param_value[i] = ctx.val;
		}
		param_value_set[i] = true;
	}

	hdr = genlmsg_put(msg, portid, seq, &devlink_nl_family, flags, cmd);
	if (!hdr)
		return -EMSGSIZE;

	if (devlink_nl_put_handle(msg, devlink))
		goto genlmsg_cancel;

	if (cmd == DEVLINK_CMD_PORT_PARAM_GET ||
	    cmd == DEVLINK_CMD_PORT_PARAM_NEW ||
	    cmd == DEVLINK_CMD_PORT_PARAM_DEL)
		if (nla_put_u32(msg, DEVLINK_ATTR_PORT_INDEX, port_index))
			goto genlmsg_cancel;

	param_attr = nla_nest_start_noflag(msg, DEVLINK_ATTR_PARAM);
	if (!param_attr)
		goto genlmsg_cancel;
	if (nla_put_string(msg, DEVLINK_ATTR_PARAM_NAME, param->name))
		goto param_nest_cancel;
	if (param->generic && nla_put_flag(msg, DEVLINK_ATTR_PARAM_GENERIC))
		goto param_nest_cancel;

	nla_type = devlink_param_type_to_nla_type(param->type);
	if (nla_type < 0)
		goto param_nest_cancel;
	if (nla_put_u8(msg, DEVLINK_ATTR_PARAM_TYPE, nla_type))
		goto param_nest_cancel;

	param_values_list = nla_nest_start_noflag(msg,
						  DEVLINK_ATTR_PARAM_VALUES_LIST);
	if (!param_values_list)
		goto param_nest_cancel;

	for (i = 0; i <= DEVLINK_PARAM_CMODE_MAX; i++) {
		if (!param_value_set[i])
			continue;
		err = devlink_nl_param_value_fill_one(msg, param->type,
						      i, param_value[i]);
		if (err)
			goto values_list_nest_cancel;
	}

	nla_nest_end(msg, param_values_list);
	nla_nest_end(msg, param_attr);
	genlmsg_end(msg, hdr);
	return 0;

values_list_nest_cancel:
	nla_nest_end(msg, param_values_list);
param_nest_cancel:
	nla_nest_cancel(msg, param_attr);
genlmsg_cancel:
	genlmsg_cancel(msg, hdr);
	return -EMSGSIZE;
}

static void devlink_param_notify(struct devlink *devlink,
				 unsigned int port_index,
				 struct devlink_param_item *param_item,
				 enum devlink_command cmd)
{
	struct sk_buff *msg;
	int err;

	WARN_ON(cmd != DEVLINK_CMD_PARAM_NEW && cmd != DEVLINK_CMD_PARAM_DEL &&
		cmd != DEVLINK_CMD_PORT_PARAM_NEW &&
		cmd != DEVLINK_CMD_PORT_PARAM_DEL);

	msg = nlmsg_new(NLMSG_DEFAULT_SIZE, GFP_KERNEL);
	if (!msg)
		return;
	err = devlink_nl_param_fill(msg, devlink, port_index, param_item, cmd,
				    0, 0, 0);
	if (err) {
		nlmsg_free(msg);
		return;
	}

	genlmsg_multicast_netns(&devlink_nl_family, devlink_net(devlink),
				msg, 0, DEVLINK_MCGRP_CONFIG, GFP_KERNEL);
}

static int devlink_nl_cmd_param_get_dumpit(struct sk_buff *msg,
					   struct netlink_callback *cb)
{
	struct devlink_param_item *param_item;
	struct devlink *devlink;
	int start = cb->args[0];
	int idx = 0;
	int err;

	mutex_lock(&devlink_mutex);
	list_for_each_entry(devlink, &devlink_list, list) {
		if (!net_eq(devlink_net(devlink), sock_net(msg->sk)))
			continue;
		mutex_lock(&devlink->lock);
		list_for_each_entry(param_item, &devlink->param_list, list) {
			if (idx < start) {
				idx++;
				continue;
			}
			err = devlink_nl_param_fill(msg, devlink, 0, param_item,
						    DEVLINK_CMD_PARAM_GET,
						    NETLINK_CB(cb->skb).portid,
						    cb->nlh->nlmsg_seq,
						    NLM_F_MULTI);
			if (err && err != -EOPNOTSUPP) {
				mutex_unlock(&devlink->lock);
				goto out;
			}
			idx++;
		}
		mutex_unlock(&devlink->lock);
	}
out:
	mutex_unlock(&devlink_mutex);

	cb->args[0] = idx;
	return msg->len;
}

static int
devlink_param_type_get_from_info(struct genl_info *info,
				 enum devlink_param_type *param_type)
{
	if (!info->attrs[DEVLINK_ATTR_PARAM_TYPE])
		return -EINVAL;

	switch (nla_get_u8(info->attrs[DEVLINK_ATTR_PARAM_TYPE])) {
	case NLA_U8:
		*param_type = DEVLINK_PARAM_TYPE_U8;
		break;
	case NLA_U16:
		*param_type = DEVLINK_PARAM_TYPE_U16;
		break;
	case NLA_U32:
		*param_type = DEVLINK_PARAM_TYPE_U32;
		break;
	case NLA_STRING:
		*param_type = DEVLINK_PARAM_TYPE_STRING;
		break;
	case NLA_FLAG:
		*param_type = DEVLINK_PARAM_TYPE_BOOL;
		break;
	default:
		return -EINVAL;
	}

	return 0;
}

static int
devlink_param_value_get_from_info(const struct devlink_param *param,
				  struct genl_info *info,
				  union devlink_param_value *value)
{
	int len;

	if (param->type != DEVLINK_PARAM_TYPE_BOOL &&
	    !info->attrs[DEVLINK_ATTR_PARAM_VALUE_DATA])
		return -EINVAL;

	switch (param->type) {
	case DEVLINK_PARAM_TYPE_U8:
		value->vu8 = nla_get_u8(info->attrs[DEVLINK_ATTR_PARAM_VALUE_DATA]);
		break;
	case DEVLINK_PARAM_TYPE_U16:
		value->vu16 = nla_get_u16(info->attrs[DEVLINK_ATTR_PARAM_VALUE_DATA]);
		break;
	case DEVLINK_PARAM_TYPE_U32:
		value->vu32 = nla_get_u32(info->attrs[DEVLINK_ATTR_PARAM_VALUE_DATA]);
		break;
	case DEVLINK_PARAM_TYPE_STRING:
		len = strnlen(nla_data(info->attrs[DEVLINK_ATTR_PARAM_VALUE_DATA]),
			      nla_len(info->attrs[DEVLINK_ATTR_PARAM_VALUE_DATA]));
		if (len == nla_len(info->attrs[DEVLINK_ATTR_PARAM_VALUE_DATA]) ||
		    len >= __DEVLINK_PARAM_MAX_STRING_VALUE)
			return -EINVAL;
		strcpy(value->vstr,
		       nla_data(info->attrs[DEVLINK_ATTR_PARAM_VALUE_DATA]));
		break;
	case DEVLINK_PARAM_TYPE_BOOL:
		value->vbool = info->attrs[DEVLINK_ATTR_PARAM_VALUE_DATA] ?
			       true : false;
		break;
	}
	return 0;
}

static struct devlink_param_item *
devlink_param_get_from_info(struct list_head *param_list,
			    struct genl_info *info)
{
	char *param_name;

	if (!info->attrs[DEVLINK_ATTR_PARAM_NAME])
		return NULL;

	param_name = nla_data(info->attrs[DEVLINK_ATTR_PARAM_NAME]);
	return devlink_param_find_by_name(param_list, param_name);
}

static int devlink_nl_cmd_param_get_doit(struct sk_buff *skb,
					 struct genl_info *info)
{
	struct devlink *devlink = info->user_ptr[0];
	struct devlink_param_item *param_item;
	struct sk_buff *msg;
	int err;

	param_item = devlink_param_get_from_info(&devlink->param_list, info);
	if (!param_item)
		return -EINVAL;

	msg = nlmsg_new(NLMSG_DEFAULT_SIZE, GFP_KERNEL);
	if (!msg)
		return -ENOMEM;

	err = devlink_nl_param_fill(msg, devlink, 0, param_item,
				    DEVLINK_CMD_PARAM_GET,
				    info->snd_portid, info->snd_seq, 0);
	if (err) {
		nlmsg_free(msg);
		return err;
	}

	return genlmsg_reply(msg, info);
}

static int __devlink_nl_cmd_param_set_doit(struct devlink *devlink,
					   unsigned int port_index,
					   struct list_head *param_list,
					   struct genl_info *info,
					   enum devlink_command cmd)
{
	enum devlink_param_type param_type;
	struct devlink_param_gset_ctx ctx;
	enum devlink_param_cmode cmode;
	struct devlink_param_item *param_item;
	const struct devlink_param *param;
	union devlink_param_value value;
	int err = 0;

	param_item = devlink_param_get_from_info(param_list, info);
	if (!param_item)
		return -EINVAL;
	param = param_item->param;
	err = devlink_param_type_get_from_info(info, &param_type);
	if (err)
		return err;
	if (param_type != param->type)
		return -EINVAL;
	err = devlink_param_value_get_from_info(param, info, &value);
	if (err)
		return err;
	if (param->validate) {
		err = param->validate(devlink, param->id, value, info->extack);
		if (err)
			return err;
	}

	if (!info->attrs[DEVLINK_ATTR_PARAM_VALUE_CMODE])
		return -EINVAL;
	cmode = nla_get_u8(info->attrs[DEVLINK_ATTR_PARAM_VALUE_CMODE]);
	if (!devlink_param_cmode_is_supported(param, cmode))
		return -EOPNOTSUPP;

	if (cmode == DEVLINK_PARAM_CMODE_DRIVERINIT) {
		if (param->type == DEVLINK_PARAM_TYPE_STRING)
			strcpy(param_item->driverinit_value.vstr, value.vstr);
		else
			param_item->driverinit_value = value;
		param_item->driverinit_value_valid = true;
	} else {
		if (!param->set)
			return -EOPNOTSUPP;
		ctx.val = value;
		ctx.cmode = cmode;
		err = devlink_param_set(devlink, param, &ctx);
		if (err)
			return err;
	}

	devlink_param_notify(devlink, port_index, param_item, cmd);
	return 0;
}

static int devlink_nl_cmd_param_set_doit(struct sk_buff *skb,
					 struct genl_info *info)
{
	struct devlink *devlink = info->user_ptr[0];

	return __devlink_nl_cmd_param_set_doit(devlink, 0, &devlink->param_list,
					       info, DEVLINK_CMD_PARAM_NEW);
}

static int devlink_param_register_one(struct devlink *devlink,
				      unsigned int port_index,
				      struct list_head *param_list,
				      const struct devlink_param *param,
				      enum devlink_command cmd)
{
	struct devlink_param_item *param_item;

	if (devlink_param_find_by_name(param_list, param->name))
		return -EEXIST;

	if (param->supported_cmodes == BIT(DEVLINK_PARAM_CMODE_DRIVERINIT))
		WARN_ON(param->get || param->set);
	else
		WARN_ON(!param->get || !param->set);

	param_item = kzalloc(sizeof(*param_item), GFP_KERNEL);
	if (!param_item)
		return -ENOMEM;
	param_item->param = param;

	list_add_tail(&param_item->list, param_list);
	devlink_param_notify(devlink, port_index, param_item, cmd);
	return 0;
}

static void devlink_param_unregister_one(struct devlink *devlink,
					 unsigned int port_index,
					 struct list_head *param_list,
					 const struct devlink_param *param,
					 enum devlink_command cmd)
{
	struct devlink_param_item *param_item;

	param_item = devlink_param_find_by_name(param_list, param->name);
	WARN_ON(!param_item);
	devlink_param_notify(devlink, port_index, param_item, cmd);
	list_del(&param_item->list);
	kfree(param_item);
}

static int devlink_nl_cmd_port_param_get_dumpit(struct sk_buff *msg,
						struct netlink_callback *cb)
{
	struct devlink_param_item *param_item;
	struct devlink_port *devlink_port;
	struct devlink *devlink;
	int start = cb->args[0];
	int idx = 0;
	int err;

	mutex_lock(&devlink_mutex);
	list_for_each_entry(devlink, &devlink_list, list) {
		if (!net_eq(devlink_net(devlink), sock_net(msg->sk)))
			continue;
		mutex_lock(&devlink->lock);
		list_for_each_entry(devlink_port, &devlink->port_list, list) {
			list_for_each_entry(param_item,
					    &devlink_port->param_list, list) {
				if (idx < start) {
					idx++;
					continue;
				}
				err = devlink_nl_param_fill(msg,
						devlink_port->devlink,
						devlink_port->index, param_item,
						DEVLINK_CMD_PORT_PARAM_GET,
						NETLINK_CB(cb->skb).portid,
						cb->nlh->nlmsg_seq,
						NLM_F_MULTI);
				if (err && err != -EOPNOTSUPP) {
					mutex_unlock(&devlink->lock);
					goto out;
				}
				idx++;
			}
		}
		mutex_unlock(&devlink->lock);
	}
out:
	mutex_unlock(&devlink_mutex);

	cb->args[0] = idx;
	return msg->len;
}

static int devlink_nl_cmd_port_param_get_doit(struct sk_buff *skb,
					      struct genl_info *info)
{
	struct devlink_port *devlink_port = info->user_ptr[0];
	struct devlink_param_item *param_item;
	struct sk_buff *msg;
	int err;

	param_item = devlink_param_get_from_info(&devlink_port->param_list,
						 info);
	if (!param_item)
		return -EINVAL;

	msg = nlmsg_new(NLMSG_DEFAULT_SIZE, GFP_KERNEL);
	if (!msg)
		return -ENOMEM;

	err = devlink_nl_param_fill(msg, devlink_port->devlink,
				    devlink_port->index, param_item,
				    DEVLINK_CMD_PORT_PARAM_GET,
				    info->snd_portid, info->snd_seq, 0);
	if (err) {
		nlmsg_free(msg);
		return err;
	}

	return genlmsg_reply(msg, info);
}

static int devlink_nl_cmd_port_param_set_doit(struct sk_buff *skb,
					      struct genl_info *info)
{
	struct devlink_port *devlink_port = info->user_ptr[0];

	return __devlink_nl_cmd_param_set_doit(devlink_port->devlink,
					       devlink_port->index,
					       &devlink_port->param_list, info,
					       DEVLINK_CMD_PORT_PARAM_NEW);
}

static int devlink_nl_region_snapshot_id_put(struct sk_buff *msg,
					     struct devlink *devlink,
					     struct devlink_snapshot *snapshot)
{
	struct nlattr *snap_attr;
	int err;

	snap_attr = nla_nest_start_noflag(msg, DEVLINK_ATTR_REGION_SNAPSHOT);
	if (!snap_attr)
		return -EINVAL;

	err = nla_put_u32(msg, DEVLINK_ATTR_REGION_SNAPSHOT_ID, snapshot->id);
	if (err)
		goto nla_put_failure;

	nla_nest_end(msg, snap_attr);
	return 0;

nla_put_failure:
	nla_nest_cancel(msg, snap_attr);
	return err;
}

static int devlink_nl_region_snapshots_id_put(struct sk_buff *msg,
					      struct devlink *devlink,
					      struct devlink_region *region)
{
	struct devlink_snapshot *snapshot;
	struct nlattr *snapshots_attr;
	int err;

	snapshots_attr = nla_nest_start_noflag(msg,
					       DEVLINK_ATTR_REGION_SNAPSHOTS);
	if (!snapshots_attr)
		return -EINVAL;

	list_for_each_entry(snapshot, &region->snapshot_list, list) {
		err = devlink_nl_region_snapshot_id_put(msg, devlink, snapshot);
		if (err)
			goto nla_put_failure;
	}

	nla_nest_end(msg, snapshots_attr);
	return 0;

nla_put_failure:
	nla_nest_cancel(msg, snapshots_attr);
	return err;
}

static int devlink_nl_region_fill(struct sk_buff *msg, struct devlink *devlink,
				  enum devlink_command cmd, u32 portid,
				  u32 seq, int flags,
				  struct devlink_region *region)
{
	void *hdr;
	int err;

	hdr = genlmsg_put(msg, portid, seq, &devlink_nl_family, flags, cmd);
	if (!hdr)
		return -EMSGSIZE;

	err = devlink_nl_put_handle(msg, devlink);
	if (err)
		goto nla_put_failure;

	err = nla_put_string(msg, DEVLINK_ATTR_REGION_NAME, region->name);
	if (err)
		goto nla_put_failure;

	err = nla_put_u64_64bit(msg, DEVLINK_ATTR_REGION_SIZE,
				region->size,
				DEVLINK_ATTR_PAD);
	if (err)
		goto nla_put_failure;

	err = devlink_nl_region_snapshots_id_put(msg, devlink, region);
	if (err)
		goto nla_put_failure;

	genlmsg_end(msg, hdr);
	return 0;

nla_put_failure:
	genlmsg_cancel(msg, hdr);
	return err;
}

static void devlink_nl_region_notify(struct devlink_region *region,
				     struct devlink_snapshot *snapshot,
				     enum devlink_command cmd)
{
	struct devlink *devlink = region->devlink;
	struct sk_buff *msg;
	void *hdr;
	int err;

	WARN_ON(cmd != DEVLINK_CMD_REGION_NEW && cmd != DEVLINK_CMD_REGION_DEL);

	msg = nlmsg_new(NLMSG_DEFAULT_SIZE, GFP_KERNEL);
	if (!msg)
		return;

	hdr = genlmsg_put(msg, 0, 0, &devlink_nl_family, 0, cmd);
	if (!hdr)
		goto out_free_msg;

	err = devlink_nl_put_handle(msg, devlink);
	if (err)
		goto out_cancel_msg;

	err = nla_put_string(msg, DEVLINK_ATTR_REGION_NAME,
			     region->name);
	if (err)
		goto out_cancel_msg;

	if (snapshot) {
		err = nla_put_u32(msg, DEVLINK_ATTR_REGION_SNAPSHOT_ID,
				  snapshot->id);
		if (err)
			goto out_cancel_msg;
	} else {
		err = nla_put_u64_64bit(msg, DEVLINK_ATTR_REGION_SIZE,
					region->size, DEVLINK_ATTR_PAD);
		if (err)
			goto out_cancel_msg;
	}
	genlmsg_end(msg, hdr);

	genlmsg_multicast_netns(&devlink_nl_family, devlink_net(devlink),
				msg, 0, DEVLINK_MCGRP_CONFIG, GFP_KERNEL);

	return;

out_cancel_msg:
	genlmsg_cancel(msg, hdr);
out_free_msg:
	nlmsg_free(msg);
}

static void devlink_region_snapshot_del(struct devlink_region *region,
					struct devlink_snapshot *snapshot)
{
	devlink_nl_region_notify(region, snapshot, DEVLINK_CMD_REGION_DEL);
	region->cur_snapshots--;
	list_del(&snapshot->list);
	(*snapshot->data_destructor)(snapshot->data);
	kfree(snapshot);
}

static int devlink_nl_cmd_region_get_doit(struct sk_buff *skb,
					  struct genl_info *info)
{
	struct devlink *devlink = info->user_ptr[0];
	struct devlink_region *region;
	const char *region_name;
	struct sk_buff *msg;
	int err;

	if (!info->attrs[DEVLINK_ATTR_REGION_NAME])
		return -EINVAL;

	region_name = nla_data(info->attrs[DEVLINK_ATTR_REGION_NAME]);
	region = devlink_region_get_by_name(devlink, region_name);
	if (!region)
		return -EINVAL;

	msg = nlmsg_new(NLMSG_DEFAULT_SIZE, GFP_KERNEL);
	if (!msg)
		return -ENOMEM;

	err = devlink_nl_region_fill(msg, devlink, DEVLINK_CMD_REGION_GET,
				     info->snd_portid, info->snd_seq, 0,
				     region);
	if (err) {
		nlmsg_free(msg);
		return err;
	}

	return genlmsg_reply(msg, info);
}

static int devlink_nl_cmd_region_get_dumpit(struct sk_buff *msg,
					    struct netlink_callback *cb)
{
	struct devlink_region *region;
	struct devlink *devlink;
	int start = cb->args[0];
	int idx = 0;
	int err;

	mutex_lock(&devlink_mutex);
	list_for_each_entry(devlink, &devlink_list, list) {
		if (!net_eq(devlink_net(devlink), sock_net(msg->sk)))
			continue;

		mutex_lock(&devlink->lock);
		list_for_each_entry(region, &devlink->region_list, list) {
			if (idx < start) {
				idx++;
				continue;
			}
			err = devlink_nl_region_fill(msg, devlink,
						     DEVLINK_CMD_REGION_GET,
						     NETLINK_CB(cb->skb).portid,
						     cb->nlh->nlmsg_seq,
						     NLM_F_MULTI, region);
			if (err) {
				mutex_unlock(&devlink->lock);
				goto out;
			}
			idx++;
		}
		mutex_unlock(&devlink->lock);
	}
out:
	mutex_unlock(&devlink_mutex);
	cb->args[0] = idx;
	return msg->len;
}

static int devlink_nl_cmd_region_del(struct sk_buff *skb,
				     struct genl_info *info)
{
	struct devlink *devlink = info->user_ptr[0];
	struct devlink_snapshot *snapshot;
	struct devlink_region *region;
	const char *region_name;
	u32 snapshot_id;

	if (!info->attrs[DEVLINK_ATTR_REGION_NAME] ||
	    !info->attrs[DEVLINK_ATTR_REGION_SNAPSHOT_ID])
		return -EINVAL;

	region_name = nla_data(info->attrs[DEVLINK_ATTR_REGION_NAME]);
	snapshot_id = nla_get_u32(info->attrs[DEVLINK_ATTR_REGION_SNAPSHOT_ID]);

	region = devlink_region_get_by_name(devlink, region_name);
	if (!region)
		return -EINVAL;

	snapshot = devlink_region_snapshot_get_by_id(region, snapshot_id);
	if (!snapshot)
		return -EINVAL;

	devlink_region_snapshot_del(region, snapshot);
	return 0;
}

static int devlink_nl_cmd_region_read_chunk_fill(struct sk_buff *msg,
						 struct devlink *devlink,
						 u8 *chunk, u32 chunk_size,
						 u64 addr)
{
	struct nlattr *chunk_attr;
	int err;

	chunk_attr = nla_nest_start_noflag(msg, DEVLINK_ATTR_REGION_CHUNK);
	if (!chunk_attr)
		return -EINVAL;

	err = nla_put(msg, DEVLINK_ATTR_REGION_CHUNK_DATA, chunk_size, chunk);
	if (err)
		goto nla_put_failure;

	err = nla_put_u64_64bit(msg, DEVLINK_ATTR_REGION_CHUNK_ADDR, addr,
				DEVLINK_ATTR_PAD);
	if (err)
		goto nla_put_failure;

	nla_nest_end(msg, chunk_attr);
	return 0;

nla_put_failure:
	nla_nest_cancel(msg, chunk_attr);
	return err;
}

#define DEVLINK_REGION_READ_CHUNK_SIZE 256

static int devlink_nl_region_read_snapshot_fill(struct sk_buff *skb,
						struct devlink *devlink,
						struct devlink_region *region,
						struct nlattr **attrs,
						u64 start_offset,
						u64 end_offset,
						bool dump,
						u64 *new_offset)
{
	struct devlink_snapshot *snapshot;
	u64 curr_offset = start_offset;
	u32 snapshot_id;
	int err = 0;

	*new_offset = start_offset;

	snapshot_id = nla_get_u32(attrs[DEVLINK_ATTR_REGION_SNAPSHOT_ID]);
	snapshot = devlink_region_snapshot_get_by_id(region, snapshot_id);
	if (!snapshot)
		return -EINVAL;

	if (end_offset > region->size || dump)
		end_offset = region->size;

	while (curr_offset < end_offset) {
		u32 data_size;
		u8 *data;

		if (end_offset - curr_offset < DEVLINK_REGION_READ_CHUNK_SIZE)
			data_size = end_offset - curr_offset;
		else
			data_size = DEVLINK_REGION_READ_CHUNK_SIZE;

		data = &snapshot->data[curr_offset];
		err = devlink_nl_cmd_region_read_chunk_fill(skb, devlink,
							    data, data_size,
							    curr_offset);
		if (err)
			break;

		curr_offset += data_size;
	}
	*new_offset = curr_offset;

	return err;
}

static int devlink_nl_cmd_region_read_dumpit(struct sk_buff *skb,
					     struct netlink_callback *cb)
{
	u64 ret_offset, start_offset, end_offset = 0;
	struct devlink_region *region;
	struct nlattr *chunks_attr;
	const char *region_name;
	struct devlink *devlink;
	struct nlattr **attrs;
	bool dump = true;
	void *hdr;
	int err;

	start_offset = *((u64 *)&cb->args[0]);

	attrs = kmalloc_array(DEVLINK_ATTR_MAX + 1, sizeof(*attrs), GFP_KERNEL);
	if (!attrs)
		return -ENOMEM;

	err = nlmsg_parse_deprecated(cb->nlh,
				     GENL_HDRLEN + devlink_nl_family.hdrsize,
				     attrs, DEVLINK_ATTR_MAX,
				     devlink_nl_family.policy, cb->extack);
	if (err)
		goto out_free;

	mutex_lock(&devlink_mutex);
	devlink = devlink_get_from_attrs(sock_net(cb->skb->sk), attrs);
	if (IS_ERR(devlink)) {
		err = PTR_ERR(devlink);
		goto out_dev;
	}

	mutex_lock(&devlink->lock);

	if (!attrs[DEVLINK_ATTR_REGION_NAME] ||
	    !attrs[DEVLINK_ATTR_REGION_SNAPSHOT_ID]) {
		err = -EINVAL;
		goto out_unlock;
	}

	region_name = nla_data(attrs[DEVLINK_ATTR_REGION_NAME]);
	region = devlink_region_get_by_name(devlink, region_name);
	if (!region) {
		err = -EINVAL;
		goto out_unlock;
	}

	hdr = genlmsg_put(skb, NETLINK_CB(cb->skb).portid, cb->nlh->nlmsg_seq,
			  &devlink_nl_family, NLM_F_ACK | NLM_F_MULTI,
			  DEVLINK_CMD_REGION_READ);
	if (!hdr) {
		err = -EMSGSIZE;
		goto out_unlock;
	}

	err = devlink_nl_put_handle(skb, devlink);
	if (err)
		goto nla_put_failure;

	err = nla_put_string(skb, DEVLINK_ATTR_REGION_NAME, region_name);
	if (err)
		goto nla_put_failure;

	chunks_attr = nla_nest_start_noflag(skb, DEVLINK_ATTR_REGION_CHUNKS);
	if (!chunks_attr) {
		err = -EMSGSIZE;
		goto nla_put_failure;
	}

	if (attrs[DEVLINK_ATTR_REGION_CHUNK_ADDR] &&
	    attrs[DEVLINK_ATTR_REGION_CHUNK_LEN]) {
		if (!start_offset)
			start_offset =
				nla_get_u64(attrs[DEVLINK_ATTR_REGION_CHUNK_ADDR]);

		end_offset = nla_get_u64(attrs[DEVLINK_ATTR_REGION_CHUNK_ADDR]);
		end_offset += nla_get_u64(attrs[DEVLINK_ATTR_REGION_CHUNK_LEN]);
		dump = false;
	}

	err = devlink_nl_region_read_snapshot_fill(skb, devlink,
						   region, attrs,
						   start_offset,
						   end_offset, dump,
						   &ret_offset);

	if (err && err != -EMSGSIZE)
		goto nla_put_failure;

	/* Check if there was any progress done to prevent infinite loop */
	if (ret_offset == start_offset) {
		err = -EINVAL;
		goto nla_put_failure;
	}

	*((u64 *)&cb->args[0]) = ret_offset;

	nla_nest_end(skb, chunks_attr);
	genlmsg_end(skb, hdr);
	mutex_unlock(&devlink->lock);
	mutex_unlock(&devlink_mutex);
	kfree(attrs);

	return skb->len;

nla_put_failure:
	genlmsg_cancel(skb, hdr);
out_unlock:
	mutex_unlock(&devlink->lock);
out_dev:
	mutex_unlock(&devlink_mutex);
out_free:
	kfree(attrs);
	return err;
}

struct devlink_info_req {
	struct sk_buff *msg;
};

int devlink_info_driver_name_put(struct devlink_info_req *req, const char *name)
{
	return nla_put_string(req->msg, DEVLINK_ATTR_INFO_DRIVER_NAME, name);
}
EXPORT_SYMBOL_GPL(devlink_info_driver_name_put);

int devlink_info_serial_number_put(struct devlink_info_req *req, const char *sn)
{
	return nla_put_string(req->msg, DEVLINK_ATTR_INFO_SERIAL_NUMBER, sn);
}
EXPORT_SYMBOL_GPL(devlink_info_serial_number_put);

static int devlink_info_version_put(struct devlink_info_req *req, int attr,
				    const char *version_name,
				    const char *version_value)
{
	struct nlattr *nest;
	int err;

	nest = nla_nest_start_noflag(req->msg, attr);
	if (!nest)
		return -EMSGSIZE;

	err = nla_put_string(req->msg, DEVLINK_ATTR_INFO_VERSION_NAME,
			     version_name);
	if (err)
		goto nla_put_failure;

	err = nla_put_string(req->msg, DEVLINK_ATTR_INFO_VERSION_VALUE,
			     version_value);
	if (err)
		goto nla_put_failure;

	nla_nest_end(req->msg, nest);

	return 0;

nla_put_failure:
	nla_nest_cancel(req->msg, nest);
	return err;
}

int devlink_info_version_fixed_put(struct devlink_info_req *req,
				   const char *version_name,
				   const char *version_value)
{
	return devlink_info_version_put(req, DEVLINK_ATTR_INFO_VERSION_FIXED,
					version_name, version_value);
}
EXPORT_SYMBOL_GPL(devlink_info_version_fixed_put);

int devlink_info_version_stored_put(struct devlink_info_req *req,
				    const char *version_name,
				    const char *version_value)
{
	return devlink_info_version_put(req, DEVLINK_ATTR_INFO_VERSION_STORED,
					version_name, version_value);
}
EXPORT_SYMBOL_GPL(devlink_info_version_stored_put);

int devlink_info_version_running_put(struct devlink_info_req *req,
				     const char *version_name,
				     const char *version_value)
{
	return devlink_info_version_put(req, DEVLINK_ATTR_INFO_VERSION_RUNNING,
					version_name, version_value);
}
EXPORT_SYMBOL_GPL(devlink_info_version_running_put);

static int
devlink_nl_info_fill(struct sk_buff *msg, struct devlink *devlink,
		     enum devlink_command cmd, u32 portid,
		     u32 seq, int flags, struct netlink_ext_ack *extack)
{
	struct devlink_info_req req;
	void *hdr;
	int err;

	hdr = genlmsg_put(msg, portid, seq, &devlink_nl_family, flags, cmd);
	if (!hdr)
		return -EMSGSIZE;

	err = -EMSGSIZE;
	if (devlink_nl_put_handle(msg, devlink))
		goto err_cancel_msg;

	req.msg = msg;
	err = devlink->ops->info_get(devlink, &req, extack);
	if (err)
		goto err_cancel_msg;

	genlmsg_end(msg, hdr);
	return 0;

err_cancel_msg:
	genlmsg_cancel(msg, hdr);
	return err;
}

static int devlink_nl_cmd_info_get_doit(struct sk_buff *skb,
					struct genl_info *info)
{
	struct devlink *devlink = info->user_ptr[0];
	struct sk_buff *msg;
	int err;

	if (!devlink->ops->info_get)
		return -EOPNOTSUPP;

	msg = nlmsg_new(NLMSG_DEFAULT_SIZE, GFP_KERNEL);
	if (!msg)
		return -ENOMEM;

	err = devlink_nl_info_fill(msg, devlink, DEVLINK_CMD_INFO_GET,
				   info->snd_portid, info->snd_seq, 0,
				   info->extack);
	if (err) {
		nlmsg_free(msg);
		return err;
	}

	return genlmsg_reply(msg, info);
}

static int devlink_nl_cmd_info_get_dumpit(struct sk_buff *msg,
					  struct netlink_callback *cb)
{
	struct devlink *devlink;
	int start = cb->args[0];
	int idx = 0;
	int err;

	mutex_lock(&devlink_mutex);
	list_for_each_entry(devlink, &devlink_list, list) {
		if (!net_eq(devlink_net(devlink), sock_net(msg->sk)))
			continue;
		if (idx < start) {
			idx++;
			continue;
		}

		if (!devlink->ops->info_get) {
			idx++;
			continue;
		}

		mutex_lock(&devlink->lock);
		err = devlink_nl_info_fill(msg, devlink, DEVLINK_CMD_INFO_GET,
					   NETLINK_CB(cb->skb).portid,
					   cb->nlh->nlmsg_seq, NLM_F_MULTI,
					   cb->extack);
		mutex_unlock(&devlink->lock);
		if (err && err != -EOPNOTSUPP)
			break;
		idx++;
	}
	mutex_unlock(&devlink_mutex);

	cb->args[0] = idx;
	return msg->len;
}

struct devlink_fmsg_item {
	struct list_head list;
	int attrtype;
	u8 nla_type;
	u16 len;
	int value[0];
};

struct devlink_fmsg {
	struct list_head item_list;
};

static struct devlink_fmsg *devlink_fmsg_alloc(void)
{
	struct devlink_fmsg *fmsg;

	fmsg = kzalloc(sizeof(*fmsg), GFP_KERNEL);
	if (!fmsg)
		return NULL;

	INIT_LIST_HEAD(&fmsg->item_list);

	return fmsg;
}

static void devlink_fmsg_free(struct devlink_fmsg *fmsg)
{
	struct devlink_fmsg_item *item, *tmp;

	list_for_each_entry_safe(item, tmp, &fmsg->item_list, list) {
		list_del(&item->list);
		kfree(item);
	}
	kfree(fmsg);
}

static int devlink_fmsg_nest_common(struct devlink_fmsg *fmsg,
				    int attrtype)
{
	struct devlink_fmsg_item *item;

	item = kzalloc(sizeof(*item), GFP_KERNEL);
	if (!item)
		return -ENOMEM;

	item->attrtype = attrtype;
	list_add_tail(&item->list, &fmsg->item_list);

	return 0;
}

int devlink_fmsg_obj_nest_start(struct devlink_fmsg *fmsg)
{
	return devlink_fmsg_nest_common(fmsg, DEVLINK_ATTR_FMSG_OBJ_NEST_START);
}
EXPORT_SYMBOL_GPL(devlink_fmsg_obj_nest_start);

static int devlink_fmsg_nest_end(struct devlink_fmsg *fmsg)
{
	return devlink_fmsg_nest_common(fmsg, DEVLINK_ATTR_FMSG_NEST_END);
}

int devlink_fmsg_obj_nest_end(struct devlink_fmsg *fmsg)
{
	return devlink_fmsg_nest_end(fmsg);
}
EXPORT_SYMBOL_GPL(devlink_fmsg_obj_nest_end);

#define DEVLINK_FMSG_MAX_SIZE (GENLMSG_DEFAULT_SIZE - GENL_HDRLEN - NLA_HDRLEN)

static int devlink_fmsg_put_name(struct devlink_fmsg *fmsg, const char *name)
{
	struct devlink_fmsg_item *item;

	if (strlen(name) + 1 > DEVLINK_FMSG_MAX_SIZE)
		return -EMSGSIZE;

	item = kzalloc(sizeof(*item) + strlen(name) + 1, GFP_KERNEL);
	if (!item)
		return -ENOMEM;

	item->nla_type = NLA_NUL_STRING;
	item->len = strlen(name) + 1;
	item->attrtype = DEVLINK_ATTR_FMSG_OBJ_NAME;
	memcpy(&item->value, name, item->len);
	list_add_tail(&item->list, &fmsg->item_list);

	return 0;
}

int devlink_fmsg_pair_nest_start(struct devlink_fmsg *fmsg, const char *name)
{
	int err;

	err = devlink_fmsg_nest_common(fmsg, DEVLINK_ATTR_FMSG_PAIR_NEST_START);
	if (err)
		return err;

	err = devlink_fmsg_put_name(fmsg, name);
	if (err)
		return err;

	return 0;
}
EXPORT_SYMBOL_GPL(devlink_fmsg_pair_nest_start);

int devlink_fmsg_pair_nest_end(struct devlink_fmsg *fmsg)
{
	return devlink_fmsg_nest_end(fmsg);
}
EXPORT_SYMBOL_GPL(devlink_fmsg_pair_nest_end);

int devlink_fmsg_arr_pair_nest_start(struct devlink_fmsg *fmsg,
				     const char *name)
{
	int err;

	err = devlink_fmsg_pair_nest_start(fmsg, name);
	if (err)
		return err;

	err = devlink_fmsg_nest_common(fmsg, DEVLINK_ATTR_FMSG_ARR_NEST_START);
	if (err)
		return err;

	return 0;
}
EXPORT_SYMBOL_GPL(devlink_fmsg_arr_pair_nest_start);

int devlink_fmsg_arr_pair_nest_end(struct devlink_fmsg *fmsg)
{
	int err;

	err = devlink_fmsg_nest_end(fmsg);
	if (err)
		return err;

	err = devlink_fmsg_nest_end(fmsg);
	if (err)
		return err;

	return 0;
}
EXPORT_SYMBOL_GPL(devlink_fmsg_arr_pair_nest_end);

static int devlink_fmsg_put_value(struct devlink_fmsg *fmsg,
				  const void *value, u16 value_len,
				  u8 value_nla_type)
{
	struct devlink_fmsg_item *item;

	if (value_len > DEVLINK_FMSG_MAX_SIZE)
		return -EMSGSIZE;

	item = kzalloc(sizeof(*item) + value_len, GFP_KERNEL);
	if (!item)
		return -ENOMEM;

	item->nla_type = value_nla_type;
	item->len = value_len;
	item->attrtype = DEVLINK_ATTR_FMSG_OBJ_VALUE_DATA;
	memcpy(&item->value, value, item->len);
	list_add_tail(&item->list, &fmsg->item_list);

	return 0;
}

int devlink_fmsg_bool_put(struct devlink_fmsg *fmsg, bool value)
{
	return devlink_fmsg_put_value(fmsg, &value, sizeof(value), NLA_FLAG);
}
EXPORT_SYMBOL_GPL(devlink_fmsg_bool_put);

int devlink_fmsg_u8_put(struct devlink_fmsg *fmsg, u8 value)
{
	return devlink_fmsg_put_value(fmsg, &value, sizeof(value), NLA_U8);
}
EXPORT_SYMBOL_GPL(devlink_fmsg_u8_put);

int devlink_fmsg_u32_put(struct devlink_fmsg *fmsg, u32 value)
{
	return devlink_fmsg_put_value(fmsg, &value, sizeof(value), NLA_U32);
}
EXPORT_SYMBOL_GPL(devlink_fmsg_u32_put);

int devlink_fmsg_u64_put(struct devlink_fmsg *fmsg, u64 value)
{
	return devlink_fmsg_put_value(fmsg, &value, sizeof(value), NLA_U64);
}
EXPORT_SYMBOL_GPL(devlink_fmsg_u64_put);

int devlink_fmsg_string_put(struct devlink_fmsg *fmsg, const char *value)
{
	return devlink_fmsg_put_value(fmsg, value, strlen(value) + 1,
				      NLA_NUL_STRING);
}
EXPORT_SYMBOL_GPL(devlink_fmsg_string_put);

int devlink_fmsg_binary_put(struct devlink_fmsg *fmsg, const void *value,
			    u16 value_len)
{
	return devlink_fmsg_put_value(fmsg, value, value_len, NLA_BINARY);
}
EXPORT_SYMBOL_GPL(devlink_fmsg_binary_put);

int devlink_fmsg_bool_pair_put(struct devlink_fmsg *fmsg, const char *name,
			       bool value)
{
	int err;

	err = devlink_fmsg_pair_nest_start(fmsg, name);
	if (err)
		return err;

	err = devlink_fmsg_bool_put(fmsg, value);
	if (err)
		return err;

	err = devlink_fmsg_pair_nest_end(fmsg);
	if (err)
		return err;

	return 0;
}
EXPORT_SYMBOL_GPL(devlink_fmsg_bool_pair_put);

int devlink_fmsg_u8_pair_put(struct devlink_fmsg *fmsg, const char *name,
			     u8 value)
{
	int err;

	err = devlink_fmsg_pair_nest_start(fmsg, name);
	if (err)
		return err;

	err = devlink_fmsg_u8_put(fmsg, value);
	if (err)
		return err;

	err = devlink_fmsg_pair_nest_end(fmsg);
	if (err)
		return err;

	return 0;
}
EXPORT_SYMBOL_GPL(devlink_fmsg_u8_pair_put);

int devlink_fmsg_u32_pair_put(struct devlink_fmsg *fmsg, const char *name,
			      u32 value)
{
	int err;

	err = devlink_fmsg_pair_nest_start(fmsg, name);
	if (err)
		return err;

	err = devlink_fmsg_u32_put(fmsg, value);
	if (err)
		return err;

	err = devlink_fmsg_pair_nest_end(fmsg);
	if (err)
		return err;

	return 0;
}
EXPORT_SYMBOL_GPL(devlink_fmsg_u32_pair_put);

int devlink_fmsg_u64_pair_put(struct devlink_fmsg *fmsg, const char *name,
			      u64 value)
{
	int err;

	err = devlink_fmsg_pair_nest_start(fmsg, name);
	if (err)
		return err;

	err = devlink_fmsg_u64_put(fmsg, value);
	if (err)
		return err;

	err = devlink_fmsg_pair_nest_end(fmsg);
	if (err)
		return err;

	return 0;
}
EXPORT_SYMBOL_GPL(devlink_fmsg_u64_pair_put);

int devlink_fmsg_string_pair_put(struct devlink_fmsg *fmsg, const char *name,
				 const char *value)
{
	int err;

	err = devlink_fmsg_pair_nest_start(fmsg, name);
	if (err)
		return err;

	err = devlink_fmsg_string_put(fmsg, value);
	if (err)
		return err;

	err = devlink_fmsg_pair_nest_end(fmsg);
	if (err)
		return err;

	return 0;
}
EXPORT_SYMBOL_GPL(devlink_fmsg_string_pair_put);

int devlink_fmsg_binary_pair_put(struct devlink_fmsg *fmsg, const char *name,
				 const void *value, u16 value_len)
{
	int err;

	err = devlink_fmsg_pair_nest_start(fmsg, name);
	if (err)
		return err;

	err = devlink_fmsg_binary_put(fmsg, value, value_len);
	if (err)
		return err;

	err = devlink_fmsg_pair_nest_end(fmsg);
	if (err)
		return err;

	return 0;
}
EXPORT_SYMBOL_GPL(devlink_fmsg_binary_pair_put);

static int
devlink_fmsg_item_fill_type(struct devlink_fmsg_item *msg, struct sk_buff *skb)
{
	switch (msg->nla_type) {
	case NLA_FLAG:
	case NLA_U8:
	case NLA_U32:
	case NLA_U64:
	case NLA_NUL_STRING:
	case NLA_BINARY:
		return nla_put_u8(skb, DEVLINK_ATTR_FMSG_OBJ_VALUE_TYPE,
				  msg->nla_type);
	default:
		return -EINVAL;
	}
}

static int
devlink_fmsg_item_fill_data(struct devlink_fmsg_item *msg, struct sk_buff *skb)
{
	int attrtype = DEVLINK_ATTR_FMSG_OBJ_VALUE_DATA;
	u8 tmp;

	switch (msg->nla_type) {
	case NLA_FLAG:
		/* Always provide flag data, regardless of its value */
		tmp = *(bool *) msg->value;

		return nla_put_u8(skb, attrtype, tmp);
	case NLA_U8:
		return nla_put_u8(skb, attrtype, *(u8 *) msg->value);
	case NLA_U32:
		return nla_put_u32(skb, attrtype, *(u32 *) msg->value);
	case NLA_U64:
		return nla_put_u64_64bit(skb, attrtype, *(u64 *) msg->value,
					 DEVLINK_ATTR_PAD);
	case NLA_NUL_STRING:
		return nla_put_string(skb, attrtype, (char *) &msg->value);
	case NLA_BINARY:
		return nla_put(skb, attrtype, msg->len, (void *) &msg->value);
	default:
		return -EINVAL;
	}
}

static int
devlink_fmsg_prepare_skb(struct devlink_fmsg *fmsg, struct sk_buff *skb,
			 int *start)
{
	struct devlink_fmsg_item *item;
	struct nlattr *fmsg_nlattr;
	int i = 0;
	int err;

	fmsg_nlattr = nla_nest_start_noflag(skb, DEVLINK_ATTR_FMSG);
	if (!fmsg_nlattr)
		return -EMSGSIZE;

	list_for_each_entry(item, &fmsg->item_list, list) {
		if (i < *start) {
			i++;
			continue;
		}

		switch (item->attrtype) {
		case DEVLINK_ATTR_FMSG_OBJ_NEST_START:
		case DEVLINK_ATTR_FMSG_PAIR_NEST_START:
		case DEVLINK_ATTR_FMSG_ARR_NEST_START:
		case DEVLINK_ATTR_FMSG_NEST_END:
			err = nla_put_flag(skb, item->attrtype);
			break;
		case DEVLINK_ATTR_FMSG_OBJ_VALUE_DATA:
			err = devlink_fmsg_item_fill_type(item, skb);
			if (err)
				break;
			err = devlink_fmsg_item_fill_data(item, skb);
			break;
		case DEVLINK_ATTR_FMSG_OBJ_NAME:
			err = nla_put_string(skb, item->attrtype,
					     (char *) &item->value);
			break;
		default:
			err = -EINVAL;
			break;
		}
		if (!err)
			*start = ++i;
		else
			break;
	}

	nla_nest_end(skb, fmsg_nlattr);
	return err;
}

static int devlink_fmsg_snd(struct devlink_fmsg *fmsg,
			    struct genl_info *info,
			    enum devlink_command cmd, int flags)
{
	struct nlmsghdr *nlh;
	struct sk_buff *skb;
	bool last = false;
	int index = 0;
	void *hdr;
	int err;

	while (!last) {
		int tmp_index = index;

		skb = genlmsg_new(GENLMSG_DEFAULT_SIZE, GFP_KERNEL);
		if (!skb)
			return -ENOMEM;

		hdr = genlmsg_put(skb, info->snd_portid, info->snd_seq,
				  &devlink_nl_family, flags | NLM_F_MULTI, cmd);
		if (!hdr) {
			err = -EMSGSIZE;
			goto nla_put_failure;
		}

		err = devlink_fmsg_prepare_skb(fmsg, skb, &index);
		if (!err)
			last = true;
		else if (err != -EMSGSIZE || tmp_index == index)
			goto nla_put_failure;

		genlmsg_end(skb, hdr);
		err = genlmsg_reply(skb, info);
		if (err)
			return err;
	}

	skb = genlmsg_new(GENLMSG_DEFAULT_SIZE, GFP_KERNEL);
	if (!skb)
		return -ENOMEM;
	nlh = nlmsg_put(skb, info->snd_portid, info->snd_seq,
			NLMSG_DONE, 0, flags | NLM_F_MULTI);
	if (!nlh) {
		err = -EMSGSIZE;
		goto nla_put_failure;
	}

	return genlmsg_reply(skb, info);

nla_put_failure:
	nlmsg_free(skb);
	return err;
}

static int devlink_fmsg_dumpit(struct devlink_fmsg *fmsg, struct sk_buff *skb,
			       struct netlink_callback *cb,
			       enum devlink_command cmd)
{
	int index = cb->args[0];
	int tmp_index = index;
	void *hdr;
	int err;

	hdr = genlmsg_put(skb, NETLINK_CB(cb->skb).portid, cb->nlh->nlmsg_seq,
			  &devlink_nl_family, NLM_F_ACK | NLM_F_MULTI, cmd);
	if (!hdr) {
		err = -EMSGSIZE;
		goto nla_put_failure;
	}

	err = devlink_fmsg_prepare_skb(fmsg, skb, &index);
	if ((err && err != -EMSGSIZE) || tmp_index == index)
		goto nla_put_failure;

	cb->args[0] = index;
	genlmsg_end(skb, hdr);
	return skb->len;

nla_put_failure:
	genlmsg_cancel(skb, hdr);
	return err;
}

struct devlink_health_reporter {
	struct list_head list;
	void *priv;
	const struct devlink_health_reporter_ops *ops;
	struct devlink *devlink;
	struct devlink_fmsg *dump_fmsg;
	struct mutex dump_lock; /* lock parallel read/write from dump buffers */
	u64 graceful_period;
	bool auto_recover;
	u8 health_state;
	u64 dump_ts;
	u64 dump_real_ts;
	u64 error_count;
	u64 recovery_count;
	u64 last_recovery_ts;
	refcount_t refcount;
};

void *
devlink_health_reporter_priv(struct devlink_health_reporter *reporter)
{
	return reporter->priv;
}
EXPORT_SYMBOL_GPL(devlink_health_reporter_priv);

static struct devlink_health_reporter *
devlink_health_reporter_find_by_name(struct devlink *devlink,
				     const char *reporter_name)
{
	struct devlink_health_reporter *reporter;

	lockdep_assert_held(&devlink->reporters_lock);
	list_for_each_entry(reporter, &devlink->reporter_list, list)
		if (!strcmp(reporter->ops->name, reporter_name))
			return reporter;
	return NULL;
}

/**
 *	devlink_health_reporter_create - create devlink health reporter
 *
 *	@devlink: devlink
 *	@ops: ops
 *	@graceful_period: to avoid recovery loops, in msecs
 *	@auto_recover: auto recover when error occurs
 *	@priv: priv
 */
struct devlink_health_reporter *
devlink_health_reporter_create(struct devlink *devlink,
			       const struct devlink_health_reporter_ops *ops,
			       u64 graceful_period, bool auto_recover,
			       void *priv)
{
	struct devlink_health_reporter *reporter;

	mutex_lock(&devlink->reporters_lock);
	if (devlink_health_reporter_find_by_name(devlink, ops->name)) {
		reporter = ERR_PTR(-EEXIST);
		goto unlock;
	}

	if (WARN_ON(auto_recover && !ops->recover) ||
	    WARN_ON(graceful_period && !ops->recover)) {
		reporter = ERR_PTR(-EINVAL);
		goto unlock;
	}

	reporter = kzalloc(sizeof(*reporter), GFP_KERNEL);
	if (!reporter) {
		reporter = ERR_PTR(-ENOMEM);
		goto unlock;
	}

	reporter->priv = priv;
	reporter->ops = ops;
	reporter->devlink = devlink;
	reporter->graceful_period = graceful_period;
	reporter->auto_recover = auto_recover;
	mutex_init(&reporter->dump_lock);
	refcount_set(&reporter->refcount, 1);
	list_add_tail(&reporter->list, &devlink->reporter_list);
unlock:
	mutex_unlock(&devlink->reporters_lock);
	return reporter;
}
EXPORT_SYMBOL_GPL(devlink_health_reporter_create);

/**
 *	devlink_health_reporter_destroy - destroy devlink health reporter
 *
 *	@reporter: devlink health reporter to destroy
 */
void
devlink_health_reporter_destroy(struct devlink_health_reporter *reporter)
{
	mutex_lock(&reporter->devlink->reporters_lock);
	list_del(&reporter->list);
	mutex_unlock(&reporter->devlink->reporters_lock);
	while (refcount_read(&reporter->refcount) > 1)
		msleep(100);
	mutex_destroy(&reporter->dump_lock);
	if (reporter->dump_fmsg)
		devlink_fmsg_free(reporter->dump_fmsg);
	kfree(reporter);
}
EXPORT_SYMBOL_GPL(devlink_health_reporter_destroy);

void
devlink_health_reporter_state_update(struct devlink_health_reporter *reporter,
				     enum devlink_health_reporter_state state)
{
	if (WARN_ON(state != DEVLINK_HEALTH_REPORTER_STATE_HEALTHY &&
		    state != DEVLINK_HEALTH_REPORTER_STATE_ERROR))
		return;

	if (reporter->health_state == state)
		return;

	reporter->health_state = state;
	trace_devlink_health_reporter_state_update(reporter->devlink,
						   reporter->ops->name, state);
}
EXPORT_SYMBOL_GPL(devlink_health_reporter_state_update);

static int
devlink_health_reporter_recover(struct devlink_health_reporter *reporter,
				void *priv_ctx)
{
	int err;

	if (!reporter->ops->recover)
		return -EOPNOTSUPP;

	err = reporter->ops->recover(reporter, priv_ctx);
	if (err)
		return err;

	reporter->recovery_count++;
	reporter->health_state = DEVLINK_HEALTH_REPORTER_STATE_HEALTHY;
	reporter->last_recovery_ts = jiffies;

	return 0;
}

static void
devlink_health_dump_clear(struct devlink_health_reporter *reporter)
{
	if (!reporter->dump_fmsg)
		return;
	devlink_fmsg_free(reporter->dump_fmsg);
	reporter->dump_fmsg = NULL;
}

static int devlink_health_do_dump(struct devlink_health_reporter *reporter,
				  void *priv_ctx)
{
	int err;

	if (!reporter->ops->dump)
		return 0;

	if (reporter->dump_fmsg)
		return 0;

	reporter->dump_fmsg = devlink_fmsg_alloc();
	if (!reporter->dump_fmsg) {
		err = -ENOMEM;
		return err;
	}

	err = devlink_fmsg_obj_nest_start(reporter->dump_fmsg);
	if (err)
		goto dump_err;

	err = reporter->ops->dump(reporter, reporter->dump_fmsg,
				  priv_ctx);
	if (err)
		goto dump_err;

	err = devlink_fmsg_obj_nest_end(reporter->dump_fmsg);
	if (err)
		goto dump_err;

	reporter->dump_ts = jiffies;
	reporter->dump_real_ts = ktime_get_real_ns();

	return 0;

dump_err:
	devlink_health_dump_clear(reporter);
	return err;
}

int devlink_health_report(struct devlink_health_reporter *reporter,
			  const char *msg, void *priv_ctx)
{
	enum devlink_health_reporter_state prev_health_state;
	struct devlink *devlink = reporter->devlink;

	/* write a log message of the current error */
	WARN_ON(!msg);
	trace_devlink_health_report(devlink, reporter->ops->name, msg);
	reporter->error_count++;
	prev_health_state = reporter->health_state;
	reporter->health_state = DEVLINK_HEALTH_REPORTER_STATE_ERROR;

	/* abort if the previous error wasn't recovered */
	if (reporter->auto_recover &&
	    (prev_health_state != DEVLINK_HEALTH_REPORTER_STATE_HEALTHY ||
	     jiffies - reporter->last_recovery_ts <
	     msecs_to_jiffies(reporter->graceful_period))) {
		trace_devlink_health_recover_aborted(devlink,
						     reporter->ops->name,
						     reporter->health_state,
						     jiffies -
						     reporter->last_recovery_ts);
		return -ECANCELED;
	}

	reporter->health_state = DEVLINK_HEALTH_REPORTER_STATE_ERROR;

	mutex_lock(&reporter->dump_lock);
	/* store current dump of current error, for later analysis */
	devlink_health_do_dump(reporter, priv_ctx);
	mutex_unlock(&reporter->dump_lock);

	if (reporter->auto_recover)
		return devlink_health_reporter_recover(reporter, priv_ctx);

	return 0;
}
EXPORT_SYMBOL_GPL(devlink_health_report);

static struct devlink_health_reporter *
devlink_health_reporter_get_from_attrs(struct devlink *devlink,
				       struct nlattr **attrs)
{
	struct devlink_health_reporter *reporter;
	char *reporter_name;

	if (!attrs[DEVLINK_ATTR_HEALTH_REPORTER_NAME])
		return NULL;

	reporter_name = nla_data(attrs[DEVLINK_ATTR_HEALTH_REPORTER_NAME]);
	mutex_lock(&devlink->reporters_lock);
	reporter = devlink_health_reporter_find_by_name(devlink, reporter_name);
	if (reporter)
		refcount_inc(&reporter->refcount);
	mutex_unlock(&devlink->reporters_lock);
	return reporter;
}

static struct devlink_health_reporter *
devlink_health_reporter_get_from_info(struct devlink *devlink,
				      struct genl_info *info)
{
	return devlink_health_reporter_get_from_attrs(devlink, info->attrs);
}

static struct devlink_health_reporter *
devlink_health_reporter_get_from_cb(struct netlink_callback *cb)
{
	struct devlink_health_reporter *reporter;
	struct devlink *devlink;
	struct nlattr **attrs;
	int err;

	attrs = kmalloc_array(DEVLINK_ATTR_MAX + 1, sizeof(*attrs), GFP_KERNEL);
	if (!attrs)
		return NULL;

	err = nlmsg_parse_deprecated(cb->nlh,
				     GENL_HDRLEN + devlink_nl_family.hdrsize,
				     attrs, DEVLINK_ATTR_MAX,
				     devlink_nl_family.policy, cb->extack);
	if (err)
		goto free;

	mutex_lock(&devlink_mutex);
	devlink = devlink_get_from_attrs(sock_net(cb->skb->sk), attrs);
	if (IS_ERR(devlink))
		goto unlock;

	reporter = devlink_health_reporter_get_from_attrs(devlink, attrs);
	mutex_unlock(&devlink_mutex);
	kfree(attrs);
	return reporter;
unlock:
	mutex_unlock(&devlink_mutex);
free:
	kfree(attrs);
	return NULL;
}

static void
devlink_health_reporter_put(struct devlink_health_reporter *reporter)
{
	refcount_dec(&reporter->refcount);
}

static int
devlink_nl_health_reporter_fill(struct sk_buff *msg,
				struct devlink *devlink,
				struct devlink_health_reporter *reporter,
				enum devlink_command cmd, u32 portid,
				u32 seq, int flags)
{
	struct nlattr *reporter_attr;
	void *hdr;

	hdr = genlmsg_put(msg, portid, seq, &devlink_nl_family, flags, cmd);
	if (!hdr)
		return -EMSGSIZE;

	if (devlink_nl_put_handle(msg, devlink))
		goto genlmsg_cancel;

	reporter_attr = nla_nest_start_noflag(msg,
					      DEVLINK_ATTR_HEALTH_REPORTER);
	if (!reporter_attr)
		goto genlmsg_cancel;
	if (nla_put_string(msg, DEVLINK_ATTR_HEALTH_REPORTER_NAME,
			   reporter->ops->name))
		goto reporter_nest_cancel;
	if (nla_put_u8(msg, DEVLINK_ATTR_HEALTH_REPORTER_STATE,
		       reporter->health_state))
		goto reporter_nest_cancel;
	if (nla_put_u64_64bit(msg, DEVLINK_ATTR_HEALTH_REPORTER_ERR_COUNT,
			      reporter->error_count, DEVLINK_ATTR_PAD))
		goto reporter_nest_cancel;
	if (nla_put_u64_64bit(msg, DEVLINK_ATTR_HEALTH_REPORTER_RECOVER_COUNT,
			      reporter->recovery_count, DEVLINK_ATTR_PAD))
		goto reporter_nest_cancel;
	if (reporter->ops->recover &&
	    nla_put_u64_64bit(msg, DEVLINK_ATTR_HEALTH_REPORTER_GRACEFUL_PERIOD,
			      reporter->graceful_period,
			      DEVLINK_ATTR_PAD))
		goto reporter_nest_cancel;
	if (reporter->ops->recover &&
	    nla_put_u8(msg, DEVLINK_ATTR_HEALTH_REPORTER_AUTO_RECOVER,
		       reporter->auto_recover))
		goto reporter_nest_cancel;
	if (reporter->dump_fmsg &&
	    nla_put_u64_64bit(msg, DEVLINK_ATTR_HEALTH_REPORTER_DUMP_TS,
			      jiffies_to_msecs(reporter->dump_ts),
			      DEVLINK_ATTR_PAD))
		goto reporter_nest_cancel;
	if (reporter->dump_fmsg &&
	    nla_put_u64_64bit(msg, DEVLINK_ATTR_HEALTH_REPORTER_DUMP_TS_NS,
			      reporter->dump_real_ts, DEVLINK_ATTR_PAD))
		goto reporter_nest_cancel;

	nla_nest_end(msg, reporter_attr);
	genlmsg_end(msg, hdr);
	return 0;

reporter_nest_cancel:
	nla_nest_end(msg, reporter_attr);
genlmsg_cancel:
	genlmsg_cancel(msg, hdr);
	return -EMSGSIZE;
}

static int devlink_nl_cmd_health_reporter_get_doit(struct sk_buff *skb,
						   struct genl_info *info)
{
	struct devlink *devlink = info->user_ptr[0];
	struct devlink_health_reporter *reporter;
	struct sk_buff *msg;
	int err;

	reporter = devlink_health_reporter_get_from_info(devlink, info);
	if (!reporter)
		return -EINVAL;

	msg = nlmsg_new(NLMSG_DEFAULT_SIZE, GFP_KERNEL);
	if (!msg) {
		err = -ENOMEM;
		goto out;
	}

	err = devlink_nl_health_reporter_fill(msg, devlink, reporter,
					      DEVLINK_CMD_HEALTH_REPORTER_GET,
					      info->snd_portid, info->snd_seq,
					      0);
	if (err) {
		nlmsg_free(msg);
		goto out;
	}

	err = genlmsg_reply(msg, info);
out:
	devlink_health_reporter_put(reporter);
	return err;
}

static int
devlink_nl_cmd_health_reporter_get_dumpit(struct sk_buff *msg,
					  struct netlink_callback *cb)
{
	struct devlink_health_reporter *reporter;
	struct devlink *devlink;
	int start = cb->args[0];
	int idx = 0;
	int err;

	mutex_lock(&devlink_mutex);
	list_for_each_entry(devlink, &devlink_list, list) {
		if (!net_eq(devlink_net(devlink), sock_net(msg->sk)))
			continue;
		mutex_lock(&devlink->reporters_lock);
		list_for_each_entry(reporter, &devlink->reporter_list,
				    list) {
			if (idx < start) {
				idx++;
				continue;
			}
			err = devlink_nl_health_reporter_fill(msg, devlink,
							      reporter,
							      DEVLINK_CMD_HEALTH_REPORTER_GET,
							      NETLINK_CB(cb->skb).portid,
							      cb->nlh->nlmsg_seq,
							      NLM_F_MULTI);
			if (err) {
				mutex_unlock(&devlink->reporters_lock);
				goto out;
			}
			idx++;
		}
		mutex_unlock(&devlink->reporters_lock);
	}
out:
	mutex_unlock(&devlink_mutex);

	cb->args[0] = idx;
	return msg->len;
}

static int
devlink_nl_cmd_health_reporter_set_doit(struct sk_buff *skb,
					struct genl_info *info)
{
	struct devlink *devlink = info->user_ptr[0];
	struct devlink_health_reporter *reporter;
	int err;

	reporter = devlink_health_reporter_get_from_info(devlink, info);
	if (!reporter)
		return -EINVAL;

	if (!reporter->ops->recover &&
	    (info->attrs[DEVLINK_ATTR_HEALTH_REPORTER_GRACEFUL_PERIOD] ||
	     info->attrs[DEVLINK_ATTR_HEALTH_REPORTER_AUTO_RECOVER])) {
		err = -EOPNOTSUPP;
		goto out;
	}

	if (info->attrs[DEVLINK_ATTR_HEALTH_REPORTER_GRACEFUL_PERIOD])
		reporter->graceful_period =
			nla_get_u64(info->attrs[DEVLINK_ATTR_HEALTH_REPORTER_GRACEFUL_PERIOD]);

	if (info->attrs[DEVLINK_ATTR_HEALTH_REPORTER_AUTO_RECOVER])
		reporter->auto_recover =
			nla_get_u8(info->attrs[DEVLINK_ATTR_HEALTH_REPORTER_AUTO_RECOVER]);

	devlink_health_reporter_put(reporter);
	return 0;
out:
	devlink_health_reporter_put(reporter);
	return err;
}

static int devlink_nl_cmd_health_reporter_recover_doit(struct sk_buff *skb,
						       struct genl_info *info)
{
	struct devlink *devlink = info->user_ptr[0];
	struct devlink_health_reporter *reporter;
	int err;

	reporter = devlink_health_reporter_get_from_info(devlink, info);
	if (!reporter)
		return -EINVAL;

	err = devlink_health_reporter_recover(reporter, NULL);

	devlink_health_reporter_put(reporter);
	return err;
}

static int devlink_nl_cmd_health_reporter_diagnose_doit(struct sk_buff *skb,
							struct genl_info *info)
{
	struct devlink *devlink = info->user_ptr[0];
	struct devlink_health_reporter *reporter;
	struct devlink_fmsg *fmsg;
	int err;

	reporter = devlink_health_reporter_get_from_info(devlink, info);
	if (!reporter)
		return -EINVAL;

	if (!reporter->ops->diagnose) {
		devlink_health_reporter_put(reporter);
		return -EOPNOTSUPP;
	}

	fmsg = devlink_fmsg_alloc();
	if (!fmsg) {
		devlink_health_reporter_put(reporter);
		return -ENOMEM;
	}

	err = devlink_fmsg_obj_nest_start(fmsg);
	if (err)
		goto out;

	err = reporter->ops->diagnose(reporter, fmsg);
	if (err)
		goto out;

	err = devlink_fmsg_obj_nest_end(fmsg);
	if (err)
		goto out;

	err = devlink_fmsg_snd(fmsg, info,
			       DEVLINK_CMD_HEALTH_REPORTER_DIAGNOSE, 0);

out:
	devlink_fmsg_free(fmsg);
	devlink_health_reporter_put(reporter);
	return err;
}

static int
devlink_nl_cmd_health_reporter_dump_get_dumpit(struct sk_buff *skb,
					       struct netlink_callback *cb)
{
	struct devlink_health_reporter *reporter;
	u64 start = cb->args[0];
	int err;

	reporter = devlink_health_reporter_get_from_cb(cb);
	if (!reporter)
		return -EINVAL;

	if (!reporter->ops->dump) {
		err = -EOPNOTSUPP;
		goto out;
	}
	mutex_lock(&reporter->dump_lock);
	if (!start) {
		err = devlink_health_do_dump(reporter, NULL);
		if (err)
			goto unlock;
		cb->args[1] = reporter->dump_ts;
	}
	if (!reporter->dump_fmsg || cb->args[1] != reporter->dump_ts) {
		NL_SET_ERR_MSG_MOD(cb->extack, "Dump trampled, please retry");
		err = -EAGAIN;
		goto unlock;
	}

	err = devlink_fmsg_dumpit(reporter->dump_fmsg, skb, cb,
				  DEVLINK_CMD_HEALTH_REPORTER_DUMP_GET);
unlock:
	mutex_unlock(&reporter->dump_lock);
out:
	devlink_health_reporter_put(reporter);
	return err;
}

static int
devlink_nl_cmd_health_reporter_dump_clear_doit(struct sk_buff *skb,
					       struct genl_info *info)
{
	struct devlink *devlink = info->user_ptr[0];
	struct devlink_health_reporter *reporter;

	reporter = devlink_health_reporter_get_from_info(devlink, info);
	if (!reporter)
		return -EINVAL;

	if (!reporter->ops->dump) {
		devlink_health_reporter_put(reporter);
		return -EOPNOTSUPP;
	}

	mutex_lock(&reporter->dump_lock);
	devlink_health_dump_clear(reporter);
	mutex_unlock(&reporter->dump_lock);
	devlink_health_reporter_put(reporter);
	return 0;
}

struct devlink_stats {
	u64 rx_bytes;
	u64 rx_packets;
	struct u64_stats_sync syncp;
};

/**
 * struct devlink_trap_group_item - Packet trap group attributes.
 * @group: Immutable packet trap group attributes.
 * @refcount: Number of trap items using the group.
 * @list: trap_group_list member.
 * @stats: Trap group statistics.
 *
 * Describes packet trap group attributes. Created by devlink during trap
 * registration.
 */
struct devlink_trap_group_item {
	const struct devlink_trap_group *group;
	refcount_t refcount;
	struct list_head list;
	struct devlink_stats __percpu *stats;
};

/**
 * struct devlink_trap_item - Packet trap attributes.
 * @trap: Immutable packet trap attributes.
 * @group_item: Associated group item.
 * @list: trap_list member.
 * @action: Trap action.
 * @stats: Trap statistics.
 * @priv: Driver private information.
 *
 * Describes both mutable and immutable packet trap attributes. Created by
 * devlink during trap registration and used for all trap related operations.
 */
struct devlink_trap_item {
	const struct devlink_trap *trap;
	struct devlink_trap_group_item *group_item;
	struct list_head list;
	enum devlink_trap_action action;
	struct devlink_stats __percpu *stats;
	void *priv;
};

static struct devlink_trap_item *
devlink_trap_item_lookup(struct devlink *devlink, const char *name)
{
	struct devlink_trap_item *trap_item;

	list_for_each_entry(trap_item, &devlink->trap_list, list) {
		if (!strcmp(trap_item->trap->name, name))
			return trap_item;
	}

	return NULL;
}

static struct devlink_trap_item *
devlink_trap_item_get_from_info(struct devlink *devlink,
				struct genl_info *info)
{
	struct nlattr *attr;

	if (!info->attrs[DEVLINK_ATTR_TRAP_NAME])
		return NULL;
	attr = info->attrs[DEVLINK_ATTR_TRAP_NAME];

	return devlink_trap_item_lookup(devlink, nla_data(attr));
}

static int
devlink_trap_action_get_from_info(struct genl_info *info,
				  enum devlink_trap_action *p_trap_action)
{
	u8 val;

	val = nla_get_u8(info->attrs[DEVLINK_ATTR_TRAP_ACTION]);
	switch (val) {
	case DEVLINK_TRAP_ACTION_DROP: /* fall-through */
	case DEVLINK_TRAP_ACTION_TRAP:
		*p_trap_action = val;
		break;
	default:
		return -EINVAL;
	}

	return 0;
}

static int devlink_trap_metadata_put(struct sk_buff *msg,
				     const struct devlink_trap *trap)
{
	struct nlattr *attr;

	attr = nla_nest_start(msg, DEVLINK_ATTR_TRAP_METADATA);
	if (!attr)
		return -EMSGSIZE;

	if ((trap->metadata_cap & DEVLINK_TRAP_METADATA_TYPE_F_IN_PORT) &&
	    nla_put_flag(msg, DEVLINK_ATTR_TRAP_METADATA_TYPE_IN_PORT))
		goto nla_put_failure;

	nla_nest_end(msg, attr);

	return 0;

nla_put_failure:
	nla_nest_cancel(msg, attr);
	return -EMSGSIZE;
}

static void devlink_trap_stats_read(struct devlink_stats __percpu *trap_stats,
				    struct devlink_stats *stats)
{
	int i;

	memset(stats, 0, sizeof(*stats));
	for_each_possible_cpu(i) {
		struct devlink_stats *cpu_stats;
		u64 rx_packets, rx_bytes;
		unsigned int start;

		cpu_stats = per_cpu_ptr(trap_stats, i);
		do {
			start = u64_stats_fetch_begin_irq(&cpu_stats->syncp);
			rx_packets = cpu_stats->rx_packets;
			rx_bytes = cpu_stats->rx_bytes;
		} while (u64_stats_fetch_retry_irq(&cpu_stats->syncp, start));

		stats->rx_packets += rx_packets;
		stats->rx_bytes += rx_bytes;
	}
}

static int devlink_trap_stats_put(struct sk_buff *msg,
				  struct devlink_stats __percpu *trap_stats)
{
	struct devlink_stats stats;
	struct nlattr *attr;

	devlink_trap_stats_read(trap_stats, &stats);

	attr = nla_nest_start(msg, DEVLINK_ATTR_STATS);
	if (!attr)
		return -EMSGSIZE;

	if (nla_put_u64_64bit(msg, DEVLINK_ATTR_STATS_RX_PACKETS,
			      stats.rx_packets, DEVLINK_ATTR_PAD))
		goto nla_put_failure;

	if (nla_put_u64_64bit(msg, DEVLINK_ATTR_STATS_RX_BYTES,
			      stats.rx_bytes, DEVLINK_ATTR_PAD))
		goto nla_put_failure;

	nla_nest_end(msg, attr);

	return 0;

nla_put_failure:
	nla_nest_cancel(msg, attr);
	return -EMSGSIZE;
}

static int devlink_nl_trap_fill(struct sk_buff *msg, struct devlink *devlink,
				const struct devlink_trap_item *trap_item,
				enum devlink_command cmd, u32 portid, u32 seq,
				int flags)
{
	struct devlink_trap_group_item *group_item = trap_item->group_item;
	void *hdr;
	int err;

	hdr = genlmsg_put(msg, portid, seq, &devlink_nl_family, flags, cmd);
	if (!hdr)
		return -EMSGSIZE;

	if (devlink_nl_put_handle(msg, devlink))
		goto nla_put_failure;

	if (nla_put_string(msg, DEVLINK_ATTR_TRAP_GROUP_NAME,
			   group_item->group->name))
		goto nla_put_failure;

	if (nla_put_string(msg, DEVLINK_ATTR_TRAP_NAME, trap_item->trap->name))
		goto nla_put_failure;

	if (nla_put_u8(msg, DEVLINK_ATTR_TRAP_TYPE, trap_item->trap->type))
		goto nla_put_failure;

	if (trap_item->trap->generic &&
	    nla_put_flag(msg, DEVLINK_ATTR_TRAP_GENERIC))
		goto nla_put_failure;

	if (nla_put_u8(msg, DEVLINK_ATTR_TRAP_ACTION, trap_item->action))
		goto nla_put_failure;

	err = devlink_trap_metadata_put(msg, trap_item->trap);
	if (err)
		goto nla_put_failure;

	err = devlink_trap_stats_put(msg, trap_item->stats);
	if (err)
		goto nla_put_failure;

	genlmsg_end(msg, hdr);

	return 0;

nla_put_failure:
	genlmsg_cancel(msg, hdr);
	return -EMSGSIZE;
}

static int devlink_nl_cmd_trap_get_doit(struct sk_buff *skb,
					struct genl_info *info)
{
	struct netlink_ext_ack *extack = info->extack;
	struct devlink *devlink = info->user_ptr[0];
	struct devlink_trap_item *trap_item;
	struct sk_buff *msg;
	int err;

	if (list_empty(&devlink->trap_list))
		return -EOPNOTSUPP;

	trap_item = devlink_trap_item_get_from_info(devlink, info);
	if (!trap_item) {
		NL_SET_ERR_MSG_MOD(extack, "Device did not register this trap");
		return -ENOENT;
	}

	msg = nlmsg_new(NLMSG_DEFAULT_SIZE, GFP_KERNEL);
	if (!msg)
		return -ENOMEM;

	err = devlink_nl_trap_fill(msg, devlink, trap_item,
				   DEVLINK_CMD_TRAP_NEW, info->snd_portid,
				   info->snd_seq, 0);
	if (err)
		goto err_trap_fill;

	return genlmsg_reply(msg, info);

err_trap_fill:
	nlmsg_free(msg);
	return err;
}

static int devlink_nl_cmd_trap_get_dumpit(struct sk_buff *msg,
					  struct netlink_callback *cb)
{
	struct devlink_trap_item *trap_item;
	struct devlink *devlink;
	int start = cb->args[0];
	int idx = 0;
	int err;

	mutex_lock(&devlink_mutex);
	list_for_each_entry(devlink, &devlink_list, list) {
		if (!net_eq(devlink_net(devlink), sock_net(msg->sk)))
			continue;
		mutex_lock(&devlink->lock);
		list_for_each_entry(trap_item, &devlink->trap_list, list) {
			if (idx < start) {
				idx++;
				continue;
			}
			err = devlink_nl_trap_fill(msg, devlink, trap_item,
						   DEVLINK_CMD_TRAP_NEW,
						   NETLINK_CB(cb->skb).portid,
						   cb->nlh->nlmsg_seq,
						   NLM_F_MULTI);
			if (err) {
				mutex_unlock(&devlink->lock);
				goto out;
			}
			idx++;
		}
		mutex_unlock(&devlink->lock);
	}
out:
	mutex_unlock(&devlink_mutex);

	cb->args[0] = idx;
	return msg->len;
}

static int __devlink_trap_action_set(struct devlink *devlink,
				     struct devlink_trap_item *trap_item,
				     enum devlink_trap_action trap_action,
				     struct netlink_ext_ack *extack)
{
	int err;

	if (trap_item->action != trap_action &&
	    trap_item->trap->type != DEVLINK_TRAP_TYPE_DROP) {
		NL_SET_ERR_MSG_MOD(extack, "Cannot change action of non-drop traps. Skipping");
		return 0;
	}

	err = devlink->ops->trap_action_set(devlink, trap_item->trap,
					    trap_action);
	if (err)
		return err;

	trap_item->action = trap_action;

	return 0;
}

static int devlink_trap_action_set(struct devlink *devlink,
				   struct devlink_trap_item *trap_item,
				   struct genl_info *info)
{
	enum devlink_trap_action trap_action;
	int err;

	if (!info->attrs[DEVLINK_ATTR_TRAP_ACTION])
		return 0;

	err = devlink_trap_action_get_from_info(info, &trap_action);
	if (err) {
		NL_SET_ERR_MSG_MOD(info->extack, "Invalid trap action");
		return -EINVAL;
	}

	return __devlink_trap_action_set(devlink, trap_item, trap_action,
					 info->extack);
}

static int devlink_nl_cmd_trap_set_doit(struct sk_buff *skb,
					struct genl_info *info)
{
	struct netlink_ext_ack *extack = info->extack;
	struct devlink *devlink = info->user_ptr[0];
	struct devlink_trap_item *trap_item;
	int err;

	if (list_empty(&devlink->trap_list))
		return -EOPNOTSUPP;

	trap_item = devlink_trap_item_get_from_info(devlink, info);
	if (!trap_item) {
		NL_SET_ERR_MSG_MOD(extack, "Device did not register this trap");
		return -ENOENT;
	}

	err = devlink_trap_action_set(devlink, trap_item, info);
	if (err)
		return err;

	return 0;
}

static struct devlink_trap_group_item *
devlink_trap_group_item_lookup(struct devlink *devlink, const char *name)
{
	struct devlink_trap_group_item *group_item;

	list_for_each_entry(group_item, &devlink->trap_group_list, list) {
		if (!strcmp(group_item->group->name, name))
			return group_item;
	}

	return NULL;
}

static struct devlink_trap_group_item *
devlink_trap_group_item_get_from_info(struct devlink *devlink,
				      struct genl_info *info)
{
	char *name;

	if (!info->attrs[DEVLINK_ATTR_TRAP_GROUP_NAME])
		return NULL;
	name = nla_data(info->attrs[DEVLINK_ATTR_TRAP_GROUP_NAME]);

	return devlink_trap_group_item_lookup(devlink, name);
}

static int
devlink_nl_trap_group_fill(struct sk_buff *msg, struct devlink *devlink,
			   const struct devlink_trap_group_item *group_item,
			   enum devlink_command cmd, u32 portid, u32 seq,
			   int flags)
{
	void *hdr;
	int err;

	hdr = genlmsg_put(msg, portid, seq, &devlink_nl_family, flags, cmd);
	if (!hdr)
		return -EMSGSIZE;

	if (devlink_nl_put_handle(msg, devlink))
		goto nla_put_failure;

	if (nla_put_string(msg, DEVLINK_ATTR_TRAP_GROUP_NAME,
			   group_item->group->name))
		goto nla_put_failure;

	if (group_item->group->generic &&
	    nla_put_flag(msg, DEVLINK_ATTR_TRAP_GENERIC))
		goto nla_put_failure;

	err = devlink_trap_stats_put(msg, group_item->stats);
	if (err)
		goto nla_put_failure;

	genlmsg_end(msg, hdr);

	return 0;

nla_put_failure:
	genlmsg_cancel(msg, hdr);
	return -EMSGSIZE;
}

static int devlink_nl_cmd_trap_group_get_doit(struct sk_buff *skb,
					      struct genl_info *info)
{
	struct netlink_ext_ack *extack = info->extack;
	struct devlink *devlink = info->user_ptr[0];
	struct devlink_trap_group_item *group_item;
	struct sk_buff *msg;
	int err;

	if (list_empty(&devlink->trap_group_list))
		return -EOPNOTSUPP;

	group_item = devlink_trap_group_item_get_from_info(devlink, info);
	if (!group_item) {
		NL_SET_ERR_MSG_MOD(extack, "Device did not register this trap group");
		return -ENOENT;
	}

	msg = nlmsg_new(NLMSG_DEFAULT_SIZE, GFP_KERNEL);
	if (!msg)
		return -ENOMEM;

	err = devlink_nl_trap_group_fill(msg, devlink, group_item,
					 DEVLINK_CMD_TRAP_GROUP_NEW,
					 info->snd_portid, info->snd_seq, 0);
	if (err)
		goto err_trap_group_fill;

	return genlmsg_reply(msg, info);

err_trap_group_fill:
	nlmsg_free(msg);
	return err;
}

static int devlink_nl_cmd_trap_group_get_dumpit(struct sk_buff *msg,
						struct netlink_callback *cb)
{
	enum devlink_command cmd = DEVLINK_CMD_TRAP_GROUP_NEW;
	struct devlink_trap_group_item *group_item;
	u32 portid = NETLINK_CB(cb->skb).portid;
	struct devlink *devlink;
	int start = cb->args[0];
	int idx = 0;
	int err;

	mutex_lock(&devlink_mutex);
	list_for_each_entry(devlink, &devlink_list, list) {
		if (!net_eq(devlink_net(devlink), sock_net(msg->sk)))
			continue;
		mutex_lock(&devlink->lock);
		list_for_each_entry(group_item, &devlink->trap_group_list,
				    list) {
			if (idx < start) {
				idx++;
				continue;
			}
			err = devlink_nl_trap_group_fill(msg, devlink,
							 group_item, cmd,
							 portid,
							 cb->nlh->nlmsg_seq,
							 NLM_F_MULTI);
			if (err) {
				mutex_unlock(&devlink->lock);
				goto out;
			}
			idx++;
		}
		mutex_unlock(&devlink->lock);
	}
out:
	mutex_unlock(&devlink_mutex);

	cb->args[0] = idx;
	return msg->len;
}

static int
__devlink_trap_group_action_set(struct devlink *devlink,
				struct devlink_trap_group_item *group_item,
				enum devlink_trap_action trap_action,
				struct netlink_ext_ack *extack)
{
	const char *group_name = group_item->group->name;
	struct devlink_trap_item *trap_item;
	int err;

	list_for_each_entry(trap_item, &devlink->trap_list, list) {
		if (strcmp(trap_item->trap->group.name, group_name))
			continue;
		err = __devlink_trap_action_set(devlink, trap_item,
						trap_action, extack);
		if (err)
			return err;
	}

	return 0;
}

static int
devlink_trap_group_action_set(struct devlink *devlink,
			      struct devlink_trap_group_item *group_item,
			      struct genl_info *info)
{
	enum devlink_trap_action trap_action;
	int err;

	if (!info->attrs[DEVLINK_ATTR_TRAP_ACTION])
		return 0;

	err = devlink_trap_action_get_from_info(info, &trap_action);
	if (err) {
		NL_SET_ERR_MSG_MOD(info->extack, "Invalid trap action");
		return -EINVAL;
	}

	err = __devlink_trap_group_action_set(devlink, group_item, trap_action,
					      info->extack);
	if (err)
		return err;

	return 0;
}

static int devlink_nl_cmd_trap_group_set_doit(struct sk_buff *skb,
					      struct genl_info *info)
{
	struct netlink_ext_ack *extack = info->extack;
	struct devlink *devlink = info->user_ptr[0];
	struct devlink_trap_group_item *group_item;
	int err;

	if (list_empty(&devlink->trap_group_list))
		return -EOPNOTSUPP;

	group_item = devlink_trap_group_item_get_from_info(devlink, info);
	if (!group_item) {
		NL_SET_ERR_MSG_MOD(extack, "Device did not register this trap group");
		return -ENOENT;
	}

	err = devlink_trap_group_action_set(devlink, group_item, info);
	if (err)
		return err;

	return 0;
}

static const struct nla_policy devlink_nl_policy[DEVLINK_ATTR_MAX + 1] = {
	[DEVLINK_ATTR_BUS_NAME] = { .type = NLA_NUL_STRING },
	[DEVLINK_ATTR_DEV_NAME] = { .type = NLA_NUL_STRING },
	[DEVLINK_ATTR_PORT_INDEX] = { .type = NLA_U32 },
	[DEVLINK_ATTR_PORT_TYPE] = { .type = NLA_U16 },
	[DEVLINK_ATTR_PORT_SPLIT_COUNT] = { .type = NLA_U32 },
	[DEVLINK_ATTR_SB_INDEX] = { .type = NLA_U32 },
	[DEVLINK_ATTR_SB_POOL_INDEX] = { .type = NLA_U16 },
	[DEVLINK_ATTR_SB_POOL_TYPE] = { .type = NLA_U8 },
	[DEVLINK_ATTR_SB_POOL_SIZE] = { .type = NLA_U32 },
	[DEVLINK_ATTR_SB_POOL_THRESHOLD_TYPE] = { .type = NLA_U8 },
	[DEVLINK_ATTR_SB_THRESHOLD] = { .type = NLA_U32 },
	[DEVLINK_ATTR_SB_TC_INDEX] = { .type = NLA_U16 },
	[DEVLINK_ATTR_ESWITCH_MODE] = { .type = NLA_U16 },
	[DEVLINK_ATTR_ESWITCH_INLINE_MODE] = { .type = NLA_U8 },
	[DEVLINK_ATTR_ESWITCH_ENCAP_MODE] = { .type = NLA_U8 },
	[DEVLINK_ATTR_DPIPE_TABLE_NAME] = { .type = NLA_NUL_STRING },
	[DEVLINK_ATTR_DPIPE_TABLE_COUNTERS_ENABLED] = { .type = NLA_U8 },
	[DEVLINK_ATTR_RESOURCE_ID] = { .type = NLA_U64},
	[DEVLINK_ATTR_RESOURCE_SIZE] = { .type = NLA_U64},
	[DEVLINK_ATTR_PARAM_NAME] = { .type = NLA_NUL_STRING },
	[DEVLINK_ATTR_PARAM_TYPE] = { .type = NLA_U8 },
	[DEVLINK_ATTR_PARAM_VALUE_CMODE] = { .type = NLA_U8 },
	[DEVLINK_ATTR_REGION_NAME] = { .type = NLA_NUL_STRING },
	[DEVLINK_ATTR_REGION_SNAPSHOT_ID] = { .type = NLA_U32 },
	[DEVLINK_ATTR_HEALTH_REPORTER_NAME] = { .type = NLA_NUL_STRING },
	[DEVLINK_ATTR_HEALTH_REPORTER_GRACEFUL_PERIOD] = { .type = NLA_U64 },
	[DEVLINK_ATTR_HEALTH_REPORTER_AUTO_RECOVER] = { .type = NLA_U8 },
	[DEVLINK_ATTR_FLASH_UPDATE_FILE_NAME] = { .type = NLA_NUL_STRING },
	[DEVLINK_ATTR_FLASH_UPDATE_COMPONENT] = { .type = NLA_NUL_STRING },
	[DEVLINK_ATTR_TRAP_NAME] = { .type = NLA_NUL_STRING },
	[DEVLINK_ATTR_TRAP_ACTION] = { .type = NLA_U8 },
	[DEVLINK_ATTR_TRAP_GROUP_NAME] = { .type = NLA_NUL_STRING },
};

static const struct genl_ops devlink_nl_ops[] = {
	{
		.cmd = DEVLINK_CMD_GET,
		.validate = GENL_DONT_VALIDATE_STRICT | GENL_DONT_VALIDATE_DUMP,
		.doit = devlink_nl_cmd_get_doit,
		.dumpit = devlink_nl_cmd_get_dumpit,
		.internal_flags = DEVLINK_NL_FLAG_NEED_DEVLINK,
		/* can be retrieved by unprivileged users */
	},
	{
		.cmd = DEVLINK_CMD_PORT_GET,
		.validate = GENL_DONT_VALIDATE_STRICT | GENL_DONT_VALIDATE_DUMP,
		.doit = devlink_nl_cmd_port_get_doit,
		.dumpit = devlink_nl_cmd_port_get_dumpit,
		.internal_flags = DEVLINK_NL_FLAG_NEED_PORT,
		/* can be retrieved by unprivileged users */
	},
	{
		.cmd = DEVLINK_CMD_PORT_SET,
		.validate = GENL_DONT_VALIDATE_STRICT | GENL_DONT_VALIDATE_DUMP,
		.doit = devlink_nl_cmd_port_set_doit,
		.flags = GENL_ADMIN_PERM,
		.internal_flags = DEVLINK_NL_FLAG_NEED_PORT,
	},
	{
		.cmd = DEVLINK_CMD_PORT_SPLIT,
		.validate = GENL_DONT_VALIDATE_STRICT | GENL_DONT_VALIDATE_DUMP,
		.doit = devlink_nl_cmd_port_split_doit,
		.flags = GENL_ADMIN_PERM,
		.internal_flags = DEVLINK_NL_FLAG_NEED_DEVLINK |
				  DEVLINK_NL_FLAG_NO_LOCK,
	},
	{
		.cmd = DEVLINK_CMD_PORT_UNSPLIT,
		.validate = GENL_DONT_VALIDATE_STRICT | GENL_DONT_VALIDATE_DUMP,
		.doit = devlink_nl_cmd_port_unsplit_doit,
		.flags = GENL_ADMIN_PERM,
		.internal_flags = DEVLINK_NL_FLAG_NEED_DEVLINK |
				  DEVLINK_NL_FLAG_NO_LOCK,
	},
	{
		.cmd = DEVLINK_CMD_SB_GET,
		.validate = GENL_DONT_VALIDATE_STRICT | GENL_DONT_VALIDATE_DUMP,
		.doit = devlink_nl_cmd_sb_get_doit,
		.dumpit = devlink_nl_cmd_sb_get_dumpit,
		.internal_flags = DEVLINK_NL_FLAG_NEED_DEVLINK |
				  DEVLINK_NL_FLAG_NEED_SB,
		/* can be retrieved by unprivileged users */
	},
	{
		.cmd = DEVLINK_CMD_SB_POOL_GET,
		.validate = GENL_DONT_VALIDATE_STRICT | GENL_DONT_VALIDATE_DUMP,
		.doit = devlink_nl_cmd_sb_pool_get_doit,
		.dumpit = devlink_nl_cmd_sb_pool_get_dumpit,
		.internal_flags = DEVLINK_NL_FLAG_NEED_DEVLINK |
				  DEVLINK_NL_FLAG_NEED_SB,
		/* can be retrieved by unprivileged users */
	},
	{
		.cmd = DEVLINK_CMD_SB_POOL_SET,
		.validate = GENL_DONT_VALIDATE_STRICT | GENL_DONT_VALIDATE_DUMP,
		.doit = devlink_nl_cmd_sb_pool_set_doit,
		.flags = GENL_ADMIN_PERM,
		.internal_flags = DEVLINK_NL_FLAG_NEED_DEVLINK |
				  DEVLINK_NL_FLAG_NEED_SB,
	},
	{
		.cmd = DEVLINK_CMD_SB_PORT_POOL_GET,
		.validate = GENL_DONT_VALIDATE_STRICT | GENL_DONT_VALIDATE_DUMP,
		.doit = devlink_nl_cmd_sb_port_pool_get_doit,
		.dumpit = devlink_nl_cmd_sb_port_pool_get_dumpit,
		.internal_flags = DEVLINK_NL_FLAG_NEED_PORT |
				  DEVLINK_NL_FLAG_NEED_SB,
		/* can be retrieved by unprivileged users */
	},
	{
		.cmd = DEVLINK_CMD_SB_PORT_POOL_SET,
		.validate = GENL_DONT_VALIDATE_STRICT | GENL_DONT_VALIDATE_DUMP,
		.doit = devlink_nl_cmd_sb_port_pool_set_doit,
		.flags = GENL_ADMIN_PERM,
		.internal_flags = DEVLINK_NL_FLAG_NEED_PORT |
				  DEVLINK_NL_FLAG_NEED_SB,
	},
	{
		.cmd = DEVLINK_CMD_SB_TC_POOL_BIND_GET,
		.validate = GENL_DONT_VALIDATE_STRICT | GENL_DONT_VALIDATE_DUMP,
		.doit = devlink_nl_cmd_sb_tc_pool_bind_get_doit,
		.dumpit = devlink_nl_cmd_sb_tc_pool_bind_get_dumpit,
		.internal_flags = DEVLINK_NL_FLAG_NEED_PORT |
				  DEVLINK_NL_FLAG_NEED_SB,
		/* can be retrieved by unprivileged users */
	},
	{
		.cmd = DEVLINK_CMD_SB_TC_POOL_BIND_SET,
		.validate = GENL_DONT_VALIDATE_STRICT | GENL_DONT_VALIDATE_DUMP,
		.doit = devlink_nl_cmd_sb_tc_pool_bind_set_doit,
		.flags = GENL_ADMIN_PERM,
		.internal_flags = DEVLINK_NL_FLAG_NEED_PORT |
				  DEVLINK_NL_FLAG_NEED_SB,
	},
	{
		.cmd = DEVLINK_CMD_SB_OCC_SNAPSHOT,
		.validate = GENL_DONT_VALIDATE_STRICT | GENL_DONT_VALIDATE_DUMP,
		.doit = devlink_nl_cmd_sb_occ_snapshot_doit,
		.flags = GENL_ADMIN_PERM,
		.internal_flags = DEVLINK_NL_FLAG_NEED_DEVLINK |
				  DEVLINK_NL_FLAG_NEED_SB,
	},
	{
		.cmd = DEVLINK_CMD_SB_OCC_MAX_CLEAR,
		.validate = GENL_DONT_VALIDATE_STRICT | GENL_DONT_VALIDATE_DUMP,
		.doit = devlink_nl_cmd_sb_occ_max_clear_doit,
		.flags = GENL_ADMIN_PERM,
		.internal_flags = DEVLINK_NL_FLAG_NEED_DEVLINK |
				  DEVLINK_NL_FLAG_NEED_SB,
	},
	{
		.cmd = DEVLINK_CMD_ESWITCH_GET,
		.validate = GENL_DONT_VALIDATE_STRICT | GENL_DONT_VALIDATE_DUMP,
		.doit = devlink_nl_cmd_eswitch_get_doit,
		.flags = GENL_ADMIN_PERM,
		.internal_flags = DEVLINK_NL_FLAG_NEED_DEVLINK,
	},
	{
		.cmd = DEVLINK_CMD_ESWITCH_SET,
		.validate = GENL_DONT_VALIDATE_STRICT | GENL_DONT_VALIDATE_DUMP,
		.doit = devlink_nl_cmd_eswitch_set_doit,
		.flags = GENL_ADMIN_PERM,
		.internal_flags = DEVLINK_NL_FLAG_NEED_DEVLINK |
				  DEVLINK_NL_FLAG_NO_LOCK,
	},
	{
		.cmd = DEVLINK_CMD_DPIPE_TABLE_GET,
		.validate = GENL_DONT_VALIDATE_STRICT | GENL_DONT_VALIDATE_DUMP,
		.doit = devlink_nl_cmd_dpipe_table_get,
		.internal_flags = DEVLINK_NL_FLAG_NEED_DEVLINK,
		/* can be retrieved by unprivileged users */
	},
	{
		.cmd = DEVLINK_CMD_DPIPE_ENTRIES_GET,
		.validate = GENL_DONT_VALIDATE_STRICT | GENL_DONT_VALIDATE_DUMP,
		.doit = devlink_nl_cmd_dpipe_entries_get,
		.internal_flags = DEVLINK_NL_FLAG_NEED_DEVLINK,
		/* can be retrieved by unprivileged users */
	},
	{
		.cmd = DEVLINK_CMD_DPIPE_HEADERS_GET,
		.validate = GENL_DONT_VALIDATE_STRICT | GENL_DONT_VALIDATE_DUMP,
		.doit = devlink_nl_cmd_dpipe_headers_get,
		.internal_flags = DEVLINK_NL_FLAG_NEED_DEVLINK,
		/* can be retrieved by unprivileged users */
	},
	{
		.cmd = DEVLINK_CMD_DPIPE_TABLE_COUNTERS_SET,
		.validate = GENL_DONT_VALIDATE_STRICT | GENL_DONT_VALIDATE_DUMP,
		.doit = devlink_nl_cmd_dpipe_table_counters_set,
		.flags = GENL_ADMIN_PERM,
		.internal_flags = DEVLINK_NL_FLAG_NEED_DEVLINK,
	},
	{
		.cmd = DEVLINK_CMD_RESOURCE_SET,
		.validate = GENL_DONT_VALIDATE_STRICT | GENL_DONT_VALIDATE_DUMP,
		.doit = devlink_nl_cmd_resource_set,
		.flags = GENL_ADMIN_PERM,
		.internal_flags = DEVLINK_NL_FLAG_NEED_DEVLINK,
	},
	{
		.cmd = DEVLINK_CMD_RESOURCE_DUMP,
		.validate = GENL_DONT_VALIDATE_STRICT | GENL_DONT_VALIDATE_DUMP,
		.doit = devlink_nl_cmd_resource_dump,
		.internal_flags = DEVLINK_NL_FLAG_NEED_DEVLINK,
		/* can be retrieved by unprivileged users */
	},
	{
		.cmd = DEVLINK_CMD_RELOAD,
		.validate = GENL_DONT_VALIDATE_STRICT | GENL_DONT_VALIDATE_DUMP,
		.doit = devlink_nl_cmd_reload,
		.flags = GENL_ADMIN_PERM,
		.internal_flags = DEVLINK_NL_FLAG_NEED_DEVLINK |
				  DEVLINK_NL_FLAG_NO_LOCK,
	},
	{
		.cmd = DEVLINK_CMD_PARAM_GET,
		.validate = GENL_DONT_VALIDATE_STRICT | GENL_DONT_VALIDATE_DUMP,
		.doit = devlink_nl_cmd_param_get_doit,
		.dumpit = devlink_nl_cmd_param_get_dumpit,
		.internal_flags = DEVLINK_NL_FLAG_NEED_DEVLINK,
		/* can be retrieved by unprivileged users */
	},
	{
		.cmd = DEVLINK_CMD_PARAM_SET,
		.validate = GENL_DONT_VALIDATE_STRICT | GENL_DONT_VALIDATE_DUMP,
		.doit = devlink_nl_cmd_param_set_doit,
		.flags = GENL_ADMIN_PERM,
		.internal_flags = DEVLINK_NL_FLAG_NEED_DEVLINK,
	},
	{
		.cmd = DEVLINK_CMD_PORT_PARAM_GET,
		.validate = GENL_DONT_VALIDATE_STRICT | GENL_DONT_VALIDATE_DUMP,
		.doit = devlink_nl_cmd_port_param_get_doit,
		.dumpit = devlink_nl_cmd_port_param_get_dumpit,
		.internal_flags = DEVLINK_NL_FLAG_NEED_PORT,
		/* can be retrieved by unprivileged users */
	},
	{
		.cmd = DEVLINK_CMD_PORT_PARAM_SET,
		.validate = GENL_DONT_VALIDATE_STRICT | GENL_DONT_VALIDATE_DUMP,
		.doit = devlink_nl_cmd_port_param_set_doit,
		.flags = GENL_ADMIN_PERM,
		.internal_flags = DEVLINK_NL_FLAG_NEED_PORT,
	},
	{
		.cmd = DEVLINK_CMD_REGION_GET,
		.validate = GENL_DONT_VALIDATE_STRICT | GENL_DONT_VALIDATE_DUMP,
		.doit = devlink_nl_cmd_region_get_doit,
		.dumpit = devlink_nl_cmd_region_get_dumpit,
		.flags = GENL_ADMIN_PERM,
		.internal_flags = DEVLINK_NL_FLAG_NEED_DEVLINK,
	},
	{
		.cmd = DEVLINK_CMD_REGION_DEL,
		.validate = GENL_DONT_VALIDATE_STRICT | GENL_DONT_VALIDATE_DUMP,
		.doit = devlink_nl_cmd_region_del,
		.flags = GENL_ADMIN_PERM,
		.internal_flags = DEVLINK_NL_FLAG_NEED_DEVLINK,
	},
	{
		.cmd = DEVLINK_CMD_REGION_READ,
		.validate = GENL_DONT_VALIDATE_STRICT | GENL_DONT_VALIDATE_DUMP,
		.dumpit = devlink_nl_cmd_region_read_dumpit,
		.flags = GENL_ADMIN_PERM,
		.internal_flags = DEVLINK_NL_FLAG_NEED_DEVLINK,
	},
	{
		.cmd = DEVLINK_CMD_INFO_GET,
		.validate = GENL_DONT_VALIDATE_STRICT | GENL_DONT_VALIDATE_DUMP,
		.doit = devlink_nl_cmd_info_get_doit,
		.dumpit = devlink_nl_cmd_info_get_dumpit,
		.internal_flags = DEVLINK_NL_FLAG_NEED_DEVLINK,
		/* can be retrieved by unprivileged users */
	},
	{
		.cmd = DEVLINK_CMD_HEALTH_REPORTER_GET,
		.validate = GENL_DONT_VALIDATE_STRICT | GENL_DONT_VALIDATE_DUMP,
		.doit = devlink_nl_cmd_health_reporter_get_doit,
		.dumpit = devlink_nl_cmd_health_reporter_get_dumpit,
		.internal_flags = DEVLINK_NL_FLAG_NEED_DEVLINK |
				  DEVLINK_NL_FLAG_NO_LOCK,
		/* can be retrieved by unprivileged users */
	},
	{
		.cmd = DEVLINK_CMD_HEALTH_REPORTER_SET,
		.validate = GENL_DONT_VALIDATE_STRICT | GENL_DONT_VALIDATE_DUMP,
		.doit = devlink_nl_cmd_health_reporter_set_doit,
		.flags = GENL_ADMIN_PERM,
		.internal_flags = DEVLINK_NL_FLAG_NEED_DEVLINK |
				  DEVLINK_NL_FLAG_NO_LOCK,
	},
	{
		.cmd = DEVLINK_CMD_HEALTH_REPORTER_RECOVER,
		.validate = GENL_DONT_VALIDATE_STRICT | GENL_DONT_VALIDATE_DUMP,
		.doit = devlink_nl_cmd_health_reporter_recover_doit,
		.flags = GENL_ADMIN_PERM,
		.internal_flags = DEVLINK_NL_FLAG_NEED_DEVLINK |
				  DEVLINK_NL_FLAG_NO_LOCK,
	},
	{
		.cmd = DEVLINK_CMD_HEALTH_REPORTER_DIAGNOSE,
		.validate = GENL_DONT_VALIDATE_STRICT | GENL_DONT_VALIDATE_DUMP,
		.doit = devlink_nl_cmd_health_reporter_diagnose_doit,
		.flags = GENL_ADMIN_PERM,
		.internal_flags = DEVLINK_NL_FLAG_NEED_DEVLINK |
				  DEVLINK_NL_FLAG_NO_LOCK,
	},
	{
		.cmd = DEVLINK_CMD_HEALTH_REPORTER_DUMP_GET,
		.validate = GENL_DONT_VALIDATE_STRICT | GENL_DONT_VALIDATE_DUMP,
		.dumpit = devlink_nl_cmd_health_reporter_dump_get_dumpit,
		.flags = GENL_ADMIN_PERM,
		.internal_flags = DEVLINK_NL_FLAG_NEED_DEVLINK |
				  DEVLINK_NL_FLAG_NO_LOCK,
	},
	{
		.cmd = DEVLINK_CMD_HEALTH_REPORTER_DUMP_CLEAR,
		.validate = GENL_DONT_VALIDATE_STRICT | GENL_DONT_VALIDATE_DUMP,
		.doit = devlink_nl_cmd_health_reporter_dump_clear_doit,
		.flags = GENL_ADMIN_PERM,
		.internal_flags = DEVLINK_NL_FLAG_NEED_DEVLINK |
				  DEVLINK_NL_FLAG_NO_LOCK,
	},
	{
		.cmd = DEVLINK_CMD_FLASH_UPDATE,
		.validate = GENL_DONT_VALIDATE_STRICT | GENL_DONT_VALIDATE_DUMP,
		.doit = devlink_nl_cmd_flash_update,
		.flags = GENL_ADMIN_PERM,
		.internal_flags = DEVLINK_NL_FLAG_NEED_DEVLINK,
	},
	{
		.cmd = DEVLINK_CMD_TRAP_GET,
		.doit = devlink_nl_cmd_trap_get_doit,
		.dumpit = devlink_nl_cmd_trap_get_dumpit,
		.internal_flags = DEVLINK_NL_FLAG_NEED_DEVLINK,
		/* can be retrieved by unprivileged users */
	},
	{
		.cmd = DEVLINK_CMD_TRAP_SET,
		.doit = devlink_nl_cmd_trap_set_doit,
		.flags = GENL_ADMIN_PERM,
		.internal_flags = DEVLINK_NL_FLAG_NEED_DEVLINK,
	},
	{
		.cmd = DEVLINK_CMD_TRAP_GROUP_GET,
		.doit = devlink_nl_cmd_trap_group_get_doit,
		.dumpit = devlink_nl_cmd_trap_group_get_dumpit,
		.internal_flags = DEVLINK_NL_FLAG_NEED_DEVLINK,
		/* can be retrieved by unprivileged users */
	},
	{
		.cmd = DEVLINK_CMD_TRAP_GROUP_SET,
		.doit = devlink_nl_cmd_trap_group_set_doit,
		.flags = GENL_ADMIN_PERM,
		.internal_flags = DEVLINK_NL_FLAG_NEED_DEVLINK,
	},
};

static struct genl_family devlink_nl_family __ro_after_init = {
	.name		= DEVLINK_GENL_NAME,
	.version	= DEVLINK_GENL_VERSION,
	.maxattr	= DEVLINK_ATTR_MAX,
	.policy = devlink_nl_policy,
	.netnsok	= true,
	.pre_doit	= devlink_nl_pre_doit,
	.post_doit	= devlink_nl_post_doit,
	.module		= THIS_MODULE,
	.ops		= devlink_nl_ops,
	.n_ops		= ARRAY_SIZE(devlink_nl_ops),
	.mcgrps		= devlink_nl_mcgrps,
	.n_mcgrps	= ARRAY_SIZE(devlink_nl_mcgrps),
};

/**
 *	devlink_alloc - Allocate new devlink instance resources
 *
 *	@ops: ops
 *	@priv_size: size of user private data
 *
 *	Allocate new devlink instance resources, including devlink index
 *	and name.
 */
struct devlink *devlink_alloc(const struct devlink_ops *ops, size_t priv_size)
{
	struct devlink *devlink;

	if (WARN_ON(!ops))
		return NULL;

	devlink = kzalloc(sizeof(*devlink) + priv_size, GFP_KERNEL);
	if (!devlink)
		return NULL;
	devlink->ops = ops;
	devlink_net_set(devlink, &init_net);
	INIT_LIST_HEAD(&devlink->port_list);
	INIT_LIST_HEAD(&devlink->sb_list);
	INIT_LIST_HEAD_RCU(&devlink->dpipe_table_list);
	INIT_LIST_HEAD(&devlink->resource_list);
	INIT_LIST_HEAD(&devlink->param_list);
	INIT_LIST_HEAD(&devlink->region_list);
	INIT_LIST_HEAD(&devlink->reporter_list);
	INIT_LIST_HEAD(&devlink->trap_list);
	INIT_LIST_HEAD(&devlink->trap_group_list);
	mutex_init(&devlink->lock);
	mutex_init(&devlink->reporters_lock);
	return devlink;
}
EXPORT_SYMBOL_GPL(devlink_alloc);

/**
 *	devlink_register - Register devlink instance
 *
 *	@devlink: devlink
 *	@dev: parent device
 */
int devlink_register(struct devlink *devlink, struct device *dev)
{
	mutex_lock(&devlink_mutex);
	devlink->dev = dev;
	list_add_tail(&devlink->list, &devlink_list);
	devlink_notify(devlink, DEVLINK_CMD_NEW);
	mutex_unlock(&devlink_mutex);
	return 0;
}
EXPORT_SYMBOL_GPL(devlink_register);

/**
 *	devlink_unregister - Unregister devlink instance
 *
 *	@devlink: devlink
 */
void devlink_unregister(struct devlink *devlink)
{
	mutex_lock(&devlink_mutex);
	WARN_ON(devlink_reload_supported(devlink) &&
		devlink->reload_enabled);
	devlink_notify(devlink, DEVLINK_CMD_DEL);
	list_del(&devlink->list);
	mutex_unlock(&devlink_mutex);
}
EXPORT_SYMBOL_GPL(devlink_unregister);

/**
 *	devlink_reload_enable - Enable reload of devlink instance
 *
 *	@devlink: devlink
 *
 *	Should be called at end of device initialization
 *	process when reload operation is supported.
 */
void devlink_reload_enable(struct devlink *devlink)
{
	mutex_lock(&devlink_mutex);
	devlink->reload_enabled = true;
	mutex_unlock(&devlink_mutex);
}
EXPORT_SYMBOL_GPL(devlink_reload_enable);

/**
 *	devlink_reload_disable - Disable reload of devlink instance
 *
 *	@devlink: devlink
 *
 *	Should be called at the beginning of device cleanup
 *	process when reload operation is supported.
 */
void devlink_reload_disable(struct devlink *devlink)
{
	mutex_lock(&devlink_mutex);
	/* Mutex is taken which ensures that no reload operation is in
	 * progress while setting up forbidded flag.
	 */
	devlink->reload_enabled = false;
	mutex_unlock(&devlink_mutex);
}
EXPORT_SYMBOL_GPL(devlink_reload_disable);

/**
 *	devlink_free - Free devlink instance resources
 *
 *	@devlink: devlink
 */
void devlink_free(struct devlink *devlink)
{
	mutex_destroy(&devlink->reporters_lock);
	mutex_destroy(&devlink->lock);
	WARN_ON(!list_empty(&devlink->trap_group_list));
	WARN_ON(!list_empty(&devlink->trap_list));
	WARN_ON(!list_empty(&devlink->reporter_list));
	WARN_ON(!list_empty(&devlink->region_list));
	WARN_ON(!list_empty(&devlink->param_list));
	WARN_ON(!list_empty(&devlink->resource_list));
	WARN_ON(!list_empty(&devlink->dpipe_table_list));
	WARN_ON(!list_empty(&devlink->sb_list));
	WARN_ON(!list_empty(&devlink->port_list));

	kfree(devlink);
}
EXPORT_SYMBOL_GPL(devlink_free);

static void devlink_port_type_warn(struct work_struct *work)
{
	WARN(true, "Type was not set for devlink port.");
}

static bool devlink_port_type_should_warn(struct devlink_port *devlink_port)
{
	/* Ignore CPU and DSA flavours. */
	return devlink_port->attrs.flavour != DEVLINK_PORT_FLAVOUR_CPU &&
	       devlink_port->attrs.flavour != DEVLINK_PORT_FLAVOUR_DSA;
}

#define DEVLINK_PORT_TYPE_WARN_TIMEOUT (HZ * 30)

static void devlink_port_type_warn_schedule(struct devlink_port *devlink_port)
{
	if (!devlink_port_type_should_warn(devlink_port))
		return;
	/* Schedule a work to WARN in case driver does not set port
	 * type within timeout.
	 */
	schedule_delayed_work(&devlink_port->type_warn_dw,
			      DEVLINK_PORT_TYPE_WARN_TIMEOUT);
}

static void devlink_port_type_warn_cancel(struct devlink_port *devlink_port)
{
	if (!devlink_port_type_should_warn(devlink_port))
		return;
	cancel_delayed_work_sync(&devlink_port->type_warn_dw);
}

/**
 *	devlink_port_register - Register devlink port
 *
 *	@devlink: devlink
 *	@devlink_port: devlink port
 *	@port_index: driver-specific numerical identifier of the port
 *
 *	Register devlink port with provided port index. User can use
 *	any indexing, even hw-related one. devlink_port structure
 *	is convenient to be embedded inside user driver private structure.
 *	Note that the caller should take care of zeroing the devlink_port
 *	structure.
 */
int devlink_port_register(struct devlink *devlink,
			  struct devlink_port *devlink_port,
			  unsigned int port_index)
{
	mutex_lock(&devlink->lock);
	if (devlink_port_index_exists(devlink, port_index)) {
		mutex_unlock(&devlink->lock);
		return -EEXIST;
	}
	devlink_port->devlink = devlink;
	devlink_port->index = port_index;
	devlink_port->registered = true;
	spin_lock_init(&devlink_port->type_lock);
	list_add_tail(&devlink_port->list, &devlink->port_list);
	INIT_LIST_HEAD(&devlink_port->param_list);
	mutex_unlock(&devlink->lock);
	INIT_DELAYED_WORK(&devlink_port->type_warn_dw, &devlink_port_type_warn);
	devlink_port_type_warn_schedule(devlink_port);
	devlink_port_notify(devlink_port, DEVLINK_CMD_PORT_NEW);
	return 0;
}
EXPORT_SYMBOL_GPL(devlink_port_register);

/**
 *	devlink_port_unregister - Unregister devlink port
 *
 *	@devlink_port: devlink port
 */
void devlink_port_unregister(struct devlink_port *devlink_port)
{
	struct devlink *devlink = devlink_port->devlink;

	devlink_port_type_warn_cancel(devlink_port);
	devlink_port_notify(devlink_port, DEVLINK_CMD_PORT_DEL);
	mutex_lock(&devlink->lock);
	list_del(&devlink_port->list);
	mutex_unlock(&devlink->lock);
}
EXPORT_SYMBOL_GPL(devlink_port_unregister);

static void __devlink_port_type_set(struct devlink_port *devlink_port,
				    enum devlink_port_type type,
				    void *type_dev)
{
	if (WARN_ON(!devlink_port->registered))
		return;
	devlink_port_type_warn_cancel(devlink_port);
	spin_lock_bh(&devlink_port->type_lock);
	devlink_port->type = type;
	devlink_port->type_dev = type_dev;
	spin_unlock_bh(&devlink_port->type_lock);
	devlink_port_notify(devlink_port, DEVLINK_CMD_PORT_NEW);
}

/**
 *	devlink_port_type_eth_set - Set port type to Ethernet
 *
 *	@devlink_port: devlink port
 *	@netdev: related netdevice
 */
void devlink_port_type_eth_set(struct devlink_port *devlink_port,
			       struct net_device *netdev)
{
	const struct net_device_ops *ops = netdev->netdev_ops;

	/* If driver registers devlink port, it should set devlink port
	 * attributes accordingly so the compat functions are called
	 * and the original ops are not used.
	 */
	if (ops->ndo_get_phys_port_name) {
		/* Some drivers use the same set of ndos for netdevs
		 * that have devlink_port registered and also for
		 * those who don't. Make sure that ndo_get_phys_port_name
		 * returns -EOPNOTSUPP here in case it is defined.
		 * Warn if not.
		 */
		char name[IFNAMSIZ];
		int err;

		err = ops->ndo_get_phys_port_name(netdev, name, sizeof(name));
		WARN_ON(err != -EOPNOTSUPP);
	}
	if (ops->ndo_get_port_parent_id) {
		/* Some drivers use the same set of ndos for netdevs
		 * that have devlink_port registered and also for
		 * those who don't. Make sure that ndo_get_port_parent_id
		 * returns -EOPNOTSUPP here in case it is defined.
		 * Warn if not.
		 */
		struct netdev_phys_item_id ppid;
		int err;

		err = ops->ndo_get_port_parent_id(netdev, &ppid);
		WARN_ON(err != -EOPNOTSUPP);
	}
	__devlink_port_type_set(devlink_port, DEVLINK_PORT_TYPE_ETH, netdev);
}
EXPORT_SYMBOL_GPL(devlink_port_type_eth_set);

/**
 *	devlink_port_type_ib_set - Set port type to InfiniBand
 *
 *	@devlink_port: devlink port
 *	@ibdev: related IB device
 */
void devlink_port_type_ib_set(struct devlink_port *devlink_port,
			      struct ib_device *ibdev)
{
	__devlink_port_type_set(devlink_port, DEVLINK_PORT_TYPE_IB, ibdev);
}
EXPORT_SYMBOL_GPL(devlink_port_type_ib_set);

/**
 *	devlink_port_type_clear - Clear port type
 *
 *	@devlink_port: devlink port
 */
void devlink_port_type_clear(struct devlink_port *devlink_port)
{
	__devlink_port_type_set(devlink_port, DEVLINK_PORT_TYPE_NOTSET, NULL);
	devlink_port_type_warn_schedule(devlink_port);
}
EXPORT_SYMBOL_GPL(devlink_port_type_clear);

static int __devlink_port_attrs_set(struct devlink_port *devlink_port,
				    enum devlink_port_flavour flavour,
				    const unsigned char *switch_id,
				    unsigned char switch_id_len)
{
	struct devlink_port_attrs *attrs = &devlink_port->attrs;

	if (WARN_ON(devlink_port->registered))
		return -EEXIST;
	attrs->set = true;
	attrs->flavour = flavour;
	if (switch_id) {
		attrs->switch_port = true;
		if (WARN_ON(switch_id_len > MAX_PHYS_ITEM_ID_LEN))
			switch_id_len = MAX_PHYS_ITEM_ID_LEN;
		memcpy(attrs->switch_id.id, switch_id, switch_id_len);
		attrs->switch_id.id_len = switch_id_len;
	} else {
		attrs->switch_port = false;
	}
	return 0;
}

/**
 *	devlink_port_attrs_set - Set port attributes
 *
 *	@devlink_port: devlink port
 *	@flavour: flavour of the port
 *	@port_number: number of the port that is facing user, for example
 *	              the front panel port number
 *	@split: indicates if this is split port
 *	@split_subport_number: if the port is split, this is the number
 *	                       of subport.
 *	@switch_id: if the port is part of switch, this is buffer with ID,
 *	            otwerwise this is NULL
 *	@switch_id_len: length of the switch_id buffer
 */
void devlink_port_attrs_set(struct devlink_port *devlink_port,
			    enum devlink_port_flavour flavour,
			    u32 port_number, bool split,
			    u32 split_subport_number,
			    const unsigned char *switch_id,
			    unsigned char switch_id_len)
{
	struct devlink_port_attrs *attrs = &devlink_port->attrs;
	int ret;

	ret = __devlink_port_attrs_set(devlink_port, flavour,
				       switch_id, switch_id_len);
	if (ret)
		return;
	attrs->split = split;
	attrs->phys.port_number = port_number;
	attrs->phys.split_subport_number = split_subport_number;
}
EXPORT_SYMBOL_GPL(devlink_port_attrs_set);

/**
 *	devlink_port_attrs_pci_pf_set - Set PCI PF port attributes
 *
 *	@devlink_port: devlink port
 *	@pf: associated PF for the devlink port instance
 *	@switch_id: if the port is part of switch, this is buffer with ID,
 *	            otherwise this is NULL
 *	@switch_id_len: length of the switch_id buffer
 */
void devlink_port_attrs_pci_pf_set(struct devlink_port *devlink_port,
				   const unsigned char *switch_id,
				   unsigned char switch_id_len, u16 pf)
{
	struct devlink_port_attrs *attrs = &devlink_port->attrs;
	int ret;

	ret = __devlink_port_attrs_set(devlink_port,
				       DEVLINK_PORT_FLAVOUR_PCI_PF,
				       switch_id, switch_id_len);
	if (ret)
		return;

	attrs->pci_pf.pf = pf;
}
EXPORT_SYMBOL_GPL(devlink_port_attrs_pci_pf_set);

/**
 *	devlink_port_attrs_pci_vf_set - Set PCI VF port attributes
 *
 *	@devlink_port: devlink port
 *	@pf: associated PF for the devlink port instance
 *	@vf: associated VF of a PF for the devlink port instance
 *	@switch_id: if the port is part of switch, this is buffer with ID,
 *	            otherwise this is NULL
 *	@switch_id_len: length of the switch_id buffer
 */
void devlink_port_attrs_pci_vf_set(struct devlink_port *devlink_port,
				   const unsigned char *switch_id,
				   unsigned char switch_id_len,
				   u16 pf, u16 vf)
{
	struct devlink_port_attrs *attrs = &devlink_port->attrs;
	int ret;

	ret = __devlink_port_attrs_set(devlink_port,
				       DEVLINK_PORT_FLAVOUR_PCI_VF,
				       switch_id, switch_id_len);
	if (ret)
		return;
	attrs->pci_vf.pf = pf;
	attrs->pci_vf.vf = vf;
}
EXPORT_SYMBOL_GPL(devlink_port_attrs_pci_vf_set);

static int __devlink_port_phys_port_name_get(struct devlink_port *devlink_port,
					     char *name, size_t len)
{
	struct devlink_port_attrs *attrs = &devlink_port->attrs;
	int n = 0;

	if (!attrs->set)
		return -EOPNOTSUPP;

	switch (attrs->flavour) {
	case DEVLINK_PORT_FLAVOUR_PHYSICAL:
		if (!attrs->split)
			n = snprintf(name, len, "p%u", attrs->phys.port_number);
		else
			n = snprintf(name, len, "p%us%u",
				     attrs->phys.port_number,
				     attrs->phys.split_subport_number);
		break;
	case DEVLINK_PORT_FLAVOUR_CPU:
	case DEVLINK_PORT_FLAVOUR_DSA:
		/* As CPU and DSA ports do not have a netdevice associated
		 * case should not ever happen.
		 */
		WARN_ON(1);
		return -EINVAL;
	case DEVLINK_PORT_FLAVOUR_PCI_PF:
		n = snprintf(name, len, "pf%u", attrs->pci_pf.pf);
		break;
	case DEVLINK_PORT_FLAVOUR_PCI_VF:
		n = snprintf(name, len, "pf%uvf%u",
			     attrs->pci_vf.pf, attrs->pci_vf.vf);
		break;
	}

	if (n >= len)
		return -EINVAL;

	return 0;
}

int devlink_sb_register(struct devlink *devlink, unsigned int sb_index,
			u32 size, u16 ingress_pools_count,
			u16 egress_pools_count, u16 ingress_tc_count,
			u16 egress_tc_count)
{
	struct devlink_sb *devlink_sb;
	int err = 0;

	mutex_lock(&devlink->lock);
	if (devlink_sb_index_exists(devlink, sb_index)) {
		err = -EEXIST;
		goto unlock;
	}

	devlink_sb = kzalloc(sizeof(*devlink_sb), GFP_KERNEL);
	if (!devlink_sb) {
		err = -ENOMEM;
		goto unlock;
	}
	devlink_sb->index = sb_index;
	devlink_sb->size = size;
	devlink_sb->ingress_pools_count = ingress_pools_count;
	devlink_sb->egress_pools_count = egress_pools_count;
	devlink_sb->ingress_tc_count = ingress_tc_count;
	devlink_sb->egress_tc_count = egress_tc_count;
	list_add_tail(&devlink_sb->list, &devlink->sb_list);
unlock:
	mutex_unlock(&devlink->lock);
	return err;
}
EXPORT_SYMBOL_GPL(devlink_sb_register);

void devlink_sb_unregister(struct devlink *devlink, unsigned int sb_index)
{
	struct devlink_sb *devlink_sb;

	mutex_lock(&devlink->lock);
	devlink_sb = devlink_sb_get_by_index(devlink, sb_index);
	WARN_ON(!devlink_sb);
	list_del(&devlink_sb->list);
	mutex_unlock(&devlink->lock);
	kfree(devlink_sb);
}
EXPORT_SYMBOL_GPL(devlink_sb_unregister);

/**
 *	devlink_dpipe_headers_register - register dpipe headers
 *
 *	@devlink: devlink
 *	@dpipe_headers: dpipe header array
 *
 *	Register the headers supported by hardware.
 */
int devlink_dpipe_headers_register(struct devlink *devlink,
				   struct devlink_dpipe_headers *dpipe_headers)
{
	mutex_lock(&devlink->lock);
	devlink->dpipe_headers = dpipe_headers;
	mutex_unlock(&devlink->lock);
	return 0;
}
EXPORT_SYMBOL_GPL(devlink_dpipe_headers_register);

/**
 *	devlink_dpipe_headers_unregister - unregister dpipe headers
 *
 *	@devlink: devlink
 *
 *	Unregister the headers supported by hardware.
 */
void devlink_dpipe_headers_unregister(struct devlink *devlink)
{
	mutex_lock(&devlink->lock);
	devlink->dpipe_headers = NULL;
	mutex_unlock(&devlink->lock);
}
EXPORT_SYMBOL_GPL(devlink_dpipe_headers_unregister);

/**
 *	devlink_dpipe_table_counter_enabled - check if counter allocation
 *					      required
 *	@devlink: devlink
 *	@table_name: tables name
 *
 *	Used by driver to check if counter allocation is required.
 *	After counter allocation is turned on the table entries
 *	are updated to include counter statistics.
 *
 *	After that point on the driver must respect the counter
 *	state so that each entry added to the table is added
 *	with a counter.
 */
bool devlink_dpipe_table_counter_enabled(struct devlink *devlink,
					 const char *table_name)
{
	struct devlink_dpipe_table *table;
	bool enabled;

	rcu_read_lock();
	table = devlink_dpipe_table_find(&devlink->dpipe_table_list,
					 table_name);
	enabled = false;
	if (table)
		enabled = table->counters_enabled;
	rcu_read_unlock();
	return enabled;
}
EXPORT_SYMBOL_GPL(devlink_dpipe_table_counter_enabled);

/**
 *	devlink_dpipe_table_register - register dpipe table
 *
 *	@devlink: devlink
 *	@table_name: table name
 *	@table_ops: table ops
 *	@priv: priv
 *	@counter_control_extern: external control for counters
 */
int devlink_dpipe_table_register(struct devlink *devlink,
				 const char *table_name,
				 struct devlink_dpipe_table_ops *table_ops,
				 void *priv, bool counter_control_extern)
{
	struct devlink_dpipe_table *table;

	if (devlink_dpipe_table_find(&devlink->dpipe_table_list, table_name))
		return -EEXIST;

	if (WARN_ON(!table_ops->size_get))
		return -EINVAL;

	table = kzalloc(sizeof(*table), GFP_KERNEL);
	if (!table)
		return -ENOMEM;

	table->name = table_name;
	table->table_ops = table_ops;
	table->priv = priv;
	table->counter_control_extern = counter_control_extern;

	mutex_lock(&devlink->lock);
	list_add_tail_rcu(&table->list, &devlink->dpipe_table_list);
	mutex_unlock(&devlink->lock);
	return 0;
}
EXPORT_SYMBOL_GPL(devlink_dpipe_table_register);

/**
 *	devlink_dpipe_table_unregister - unregister dpipe table
 *
 *	@devlink: devlink
 *	@table_name: table name
 */
void devlink_dpipe_table_unregister(struct devlink *devlink,
				    const char *table_name)
{
	struct devlink_dpipe_table *table;

	mutex_lock(&devlink->lock);
	table = devlink_dpipe_table_find(&devlink->dpipe_table_list,
					 table_name);
	if (!table)
		goto unlock;
	list_del_rcu(&table->list);
	mutex_unlock(&devlink->lock);
	kfree_rcu(table, rcu);
	return;
unlock:
	mutex_unlock(&devlink->lock);
}
EXPORT_SYMBOL_GPL(devlink_dpipe_table_unregister);

/**
 *	devlink_resource_register - devlink resource register
 *
 *	@devlink: devlink
 *	@resource_name: resource's name
 *	@resource_size: resource's size
 *	@resource_id: resource's id
 *	@parent_resource_id: resource's parent id
 *	@size_params: size parameters
 */
int devlink_resource_register(struct devlink *devlink,
			      const char *resource_name,
			      u64 resource_size,
			      u64 resource_id,
			      u64 parent_resource_id,
			      const struct devlink_resource_size_params *size_params)
{
	struct devlink_resource *resource;
	struct list_head *resource_list;
	bool top_hierarchy;
	int err = 0;

	top_hierarchy = parent_resource_id == DEVLINK_RESOURCE_ID_PARENT_TOP;

	mutex_lock(&devlink->lock);
	resource = devlink_resource_find(devlink, NULL, resource_id);
	if (resource) {
		err = -EINVAL;
		goto out;
	}

	resource = kzalloc(sizeof(*resource), GFP_KERNEL);
	if (!resource) {
		err = -ENOMEM;
		goto out;
	}

	if (top_hierarchy) {
		resource_list = &devlink->resource_list;
	} else {
		struct devlink_resource *parent_resource;

		parent_resource = devlink_resource_find(devlink, NULL,
							parent_resource_id);
		if (parent_resource) {
			resource_list = &parent_resource->resource_list;
			resource->parent = parent_resource;
		} else {
			kfree(resource);
			err = -EINVAL;
			goto out;
		}
	}

	resource->name = resource_name;
	resource->size = resource_size;
	resource->size_new = resource_size;
	resource->id = resource_id;
	resource->size_valid = true;
	memcpy(&resource->size_params, size_params,
	       sizeof(resource->size_params));
	INIT_LIST_HEAD(&resource->resource_list);
	list_add_tail(&resource->list, resource_list);
out:
	mutex_unlock(&devlink->lock);
	return err;
}
EXPORT_SYMBOL_GPL(devlink_resource_register);

/**
 *	devlink_resources_unregister - free all resources
 *
 *	@devlink: devlink
 *	@resource: resource
 */
void devlink_resources_unregister(struct devlink *devlink,
				  struct devlink_resource *resource)
{
	struct devlink_resource *tmp, *child_resource;
	struct list_head *resource_list;

	if (resource)
		resource_list = &resource->resource_list;
	else
		resource_list = &devlink->resource_list;

	if (!resource)
		mutex_lock(&devlink->lock);

	list_for_each_entry_safe(child_resource, tmp, resource_list, list) {
		devlink_resources_unregister(devlink, child_resource);
		list_del(&child_resource->list);
		kfree(child_resource);
	}

	if (!resource)
		mutex_unlock(&devlink->lock);
}
EXPORT_SYMBOL_GPL(devlink_resources_unregister);

/**
 *	devlink_resource_size_get - get and update size
 *
 *	@devlink: devlink
 *	@resource_id: the requested resource id
 *	@p_resource_size: ptr to update
 */
int devlink_resource_size_get(struct devlink *devlink,
			      u64 resource_id,
			      u64 *p_resource_size)
{
	struct devlink_resource *resource;
	int err = 0;

	mutex_lock(&devlink->lock);
	resource = devlink_resource_find(devlink, NULL, resource_id);
	if (!resource) {
		err = -EINVAL;
		goto out;
	}
	*p_resource_size = resource->size_new;
	resource->size = resource->size_new;
out:
	mutex_unlock(&devlink->lock);
	return err;
}
EXPORT_SYMBOL_GPL(devlink_resource_size_get);

/**
 *	devlink_dpipe_table_resource_set - set the resource id
 *
 *	@devlink: devlink
 *	@table_name: table name
 *	@resource_id: resource id
 *	@resource_units: number of resource's units consumed per table's entry
 */
int devlink_dpipe_table_resource_set(struct devlink *devlink,
				     const char *table_name, u64 resource_id,
				     u64 resource_units)
{
	struct devlink_dpipe_table *table;
	int err = 0;

	mutex_lock(&devlink->lock);
	table = devlink_dpipe_table_find(&devlink->dpipe_table_list,
					 table_name);
	if (!table) {
		err = -EINVAL;
		goto out;
	}
	table->resource_id = resource_id;
	table->resource_units = resource_units;
	table->resource_valid = true;
out:
	mutex_unlock(&devlink->lock);
	return err;
}
EXPORT_SYMBOL_GPL(devlink_dpipe_table_resource_set);

/**
 *	devlink_resource_occ_get_register - register occupancy getter
 *
 *	@devlink: devlink
 *	@resource_id: resource id
 *	@occ_get: occupancy getter callback
 *	@occ_get_priv: occupancy getter callback priv
 */
void devlink_resource_occ_get_register(struct devlink *devlink,
				       u64 resource_id,
				       devlink_resource_occ_get_t *occ_get,
				       void *occ_get_priv)
{
	struct devlink_resource *resource;

	mutex_lock(&devlink->lock);
	resource = devlink_resource_find(devlink, NULL, resource_id);
	if (WARN_ON(!resource))
		goto out;
	WARN_ON(resource->occ_get);

	resource->occ_get = occ_get;
	resource->occ_get_priv = occ_get_priv;
out:
	mutex_unlock(&devlink->lock);
}
EXPORT_SYMBOL_GPL(devlink_resource_occ_get_register);

/**
 *	devlink_resource_occ_get_unregister - unregister occupancy getter
 *
 *	@devlink: devlink
 *	@resource_id: resource id
 */
void devlink_resource_occ_get_unregister(struct devlink *devlink,
					 u64 resource_id)
{
	struct devlink_resource *resource;

	mutex_lock(&devlink->lock);
	resource = devlink_resource_find(devlink, NULL, resource_id);
	if (WARN_ON(!resource))
		goto out;
	WARN_ON(!resource->occ_get);

	resource->occ_get = NULL;
	resource->occ_get_priv = NULL;
out:
	mutex_unlock(&devlink->lock);
}
EXPORT_SYMBOL_GPL(devlink_resource_occ_get_unregister);

static int devlink_param_verify(const struct devlink_param *param)
{
	if (!param || !param->name || !param->supported_cmodes)
		return -EINVAL;
	if (param->generic)
		return devlink_param_generic_verify(param);
	else
		return devlink_param_driver_verify(param);
}

static int __devlink_params_register(struct devlink *devlink,
				     unsigned int port_index,
				     struct list_head *param_list,
				     const struct devlink_param *params,
				     size_t params_count,
				     enum devlink_command reg_cmd,
				     enum devlink_command unreg_cmd)
{
	const struct devlink_param *param = params;
	int i;
	int err;

	mutex_lock(&devlink->lock);
	for (i = 0; i < params_count; i++, param++) {
		err = devlink_param_verify(param);
		if (err)
			goto rollback;

		err = devlink_param_register_one(devlink, port_index,
						 param_list, param, reg_cmd);
		if (err)
			goto rollback;
	}

	mutex_unlock(&devlink->lock);
	return 0;

rollback:
	if (!i)
		goto unlock;
	for (param--; i > 0; i--, param--)
		devlink_param_unregister_one(devlink, port_index, param_list,
					     param, unreg_cmd);
unlock:
	mutex_unlock(&devlink->lock);
	return err;
}

static void __devlink_params_unregister(struct devlink *devlink,
					unsigned int port_index,
					struct list_head *param_list,
					const struct devlink_param *params,
					size_t params_count,
					enum devlink_command cmd)
{
	const struct devlink_param *param = params;
	int i;

	mutex_lock(&devlink->lock);
	for (i = 0; i < params_count; i++, param++)
		devlink_param_unregister_one(devlink, 0, param_list, param,
					     cmd);
	mutex_unlock(&devlink->lock);
}

/**
 *	devlink_params_register - register configuration parameters
 *
 *	@devlink: devlink
 *	@params: configuration parameters array
 *	@params_count: number of parameters provided
 *
 *	Register the configuration parameters supported by the driver.
 */
int devlink_params_register(struct devlink *devlink,
			    const struct devlink_param *params,
			    size_t params_count)
{
	return __devlink_params_register(devlink, 0, &devlink->param_list,
					 params, params_count,
					 DEVLINK_CMD_PARAM_NEW,
					 DEVLINK_CMD_PARAM_DEL);
}
EXPORT_SYMBOL_GPL(devlink_params_register);

/**
 *	devlink_params_unregister - unregister configuration parameters
 *	@devlink: devlink
 *	@params: configuration parameters to unregister
 *	@params_count: number of parameters provided
 */
void devlink_params_unregister(struct devlink *devlink,
			       const struct devlink_param *params,
			       size_t params_count)
{
	return __devlink_params_unregister(devlink, 0, &devlink->param_list,
					   params, params_count,
					   DEVLINK_CMD_PARAM_DEL);
}
EXPORT_SYMBOL_GPL(devlink_params_unregister);

/**
 *	devlink_params_publish - publish configuration parameters
 *
 *	@devlink: devlink
 *
 *	Publish previously registered configuration parameters.
 */
void devlink_params_publish(struct devlink *devlink)
{
	struct devlink_param_item *param_item;

	list_for_each_entry(param_item, &devlink->param_list, list) {
		if (param_item->published)
			continue;
		param_item->published = true;
		devlink_param_notify(devlink, 0, param_item,
				     DEVLINK_CMD_PARAM_NEW);
	}
}
EXPORT_SYMBOL_GPL(devlink_params_publish);

/**
 *	devlink_params_unpublish - unpublish configuration parameters
 *
 *	@devlink: devlink
 *
 *	Unpublish previously registered configuration parameters.
 */
void devlink_params_unpublish(struct devlink *devlink)
{
	struct devlink_param_item *param_item;

	list_for_each_entry(param_item, &devlink->param_list, list) {
		if (!param_item->published)
			continue;
		param_item->published = false;
		devlink_param_notify(devlink, 0, param_item,
				     DEVLINK_CMD_PARAM_DEL);
	}
}
EXPORT_SYMBOL_GPL(devlink_params_unpublish);

/**
 *	devlink_port_params_register - register port configuration parameters
 *
 *	@devlink_port: devlink port
 *	@params: configuration parameters array
 *	@params_count: number of parameters provided
 *
 *	Register the configuration parameters supported by the port.
 */
int devlink_port_params_register(struct devlink_port *devlink_port,
				 const struct devlink_param *params,
				 size_t params_count)
{
	return __devlink_params_register(devlink_port->devlink,
					 devlink_port->index,
					 &devlink_port->param_list, params,
					 params_count,
					 DEVLINK_CMD_PORT_PARAM_NEW,
					 DEVLINK_CMD_PORT_PARAM_DEL);
}
EXPORT_SYMBOL_GPL(devlink_port_params_register);

/**
 *	devlink_port_params_unregister - unregister port configuration
 *	parameters
 *
 *	@devlink_port: devlink port
 *	@params: configuration parameters array
 *	@params_count: number of parameters provided
 */
void devlink_port_params_unregister(struct devlink_port *devlink_port,
				    const struct devlink_param *params,
				    size_t params_count)
{
	return __devlink_params_unregister(devlink_port->devlink,
					   devlink_port->index,
					   &devlink_port->param_list,
					   params, params_count,
					   DEVLINK_CMD_PORT_PARAM_DEL);
}
EXPORT_SYMBOL_GPL(devlink_port_params_unregister);

static int
__devlink_param_driverinit_value_get(struct list_head *param_list, u32 param_id,
				     union devlink_param_value *init_val)
{
	struct devlink_param_item *param_item;

	param_item = devlink_param_find_by_id(param_list, param_id);
	if (!param_item)
		return -EINVAL;

	if (!param_item->driverinit_value_valid ||
	    !devlink_param_cmode_is_supported(param_item->param,
					      DEVLINK_PARAM_CMODE_DRIVERINIT))
		return -EOPNOTSUPP;

	if (param_item->param->type == DEVLINK_PARAM_TYPE_STRING)
		strcpy(init_val->vstr, param_item->driverinit_value.vstr);
	else
		*init_val = param_item->driverinit_value;

	return 0;
}

static int
__devlink_param_driverinit_value_set(struct devlink *devlink,
				     unsigned int port_index,
				     struct list_head *param_list, u32 param_id,
				     union devlink_param_value init_val,
				     enum devlink_command cmd)
{
	struct devlink_param_item *param_item;

	param_item = devlink_param_find_by_id(param_list, param_id);
	if (!param_item)
		return -EINVAL;

	if (!devlink_param_cmode_is_supported(param_item->param,
					      DEVLINK_PARAM_CMODE_DRIVERINIT))
		return -EOPNOTSUPP;

	if (param_item->param->type == DEVLINK_PARAM_TYPE_STRING)
		strcpy(param_item->driverinit_value.vstr, init_val.vstr);
	else
		param_item->driverinit_value = init_val;
	param_item->driverinit_value_valid = true;

	devlink_param_notify(devlink, port_index, param_item, cmd);
	return 0;
}

/**
 *	devlink_param_driverinit_value_get - get configuration parameter
 *					     value for driver initializing
 *
 *	@devlink: devlink
 *	@param_id: parameter ID
 *	@init_val: value of parameter in driverinit configuration mode
 *
 *	This function should be used by the driver to get driverinit
 *	configuration for initialization after reload command.
 */
int devlink_param_driverinit_value_get(struct devlink *devlink, u32 param_id,
				       union devlink_param_value *init_val)
{
	if (!devlink_reload_supported(devlink))
		return -EOPNOTSUPP;

	return __devlink_param_driverinit_value_get(&devlink->param_list,
						    param_id, init_val);
}
EXPORT_SYMBOL_GPL(devlink_param_driverinit_value_get);

/**
 *	devlink_param_driverinit_value_set - set value of configuration
 *					     parameter for driverinit
 *					     configuration mode
 *
 *	@devlink: devlink
 *	@param_id: parameter ID
 *	@init_val: value of parameter to set for driverinit configuration mode
 *
 *	This function should be used by the driver to set driverinit
 *	configuration mode default value.
 */
int devlink_param_driverinit_value_set(struct devlink *devlink, u32 param_id,
				       union devlink_param_value init_val)
{
	return __devlink_param_driverinit_value_set(devlink, 0,
						    &devlink->param_list,
						    param_id, init_val,
						    DEVLINK_CMD_PARAM_NEW);
}
EXPORT_SYMBOL_GPL(devlink_param_driverinit_value_set);

/**
 *	devlink_port_param_driverinit_value_get - get configuration parameter
 *						value for driver initializing
 *
 *	@devlink_port: devlink_port
 *	@param_id: parameter ID
 *	@init_val: value of parameter in driverinit configuration mode
 *
 *	This function should be used by the driver to get driverinit
 *	configuration for initialization after reload command.
 */
int devlink_port_param_driverinit_value_get(struct devlink_port *devlink_port,
					    u32 param_id,
					    union devlink_param_value *init_val)
{
	struct devlink *devlink = devlink_port->devlink;

	if (!devlink_reload_supported(devlink))
		return -EOPNOTSUPP;

	return __devlink_param_driverinit_value_get(&devlink_port->param_list,
						    param_id, init_val);
}
EXPORT_SYMBOL_GPL(devlink_port_param_driverinit_value_get);

/**
 *     devlink_port_param_driverinit_value_set - set value of configuration
 *                                               parameter for driverinit
 *                                               configuration mode
 *
 *     @devlink_port: devlink_port
 *     @param_id: parameter ID
 *     @init_val: value of parameter to set for driverinit configuration mode
 *
 *     This function should be used by the driver to set driverinit
 *     configuration mode default value.
 */
int devlink_port_param_driverinit_value_set(struct devlink_port *devlink_port,
					    u32 param_id,
					    union devlink_param_value init_val)
{
	return __devlink_param_driverinit_value_set(devlink_port->devlink,
						    devlink_port->index,
						    &devlink_port->param_list,
						    param_id, init_val,
						    DEVLINK_CMD_PORT_PARAM_NEW);
}
EXPORT_SYMBOL_GPL(devlink_port_param_driverinit_value_set);

/**
 *	devlink_param_value_changed - notify devlink on a parameter's value
 *				      change. Should be called by the driver
 *				      right after the change.
 *
 *	@devlink: devlink
 *	@param_id: parameter ID
 *
 *	This function should be used by the driver to notify devlink on value
 *	change, excluding driverinit configuration mode.
 *	For driverinit configuration mode driver should use the function
 */
void devlink_param_value_changed(struct devlink *devlink, u32 param_id)
{
	struct devlink_param_item *param_item;

	param_item = devlink_param_find_by_id(&devlink->param_list, param_id);
	WARN_ON(!param_item);

	devlink_param_notify(devlink, 0, param_item, DEVLINK_CMD_PARAM_NEW);
}
EXPORT_SYMBOL_GPL(devlink_param_value_changed);

/**
 *     devlink_port_param_value_changed - notify devlink on a parameter's value
 *                                      change. Should be called by the driver
 *                                      right after the change.
 *
 *     @devlink_port: devlink_port
 *     @param_id: parameter ID
 *
 *     This function should be used by the driver to notify devlink on value
 *     change, excluding driverinit configuration mode.
 *     For driverinit configuration mode driver should use the function
 *     devlink_port_param_driverinit_value_set() instead.
 */
void devlink_port_param_value_changed(struct devlink_port *devlink_port,
				      u32 param_id)
{
	struct devlink_param_item *param_item;

	param_item = devlink_param_find_by_id(&devlink_port->param_list,
					      param_id);
	WARN_ON(!param_item);

	devlink_param_notify(devlink_port->devlink, devlink_port->index,
			     param_item, DEVLINK_CMD_PORT_PARAM_NEW);
}
EXPORT_SYMBOL_GPL(devlink_port_param_value_changed);

/**
 *	devlink_param_value_str_fill - Safely fill-up the string preventing
 *				       from overflow of the preallocated buffer
 *
 *	@dst_val: destination devlink_param_value
 *	@src: source buffer
 */
void devlink_param_value_str_fill(union devlink_param_value *dst_val,
				  const char *src)
{
	size_t len;

	len = strlcpy(dst_val->vstr, src, __DEVLINK_PARAM_MAX_STRING_VALUE);
	WARN_ON(len >= __DEVLINK_PARAM_MAX_STRING_VALUE);
}
EXPORT_SYMBOL_GPL(devlink_param_value_str_fill);

/**
 *	devlink_region_create - create a new address region
 *
 *	@devlink: devlink
 *	@region_name: region name
 *	@region_max_snapshots: Maximum supported number of snapshots for region
 *	@region_size: size of region
 */
struct devlink_region *devlink_region_create(struct devlink *devlink,
					     const char *region_name,
					     u32 region_max_snapshots,
					     u64 region_size)
{
	struct devlink_region *region;
	int err = 0;

	mutex_lock(&devlink->lock);

	if (devlink_region_get_by_name(devlink, region_name)) {
		err = -EEXIST;
		goto unlock;
	}

	region = kzalloc(sizeof(*region), GFP_KERNEL);
	if (!region) {
		err = -ENOMEM;
		goto unlock;
	}

	region->devlink = devlink;
	region->max_snapshots = region_max_snapshots;
	region->name = region_name;
	region->size = region_size;
	INIT_LIST_HEAD(&region->snapshot_list);
	list_add_tail(&region->list, &devlink->region_list);
	devlink_nl_region_notify(region, NULL, DEVLINK_CMD_REGION_NEW);

	mutex_unlock(&devlink->lock);
	return region;

unlock:
	mutex_unlock(&devlink->lock);
	return ERR_PTR(err);
}
EXPORT_SYMBOL_GPL(devlink_region_create);

/**
 *	devlink_region_destroy - destroy address region
 *
 *	@region: devlink region to destroy
 */
void devlink_region_destroy(struct devlink_region *region)
{
	struct devlink *devlink = region->devlink;
	struct devlink_snapshot *snapshot, *ts;

	mutex_lock(&devlink->lock);

	/* Free all snapshots of region */
	list_for_each_entry_safe(snapshot, ts, &region->snapshot_list, list)
		devlink_region_snapshot_del(region, snapshot);

	list_del(&region->list);

	devlink_nl_region_notify(region, NULL, DEVLINK_CMD_REGION_DEL);
	mutex_unlock(&devlink->lock);
	kfree(region);
}
EXPORT_SYMBOL_GPL(devlink_region_destroy);

/**
 *	devlink_region_shapshot_id_get - get snapshot ID
 *
 *	This callback should be called when adding a new snapshot,
 *	Driver should use the same id for multiple snapshots taken
 *	on multiple regions at the same time/by the same trigger.
 *
 *	@devlink: devlink
 */
u32 devlink_region_shapshot_id_get(struct devlink *devlink)
{
	u32 id;

	mutex_lock(&devlink->lock);
	id = ++devlink->snapshot_id;
	mutex_unlock(&devlink->lock);

	return id;
}
EXPORT_SYMBOL_GPL(devlink_region_shapshot_id_get);

/**
 *	devlink_region_snapshot_create - create a new snapshot
 *	This will add a new snapshot of a region. The snapshot
 *	will be stored on the region struct and can be accessed
 *	from devlink. This is useful for future	analyses of snapshots.
 *	Multiple snapshots can be created on a region.
 *	The @snapshot_id should be obtained using the getter function.
 *
 *	@region: devlink region of the snapshot
 *	@data: snapshot data
 *	@snapshot_id: snapshot id to be created
 *	@data_destructor: pointer to destructor function to free data
 */
int devlink_region_snapshot_create(struct devlink_region *region,
				   u8 *data, u32 snapshot_id,
				   devlink_snapshot_data_dest_t *data_destructor)
{
	struct devlink *devlink = region->devlink;
	struct devlink_snapshot *snapshot;
	int err;

	mutex_lock(&devlink->lock);

	/* check if region can hold one more snapshot */
	if (region->cur_snapshots == region->max_snapshots) {
		err = -ENOMEM;
		goto unlock;
	}

	if (devlink_region_snapshot_get_by_id(region, snapshot_id)) {
		err = -EEXIST;
		goto unlock;
	}

	snapshot = kzalloc(sizeof(*snapshot), GFP_KERNEL);
	if (!snapshot) {
		err = -ENOMEM;
		goto unlock;
	}

	snapshot->id = snapshot_id;
	snapshot->region = region;
	snapshot->data = data;
	snapshot->data_destructor = data_destructor;

	list_add_tail(&snapshot->list, &region->snapshot_list);

	region->cur_snapshots++;

	devlink_nl_region_notify(region, snapshot, DEVLINK_CMD_REGION_NEW);
	mutex_unlock(&devlink->lock);
	return 0;

unlock:
	mutex_unlock(&devlink->lock);
	return err;
}
EXPORT_SYMBOL_GPL(devlink_region_snapshot_create);

#define DEVLINK_TRAP(_id, _type)					      \
	{								      \
		.type = DEVLINK_TRAP_TYPE_##_type,			      \
		.id = DEVLINK_TRAP_GENERIC_ID_##_id,			      \
		.name = DEVLINK_TRAP_GENERIC_NAME_##_id,		      \
	}

static const struct devlink_trap devlink_trap_generic[] = {
	DEVLINK_TRAP(SMAC_MC, DROP),
	DEVLINK_TRAP(VLAN_TAG_MISMATCH, DROP),
	DEVLINK_TRAP(INGRESS_VLAN_FILTER, DROP),
	DEVLINK_TRAP(INGRESS_STP_FILTER, DROP),
	DEVLINK_TRAP(EMPTY_TX_LIST, DROP),
	DEVLINK_TRAP(PORT_LOOPBACK_FILTER, DROP),
	DEVLINK_TRAP(BLACKHOLE_ROUTE, DROP),
	DEVLINK_TRAP(TTL_ERROR, EXCEPTION),
	DEVLINK_TRAP(TAIL_DROP, DROP),
};

#define DEVLINK_TRAP_GROUP(_id)						      \
	{								      \
		.id = DEVLINK_TRAP_GROUP_GENERIC_ID_##_id,		      \
		.name = DEVLINK_TRAP_GROUP_GENERIC_NAME_##_id,		      \
	}

static const struct devlink_trap_group devlink_trap_group_generic[] = {
	DEVLINK_TRAP_GROUP(L2_DROPS),
	DEVLINK_TRAP_GROUP(L3_DROPS),
	DEVLINK_TRAP_GROUP(BUFFER_DROPS),
};

static int devlink_trap_generic_verify(const struct devlink_trap *trap)
{
	if (trap->id > DEVLINK_TRAP_GENERIC_ID_MAX)
		return -EINVAL;

	if (strcmp(trap->name, devlink_trap_generic[trap->id].name))
		return -EINVAL;

	if (trap->type != devlink_trap_generic[trap->id].type)
		return -EINVAL;

	return 0;
}

static int devlink_trap_driver_verify(const struct devlink_trap *trap)
{
	int i;

	if (trap->id <= DEVLINK_TRAP_GENERIC_ID_MAX)
		return -EINVAL;

	for (i = 0; i < ARRAY_SIZE(devlink_trap_generic); i++) {
		if (!strcmp(trap->name, devlink_trap_generic[i].name))
			return -EEXIST;
	}

	return 0;
}

static int devlink_trap_verify(const struct devlink_trap *trap)
{
	if (!trap || !trap->name || !trap->group.name)
		return -EINVAL;

	if (trap->generic)
		return devlink_trap_generic_verify(trap);
	else
		return devlink_trap_driver_verify(trap);
}

static int
devlink_trap_group_generic_verify(const struct devlink_trap_group *group)
{
	if (group->id > DEVLINK_TRAP_GROUP_GENERIC_ID_MAX)
		return -EINVAL;

	if (strcmp(group->name, devlink_trap_group_generic[group->id].name))
		return -EINVAL;

	return 0;
}

static int
devlink_trap_group_driver_verify(const struct devlink_trap_group *group)
{
	int i;

	if (group->id <= DEVLINK_TRAP_GROUP_GENERIC_ID_MAX)
		return -EINVAL;

	for (i = 0; i < ARRAY_SIZE(devlink_trap_group_generic); i++) {
		if (!strcmp(group->name, devlink_trap_group_generic[i].name))
			return -EEXIST;
	}

	return 0;
}

static int devlink_trap_group_verify(const struct devlink_trap_group *group)
{
	if (group->generic)
		return devlink_trap_group_generic_verify(group);
	else
		return devlink_trap_group_driver_verify(group);
}

static void
devlink_trap_group_notify(struct devlink *devlink,
			  const struct devlink_trap_group_item *group_item,
			  enum devlink_command cmd)
{
	struct sk_buff *msg;
	int err;

	WARN_ON_ONCE(cmd != DEVLINK_CMD_TRAP_GROUP_NEW &&
		     cmd != DEVLINK_CMD_TRAP_GROUP_DEL);

	msg = nlmsg_new(NLMSG_DEFAULT_SIZE, GFP_KERNEL);
	if (!msg)
		return;

	err = devlink_nl_trap_group_fill(msg, devlink, group_item, cmd, 0, 0,
					 0);
	if (err) {
		nlmsg_free(msg);
		return;
	}

	genlmsg_multicast_netns(&devlink_nl_family, devlink_net(devlink),
				msg, 0, DEVLINK_MCGRP_CONFIG, GFP_KERNEL);
}

static struct devlink_trap_group_item *
devlink_trap_group_item_create(struct devlink *devlink,
			       const struct devlink_trap_group *group)
{
	struct devlink_trap_group_item *group_item;
	int err;

	err = devlink_trap_group_verify(group);
	if (err)
		return ERR_PTR(err);

	group_item = kzalloc(sizeof(*group_item), GFP_KERNEL);
	if (!group_item)
		return ERR_PTR(-ENOMEM);

	group_item->stats = netdev_alloc_pcpu_stats(struct devlink_stats);
	if (!group_item->stats) {
		err = -ENOMEM;
		goto err_stats_alloc;
	}

	group_item->group = group;
	refcount_set(&group_item->refcount, 1);

	if (devlink->ops->trap_group_init) {
		err = devlink->ops->trap_group_init(devlink, group);
		if (err)
			goto err_group_init;
	}

	list_add_tail(&group_item->list, &devlink->trap_group_list);
	devlink_trap_group_notify(devlink, group_item,
				  DEVLINK_CMD_TRAP_GROUP_NEW);

	return group_item;

err_group_init:
	free_percpu(group_item->stats);
err_stats_alloc:
	kfree(group_item);
	return ERR_PTR(err);
}

static void
devlink_trap_group_item_destroy(struct devlink *devlink,
				struct devlink_trap_group_item *group_item)
{
	devlink_trap_group_notify(devlink, group_item,
				  DEVLINK_CMD_TRAP_GROUP_DEL);
	list_del(&group_item->list);
	free_percpu(group_item->stats);
	kfree(group_item);
}

static struct devlink_trap_group_item *
devlink_trap_group_item_get(struct devlink *devlink,
			    const struct devlink_trap_group *group)
{
	struct devlink_trap_group_item *group_item;

	group_item = devlink_trap_group_item_lookup(devlink, group->name);
	if (group_item) {
		refcount_inc(&group_item->refcount);
		return group_item;
	}

	return devlink_trap_group_item_create(devlink, group);
}

static void
devlink_trap_group_item_put(struct devlink *devlink,
			    struct devlink_trap_group_item *group_item)
{
	if (!refcount_dec_and_test(&group_item->refcount))
		return;

	devlink_trap_group_item_destroy(devlink, group_item);
}

static int
devlink_trap_item_group_link(struct devlink *devlink,
			     struct devlink_trap_item *trap_item)
{
	struct devlink_trap_group_item *group_item;

	group_item = devlink_trap_group_item_get(devlink,
						 &trap_item->trap->group);
	if (IS_ERR(group_item))
		return PTR_ERR(group_item);

	trap_item->group_item = group_item;

	return 0;
}

static void
devlink_trap_item_group_unlink(struct devlink *devlink,
			       struct devlink_trap_item *trap_item)
{
	devlink_trap_group_item_put(devlink, trap_item->group_item);
}

static void devlink_trap_notify(struct devlink *devlink,
				const struct devlink_trap_item *trap_item,
				enum devlink_command cmd)
{
	struct sk_buff *msg;
	int err;

	WARN_ON_ONCE(cmd != DEVLINK_CMD_TRAP_NEW &&
		     cmd != DEVLINK_CMD_TRAP_DEL);

	msg = nlmsg_new(NLMSG_DEFAULT_SIZE, GFP_KERNEL);
	if (!msg)
		return;

	err = devlink_nl_trap_fill(msg, devlink, trap_item, cmd, 0, 0, 0);
	if (err) {
		nlmsg_free(msg);
		return;
	}

	genlmsg_multicast_netns(&devlink_nl_family, devlink_net(devlink),
				msg, 0, DEVLINK_MCGRP_CONFIG, GFP_KERNEL);
}

static int
devlink_trap_register(struct devlink *devlink,
		      const struct devlink_trap *trap, void *priv)
{
	struct devlink_trap_item *trap_item;
	int err;

	if (devlink_trap_item_lookup(devlink, trap->name))
		return -EEXIST;

	trap_item = kzalloc(sizeof(*trap_item), GFP_KERNEL);
	if (!trap_item)
		return -ENOMEM;

	trap_item->stats = netdev_alloc_pcpu_stats(struct devlink_stats);
	if (!trap_item->stats) {
		err = -ENOMEM;
		goto err_stats_alloc;
	}

	trap_item->trap = trap;
	trap_item->action = trap->init_action;
	trap_item->priv = priv;

	err = devlink_trap_item_group_link(devlink, trap_item);
	if (err)
		goto err_group_link;

	err = devlink->ops->trap_init(devlink, trap, trap_item);
	if (err)
		goto err_trap_init;

	list_add_tail(&trap_item->list, &devlink->trap_list);
	devlink_trap_notify(devlink, trap_item, DEVLINK_CMD_TRAP_NEW);

	return 0;

err_trap_init:
	devlink_trap_item_group_unlink(devlink, trap_item);
err_group_link:
	free_percpu(trap_item->stats);
err_stats_alloc:
	kfree(trap_item);
	return err;
}

static void devlink_trap_unregister(struct devlink *devlink,
				    const struct devlink_trap *trap)
{
	struct devlink_trap_item *trap_item;

	trap_item = devlink_trap_item_lookup(devlink, trap->name);
	if (WARN_ON_ONCE(!trap_item))
		return;

	devlink_trap_notify(devlink, trap_item, DEVLINK_CMD_TRAP_DEL);
	list_del(&trap_item->list);
	if (devlink->ops->trap_fini)
		devlink->ops->trap_fini(devlink, trap, trap_item);
	devlink_trap_item_group_unlink(devlink, trap_item);
	free_percpu(trap_item->stats);
	kfree(trap_item);
}

static void devlink_trap_disable(struct devlink *devlink,
				 const struct devlink_trap *trap)
{
	struct devlink_trap_item *trap_item;

	trap_item = devlink_trap_item_lookup(devlink, trap->name);
	if (WARN_ON_ONCE(!trap_item))
		return;

	devlink->ops->trap_action_set(devlink, trap, DEVLINK_TRAP_ACTION_DROP);
	trap_item->action = DEVLINK_TRAP_ACTION_DROP;
}

/**
 * devlink_traps_register - Register packet traps with devlink.
 * @devlink: devlink.
 * @traps: Packet traps.
 * @traps_count: Count of provided packet traps.
 * @priv: Driver private information.
 *
 * Return: Non-zero value on failure.
 */
int devlink_traps_register(struct devlink *devlink,
			   const struct devlink_trap *traps,
			   size_t traps_count, void *priv)
{
	int i, err;

	if (!devlink->ops->trap_init || !devlink->ops->trap_action_set)
		return -EINVAL;

	mutex_lock(&devlink->lock);
	for (i = 0; i < traps_count; i++) {
		const struct devlink_trap *trap = &traps[i];

		err = devlink_trap_verify(trap);
		if (err)
			goto err_trap_verify;

		err = devlink_trap_register(devlink, trap, priv);
		if (err)
			goto err_trap_register;
	}
	mutex_unlock(&devlink->lock);

	return 0;

err_trap_register:
err_trap_verify:
	for (i--; i >= 0; i--)
		devlink_trap_unregister(devlink, &traps[i]);
	mutex_unlock(&devlink->lock);
	return err;
}
EXPORT_SYMBOL_GPL(devlink_traps_register);

/**
 * devlink_traps_unregister - Unregister packet traps from devlink.
 * @devlink: devlink.
 * @traps: Packet traps.
 * @traps_count: Count of provided packet traps.
 */
void devlink_traps_unregister(struct devlink *devlink,
			      const struct devlink_trap *traps,
			      size_t traps_count)
{
	int i;

	mutex_lock(&devlink->lock);
	/* Make sure we do not have any packets in-flight while unregistering
	 * traps by disabling all of them and waiting for a grace period.
	 */
	for (i = traps_count - 1; i >= 0; i--)
		devlink_trap_disable(devlink, &traps[i]);
	synchronize_rcu();
	for (i = traps_count - 1; i >= 0; i--)
		devlink_trap_unregister(devlink, &traps[i]);
	mutex_unlock(&devlink->lock);
}
EXPORT_SYMBOL_GPL(devlink_traps_unregister);

static void
devlink_trap_stats_update(struct devlink_stats __percpu *trap_stats,
			  size_t skb_len)
{
	struct devlink_stats *stats;

	stats = this_cpu_ptr(trap_stats);
	u64_stats_update_begin(&stats->syncp);
	stats->rx_bytes += skb_len;
	stats->rx_packets++;
	u64_stats_update_end(&stats->syncp);
}

static void
devlink_trap_report_metadata_fill(struct net_dm_hw_metadata *hw_metadata,
				  const struct devlink_trap_item *trap_item,
				  struct devlink_port *in_devlink_port)
{
	struct devlink_trap_group_item *group_item = trap_item->group_item;

	hw_metadata->trap_group_name = group_item->group->name;
	hw_metadata->trap_name = trap_item->trap->name;

	spin_lock(&in_devlink_port->type_lock);
	if (in_devlink_port->type == DEVLINK_PORT_TYPE_ETH)
		hw_metadata->input_dev = in_devlink_port->type_dev;
	spin_unlock(&in_devlink_port->type_lock);
}

/**
 * devlink_trap_report - Report trapped packet to drop monitor.
 * @devlink: devlink.
 * @skb: Trapped packet.
 * @trap_ctx: Trap context.
 * @in_devlink_port: Input devlink port.
 */
void devlink_trap_report(struct devlink *devlink, struct sk_buff *skb,
			 void *trap_ctx, struct devlink_port *in_devlink_port)
{
	struct devlink_trap_item *trap_item = trap_ctx;
	struct net_dm_hw_metadata hw_metadata = {};

	devlink_trap_stats_update(trap_item->stats, skb->len);
	devlink_trap_stats_update(trap_item->group_item->stats, skb->len);

	devlink_trap_report_metadata_fill(&hw_metadata, trap_item,
					  in_devlink_port);
	net_dm_hw_report(skb, &hw_metadata);
}
EXPORT_SYMBOL_GPL(devlink_trap_report);

/**
 * devlink_trap_ctx_priv - Trap context to driver private information.
 * @trap_ctx: Trap context.
 *
 * Return: Driver private information passed during registration.
 */
void *devlink_trap_ctx_priv(void *trap_ctx)
{
	struct devlink_trap_item *trap_item = trap_ctx;

	return trap_item->priv;
}
EXPORT_SYMBOL_GPL(devlink_trap_ctx_priv);

static void __devlink_compat_running_version(struct devlink *devlink,
					     char *buf, size_t len)
{
	const struct nlattr *nlattr;
	struct devlink_info_req req;
	struct sk_buff *msg;
	int rem, err;

	msg = nlmsg_new(NLMSG_DEFAULT_SIZE, GFP_KERNEL);
	if (!msg)
		return;

	req.msg = msg;
	err = devlink->ops->info_get(devlink, &req, NULL);
	if (err)
		goto free_msg;

	nla_for_each_attr(nlattr, (void *)msg->data, msg->len, rem) {
		const struct nlattr *kv;
		int rem_kv;

		if (nla_type(nlattr) != DEVLINK_ATTR_INFO_VERSION_RUNNING)
			continue;

		nla_for_each_nested(kv, nlattr, rem_kv) {
			if (nla_type(kv) != DEVLINK_ATTR_INFO_VERSION_VALUE)
				continue;

			strlcat(buf, nla_data(kv), len);
			strlcat(buf, " ", len);
		}
	}
free_msg:
	nlmsg_free(msg);
}

void devlink_compat_running_version(struct net_device *dev,
				    char *buf, size_t len)
{
	struct devlink *devlink;

	dev_hold(dev);
	rtnl_unlock();

	devlink = netdev_to_devlink(dev);
	if (!devlink || !devlink->ops->info_get)
		goto out;

	mutex_lock(&devlink->lock);
	__devlink_compat_running_version(devlink, buf, len);
	mutex_unlock(&devlink->lock);

out:
	rtnl_lock();
	dev_put(dev);
}

int devlink_compat_flash_update(struct net_device *dev, const char *file_name)
{
	struct devlink *devlink;
	int ret;

	dev_hold(dev);
	rtnl_unlock();

	devlink = netdev_to_devlink(dev);
	if (!devlink || !devlink->ops->flash_update) {
		ret = -EOPNOTSUPP;
		goto out;
	}

	mutex_lock(&devlink->lock);
	ret = devlink->ops->flash_update(devlink, file_name, NULL, NULL);
	mutex_unlock(&devlink->lock);

out:
	rtnl_lock();
	dev_put(dev);

	return ret;
}

int devlink_compat_phys_port_name_get(struct net_device *dev,
				      char *name, size_t len)
{
	struct devlink_port *devlink_port;

	/* RTNL mutex is held here which ensures that devlink_port
	 * instance cannot disappear in the middle. No need to take
	 * any devlink lock as only permanent values are accessed.
	 */
	ASSERT_RTNL();

	devlink_port = netdev_to_devlink_port(dev);
	if (!devlink_port)
		return -EOPNOTSUPP;

	return __devlink_port_phys_port_name_get(devlink_port, name, len);
}

int devlink_compat_switch_id_get(struct net_device *dev,
				 struct netdev_phys_item_id *ppid)
{
	struct devlink_port *devlink_port;

	/* Caller must hold RTNL mutex or reference to dev, which ensures that
	 * devlink_port instance cannot disappear in the middle. No need to take
	 * any devlink lock as only permanent values are accessed.
	 */
	devlink_port = netdev_to_devlink_port(dev);
	if (!devlink_port || !devlink_port->attrs.switch_port)
		return -EOPNOTSUPP;

	memcpy(ppid, &devlink_port->attrs.switch_id, sizeof(*ppid));

	return 0;
}

static int __init devlink_init(void)
{
	return genl_register_family(&devlink_nl_family);
}

subsys_initcall(devlink_init);<|MERGE_RESOLUTION|>--- conflicted
+++ resolved
@@ -2699,11 +2699,7 @@
 	struct devlink *devlink = info->user_ptr[0];
 	int err;
 
-<<<<<<< HEAD
-	if (!devlink_reload_supported(devlink))
-=======
 	if (!devlink_reload_supported(devlink) || !devlink->reload_enabled)
->>>>>>> 00dc9e7d
 		return -EOPNOTSUPP;
 
 	err = devlink_resources_validate(devlink, NULL, info);
