// SPDX-License-Identifier: GPL-2.0
/* XDP sockets
 *
 * AF_XDP sockets allows a channel between XDP programs and userspace
 * applications.
 * Copyright(c) 2018 Intel Corporation.
 *
 * Author(s): Björn Töpel <bjorn.topel@intel.com>
 *	      Magnus Karlsson <magnus.karlsson@intel.com>
 */

#define pr_fmt(fmt) "AF_XDP: %s: " fmt, __func__

#include <linux/if_xdp.h>
#include <linux/init.h>
#include <linux/sched/mm.h>
#include <linux/sched/signal.h>
#include <linux/sched/task.h>
#include <linux/socket.h>
#include <linux/file.h>
#include <linux/uaccess.h>
#include <linux/net.h>
#include <linux/netdevice.h>
#include <linux/rculist.h>
#include <net/xdp_sock_drv.h>
#include <net/xdp.h>

#include "xsk_queue.h"
#include "xdp_umem.h"
#include "xsk.h"

#define TX_BATCH_SIZE 16

static DEFINE_PER_CPU(struct list_head, xskmap_flush_list);

bool xsk_is_setup_for_bpf_map(struct xdp_sock *xs)
{
	return READ_ONCE(xs->rx) &&  READ_ONCE(xs->umem) &&
		READ_ONCE(xs->umem->fq);
}

void xsk_set_rx_need_wakeup(struct xdp_umem *umem)
{
	if (umem->need_wakeup & XDP_WAKEUP_RX)
		return;

	umem->fq->ring->flags |= XDP_RING_NEED_WAKEUP;
	umem->need_wakeup |= XDP_WAKEUP_RX;
}
EXPORT_SYMBOL(xsk_set_rx_need_wakeup);

void xsk_set_tx_need_wakeup(struct xdp_umem *umem)
{
	struct xdp_sock *xs;

	if (umem->need_wakeup & XDP_WAKEUP_TX)
		return;

	rcu_read_lock();
	list_for_each_entry_rcu(xs, &umem->xsk_tx_list, list) {
		xs->tx->ring->flags |= XDP_RING_NEED_WAKEUP;
	}
	rcu_read_unlock();

	umem->need_wakeup |= XDP_WAKEUP_TX;
}
EXPORT_SYMBOL(xsk_set_tx_need_wakeup);

void xsk_clear_rx_need_wakeup(struct xdp_umem *umem)
{
	if (!(umem->need_wakeup & XDP_WAKEUP_RX))
		return;

	umem->fq->ring->flags &= ~XDP_RING_NEED_WAKEUP;
	umem->need_wakeup &= ~XDP_WAKEUP_RX;
}
EXPORT_SYMBOL(xsk_clear_rx_need_wakeup);

void xsk_clear_tx_need_wakeup(struct xdp_umem *umem)
{
	struct xdp_sock *xs;

	if (!(umem->need_wakeup & XDP_WAKEUP_TX))
		return;

	rcu_read_lock();
	list_for_each_entry_rcu(xs, &umem->xsk_tx_list, list) {
		xs->tx->ring->flags &= ~XDP_RING_NEED_WAKEUP;
	}
	rcu_read_unlock();

	umem->need_wakeup &= ~XDP_WAKEUP_TX;
}
EXPORT_SYMBOL(xsk_clear_tx_need_wakeup);

bool xsk_umem_uses_need_wakeup(struct xdp_umem *umem)
{
	return umem->flags & XDP_UMEM_USES_NEED_WAKEUP;
}
EXPORT_SYMBOL(xsk_umem_uses_need_wakeup);

void xp_release(struct xdp_buff_xsk *xskb)
{
<<<<<<< HEAD
	void *to_buf = xdp_umem_get_data(umem, addr);

	addr = xsk_umem_add_offset_to_addr(addr);
	if (xskq_cons_crosses_non_contig_pg(umem, addr, len + metalen)) {
		void *next_pg_addr = umem->pages[(addr >> PAGE_SHIFT) + 1].addr;
		u64 page_start = addr & ~(PAGE_SIZE - 1);
		u64 first_len = PAGE_SIZE - (addr - page_start);

		memcpy(to_buf, from_buf, first_len);
		memcpy(next_pg_addr, from_buf + first_len,
		       len + metalen - first_len);
=======
	xskb->pool->free_heads[xskb->pool->free_heads_cnt++] = xskb;
}
>>>>>>> 4775cbe7

static u64 xp_get_handle(struct xdp_buff_xsk *xskb)
{
	u64 offset = xskb->xdp.data - xskb->xdp.data_hard_start;

	offset += xskb->pool->headroom;
	if (!xskb->pool->unaligned)
		return xskb->orig_addr + offset;
	return xskb->orig_addr + (offset << XSK_UNALIGNED_BUF_OFFSET_SHIFT);
}

static int __xsk_rcv_zc(struct xdp_sock *xs, struct xdp_buff *xdp, u32 len)
{
	struct xdp_buff_xsk *xskb = container_of(xdp, struct xdp_buff_xsk, xdp);
	u64 addr;
	int err;

	addr = xp_get_handle(xskb);
	err = xskq_prod_reserve_desc(xs->rx, addr, len);
	if (err) {
		xs->rx_dropped++;
		return err;
	}

	xp_release(xskb);
	return 0;
}

static void xsk_copy_xdp(struct xdp_buff *to, struct xdp_buff *from, u32 len)
{
	void *from_buf, *to_buf;
	u32 metalen;

	if (unlikely(xdp_data_meta_unsupported(from))) {
		from_buf = from->data;
		to_buf = to->data;
		metalen = 0;
	} else {
		from_buf = from->data_meta;
		metalen = from->data - from->data_meta;
		to_buf = to->data - metalen;
	}

	memcpy(to_buf, from_buf, len + metalen);
}

static int __xsk_rcv(struct xdp_sock *xs, struct xdp_buff *xdp, u32 len,
		     bool explicit_free)
{
	struct xdp_buff *xsk_xdp;
	int err;

	if (len > xsk_umem_get_rx_frame_size(xs->umem)) {
		xs->rx_dropped++;
		return -ENOSPC;
	}

	xsk_xdp = xsk_buff_alloc(xs->umem);
	if (!xsk_xdp) {
		xs->rx_dropped++;
		return -ENOSPC;
	}

	xsk_copy_xdp(xsk_xdp, xdp, len);
	err = __xsk_rcv_zc(xs, xsk_xdp, len);
	if (err) {
		xsk_buff_free(xsk_xdp);
		return err;
	}
	if (explicit_free)
		xdp_return_buff(xdp);
	return 0;
}

static bool xsk_is_bound(struct xdp_sock *xs)
{
	if (READ_ONCE(xs->state) == XSK_BOUND) {
		/* Matches smp_wmb() in bind(). */
		smp_rmb();
		return true;
	}
	return false;
}

static int xsk_rcv(struct xdp_sock *xs, struct xdp_buff *xdp,
		   bool explicit_free)
{
	u32 len;

	if (!xsk_is_bound(xs))
		return -EINVAL;

	if (xs->dev != xdp->rxq->dev || xs->queue_id != xdp->rxq->queue_index)
		return -EINVAL;

	len = xdp->data_end - xdp->data;

	return xdp->rxq->mem.type == MEM_TYPE_XSK_BUFF_POOL ?
		__xsk_rcv_zc(xs, xdp, len) :
		__xsk_rcv(xs, xdp, len, explicit_free);
}

static void xsk_flush(struct xdp_sock *xs)
{
	xskq_prod_submit(xs->rx);
	__xskq_cons_release(xs->umem->fq);
	sock_def_readable(&xs->sk);
}

int xsk_generic_rcv(struct xdp_sock *xs, struct xdp_buff *xdp)
{
	int err;

	spin_lock_bh(&xs->rx_lock);
	err = xsk_rcv(xs, xdp, false);
	xsk_flush(xs);
	spin_unlock_bh(&xs->rx_lock);
	return err;
}

int __xsk_map_redirect(struct xdp_sock *xs, struct xdp_buff *xdp)
{
	struct list_head *flush_list = this_cpu_ptr(&xskmap_flush_list);
	int err;

	err = xsk_rcv(xs, xdp, true);
	if (err)
		return err;

	if (!xs->flush_node.prev)
		list_add(&xs->flush_node, flush_list);

	return 0;
}

void __xsk_map_flush(void)
{
	struct list_head *flush_list = this_cpu_ptr(&xskmap_flush_list);
	struct xdp_sock *xs, *tmp;

	list_for_each_entry_safe(xs, tmp, flush_list, flush_node) {
		xsk_flush(xs);
		__list_del_clearprev(&xs->flush_node);
	}
}

void xsk_umem_complete_tx(struct xdp_umem *umem, u32 nb_entries)
{
	xskq_prod_submit_n(umem->cq, nb_entries);
}
EXPORT_SYMBOL(xsk_umem_complete_tx);

void xsk_umem_consume_tx_done(struct xdp_umem *umem)
{
	struct xdp_sock *xs;

	rcu_read_lock();
	list_for_each_entry_rcu(xs, &umem->xsk_tx_list, list) {
		__xskq_cons_release(xs->tx);
		xs->sk.sk_write_space(&xs->sk);
	}
	rcu_read_unlock();
}
EXPORT_SYMBOL(xsk_umem_consume_tx_done);

bool xsk_umem_consume_tx(struct xdp_umem *umem, struct xdp_desc *desc)
{
	struct xdp_sock *xs;

	rcu_read_lock();
	list_for_each_entry_rcu(xs, &umem->xsk_tx_list, list) {
		if (!xskq_cons_peek_desc(xs->tx, desc, umem))
			continue;

		/* This is the backpressure mechanism for the Tx path.
		 * Reserve space in the completion queue and only proceed
		 * if there is space in it. This avoids having to implement
		 * any buffering in the Tx path.
		 */
		if (xskq_prod_reserve_addr(umem->cq, desc->addr))
			goto out;

		xskq_cons_release(xs->tx);
		rcu_read_unlock();
		return true;
	}

out:
	rcu_read_unlock();
	return false;
}
EXPORT_SYMBOL(xsk_umem_consume_tx);

static int xsk_wakeup(struct xdp_sock *xs, u8 flags)
{
	struct net_device *dev = xs->dev;
	int err;

	rcu_read_lock();
	err = dev->netdev_ops->ndo_xsk_wakeup(dev, xs->queue_id, flags);
	rcu_read_unlock();

	return err;
}

static int xsk_zc_xmit(struct xdp_sock *xs)
{
	return xsk_wakeup(xs, XDP_WAKEUP_TX);
}

static void xsk_destruct_skb(struct sk_buff *skb)
{
	u64 addr = (u64)(long)skb_shinfo(skb)->destructor_arg;
	struct xdp_sock *xs = xdp_sk(skb->sk);
	unsigned long flags;

	spin_lock_irqsave(&xs->tx_completion_lock, flags);
	xskq_prod_submit_addr(xs->umem->cq, addr);
	spin_unlock_irqrestore(&xs->tx_completion_lock, flags);

	sock_wfree(skb);
}

static int xsk_generic_xmit(struct sock *sk)
{
	struct xdp_sock *xs = xdp_sk(sk);
	u32 max_batch = TX_BATCH_SIZE;
	bool sent_frame = false;
	struct xdp_desc desc;
	struct sk_buff *skb;
	int err = 0;

	mutex_lock(&xs->mutex);

	if (xs->queue_id >= xs->dev->real_num_tx_queues)
		goto out;

	while (xskq_cons_peek_desc(xs->tx, &desc, xs->umem)) {
		char *buffer;
		u64 addr;
		u32 len;

		if (max_batch-- == 0) {
			err = -EAGAIN;
			goto out;
		}

		len = desc.len;
		skb = sock_alloc_send_skb(sk, len, 1, &err);
		if (unlikely(!skb))
			goto out;

		skb_put(skb, len);
		addr = desc.addr;
		buffer = xsk_buff_raw_get_data(xs->umem, addr);
		err = skb_store_bits(skb, 0, buffer, len);
		/* This is the backpressure mechanism for the Tx path.
		 * Reserve space in the completion queue and only proceed
		 * if there is space in it. This avoids having to implement
		 * any buffering in the Tx path.
		 */
		if (unlikely(err) || xskq_prod_reserve(xs->umem->cq)) {
			kfree_skb(skb);
			goto out;
		}

		skb->dev = xs->dev;
		skb->priority = sk->sk_priority;
		skb->mark = sk->sk_mark;
		skb_shinfo(skb)->destructor_arg = (void *)(long)desc.addr;
		skb->destructor = xsk_destruct_skb;

		err = dev_direct_xmit(skb, xs->queue_id);
		xskq_cons_release(xs->tx);
		/* Ignore NET_XMIT_CN as packet might have been sent */
		if (err == NET_XMIT_DROP || err == NETDEV_TX_BUSY) {
			/* SKB completed but not sent */
			err = -EBUSY;
			goto out;
		}

		sent_frame = true;
	}

out:
	if (sent_frame)
		sk->sk_write_space(sk);

	mutex_unlock(&xs->mutex);
	return err;
}

static int __xsk_sendmsg(struct sock *sk)
{
	struct xdp_sock *xs = xdp_sk(sk);

	if (unlikely(!(xs->dev->flags & IFF_UP)))
		return -ENETDOWN;
	if (unlikely(!xs->tx))
		return -ENOBUFS;

	return xs->zc ? xsk_zc_xmit(xs) : xsk_generic_xmit(sk);
}

static int xsk_sendmsg(struct socket *sock, struct msghdr *m, size_t total_len)
{
	bool need_wait = !(m->msg_flags & MSG_DONTWAIT);
	struct sock *sk = sock->sk;
	struct xdp_sock *xs = xdp_sk(sk);

	if (unlikely(!xsk_is_bound(xs)))
		return -ENXIO;
	if (unlikely(need_wait))
		return -EOPNOTSUPP;

	return __xsk_sendmsg(sk);
}

static __poll_t xsk_poll(struct file *file, struct socket *sock,
			     struct poll_table_struct *wait)
{
	__poll_t mask = datagram_poll(file, sock, wait);
	struct sock *sk = sock->sk;
	struct xdp_sock *xs = xdp_sk(sk);
	struct xdp_umem *umem;

	if (unlikely(!xsk_is_bound(xs)))
		return mask;

	umem = xs->umem;

	if (umem->need_wakeup) {
		if (xs->zc)
			xsk_wakeup(xs, umem->need_wakeup);
		else
			/* Poll needs to drive Tx also in copy mode */
			__xsk_sendmsg(sk);
	}

	if (xs->rx && !xskq_prod_is_empty(xs->rx))
		mask |= EPOLLIN | EPOLLRDNORM;
	if (xs->tx && !xskq_cons_is_full(xs->tx))
		mask |= EPOLLOUT | EPOLLWRNORM;

	return mask;
}

static int xsk_init_queue(u32 entries, struct xsk_queue **queue,
			  bool umem_queue)
{
	struct xsk_queue *q;

	if (entries == 0 || *queue || !is_power_of_2(entries))
		return -EINVAL;

	q = xskq_create(entries, umem_queue);
	if (!q)
		return -ENOMEM;

	/* Make sure queue is ready before it can be seen by others */
	smp_wmb();
	WRITE_ONCE(*queue, q);
	return 0;
}

static void xsk_unbind_dev(struct xdp_sock *xs)
{
	struct net_device *dev = xs->dev;

	if (xs->state != XSK_BOUND)
		return;
	WRITE_ONCE(xs->state, XSK_UNBOUND);

	/* Wait for driver to stop using the xdp socket. */
	xdp_del_sk_umem(xs->umem, xs);
	xs->dev = NULL;
	synchronize_net();
	dev_put(dev);
}

static struct xsk_map *xsk_get_map_list_entry(struct xdp_sock *xs,
					      struct xdp_sock ***map_entry)
{
	struct xsk_map *map = NULL;
	struct xsk_map_node *node;

	*map_entry = NULL;

	spin_lock_bh(&xs->map_list_lock);
	node = list_first_entry_or_null(&xs->map_list, struct xsk_map_node,
					node);
	if (node) {
		WARN_ON(xsk_map_inc(node->map));
		map = node->map;
		*map_entry = node->map_entry;
	}
	spin_unlock_bh(&xs->map_list_lock);
	return map;
}

static void xsk_delete_from_maps(struct xdp_sock *xs)
{
	/* This function removes the current XDP socket from all the
	 * maps it resides in. We need to take extra care here, due to
	 * the two locks involved. Each map has a lock synchronizing
	 * updates to the entries, and each socket has a lock that
	 * synchronizes access to the list of maps (map_list). For
	 * deadlock avoidance the locks need to be taken in the order
	 * "map lock"->"socket map list lock". We start off by
	 * accessing the socket map list, and take a reference to the
	 * map to guarantee existence between the
	 * xsk_get_map_list_entry() and xsk_map_try_sock_delete()
	 * calls. Then we ask the map to remove the socket, which
	 * tries to remove the socket from the map. Note that there
	 * might be updates to the map between
	 * xsk_get_map_list_entry() and xsk_map_try_sock_delete().
	 */
	struct xdp_sock **map_entry = NULL;
	struct xsk_map *map;

	while ((map = xsk_get_map_list_entry(xs, &map_entry))) {
		xsk_map_try_sock_delete(map, xs, map_entry);
		xsk_map_put(map);
	}
}

static int xsk_release(struct socket *sock)
{
	struct sock *sk = sock->sk;
	struct xdp_sock *xs = xdp_sk(sk);
	struct net *net;

	if (!sk)
		return 0;

	net = sock_net(sk);

	mutex_lock(&net->xdp.lock);
	sk_del_node_init_rcu(sk);
	mutex_unlock(&net->xdp.lock);

	local_bh_disable();
	sock_prot_inuse_add(net, sk->sk_prot, -1);
	local_bh_enable();

	xsk_delete_from_maps(xs);
	mutex_lock(&xs->mutex);
	xsk_unbind_dev(xs);
	mutex_unlock(&xs->mutex);

	xskq_destroy(xs->rx);
	xskq_destroy(xs->tx);

	sock_orphan(sk);
	sock->sk = NULL;

	sk_refcnt_debug_release(sk);
	sock_put(sk);

	return 0;
}

static struct socket *xsk_lookup_xsk_from_fd(int fd)
{
	struct socket *sock;
	int err;

	sock = sockfd_lookup(fd, &err);
	if (!sock)
		return ERR_PTR(-ENOTSOCK);

	if (sock->sk->sk_family != PF_XDP) {
		sockfd_put(sock);
		return ERR_PTR(-ENOPROTOOPT);
	}

	return sock;
}

static int xsk_bind(struct socket *sock, struct sockaddr *addr, int addr_len)
{
	struct sockaddr_xdp *sxdp = (struct sockaddr_xdp *)addr;
	struct sock *sk = sock->sk;
	struct xdp_sock *xs = xdp_sk(sk);
	struct net_device *dev;
	u32 flags, qid;
	int err = 0;

	if (addr_len < sizeof(struct sockaddr_xdp))
		return -EINVAL;
	if (sxdp->sxdp_family != AF_XDP)
		return -EINVAL;

	flags = sxdp->sxdp_flags;
	if (flags & ~(XDP_SHARED_UMEM | XDP_COPY | XDP_ZEROCOPY |
		      XDP_USE_NEED_WAKEUP))
		return -EINVAL;

	rtnl_lock();
	mutex_lock(&xs->mutex);
	if (xs->state != XSK_READY) {
		err = -EBUSY;
		goto out_release;
	}

	dev = dev_get_by_index(sock_net(sk), sxdp->sxdp_ifindex);
	if (!dev) {
		err = -ENODEV;
		goto out_release;
	}

	if (!xs->rx && !xs->tx) {
		err = -EINVAL;
		goto out_unlock;
	}

	qid = sxdp->sxdp_queue_id;

	if (flags & XDP_SHARED_UMEM) {
		struct xdp_sock *umem_xs;
		struct socket *sock;

		if ((flags & XDP_COPY) || (flags & XDP_ZEROCOPY) ||
		    (flags & XDP_USE_NEED_WAKEUP)) {
			/* Cannot specify flags for shared sockets. */
			err = -EINVAL;
			goto out_unlock;
		}

		if (xs->umem) {
			/* We have already our own. */
			err = -EINVAL;
			goto out_unlock;
		}

		sock = xsk_lookup_xsk_from_fd(sxdp->sxdp_shared_umem_fd);
		if (IS_ERR(sock)) {
			err = PTR_ERR(sock);
			goto out_unlock;
		}

		umem_xs = xdp_sk(sock->sk);
		if (!xsk_is_bound(umem_xs)) {
			err = -EBADF;
			sockfd_put(sock);
			goto out_unlock;
		}
		if (umem_xs->dev != dev || umem_xs->queue_id != qid) {
			err = -EINVAL;
			sockfd_put(sock);
			goto out_unlock;
		}

		xdp_get_umem(umem_xs->umem);
		WRITE_ONCE(xs->umem, umem_xs->umem);
		sockfd_put(sock);
	} else if (!xs->umem || !xdp_umem_validate_queues(xs->umem)) {
		err = -EINVAL;
		goto out_unlock;
	} else {
		/* This xsk has its own umem. */
		err = xdp_umem_assign_dev(xs->umem, dev, qid, flags);
		if (err)
			goto out_unlock;
	}

	xs->dev = dev;
	xs->zc = xs->umem->zc;
	xs->queue_id = qid;
	xdp_add_sk_umem(xs->umem, xs);

out_unlock:
	if (err) {
		dev_put(dev);
	} else {
		/* Matches smp_rmb() in bind() for shared umem
		 * sockets, and xsk_is_bound().
		 */
		smp_wmb();
		WRITE_ONCE(xs->state, XSK_BOUND);
	}
out_release:
	mutex_unlock(&xs->mutex);
	rtnl_unlock();
	return err;
}

struct xdp_umem_reg_v1 {
	__u64 addr; /* Start of packet data area */
	__u64 len; /* Length of packet data area */
	__u32 chunk_size;
	__u32 headroom;
};

static int xsk_setsockopt(struct socket *sock, int level, int optname,
			  char __user *optval, unsigned int optlen)
{
	struct sock *sk = sock->sk;
	struct xdp_sock *xs = xdp_sk(sk);
	int err;

	if (level != SOL_XDP)
		return -ENOPROTOOPT;

	switch (optname) {
	case XDP_RX_RING:
	case XDP_TX_RING:
	{
		struct xsk_queue **q;
		int entries;

		if (optlen < sizeof(entries))
			return -EINVAL;
		if (copy_from_user(&entries, optval, sizeof(entries)))
			return -EFAULT;

		mutex_lock(&xs->mutex);
		if (xs->state != XSK_READY) {
			mutex_unlock(&xs->mutex);
			return -EBUSY;
		}
		q = (optname == XDP_TX_RING) ? &xs->tx : &xs->rx;
		err = xsk_init_queue(entries, q, false);
		if (!err && optname == XDP_TX_RING)
			/* Tx needs to be explicitly woken up the first time */
			xs->tx->ring->flags |= XDP_RING_NEED_WAKEUP;
		mutex_unlock(&xs->mutex);
		return err;
	}
	case XDP_UMEM_REG:
	{
		size_t mr_size = sizeof(struct xdp_umem_reg);
		struct xdp_umem_reg mr = {};
		struct xdp_umem *umem;

		if (optlen < sizeof(struct xdp_umem_reg_v1))
			return -EINVAL;
		else if (optlen < sizeof(mr))
			mr_size = sizeof(struct xdp_umem_reg_v1);

		if (copy_from_user(&mr, optval, mr_size))
			return -EFAULT;

		mutex_lock(&xs->mutex);
		if (xs->state != XSK_READY || xs->umem) {
			mutex_unlock(&xs->mutex);
			return -EBUSY;
		}

		umem = xdp_umem_create(&mr);
		if (IS_ERR(umem)) {
			mutex_unlock(&xs->mutex);
			return PTR_ERR(umem);
		}

		/* Make sure umem is ready before it can be seen by others */
		smp_wmb();
		WRITE_ONCE(xs->umem, umem);
		mutex_unlock(&xs->mutex);
		return 0;
	}
	case XDP_UMEM_FILL_RING:
	case XDP_UMEM_COMPLETION_RING:
	{
		struct xsk_queue **q;
		int entries;

		if (copy_from_user(&entries, optval, sizeof(entries)))
			return -EFAULT;

		mutex_lock(&xs->mutex);
		if (xs->state != XSK_READY) {
			mutex_unlock(&xs->mutex);
			return -EBUSY;
		}
		if (!xs->umem) {
			mutex_unlock(&xs->mutex);
			return -EINVAL;
		}

		q = (optname == XDP_UMEM_FILL_RING) ? &xs->umem->fq :
			&xs->umem->cq;
		err = xsk_init_queue(entries, q, true);
		if (optname == XDP_UMEM_FILL_RING)
			xp_set_fq(xs->umem->pool, *q);
		mutex_unlock(&xs->mutex);
		return err;
	}
	default:
		break;
	}

	return -ENOPROTOOPT;
}

static void xsk_enter_rxtx_offsets(struct xdp_ring_offset_v1 *ring)
{
	ring->producer = offsetof(struct xdp_rxtx_ring, ptrs.producer);
	ring->consumer = offsetof(struct xdp_rxtx_ring, ptrs.consumer);
	ring->desc = offsetof(struct xdp_rxtx_ring, desc);
}

static void xsk_enter_umem_offsets(struct xdp_ring_offset_v1 *ring)
{
	ring->producer = offsetof(struct xdp_umem_ring, ptrs.producer);
	ring->consumer = offsetof(struct xdp_umem_ring, ptrs.consumer);
	ring->desc = offsetof(struct xdp_umem_ring, desc);
}

static int xsk_getsockopt(struct socket *sock, int level, int optname,
			  char __user *optval, int __user *optlen)
{
	struct sock *sk = sock->sk;
	struct xdp_sock *xs = xdp_sk(sk);
	int len;

	if (level != SOL_XDP)
		return -ENOPROTOOPT;

	if (get_user(len, optlen))
		return -EFAULT;
	if (len < 0)
		return -EINVAL;

	switch (optname) {
	case XDP_STATISTICS:
	{
		struct xdp_statistics stats;

		if (len < sizeof(stats))
			return -EINVAL;

		mutex_lock(&xs->mutex);
		stats.rx_dropped = xs->rx_dropped;
		stats.rx_invalid_descs = xskq_nb_invalid_descs(xs->rx);
		stats.tx_invalid_descs = xskq_nb_invalid_descs(xs->tx);
		mutex_unlock(&xs->mutex);

		if (copy_to_user(optval, &stats, sizeof(stats)))
			return -EFAULT;
		if (put_user(sizeof(stats), optlen))
			return -EFAULT;

		return 0;
	}
	case XDP_MMAP_OFFSETS:
	{
		struct xdp_mmap_offsets off;
		struct xdp_mmap_offsets_v1 off_v1;
		bool flags_supported = true;
		void *to_copy;

		if (len < sizeof(off_v1))
			return -EINVAL;
		else if (len < sizeof(off))
			flags_supported = false;

		if (flags_supported) {
			/* xdp_ring_offset is identical to xdp_ring_offset_v1
			 * except for the flags field added to the end.
			 */
			xsk_enter_rxtx_offsets((struct xdp_ring_offset_v1 *)
					       &off.rx);
			xsk_enter_rxtx_offsets((struct xdp_ring_offset_v1 *)
					       &off.tx);
			xsk_enter_umem_offsets((struct xdp_ring_offset_v1 *)
					       &off.fr);
			xsk_enter_umem_offsets((struct xdp_ring_offset_v1 *)
					       &off.cr);
			off.rx.flags = offsetof(struct xdp_rxtx_ring,
						ptrs.flags);
			off.tx.flags = offsetof(struct xdp_rxtx_ring,
						ptrs.flags);
			off.fr.flags = offsetof(struct xdp_umem_ring,
						ptrs.flags);
			off.cr.flags = offsetof(struct xdp_umem_ring,
						ptrs.flags);

			len = sizeof(off);
			to_copy = &off;
		} else {
			xsk_enter_rxtx_offsets(&off_v1.rx);
			xsk_enter_rxtx_offsets(&off_v1.tx);
			xsk_enter_umem_offsets(&off_v1.fr);
			xsk_enter_umem_offsets(&off_v1.cr);

			len = sizeof(off_v1);
			to_copy = &off_v1;
		}

		if (copy_to_user(optval, to_copy, len))
			return -EFAULT;
		if (put_user(len, optlen))
			return -EFAULT;

		return 0;
	}
	case XDP_OPTIONS:
	{
		struct xdp_options opts = {};

		if (len < sizeof(opts))
			return -EINVAL;

		mutex_lock(&xs->mutex);
		if (xs->zc)
			opts.flags |= XDP_OPTIONS_ZEROCOPY;
		mutex_unlock(&xs->mutex);

		len = sizeof(opts);
		if (copy_to_user(optval, &opts, len))
			return -EFAULT;
		if (put_user(len, optlen))
			return -EFAULT;

		return 0;
	}
	default:
		break;
	}

	return -EOPNOTSUPP;
}

static int xsk_mmap(struct file *file, struct socket *sock,
		    struct vm_area_struct *vma)
{
	loff_t offset = (loff_t)vma->vm_pgoff << PAGE_SHIFT;
	unsigned long size = vma->vm_end - vma->vm_start;
	struct xdp_sock *xs = xdp_sk(sock->sk);
	struct xsk_queue *q = NULL;
	struct xdp_umem *umem;
	unsigned long pfn;
	struct page *qpg;

	if (READ_ONCE(xs->state) != XSK_READY)
		return -EBUSY;

	if (offset == XDP_PGOFF_RX_RING) {
		q = READ_ONCE(xs->rx);
	} else if (offset == XDP_PGOFF_TX_RING) {
		q = READ_ONCE(xs->tx);
	} else {
		umem = READ_ONCE(xs->umem);
		if (!umem)
			return -EINVAL;

		/* Matches the smp_wmb() in XDP_UMEM_REG */
		smp_rmb();
		if (offset == XDP_UMEM_PGOFF_FILL_RING)
			q = READ_ONCE(umem->fq);
		else if (offset == XDP_UMEM_PGOFF_COMPLETION_RING)
			q = READ_ONCE(umem->cq);
	}

	if (!q)
		return -EINVAL;

	/* Matches the smp_wmb() in xsk_init_queue */
	smp_rmb();
	qpg = virt_to_head_page(q->ring);
	if (size > page_size(qpg))
		return -EINVAL;

	pfn = virt_to_phys(q->ring) >> PAGE_SHIFT;
	return remap_pfn_range(vma, vma->vm_start, pfn,
			       size, vma->vm_page_prot);
}

static int xsk_notifier(struct notifier_block *this,
			unsigned long msg, void *ptr)
{
	struct net_device *dev = netdev_notifier_info_to_dev(ptr);
	struct net *net = dev_net(dev);
	struct sock *sk;

	switch (msg) {
	case NETDEV_UNREGISTER:
		mutex_lock(&net->xdp.lock);
		sk_for_each(sk, &net->xdp.list) {
			struct xdp_sock *xs = xdp_sk(sk);

			mutex_lock(&xs->mutex);
			if (xs->dev == dev) {
				sk->sk_err = ENETDOWN;
				if (!sock_flag(sk, SOCK_DEAD))
					sk->sk_error_report(sk);

				xsk_unbind_dev(xs);

				/* Clear device references in umem. */
				xdp_umem_clear_dev(xs->umem);
			}
			mutex_unlock(&xs->mutex);
		}
		mutex_unlock(&net->xdp.lock);
		break;
	}
	return NOTIFY_DONE;
}

static struct proto xsk_proto = {
	.name =		"XDP",
	.owner =	THIS_MODULE,
	.obj_size =	sizeof(struct xdp_sock),
};

static const struct proto_ops xsk_proto_ops = {
	.family		= PF_XDP,
	.owner		= THIS_MODULE,
	.release	= xsk_release,
	.bind		= xsk_bind,
	.connect	= sock_no_connect,
	.socketpair	= sock_no_socketpair,
	.accept		= sock_no_accept,
	.getname	= sock_no_getname,
	.poll		= xsk_poll,
	.ioctl		= sock_no_ioctl,
	.listen		= sock_no_listen,
	.shutdown	= sock_no_shutdown,
	.setsockopt	= xsk_setsockopt,
	.getsockopt	= xsk_getsockopt,
	.sendmsg	= xsk_sendmsg,
	.recvmsg	= sock_no_recvmsg,
	.mmap		= xsk_mmap,
	.sendpage	= sock_no_sendpage,
};

static void xsk_destruct(struct sock *sk)
{
	struct xdp_sock *xs = xdp_sk(sk);

	if (!sock_flag(sk, SOCK_DEAD))
		return;

	xdp_put_umem(xs->umem);

	sk_refcnt_debug_dec(sk);
}

static int xsk_create(struct net *net, struct socket *sock, int protocol,
		      int kern)
{
	struct sock *sk;
	struct xdp_sock *xs;

	if (!ns_capable(net->user_ns, CAP_NET_RAW))
		return -EPERM;
	if (sock->type != SOCK_RAW)
		return -ESOCKTNOSUPPORT;

	if (protocol)
		return -EPROTONOSUPPORT;

	sock->state = SS_UNCONNECTED;

	sk = sk_alloc(net, PF_XDP, GFP_KERNEL, &xsk_proto, kern);
	if (!sk)
		return -ENOBUFS;

	sock->ops = &xsk_proto_ops;

	sock_init_data(sock, sk);

	sk->sk_family = PF_XDP;

	sk->sk_destruct = xsk_destruct;
	sk_refcnt_debug_inc(sk);

	sock_set_flag(sk, SOCK_RCU_FREE);

	xs = xdp_sk(sk);
	xs->state = XSK_READY;
	mutex_init(&xs->mutex);
	spin_lock_init(&xs->rx_lock);
	spin_lock_init(&xs->tx_completion_lock);

	INIT_LIST_HEAD(&xs->map_list);
	spin_lock_init(&xs->map_list_lock);

	mutex_lock(&net->xdp.lock);
	sk_add_node_rcu(sk, &net->xdp.list);
	mutex_unlock(&net->xdp.lock);

	local_bh_disable();
	sock_prot_inuse_add(net, &xsk_proto, 1);
	local_bh_enable();

	return 0;
}

static const struct net_proto_family xsk_family_ops = {
	.family = PF_XDP,
	.create = xsk_create,
	.owner	= THIS_MODULE,
};

static struct notifier_block xsk_netdev_notifier = {
	.notifier_call	= xsk_notifier,
};

static int __net_init xsk_net_init(struct net *net)
{
	mutex_init(&net->xdp.lock);
	INIT_HLIST_HEAD(&net->xdp.list);
	return 0;
}

static void __net_exit xsk_net_exit(struct net *net)
{
	WARN_ON_ONCE(!hlist_empty(&net->xdp.list));
}

static struct pernet_operations xsk_net_ops = {
	.init = xsk_net_init,
	.exit = xsk_net_exit,
};

static int __init xsk_init(void)
{
	int err, cpu;

	err = proto_register(&xsk_proto, 0 /* no slab */);
	if (err)
		goto out;

	err = sock_register(&xsk_family_ops);
	if (err)
		goto out_proto;

	err = register_pernet_subsys(&xsk_net_ops);
	if (err)
		goto out_sk;

	err = register_netdevice_notifier(&xsk_netdev_notifier);
	if (err)
		goto out_pernet;

	for_each_possible_cpu(cpu)
		INIT_LIST_HEAD(&per_cpu(xskmap_flush_list, cpu));
	return 0;

out_pernet:
	unregister_pernet_subsys(&xsk_net_ops);
out_sk:
	sock_unregister(PF_XDP);
out_proto:
	proto_unregister(&xsk_proto);
out:
	return err;
}

fs_initcall(xsk_init);<|MERGE_RESOLUTION|>--- conflicted
+++ resolved
@@ -101,22 +101,8 @@
 
 void xp_release(struct xdp_buff_xsk *xskb)
 {
-<<<<<<< HEAD
-	void *to_buf = xdp_umem_get_data(umem, addr);
-
-	addr = xsk_umem_add_offset_to_addr(addr);
-	if (xskq_cons_crosses_non_contig_pg(umem, addr, len + metalen)) {
-		void *next_pg_addr = umem->pages[(addr >> PAGE_SHIFT) + 1].addr;
-		u64 page_start = addr & ~(PAGE_SIZE - 1);
-		u64 first_len = PAGE_SIZE - (addr - page_start);
-
-		memcpy(to_buf, from_buf, first_len);
-		memcpy(next_pg_addr, from_buf + first_len,
-		       len + metalen - first_len);
-=======
 	xskb->pool->free_heads[xskb->pool->free_heads_cnt++] = xskb;
 }
->>>>>>> 4775cbe7
 
 static u64 xp_get_handle(struct xdp_buff_xsk *xskb)
 {
