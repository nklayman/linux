--- conflicted
+++ resolved
@@ -393,12 +393,7 @@
 	extack = switchdev_notifier_info_to_extack(&port_obj_info->info);
 
 	if (check_cb(dev)) {
-<<<<<<< HEAD
-		err = add_cb(dev, port_obj_info->obj, port_obj_info->trans,
-			     extack);
-=======
 		err = add_cb(dev, port_obj_info->obj, extack);
->>>>>>> fcb9f08a
 		if (err != -EOPNOTSUPP)
 			port_obj_info->handled = true;
 		return err;
@@ -509,11 +504,7 @@
 	extack = switchdev_notifier_info_to_extack(&port_attr_info->info);
 
 	if (check_cb(dev)) {
-<<<<<<< HEAD
-		err = set_cb(dev, port_attr_info->attr, port_attr_info->trans);
-=======
 		err = set_cb(dev, port_attr_info->attr, extack);
->>>>>>> fcb9f08a
 		if (err != -EOPNOTSUPP)
 			port_attr_info->handled = true;
 		return err;
