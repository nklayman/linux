/* SPDX-License-Identifier: GPL-2.0-or-later */
/* AF_RXRPC internal definitions
 *
 * Copyright (C) 2007 Red Hat, Inc. All Rights Reserved.
 * Written by David Howells (dhowells@redhat.com)
 */

#include <linux/atomic.h>
#include <linux/seqlock.h>
#include <linux/win_minmax.h>
#include <net/net_namespace.h>
#include <net/netns/generic.h>
#include <net/sock.h>
#include <net/af_rxrpc.h>
#include "protocol.h"

#if 0
#define CHECK_SLAB_OKAY(X)				     \
	BUG_ON(atomic_read((X)) >> (sizeof(atomic_t) - 2) == \
	       (POISON_FREE << 8 | POISON_FREE))
#else
#define CHECK_SLAB_OKAY(X) do {} while (0)
#endif

#define FCRYPT_BSIZE 8
struct rxrpc_crypt {
	union {
		u8	x[FCRYPT_BSIZE];
		__be32	n[2];
	};
} __attribute__((aligned(8)));

#define rxrpc_queue_work(WS)	queue_work(rxrpc_workqueue, (WS))
#define rxrpc_queue_delayed_work(WS,D)	\
	queue_delayed_work(rxrpc_workqueue, (WS), (D))

struct rxrpc_connection;

/*
 * Mark applied to socket buffers in skb->mark.  skb->priority is used
 * to pass supplementary information.
 */
enum rxrpc_skb_mark {
	RXRPC_SKB_MARK_REJECT_BUSY,	/* Reject with BUSY */
	RXRPC_SKB_MARK_REJECT_ABORT,	/* Reject with ABORT (code in skb->priority) */
};

/*
 * sk_state for RxRPC sockets
 */
enum {
	RXRPC_UNBOUND = 0,
	RXRPC_CLIENT_UNBOUND,		/* Unbound socket used as client */
	RXRPC_CLIENT_BOUND,		/* client local address bound */
	RXRPC_SERVER_BOUND,		/* server local address bound */
	RXRPC_SERVER_BOUND2,		/* second server local address bound */
	RXRPC_SERVER_LISTENING,		/* server listening for connections */
	RXRPC_SERVER_LISTEN_DISABLED,	/* server listening disabled */
	RXRPC_CLOSE,			/* socket is being closed */
};

/*
 * Per-network namespace data.
 */
struct rxrpc_net {
	struct proc_dir_entry	*proc_net;	/* Subdir in /proc/net */
	u32			epoch;		/* Local epoch for detecting local-end reset */
	struct list_head	calls;		/* List of calls active in this namespace */
	rwlock_t		call_lock;	/* Lock for ->calls */
	atomic_t		nr_calls;	/* Count of allocated calls */

	atomic_t		nr_conns;
	struct list_head	conn_proc_list;	/* List of conns in this namespace for proc */
	struct list_head	service_conns;	/* Service conns in this namespace */
	rwlock_t		conn_lock;	/* Lock for ->conn_proc_list, ->service_conns */
	struct work_struct	service_conn_reaper;
	struct timer_list	service_conn_reap_timer;

	unsigned int		nr_client_conns;
	unsigned int		nr_active_client_conns;
	bool			kill_all_client_conns;
	bool			live;
	spinlock_t		client_conn_cache_lock; /* Lock for ->*_client_conns */
	spinlock_t		client_conn_discard_lock; /* Prevent multiple discarders */
	struct list_head	waiting_client_conns;
	struct list_head	active_client_conns;
	struct list_head	idle_client_conns;
	struct work_struct	client_conn_reaper;
	struct timer_list	client_conn_reap_timer;

	struct list_head	local_endpoints;
	struct mutex		local_mutex;	/* Lock for ->local_endpoints */

	DECLARE_HASHTABLE	(peer_hash, 10);
	spinlock_t		peer_hash_lock;	/* Lock for ->peer_hash */

#define RXRPC_KEEPALIVE_TIME 20 /* NAT keepalive time in seconds */
	u8			peer_keepalive_cursor;
	time64_t		peer_keepalive_base;
	struct list_head	peer_keepalive[32];
	struct list_head	peer_keepalive_new;
	struct timer_list	peer_keepalive_timer;
	struct work_struct	peer_keepalive_work;
};

/*
 * Service backlog preallocation.
 *
 * This contains circular buffers of preallocated peers, connections and calls
 * for incoming service calls and their head and tail pointers.  This allows
 * calls to be set up in the data_ready handler, thereby avoiding the need to
 * shuffle packets around so much.
 */
struct rxrpc_backlog {
	unsigned short		peer_backlog_head;
	unsigned short		peer_backlog_tail;
	unsigned short		conn_backlog_head;
	unsigned short		conn_backlog_tail;
	unsigned short		call_backlog_head;
	unsigned short		call_backlog_tail;
#define RXRPC_BACKLOG_MAX	32
	struct rxrpc_peer	*peer_backlog[RXRPC_BACKLOG_MAX];
	struct rxrpc_connection	*conn_backlog[RXRPC_BACKLOG_MAX];
	struct rxrpc_call	*call_backlog[RXRPC_BACKLOG_MAX];
};

/*
 * RxRPC socket definition
 */
struct rxrpc_sock {
	/* WARNING: sk has to be the first member */
	struct sock		sk;
	rxrpc_notify_new_call_t	notify_new_call; /* Func to notify of new call */
	rxrpc_discard_new_call_t discard_new_call; /* Func to discard a new call */
	struct rxrpc_local	*local;		/* local endpoint */
	struct rxrpc_backlog	*backlog;	/* Preallocation for services */
	spinlock_t		incoming_lock;	/* Incoming call vs service shutdown lock */
	struct list_head	sock_calls;	/* List of calls owned by this socket */
	struct list_head	to_be_accepted;	/* calls awaiting acceptance */
	struct list_head	recvmsg_q;	/* Calls awaiting recvmsg's attention  */
	rwlock_t		recvmsg_lock;	/* Lock for recvmsg_q */
	struct key		*key;		/* security for this socket */
	struct key		*securities;	/* list of server security descriptors */
	struct rb_root		calls;		/* User ID -> call mapping */
	unsigned long		flags;
#define RXRPC_SOCK_CONNECTED		0	/* connect_srx is set */
	rwlock_t		call_lock;	/* lock for calls */
	u32			min_sec_level;	/* minimum security level */
#define RXRPC_SECURITY_MAX	RXRPC_SECURITY_ENCRYPT
	bool			exclusive;	/* Exclusive connection for a client socket */
	u16			second_service;	/* Additional service bound to the endpoint */
	struct {
		/* Service upgrade information */
		u16		from;		/* Service ID to upgrade (if not 0) */
		u16		to;		/* service ID to upgrade to */
	} service_upgrade;
	sa_family_t		family;		/* Protocol family created with */
	struct sockaddr_rxrpc	srx;		/* Primary Service/local addresses */
	struct sockaddr_rxrpc	connect_srx;	/* Default client address from connect() */
};

#define rxrpc_sk(__sk) container_of((__sk), struct rxrpc_sock, sk)

/*
 * CPU-byteorder normalised Rx packet header.
 */
struct rxrpc_host_header {
	u32		epoch;		/* client boot timestamp */
	u32		cid;		/* connection and channel ID */
	u32		callNumber;	/* call ID (0 for connection-level packets) */
	u32		seq;		/* sequence number of pkt in call stream */
	u32		serial;		/* serial number of pkt sent to network */
	u8		type;		/* packet type */
	u8		flags;		/* packet flags */
	u8		userStatus;	/* app-layer defined status */
	u8		securityIndex;	/* security protocol ID */
	union {
		u16	_rsvd;		/* reserved */
		u16	cksum;		/* kerberos security checksum */
	};
	u16		serviceId;	/* service ID */
} __packed;

/*
 * RxRPC socket buffer private variables
 * - max 48 bytes (struct sk_buff::cb)
 */
struct rxrpc_skb_priv {
	atomic_t	nr_ring_pins;		/* Number of rxtx ring pins */
	u8		nr_subpackets;		/* Number of subpackets */
	u8		rx_flags;		/* Received packet flags */
#define RXRPC_SKB_INCL_LAST	0x01		/* - Includes last packet */
#define RXRPC_SKB_TX_BUFFER	0x02		/* - Is transmit buffer */
	union {
		int		remain;		/* amount of space remaining for next write */

		/* List of requested ACKs on subpackets */
		unsigned long	rx_req_ack[(RXRPC_MAX_NR_JUMBO + BITS_PER_LONG - 1) /
					   BITS_PER_LONG];
	};

	struct rxrpc_host_header hdr;		/* RxRPC packet header from this packet */
};

#define rxrpc_skb(__skb) ((struct rxrpc_skb_priv *) &(__skb)->cb)

/*
 * RxRPC security module interface
 */
struct rxrpc_security {
	const char		*name;		/* name of this service */
	u8			security_index;	/* security type provided */
	u32			no_key_abort;	/* Abort code indicating no key */

	/* Initialise a security service */
	int (*init)(void);

	/* Clean up a security service */
	void (*exit)(void);

	/* initialise a connection's security */
	int (*init_connection_security)(struct rxrpc_connection *);

	/* prime a connection's packet security */
	int (*prime_packet_security)(struct rxrpc_connection *);

	/* impose security on a packet */
	int (*secure_packet)(struct rxrpc_call *,
			     struct sk_buff *,
			     size_t,
			     void *);

	/* verify the security on a received packet */
	int (*verify_packet)(struct rxrpc_call *, struct sk_buff *,
			     unsigned int, unsigned int, rxrpc_seq_t, u16);

	/* Free crypto request on a call */
	void (*free_call_crypto)(struct rxrpc_call *);

	/* Locate the data in a received packet that has been verified. */
	void (*locate_data)(struct rxrpc_call *, struct sk_buff *,
			    unsigned int *, unsigned int *);

	/* issue a challenge */
	int (*issue_challenge)(struct rxrpc_connection *);

	/* respond to a challenge */
	int (*respond_to_challenge)(struct rxrpc_connection *,
				    struct sk_buff *,
				    u32 *);

	/* verify a response */
	int (*verify_response)(struct rxrpc_connection *,
			       struct sk_buff *,
			       u32 *);

	/* clear connection security */
	void (*clear)(struct rxrpc_connection *);
};

/*
 * RxRPC local transport endpoint description
 * - owned by a single AF_RXRPC socket
 * - pointed to by transport socket struct sk_user_data
 */
struct rxrpc_local {
	struct rcu_head		rcu;
	atomic_t		active_users;	/* Number of users of the local endpoint */
	atomic_t		usage;		/* Number of references to the structure */
	struct rxrpc_net	*rxnet;		/* The network ns in which this resides */
	struct list_head	link;
	struct socket		*socket;	/* my UDP socket */
	struct work_struct	processor;
	struct rxrpc_sock __rcu	*service;	/* Service(s) listening on this endpoint */
	struct rw_semaphore	defrag_sem;	/* control re-enablement of IP DF bit */
	struct sk_buff_head	reject_queue;	/* packets awaiting rejection */
	struct sk_buff_head	event_queue;	/* endpoint event packets awaiting processing */
	struct rb_root		client_conns;	/* Client connections by socket params */
	spinlock_t		client_conns_lock; /* Lock for client_conns */
	spinlock_t		lock;		/* access lock */
	rwlock_t		services_lock;	/* lock for services list */
	int			debug_id;	/* debug ID for printks */
	bool			dead;
	bool			service_closed;	/* Service socket closed */
	struct sockaddr_rxrpc	srx;		/* local address */
};

/*
 * RxRPC remote transport endpoint definition
 * - matched by local endpoint, remote port, address and protocol type
 */
struct rxrpc_peer {
	struct rcu_head		rcu;		/* This must be first */
	atomic_t		usage;
	unsigned long		hash_key;
	struct hlist_node	hash_link;
	struct rxrpc_local	*local;
	struct hlist_head	error_targets;	/* targets for net error distribution */
	struct rb_root		service_conns;	/* Service connections */
	struct list_head	keepalive_link;	/* Link in net->peer_keepalive[] */
	time64_t		last_tx_at;	/* Last time packet sent here */
	seqlock_t		service_conn_lock;
	spinlock_t		lock;		/* access lock */
	unsigned int		if_mtu;		/* interface MTU for this peer */
	unsigned int		mtu;		/* network MTU for this peer */
	unsigned int		maxdata;	/* data size (MTU - hdrsize) */
	unsigned short		hdrsize;	/* header size (IP + UDP + RxRPC) */
	int			debug_id;	/* debug ID for printks */
	struct sockaddr_rxrpc	srx;		/* remote address */

	/* calculated RTT cache */
#define RXRPC_RTT_CACHE_SIZE 32
	spinlock_t		rtt_input_lock;	/* RTT lock for input routine */
	ktime_t			rtt_last_req;	/* Time of last RTT request */
	unsigned int		rtt_count;	/* Number of samples we've got */

	u32			srtt_us;	/* smoothed round trip time << 3 in usecs */
	u32			mdev_us;	/* medium deviation			*/
	u32			mdev_max_us;	/* maximal mdev for the last rtt period	*/
	u32			rttvar_us;	/* smoothed mdev_max			*/
	u32			rto_j;		/* Retransmission timeout in jiffies */
	u8			backoff;	/* Backoff timeout */

	u8			cong_cwnd;	/* Congestion window size */
};

/*
 * Keys for matching a connection.
 */
struct rxrpc_conn_proto {
	union {
		struct {
			u32	epoch;		/* epoch of this connection */
			u32	cid;		/* connection ID */
		};
		u64		index_key;
	};
};

struct rxrpc_conn_parameters {
	struct rxrpc_local	*local;		/* Representation of local endpoint */
	struct rxrpc_peer	*peer;		/* Remote endpoint */
	struct key		*key;		/* Security details */
	bool			exclusive;	/* T if conn is exclusive */
	bool			upgrade;	/* T if service ID can be upgraded */
	u16			service_id;	/* Service ID for this connection */
	u32			security_level;	/* Security level selected */
};

/*
 * Bits in the connection flags.
 */
enum rxrpc_conn_flag {
	RXRPC_CONN_HAS_IDR,		/* Has a client conn ID assigned */
	RXRPC_CONN_IN_SERVICE_CONNS,	/* Conn is in peer->service_conns */
	RXRPC_CONN_IN_CLIENT_CONNS,	/* Conn is in local->client_conns */
	RXRPC_CONN_EXPOSED,		/* Conn has extra ref for exposure */
	RXRPC_CONN_DONT_REUSE,		/* Don't reuse this connection */
	RXRPC_CONN_COUNTED,		/* Counted by rxrpc_nr_client_conns */
	RXRPC_CONN_PROBING_FOR_UPGRADE,	/* Probing for service upgrade */
	RXRPC_CONN_FINAL_ACK_0,		/* Need final ACK for channel 0 */
	RXRPC_CONN_FINAL_ACK_1,		/* Need final ACK for channel 1 */
	RXRPC_CONN_FINAL_ACK_2,		/* Need final ACK for channel 2 */
	RXRPC_CONN_FINAL_ACK_3,		/* Need final ACK for channel 3 */
};

#define RXRPC_CONN_FINAL_ACK_MASK ((1UL << RXRPC_CONN_FINAL_ACK_0) |	\
				   (1UL << RXRPC_CONN_FINAL_ACK_1) |	\
				   (1UL << RXRPC_CONN_FINAL_ACK_2) |	\
				   (1UL << RXRPC_CONN_FINAL_ACK_3))

/*
 * Events that can be raised upon a connection.
 */
enum rxrpc_conn_event {
	RXRPC_CONN_EV_CHALLENGE,	/* Send challenge packet */
};

/*
 * The connection cache state.
 */
enum rxrpc_conn_cache_state {
	RXRPC_CONN_CLIENT_INACTIVE,	/* Conn is not yet listed */
	RXRPC_CONN_CLIENT_WAITING,	/* Conn is on wait list, waiting for capacity */
	RXRPC_CONN_CLIENT_ACTIVE,	/* Conn is on active list, doing calls */
	RXRPC_CONN_CLIENT_UPGRADE,	/* Conn is on active list, probing for upgrade */
	RXRPC_CONN_CLIENT_CULLED,	/* Conn is culled and delisted, doing calls */
	RXRPC_CONN_CLIENT_IDLE,		/* Conn is on idle list, doing mostly nothing */
	RXRPC_CONN__NR_CACHE_STATES
};

/*
 * The connection protocol state.
 */
enum rxrpc_conn_proto_state {
	RXRPC_CONN_UNUSED,		/* Connection not yet attempted */
	RXRPC_CONN_CLIENT,		/* Client connection */
	RXRPC_CONN_SERVICE_PREALLOC,	/* Service connection preallocation */
	RXRPC_CONN_SERVICE_UNSECURED,	/* Service unsecured connection */
	RXRPC_CONN_SERVICE_CHALLENGING,	/* Service challenging for security */
	RXRPC_CONN_SERVICE,		/* Service secured connection */
	RXRPC_CONN_REMOTELY_ABORTED,	/* Conn aborted by peer */
	RXRPC_CONN_LOCALLY_ABORTED,	/* Conn aborted locally */
	RXRPC_CONN__NR_STATES
};

/*
 * RxRPC connection definition
 * - matched by { local, peer, epoch, conn_id, direction }
 * - each connection can only handle four simultaneous calls
 */
struct rxrpc_connection {
	struct rxrpc_conn_proto	proto;
	struct rxrpc_conn_parameters params;

	atomic_t		usage;
	struct rcu_head		rcu;
	struct list_head	cache_link;

	spinlock_t		channel_lock;
	unsigned char		active_chans;	/* Mask of active channels */
#define RXRPC_ACTIVE_CHANS_MASK	((1 << RXRPC_MAXCALLS) - 1)
	struct list_head	waiting_calls;	/* Calls waiting for channels */
	struct rxrpc_channel {
		unsigned long		final_ack_at;	/* Time at which to issue final ACK */
		struct rxrpc_call __rcu	*call;		/* Active call */
		unsigned int		call_debug_id;	/* call->debug_id */
		u32			call_id;	/* ID of current call */
		u32			call_counter;	/* Call ID counter */
		u32			last_call;	/* ID of last call */
		u8			last_type;	/* Type of last packet */
		union {
			u32		last_seq;
			u32		last_abort;
		};
	} channels[RXRPC_MAXCALLS];

	struct timer_list	timer;		/* Conn event timer */
	struct work_struct	processor;	/* connection event processor */
	union {
		struct rb_node	client_node;	/* Node in local->client_conns */
		struct rb_node	service_node;	/* Node in peer->service_conns */
	};
	struct list_head	proc_link;	/* link in procfs list */
	struct list_head	link;		/* link in master connection list */
	struct sk_buff_head	rx_queue;	/* received conn-level packets */
	const struct rxrpc_security *security;	/* applied security module */
	struct key		*server_key;	/* security for this service */
	struct crypto_sync_skcipher *cipher;	/* encryption handle */
	struct rxrpc_crypt	csum_iv;	/* packet checksum base */
	unsigned long		flags;
	unsigned long		events;
	unsigned long		idle_timestamp;	/* Time at which last became idle */
	spinlock_t		state_lock;	/* state-change lock */
	enum rxrpc_conn_cache_state cache_state;
	enum rxrpc_conn_proto_state state;	/* current state of connection */
	u32			abort_code;	/* Abort code of connection abort */
	int			debug_id;	/* debug ID for printks */
	atomic_t		serial;		/* packet serial number counter */
	unsigned int		hi_serial;	/* highest serial number received */
	u32			security_nonce;	/* response re-use preventer */
	u32			service_id;	/* Service ID, possibly upgraded */
	u8			size_align;	/* data size alignment (for security) */
	u8			security_size;	/* security header size */
	u8			security_ix;	/* security type */
	u8			out_clientflag;	/* RXRPC_CLIENT_INITIATED if we are client */
	short			error;		/* Local error code */
};

static inline bool rxrpc_to_server(const struct rxrpc_skb_priv *sp)
{
	return sp->hdr.flags & RXRPC_CLIENT_INITIATED;
}

static inline bool rxrpc_to_client(const struct rxrpc_skb_priv *sp)
{
	return !rxrpc_to_server(sp);
}

/*
 * Flags in call->flags.
 */
enum rxrpc_call_flag {
	RXRPC_CALL_RELEASED,		/* call has been released - no more message to userspace */
	RXRPC_CALL_HAS_USERID,		/* has a user ID attached */
	RXRPC_CALL_IS_SERVICE,		/* Call is service call */
	RXRPC_CALL_EXPOSED,		/* The call was exposed to the world */
	RXRPC_CALL_RX_LAST,		/* Received the last packet (at rxtx_top) */
	RXRPC_CALL_TX_LAST,		/* Last packet in Tx buffer (at rxtx_top) */
	RXRPC_CALL_SEND_PING,		/* A ping will need to be sent */
	RXRPC_CALL_PINGING,		/* Ping in process */
	RXRPC_CALL_RETRANS_TIMEOUT,	/* Retransmission due to timeout occurred */
	RXRPC_CALL_BEGAN_RX_TIMER,	/* We began the expect_rx_by timer */
	RXRPC_CALL_RX_HEARD,		/* The peer responded at least once to this call */
	RXRPC_CALL_RX_UNDERRUN,		/* Got data underrun */
	RXRPC_CALL_DISCONNECTED,	/* The call has been disconnected */
};

/*
 * Events that can be raised on a call.
 */
enum rxrpc_call_event {
	RXRPC_CALL_EV_ACK,		/* need to generate ACK */
	RXRPC_CALL_EV_ABORT,		/* need to generate abort */
	RXRPC_CALL_EV_RESEND,		/* Tx resend required */
	RXRPC_CALL_EV_PING,		/* Ping send required */
	RXRPC_CALL_EV_EXPIRED,		/* Expiry occurred */
	RXRPC_CALL_EV_ACK_LOST,		/* ACK may be lost, send ping */
};

/*
 * The states that a call can be in.
 */
enum rxrpc_call_state {
	RXRPC_CALL_UNINITIALISED,
	RXRPC_CALL_CLIENT_AWAIT_CONN,	/* - client waiting for connection to become available */
	RXRPC_CALL_CLIENT_SEND_REQUEST,	/* - client sending request phase */
	RXRPC_CALL_CLIENT_AWAIT_REPLY,	/* - client awaiting reply */
	RXRPC_CALL_CLIENT_RECV_REPLY,	/* - client receiving reply phase */
	RXRPC_CALL_SERVER_PREALLOC,	/* - service preallocation */
	RXRPC_CALL_SERVER_SECURING,	/* - server securing request connection */
	RXRPC_CALL_SERVER_ACCEPTING,	/* - server accepting request */
	RXRPC_CALL_SERVER_RECV_REQUEST,	/* - server receiving request */
	RXRPC_CALL_SERVER_ACK_REQUEST,	/* - server pending ACK of request */
	RXRPC_CALL_SERVER_SEND_REPLY,	/* - server sending reply */
	RXRPC_CALL_SERVER_AWAIT_ACK,	/* - server awaiting final ACK */
	RXRPC_CALL_COMPLETE,		/* - call complete */
	NR__RXRPC_CALL_STATES
};

/*
 * Call completion condition (state == RXRPC_CALL_COMPLETE).
 */
enum rxrpc_call_completion {
	RXRPC_CALL_SUCCEEDED,		/* - Normal termination */
	RXRPC_CALL_REMOTELY_ABORTED,	/* - call aborted by peer */
	RXRPC_CALL_LOCALLY_ABORTED,	/* - call aborted locally on error or close */
	RXRPC_CALL_LOCAL_ERROR,		/* - call failed due to local error */
	RXRPC_CALL_NETWORK_ERROR,	/* - call terminated by network error */
	NR__RXRPC_CALL_COMPLETIONS
};

/*
 * Call Tx congestion management modes.
 */
enum rxrpc_congest_mode {
	RXRPC_CALL_SLOW_START,
	RXRPC_CALL_CONGEST_AVOIDANCE,
	RXRPC_CALL_PACKET_LOSS,
	RXRPC_CALL_FAST_RETRANSMIT,
	NR__RXRPC_CONGEST_MODES
};

/*
 * RxRPC call definition
 * - matched by { connection, call_id }
 */
struct rxrpc_call {
	struct rcu_head		rcu;
	struct rxrpc_connection	*conn;		/* connection carrying call */
	struct rxrpc_peer	*peer;		/* Peer record for remote address */
	struct rxrpc_sock __rcu	*socket;	/* socket responsible */
	struct rxrpc_net	*rxnet;		/* Network namespace to which call belongs */
	const struct rxrpc_security *security;	/* applied security module */
	struct mutex		user_mutex;	/* User access mutex */
	unsigned long		ack_at;		/* When deferred ACK needs to happen */
	unsigned long		ack_lost_at;	/* When ACK is figured as lost */
	unsigned long		resend_at;	/* When next resend needs to happen */
	unsigned long		ping_at;	/* When next to send a ping */
	unsigned long		keepalive_at;	/* When next to send a keepalive ping */
	unsigned long		expect_rx_by;	/* When we expect to get a packet by */
	unsigned long		expect_req_by;	/* When we expect to get a request DATA packet by */
	unsigned long		expect_term_by;	/* When we expect call termination by */
	u32			next_rx_timo;	/* Timeout for next Rx packet (jif) */
	u32			next_req_timo;	/* Timeout for next Rx request packet (jif) */
	struct skcipher_request	*cipher_req;	/* Packet cipher request buffer */
	struct timer_list	timer;		/* Combined event timer */
	struct work_struct	processor;	/* Event processor */
	rxrpc_notify_rx_t	notify_rx;	/* kernel service Rx notification function */
	struct list_head	link;		/* link in master call list */
	struct list_head	chan_wait_link;	/* Link in conn->waiting_calls */
	struct hlist_node	error_link;	/* link in error distribution list */
	struct list_head	accept_link;	/* Link in rx->acceptq */
	struct list_head	recvmsg_link;	/* Link in rx->recvmsg_q */
	struct list_head	sock_link;	/* Link in rx->sock_calls */
	struct rb_node		sock_node;	/* Node in rx->calls */
	struct sk_buff		*tx_pending;	/* Tx socket buffer being filled */
	wait_queue_head_t	waitq;		/* Wait queue for channel or Tx */
	s64			tx_total_len;	/* Total length left to be transmitted (or -1) */
	__be32			crypto_buf[2];	/* Temporary packet crypto buffer */
	unsigned long		user_call_ID;	/* user-defined call ID */
	unsigned long		flags;
	unsigned long		events;
	spinlock_t		lock;
	spinlock_t		notify_lock;	/* Kernel notification lock */
	rwlock_t		state_lock;	/* lock for state transition */
	u32			abort_code;	/* Local/remote abort code */
	int			error;		/* Local error incurred */
	enum rxrpc_call_state	state;		/* current state of call */
	enum rxrpc_call_completion completion;	/* Call completion condition */
	atomic_t		usage;
	u16			service_id;	/* service ID */
	u8			security_ix;	/* Security type */
	enum rxrpc_interruptibility interruptibility; /* At what point call may be interrupted */
	u32			call_id;	/* call ID on connection  */
	u32			cid;		/* connection ID plus channel index */
	int			debug_id;	/* debug ID for printks */
	unsigned short		rx_pkt_offset;	/* Current recvmsg packet offset */
	unsigned short		rx_pkt_len;	/* Current recvmsg packet len */
	bool			rx_pkt_last;	/* Current recvmsg packet is last */

	/* Rx/Tx circular buffer, depending on phase.
	 *
	 * In the Rx phase, packets are annotated with 0 or the number of the
	 * segment of a jumbo packet each buffer refers to.  There can be up to
	 * 47 segments in a maximum-size UDP packet.
	 *
	 * In the Tx phase, packets are annotated with which buffers have been
	 * acked.
	 */
#define RXRPC_RXTX_BUFF_SIZE	64
#define RXRPC_RXTX_BUFF_MASK	(RXRPC_RXTX_BUFF_SIZE - 1)
#define RXRPC_INIT_RX_WINDOW_SIZE 63
	struct sk_buff		**rxtx_buffer;
	u8			*rxtx_annotations;
#define RXRPC_TX_ANNO_ACK	0
#define RXRPC_TX_ANNO_UNACK	1
#define RXRPC_TX_ANNO_NAK	2
#define RXRPC_TX_ANNO_RETRANS	3
#define RXRPC_TX_ANNO_MASK	0x03
#define RXRPC_TX_ANNO_LAST	0x04
#define RXRPC_TX_ANNO_RESENT	0x08

#define RXRPC_RX_ANNO_SUBPACKET	0x3f		/* Subpacket number in jumbogram */
#define RXRPC_RX_ANNO_VERIFIED	0x80		/* Set if verified and decrypted */
	rxrpc_seq_t		tx_hard_ack;	/* Dead slot in buffer; the first transmitted but
						 * not hard-ACK'd packet follows this.
						 */
	rxrpc_seq_t		tx_top;		/* Highest Tx slot allocated. */
	u16			tx_backoff;	/* Delay to insert due to Tx failure */

	/* TCP-style slow-start congestion control [RFC5681].  Since the SMSS
	 * is fixed, we keep these numbers in terms of segments (ie. DATA
	 * packets) rather than bytes.
	 */
#define RXRPC_TX_SMSS		RXRPC_JUMBO_DATALEN
	u8			cong_cwnd;	/* Congestion window size */
	u8			cong_extra;	/* Extra to send for congestion management */
	u8			cong_ssthresh;	/* Slow-start threshold */
	enum rxrpc_congest_mode	cong_mode:8;	/* Congestion management mode */
	u8			cong_dup_acks;	/* Count of ACKs showing missing packets */
	u8			cong_cumul_acks; /* Cumulative ACK count */
	ktime_t			cong_tstamp;	/* Last time cwnd was changed */

	rxrpc_seq_t		rx_hard_ack;	/* Dead slot in buffer; the first received but not
						 * consumed packet follows this.
						 */
	rxrpc_seq_t		rx_top;		/* Highest Rx slot allocated. */
	rxrpc_seq_t		rx_expect_next;	/* Expected next packet sequence number */
	rxrpc_serial_t		rx_serial;	/* Highest serial received for this call */
	u8			rx_winsize;	/* Size of Rx window */
	u8			tx_winsize;	/* Maximum size of Tx window */
	bool			tx_phase;	/* T if transmission phase, F if receive phase */
	u8			nr_jumbo_bad;	/* Number of jumbo dups/exceeds-windows */

	spinlock_t		input_lock;	/* Lock for packet input to this call */

	/* receive-phase ACK management */
	u8			ackr_reason;	/* reason to ACK */
	rxrpc_serial_t		ackr_serial;	/* serial of packet being ACK'd */
	rxrpc_serial_t		ackr_first_seq;	/* first sequence number received */
	rxrpc_seq_t		ackr_prev_seq;	/* previous sequence number received */
	rxrpc_seq_t		ackr_consumed;	/* Highest packet shown consumed */
	rxrpc_seq_t		ackr_seen;	/* Highest packet shown seen */

	/* ping management */
	rxrpc_serial_t		ping_serial;	/* Last ping sent */
	ktime_t			ping_time;	/* Time last ping sent */

	/* transmission-phase ACK management */
	ktime_t			acks_latest_ts;	/* Timestamp of latest ACK received */
	rxrpc_seq_t		acks_lowest_nak; /* Lowest NACK in the buffer (or ==tx_hard_ack) */
	rxrpc_seq_t		acks_lost_top;	/* tx_top at the time lost-ack ping sent */
	rxrpc_serial_t		acks_lost_ping;	/* Serial number of probe ACK */
};

/*
 * Summary of a new ACK and the changes it made to the Tx buffer packet states.
 */
struct rxrpc_ack_summary {
	u8			ack_reason;
	u8			nr_acks;		/* Number of ACKs in packet */
	u8			nr_nacks;		/* Number of NACKs in packet */
	u8			nr_new_acks;		/* Number of new ACKs in packet */
	u8			nr_new_nacks;		/* Number of new NACKs in packet */
	u8			nr_rot_new_acks;	/* Number of rotated new ACKs */
	bool			new_low_nack;		/* T if new low NACK found */
	bool			retrans_timeo;		/* T if reTx due to timeout happened */
	u8			flight_size;		/* Number of unreceived transmissions */
	/* Place to stash values for tracing */
	enum rxrpc_congest_mode	mode:8;
	u8			cwnd;
	u8			ssthresh;
	u8			dup_acks;
	u8			cumulative_acks;
};

/*
 * sendmsg() cmsg-specified parameters.
 */
enum rxrpc_command {
	RXRPC_CMD_SEND_DATA,		/* send data message */
	RXRPC_CMD_SEND_ABORT,		/* request abort generation */
	RXRPC_CMD_ACCEPT,		/* [server] accept incoming call */
	RXRPC_CMD_REJECT_BUSY,		/* [server] reject a call as busy */
};

struct rxrpc_call_params {
	s64			tx_total_len;	/* Total Tx data length (if send data) */
	unsigned long		user_call_ID;	/* User's call ID */
	struct {
		u32		hard;		/* Maximum lifetime (sec) */
		u32		idle;		/* Max time since last data packet (msec) */
		u32		normal;		/* Max time since last call packet (msec) */
	} timeouts;
	u8			nr_timeouts;	/* Number of timeouts specified */
	enum rxrpc_interruptibility interruptibility; /* How is interruptible is the call? */
};

struct rxrpc_send_params {
	struct rxrpc_call_params call;
	u32			abort_code;	/* Abort code to Tx (if abort) */
	enum rxrpc_command	command : 8;	/* The command to implement */
	bool			exclusive;	/* Shared or exclusive call */
	bool			upgrade;	/* If the connection is upgradeable */
};

#include <trace/events/rxrpc.h>

/*
 * af_rxrpc.c
 */
extern atomic_t rxrpc_n_tx_skbs, rxrpc_n_rx_skbs;
extern struct workqueue_struct *rxrpc_workqueue;

/*
 * call_accept.c
 */
int rxrpc_service_prealloc(struct rxrpc_sock *, gfp_t);
void rxrpc_discard_prealloc(struct rxrpc_sock *);
struct rxrpc_call *rxrpc_new_incoming_call(struct rxrpc_local *,
					   struct rxrpc_sock *,
					   struct sk_buff *);
void rxrpc_accept_incoming_calls(struct rxrpc_local *);
struct rxrpc_call *rxrpc_accept_call(struct rxrpc_sock *, unsigned long,
				     rxrpc_notify_rx_t);
int rxrpc_reject_call(struct rxrpc_sock *);

/*
 * call_event.c
 */
void rxrpc_propose_ACK(struct rxrpc_call *, u8, u32, bool, bool,
		       enum rxrpc_propose_ack_trace);
void rxrpc_process_call(struct work_struct *);

static inline void rxrpc_reduce_call_timer(struct rxrpc_call *call,
					   unsigned long expire_at,
					   unsigned long now,
					   enum rxrpc_timer_trace why)
{
	trace_rxrpc_timer(call, why, now);
	timer_reduce(&call->timer, expire_at);
}

/*
 * call_object.c
 */
extern const char *const rxrpc_call_states[];
extern const char *const rxrpc_call_completions[];
extern unsigned int rxrpc_max_call_lifetime;
extern struct kmem_cache *rxrpc_call_jar;

struct rxrpc_call *rxrpc_find_call_by_user_ID(struct rxrpc_sock *, unsigned long);
struct rxrpc_call *rxrpc_alloc_call(struct rxrpc_sock *, gfp_t, unsigned int);
struct rxrpc_call *rxrpc_new_client_call(struct rxrpc_sock *,
					 struct rxrpc_conn_parameters *,
					 struct sockaddr_rxrpc *,
					 struct rxrpc_call_params *, gfp_t,
					 unsigned int);
void rxrpc_incoming_call(struct rxrpc_sock *, struct rxrpc_call *,
			 struct sk_buff *);
void rxrpc_release_call(struct rxrpc_sock *, struct rxrpc_call *);
void rxrpc_release_calls_on_socket(struct rxrpc_sock *);
bool __rxrpc_queue_call(struct rxrpc_call *);
bool rxrpc_queue_call(struct rxrpc_call *);
void rxrpc_see_call(struct rxrpc_call *);
void rxrpc_get_call(struct rxrpc_call *, enum rxrpc_call_trace);
void rxrpc_put_call(struct rxrpc_call *, enum rxrpc_call_trace);
void rxrpc_cleanup_call(struct rxrpc_call *);
void rxrpc_destroy_all_calls(struct rxrpc_net *);

static inline bool rxrpc_is_service_call(const struct rxrpc_call *call)
{
	return test_bit(RXRPC_CALL_IS_SERVICE, &call->flags);
}

static inline bool rxrpc_is_client_call(const struct rxrpc_call *call)
{
	return !rxrpc_is_service_call(call);
}

/*
 * conn_client.c
 */
extern unsigned int rxrpc_max_client_connections;
extern unsigned int rxrpc_reap_client_connections;
extern unsigned long rxrpc_conn_idle_client_expiry;
extern unsigned long rxrpc_conn_idle_client_fast_expiry;
extern struct idr rxrpc_client_conn_ids;

void rxrpc_destroy_client_conn_ids(void);
int rxrpc_connect_call(struct rxrpc_sock *, struct rxrpc_call *,
		       struct rxrpc_conn_parameters *, struct sockaddr_rxrpc *,
		       gfp_t);
void rxrpc_expose_client_call(struct rxrpc_call *);
void rxrpc_disconnect_client_call(struct rxrpc_call *);
void rxrpc_put_client_conn(struct rxrpc_connection *);
void rxrpc_discard_expired_client_conns(struct work_struct *);
void rxrpc_destroy_all_client_connections(struct rxrpc_net *);
void rxrpc_clean_up_local_conns(struct rxrpc_local *);

/*
 * conn_event.c
 */
void rxrpc_process_connection(struct work_struct *);

/*
 * conn_object.c
 */
extern unsigned int rxrpc_connection_expiry;
extern unsigned int rxrpc_closed_conn_expiry;

struct rxrpc_connection *rxrpc_alloc_connection(gfp_t);
struct rxrpc_connection *rxrpc_find_connection_rcu(struct rxrpc_local *,
						   struct sk_buff *,
						   struct rxrpc_peer **);
void __rxrpc_disconnect_call(struct rxrpc_connection *, struct rxrpc_call *);
void rxrpc_disconnect_call(struct rxrpc_call *);
void rxrpc_kill_connection(struct rxrpc_connection *);
bool rxrpc_queue_conn(struct rxrpc_connection *);
void rxrpc_see_connection(struct rxrpc_connection *);
void rxrpc_get_connection(struct rxrpc_connection *);
struct rxrpc_connection *rxrpc_get_connection_maybe(struct rxrpc_connection *);
void rxrpc_put_service_conn(struct rxrpc_connection *);
void rxrpc_service_connection_reaper(struct work_struct *);
void rxrpc_destroy_all_connections(struct rxrpc_net *);

static inline bool rxrpc_conn_is_client(const struct rxrpc_connection *conn)
{
	return conn->out_clientflag;
}

static inline bool rxrpc_conn_is_service(const struct rxrpc_connection *conn)
{
	return !rxrpc_conn_is_client(conn);
}

static inline void rxrpc_put_connection(struct rxrpc_connection *conn)
{
	if (!conn)
		return;

	if (rxrpc_conn_is_client(conn))
		rxrpc_put_client_conn(conn);
	else
		rxrpc_put_service_conn(conn);
}

static inline void rxrpc_reduce_conn_timer(struct rxrpc_connection *conn,
					   unsigned long expire_at)
{
	timer_reduce(&conn->timer, expire_at);
}

/*
 * conn_service.c
 */
struct rxrpc_connection *rxrpc_find_service_conn_rcu(struct rxrpc_peer *,
						     struct sk_buff *);
struct rxrpc_connection *rxrpc_prealloc_service_connection(struct rxrpc_net *, gfp_t);
void rxrpc_new_incoming_connection(struct rxrpc_sock *, struct rxrpc_connection *,
				   const struct rxrpc_security *, struct key *,
				   struct sk_buff *);
void rxrpc_unpublish_service_conn(struct rxrpc_connection *);

/*
 * input.c
 */
int rxrpc_input_packet(struct sock *, struct sk_buff *);

/*
 * insecure.c
 */
extern const struct rxrpc_security rxrpc_no_security;

/*
 * key.c
 */
extern struct key_type key_type_rxrpc;
extern struct key_type key_type_rxrpc_s;

int rxrpc_request_key(struct rxrpc_sock *, char __user *, int);
int rxrpc_server_keyring(struct rxrpc_sock *, char __user *, int);
int rxrpc_get_server_data_key(struct rxrpc_connection *, const void *, time64_t,
			      u32);

/*
 * local_event.c
 */
extern void rxrpc_process_local_events(struct rxrpc_local *);

/*
 * local_object.c
 */
struct rxrpc_local *rxrpc_lookup_local(struct net *, const struct sockaddr_rxrpc *);
struct rxrpc_local *rxrpc_get_local(struct rxrpc_local *);
struct rxrpc_local *rxrpc_get_local_maybe(struct rxrpc_local *);
void rxrpc_put_local(struct rxrpc_local *);
struct rxrpc_local *rxrpc_use_local(struct rxrpc_local *);
void rxrpc_unuse_local(struct rxrpc_local *);
void rxrpc_queue_local(struct rxrpc_local *);
void rxrpc_destroy_all_locals(struct rxrpc_net *);

static inline bool __rxrpc_unuse_local(struct rxrpc_local *local)
{
	return atomic_dec_return(&local->active_users) == 0;
}

static inline bool __rxrpc_use_local(struct rxrpc_local *local)
{
	return atomic_fetch_add_unless(&local->active_users, 1, 0) != 0;
}

/*
 * misc.c
 */
extern unsigned int rxrpc_max_backlog __read_mostly;
extern unsigned long rxrpc_requested_ack_delay;
extern unsigned long rxrpc_soft_ack_delay;
extern unsigned long rxrpc_idle_ack_delay;
extern unsigned int rxrpc_rx_window_size;
extern unsigned int rxrpc_rx_mtu;
extern unsigned int rxrpc_rx_jumbo_max;

extern const s8 rxrpc_ack_priority[];

/*
 * net_ns.c
 */
extern unsigned int rxrpc_net_id;
extern struct pernet_operations rxrpc_net_ops;

static inline struct rxrpc_net *rxrpc_net(struct net *net)
{
	return net_generic(net, rxrpc_net_id);
}

/*
 * output.c
 */
int rxrpc_send_ack_packet(struct rxrpc_call *, bool, rxrpc_serial_t *);
int rxrpc_send_abort_packet(struct rxrpc_call *);
int rxrpc_send_data_packet(struct rxrpc_call *, struct sk_buff *, bool);
void rxrpc_reject_packets(struct rxrpc_local *);
void rxrpc_send_keepalive(struct rxrpc_peer *);

/*
 * peer_event.c
 */
void rxrpc_error_report(struct sock *);
void rxrpc_peer_keepalive_worker(struct work_struct *);

/*
 * peer_object.c
 */
struct rxrpc_peer *rxrpc_lookup_peer_rcu(struct rxrpc_local *,
					 const struct sockaddr_rxrpc *);
struct rxrpc_peer *rxrpc_lookup_peer(struct rxrpc_sock *, struct rxrpc_local *,
				     struct sockaddr_rxrpc *, gfp_t);
struct rxrpc_peer *rxrpc_alloc_peer(struct rxrpc_local *, gfp_t);
void rxrpc_new_incoming_peer(struct rxrpc_sock *, struct rxrpc_local *,
			     struct rxrpc_peer *);
void rxrpc_destroy_all_peers(struct rxrpc_net *);
struct rxrpc_peer *rxrpc_get_peer(struct rxrpc_peer *);
struct rxrpc_peer *rxrpc_get_peer_maybe(struct rxrpc_peer *);
void rxrpc_put_peer(struct rxrpc_peer *);
void rxrpc_put_peer_locked(struct rxrpc_peer *);

/*
 * proc.c
 */
extern const struct seq_operations rxrpc_call_seq_ops;
extern const struct seq_operations rxrpc_connection_seq_ops;
extern const struct seq_operations rxrpc_peer_seq_ops;

/*
 * recvmsg.c
 */
void rxrpc_notify_socket(struct rxrpc_call *);
bool __rxrpc_set_call_completion(struct rxrpc_call *, enum rxrpc_call_completion, u32, int);
bool rxrpc_set_call_completion(struct rxrpc_call *, enum rxrpc_call_completion, u32, int);
bool __rxrpc_call_completed(struct rxrpc_call *);
bool rxrpc_call_completed(struct rxrpc_call *);
bool __rxrpc_abort_call(const char *, struct rxrpc_call *, rxrpc_seq_t, u32, int);
bool rxrpc_abort_call(const char *, struct rxrpc_call *, rxrpc_seq_t, u32, int);
int rxrpc_recvmsg(struct socket *, struct msghdr *, size_t, int);

/*
<<<<<<< HEAD
=======
 * Abort a call due to a protocol error.
 */
static inline bool __rxrpc_abort_eproto(struct rxrpc_call *call,
					struct sk_buff *skb,
					const char *eproto_why,
					const char *why,
					u32 abort_code)
{
	struct rxrpc_skb_priv *sp = rxrpc_skb(skb);

	trace_rxrpc_rx_eproto(call, sp->hdr.serial, eproto_why);
	return rxrpc_abort_call(why, call, sp->hdr.seq, abort_code, -EPROTO);
}

#define rxrpc_abort_eproto(call, skb, eproto_why, abort_why, abort_code) \
	__rxrpc_abort_eproto((call), (skb), tracepoint_string(eproto_why), \
			     (abort_why), (abort_code))

/*
>>>>>>> 4775cbe7
 * rtt.c
 */
void rxrpc_peer_add_rtt(struct rxrpc_call *, enum rxrpc_rtt_rx_trace,
			rxrpc_serial_t, rxrpc_serial_t, ktime_t, ktime_t);
unsigned long rxrpc_get_rto_backoff(struct rxrpc_peer *, bool);
void rxrpc_peer_init_rtt(struct rxrpc_peer *);

/*
 * rxkad.c
 */
#ifdef CONFIG_RXKAD
extern const struct rxrpc_security rxkad;
#endif

/*
 * security.c
 */
int __init rxrpc_init_security(void);
void rxrpc_exit_security(void);
int rxrpc_init_client_conn_security(struct rxrpc_connection *);
bool rxrpc_look_up_server_security(struct rxrpc_local *, struct rxrpc_sock *,
				   const struct rxrpc_security **, struct key **,
				   struct sk_buff *);

/*
 * sendmsg.c
 */
int rxrpc_do_sendmsg(struct rxrpc_sock *, struct msghdr *, size_t);

/*
 * skbuff.c
 */
void rxrpc_kernel_data_consumed(struct rxrpc_call *, struct sk_buff *);
void rxrpc_packet_destructor(struct sk_buff *);
void rxrpc_new_skb(struct sk_buff *, enum rxrpc_skb_trace);
void rxrpc_see_skb(struct sk_buff *, enum rxrpc_skb_trace);
void rxrpc_eaten_skb(struct sk_buff *, enum rxrpc_skb_trace);
void rxrpc_get_skb(struct sk_buff *, enum rxrpc_skb_trace);
void rxrpc_free_skb(struct sk_buff *, enum rxrpc_skb_trace);
void rxrpc_purge_queue(struct sk_buff_head *);

/*
 * sysctl.c
 */
#ifdef CONFIG_SYSCTL
extern int __init rxrpc_sysctl_init(void);
extern void rxrpc_sysctl_exit(void);
#else
static inline int __init rxrpc_sysctl_init(void) { return 0; }
static inline void rxrpc_sysctl_exit(void) {}
#endif

/*
 * utils.c
 */
int rxrpc_extract_addr_from_skb(struct sockaddr_rxrpc *, struct sk_buff *);

static inline bool before(u32 seq1, u32 seq2)
{
        return (s32)(seq1 - seq2) < 0;
}
static inline bool before_eq(u32 seq1, u32 seq2)
{
        return (s32)(seq1 - seq2) <= 0;
}
static inline bool after(u32 seq1, u32 seq2)
{
        return (s32)(seq1 - seq2) > 0;
}
static inline bool after_eq(u32 seq1, u32 seq2)
{
        return (s32)(seq1 - seq2) >= 0;
}

/*
 * debug tracing
 */
extern unsigned int rxrpc_debug;

#define dbgprintk(FMT,...) \
	printk("[%-6.6s] "FMT"\n", current->comm ,##__VA_ARGS__)

#define kenter(FMT,...)	dbgprintk("==> %s("FMT")",__func__ ,##__VA_ARGS__)
#define kleave(FMT,...)	dbgprintk("<== %s()"FMT"",__func__ ,##__VA_ARGS__)
#define kdebug(FMT,...)	dbgprintk("    "FMT ,##__VA_ARGS__)
#define kproto(FMT,...)	dbgprintk("### "FMT ,##__VA_ARGS__)
#define knet(FMT,...)	dbgprintk("@@@ "FMT ,##__VA_ARGS__)


#if defined(__KDEBUG)
#define _enter(FMT,...)	kenter(FMT,##__VA_ARGS__)
#define _leave(FMT,...)	kleave(FMT,##__VA_ARGS__)
#define _debug(FMT,...)	kdebug(FMT,##__VA_ARGS__)
#define _proto(FMT,...)	kproto(FMT,##__VA_ARGS__)
#define _net(FMT,...)	knet(FMT,##__VA_ARGS__)

#elif defined(CONFIG_AF_RXRPC_DEBUG)
#define RXRPC_DEBUG_KENTER	0x01
#define RXRPC_DEBUG_KLEAVE	0x02
#define RXRPC_DEBUG_KDEBUG	0x04
#define RXRPC_DEBUG_KPROTO	0x08
#define RXRPC_DEBUG_KNET	0x10

#define _enter(FMT,...)					\
do {							\
	if (unlikely(rxrpc_debug & RXRPC_DEBUG_KENTER))	\
		kenter(FMT,##__VA_ARGS__);		\
} while (0)

#define _leave(FMT,...)					\
do {							\
	if (unlikely(rxrpc_debug & RXRPC_DEBUG_KLEAVE))	\
		kleave(FMT,##__VA_ARGS__);		\
} while (0)

#define _debug(FMT,...)					\
do {							\
	if (unlikely(rxrpc_debug & RXRPC_DEBUG_KDEBUG))	\
		kdebug(FMT,##__VA_ARGS__);		\
} while (0)

#define _proto(FMT,...)					\
do {							\
	if (unlikely(rxrpc_debug & RXRPC_DEBUG_KPROTO))	\
		kproto(FMT,##__VA_ARGS__);		\
} while (0)

#define _net(FMT,...)					\
do {							\
	if (unlikely(rxrpc_debug & RXRPC_DEBUG_KNET))	\
		knet(FMT,##__VA_ARGS__);		\
} while (0)

#else
#define _enter(FMT,...)	no_printk("==> %s("FMT")",__func__ ,##__VA_ARGS__)
#define _leave(FMT,...)	no_printk("<== %s()"FMT"",__func__ ,##__VA_ARGS__)
#define _debug(FMT,...)	no_printk("    "FMT ,##__VA_ARGS__)
#define _proto(FMT,...)	no_printk("### "FMT ,##__VA_ARGS__)
#define _net(FMT,...)	no_printk("@@@ "FMT ,##__VA_ARGS__)
#endif

/*
 * debug assertion checking
 */
#if 1 // defined(__KDEBUGALL)

#define ASSERT(X)						\
do {								\
	if (unlikely(!(X))) {					\
		pr_err("Assertion failed\n");			\
		BUG();						\
	}							\
} while (0)

#define ASSERTCMP(X, OP, Y)						\
do {									\
	__typeof__(X) _x = (X);						\
	__typeof__(Y) _y = (__typeof__(X))(Y);				\
	if (unlikely(!(_x OP _y))) {					\
		pr_err("Assertion failed - %lu(0x%lx) %s %lu(0x%lx) is false\n", \
		       (unsigned long)_x, (unsigned long)_x, #OP,	\
		       (unsigned long)_y, (unsigned long)_y);		\
		BUG();							\
	}								\
} while (0)

#define ASSERTIF(C, X)						\
do {								\
	if (unlikely((C) && !(X))) {				\
		pr_err("Assertion failed\n");			\
		BUG();						\
	}							\
} while (0)

#define ASSERTIFCMP(C, X, OP, Y)					\
do {									\
	__typeof__(X) _x = (X);						\
	__typeof__(Y) _y = (__typeof__(X))(Y);				\
	if (unlikely((C) && !(_x OP _y))) {				\
		pr_err("Assertion failed - %lu(0x%lx) %s %lu(0x%lx) is false\n", \
		       (unsigned long)_x, (unsigned long)_x, #OP,	\
		       (unsigned long)_y, (unsigned long)_y);		\
		BUG();							\
	}								\
} while (0)

#else

#define ASSERT(X)				\
do {						\
} while (0)

#define ASSERTCMP(X, OP, Y)			\
do {						\
} while (0)

#define ASSERTIF(C, X)				\
do {						\
} while (0)

#define ASSERTIFCMP(C, X, OP, Y)		\
do {						\
} while (0)

#endif /* __KDEBUGALL */<|MERGE_RESOLUTION|>--- conflicted
+++ resolved
@@ -1016,8 +1016,6 @@
 int rxrpc_recvmsg(struct socket *, struct msghdr *, size_t, int);
 
 /*
-<<<<<<< HEAD
-=======
  * Abort a call due to a protocol error.
  */
 static inline bool __rxrpc_abort_eproto(struct rxrpc_call *call,
@@ -1037,7 +1035,6 @@
 			     (abort_why), (abort_code))
 
 /*
->>>>>>> 4775cbe7
  * rtt.c
  */
 void rxrpc_peer_add_rtt(struct rxrpc_call *, enum rxrpc_rtt_rx_trace,
