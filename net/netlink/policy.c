--- conflicted
+++ resolved
@@ -131,16 +131,11 @@
 	unsigned int policy_idx;
 	int err;
 
-<<<<<<< HEAD
-	if (*_state)
-		return 0;
-=======
 	if (!state) {
 		state = alloc_state();
 		if (IS_ERR(state))
 			return PTR_ERR(state);
 	}
->>>>>>> 46bbf461
 
 	/*
 	 * walk the policies and nested ones first, and build
@@ -188,13 +183,6 @@
 	       !state->policies[state->policy_idx].policy;
 }
 
-<<<<<<< HEAD
-bool netlink_policy_dump_loop(unsigned long _state)
-{
-	struct nl_policy_dump *state = (void *)_state;
-
-	return !netlink_policy_dump_finished(state);
-=======
 /**
  * netlink_policy_dump_loop - dumping loop indicator
  * @state: the policy dump state
@@ -247,7 +235,6 @@
 
 	/* this should then cause a warning later */
 	return 0;
->>>>>>> 46bbf461
 }
 
 static int
@@ -470,12 +457,6 @@
 	return -ENOBUFS;
 }
 
-<<<<<<< HEAD
-void netlink_policy_dump_free(unsigned long _state)
-{
-	struct nl_policy_dump *state = (void *)_state;
-
-=======
 /**
  * netlink_policy_dump_free - free policy dump state
  * @state: the policy dump state to free
@@ -484,6 +465,5 @@
  */
 void netlink_policy_dump_free(struct netlink_policy_dump_state *state)
 {
->>>>>>> 46bbf461
 	kfree(state);
 }