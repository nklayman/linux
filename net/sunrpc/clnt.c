// SPDX-License-Identifier: GPL-2.0-only
/*
 *  linux/net/sunrpc/clnt.c
 *
 *  This file contains the high-level RPC interface.
 *  It is modeled as a finite state machine to support both synchronous
 *  and asynchronous requests.
 *
 *  -	RPC header generation and argument serialization.
 *  -	Credential refresh.
 *  -	TCP connect handling.
 *  -	Retry of operation when it is suspected the operation failed because
 *	of uid squashing on the server, or when the credentials were stale
 *	and need to be refreshed, or when a packet was damaged in transit.
 *	This may be have to be moved to the VFS layer.
 *
 *  Copyright (C) 1992,1993 Rick Sladkey <jrs@world.std.com>
 *  Copyright (C) 1995,1996 Olaf Kirch <okir@monad.swb.de>
 */


#include <linux/module.h>
#include <linux/types.h>
#include <linux/kallsyms.h>
#include <linux/mm.h>
#include <linux/namei.h>
#include <linux/mount.h>
#include <linux/slab.h>
#include <linux/rcupdate.h>
#include <linux/utsname.h>
#include <linux/workqueue.h>
#include <linux/in.h>
#include <linux/in6.h>
#include <linux/un.h>

#include <linux/sunrpc/clnt.h>
#include <linux/sunrpc/addr.h>
#include <linux/sunrpc/rpc_pipe_fs.h>
#include <linux/sunrpc/metrics.h>
#include <linux/sunrpc/bc_xprt.h>
#include <trace/events/sunrpc.h>

#include "sunrpc.h"
#include "netns.h"

#if IS_ENABLED(CONFIG_SUNRPC_DEBUG)
# define RPCDBG_FACILITY	RPCDBG_CALL
#endif

#define dprint_status(t)					\
	dprintk("RPC: %5u %s (status %d)\n", t->tk_pid,		\
			__func__, t->tk_status)

/*
 * All RPC clients are linked into this list
 */

static DECLARE_WAIT_QUEUE_HEAD(destroy_wait);


static void	call_start(struct rpc_task *task);
static void	call_reserve(struct rpc_task *task);
static void	call_reserveresult(struct rpc_task *task);
static void	call_allocate(struct rpc_task *task);
static void	call_encode(struct rpc_task *task);
static void	call_decode(struct rpc_task *task);
static void	call_bind(struct rpc_task *task);
static void	call_bind_status(struct rpc_task *task);
static void	call_transmit(struct rpc_task *task);
static void	call_status(struct rpc_task *task);
static void	call_transmit_status(struct rpc_task *task);
static void	call_refresh(struct rpc_task *task);
static void	call_refreshresult(struct rpc_task *task);
static void	call_connect(struct rpc_task *task);
static void	call_connect_status(struct rpc_task *task);

static int	rpc_encode_header(struct rpc_task *task,
				  struct xdr_stream *xdr);
static int	rpc_decode_header(struct rpc_task *task,
				  struct xdr_stream *xdr);
static int	rpc_ping(struct rpc_clnt *clnt);
static void	rpc_check_timeout(struct rpc_task *task);

static void rpc_register_client(struct rpc_clnt *clnt)
{
	struct net *net = rpc_net_ns(clnt);
	struct sunrpc_net *sn = net_generic(net, sunrpc_net_id);

	spin_lock(&sn->rpc_client_lock);
	list_add(&clnt->cl_clients, &sn->all_clients);
	spin_unlock(&sn->rpc_client_lock);
}

static void rpc_unregister_client(struct rpc_clnt *clnt)
{
	struct net *net = rpc_net_ns(clnt);
	struct sunrpc_net *sn = net_generic(net, sunrpc_net_id);

	spin_lock(&sn->rpc_client_lock);
	list_del(&clnt->cl_clients);
	spin_unlock(&sn->rpc_client_lock);
}

static void __rpc_clnt_remove_pipedir(struct rpc_clnt *clnt)
{
	rpc_remove_client_dir(clnt);
}

static void rpc_clnt_remove_pipedir(struct rpc_clnt *clnt)
{
	struct net *net = rpc_net_ns(clnt);
	struct super_block *pipefs_sb;

	pipefs_sb = rpc_get_sb_net(net);
	if (pipefs_sb) {
		__rpc_clnt_remove_pipedir(clnt);
		rpc_put_sb_net(net);
	}
}

static struct dentry *rpc_setup_pipedir_sb(struct super_block *sb,
				    struct rpc_clnt *clnt)
{
	static uint32_t clntid;
	const char *dir_name = clnt->cl_program->pipe_dir_name;
	char name[15];
	struct dentry *dir, *dentry;

	dir = rpc_d_lookup_sb(sb, dir_name);
	if (dir == NULL) {
		pr_info("RPC: pipefs directory doesn't exist: %s\n", dir_name);
		return dir;
	}
	for (;;) {
		snprintf(name, sizeof(name), "clnt%x", (unsigned int)clntid++);
		name[sizeof(name) - 1] = '\0';
		dentry = rpc_create_client_dir(dir, name, clnt);
		if (!IS_ERR(dentry))
			break;
		if (dentry == ERR_PTR(-EEXIST))
			continue;
		printk(KERN_INFO "RPC: Couldn't create pipefs entry"
				" %s/%s, error %ld\n",
				dir_name, name, PTR_ERR(dentry));
		break;
	}
	dput(dir);
	return dentry;
}

static int
rpc_setup_pipedir(struct super_block *pipefs_sb, struct rpc_clnt *clnt)
{
	struct dentry *dentry;

	if (clnt->cl_program->pipe_dir_name != NULL) {
		dentry = rpc_setup_pipedir_sb(pipefs_sb, clnt);
		if (IS_ERR(dentry))
			return PTR_ERR(dentry);
	}
	return 0;
}

static int rpc_clnt_skip_event(struct rpc_clnt *clnt, unsigned long event)
{
	if (clnt->cl_program->pipe_dir_name == NULL)
		return 1;

	switch (event) {
	case RPC_PIPEFS_MOUNT:
		if (clnt->cl_pipedir_objects.pdh_dentry != NULL)
			return 1;
		if (atomic_read(&clnt->cl_count) == 0)
			return 1;
		break;
	case RPC_PIPEFS_UMOUNT:
		if (clnt->cl_pipedir_objects.pdh_dentry == NULL)
			return 1;
		break;
	}
	return 0;
}

static int __rpc_clnt_handle_event(struct rpc_clnt *clnt, unsigned long event,
				   struct super_block *sb)
{
	struct dentry *dentry;

	switch (event) {
	case RPC_PIPEFS_MOUNT:
		dentry = rpc_setup_pipedir_sb(sb, clnt);
		if (!dentry)
			return -ENOENT;
		if (IS_ERR(dentry))
			return PTR_ERR(dentry);
		break;
	case RPC_PIPEFS_UMOUNT:
		__rpc_clnt_remove_pipedir(clnt);
		break;
	default:
		printk(KERN_ERR "%s: unknown event: %ld\n", __func__, event);
		return -ENOTSUPP;
	}
	return 0;
}

static int __rpc_pipefs_event(struct rpc_clnt *clnt, unsigned long event,
				struct super_block *sb)
{
	int error = 0;

	for (;; clnt = clnt->cl_parent) {
		if (!rpc_clnt_skip_event(clnt, event))
			error = __rpc_clnt_handle_event(clnt, event, sb);
		if (error || clnt == clnt->cl_parent)
			break;
	}
	return error;
}

static struct rpc_clnt *rpc_get_client_for_event(struct net *net, int event)
{
	struct sunrpc_net *sn = net_generic(net, sunrpc_net_id);
	struct rpc_clnt *clnt;

	spin_lock(&sn->rpc_client_lock);
	list_for_each_entry(clnt, &sn->all_clients, cl_clients) {
		if (rpc_clnt_skip_event(clnt, event))
			continue;
		spin_unlock(&sn->rpc_client_lock);
		return clnt;
	}
	spin_unlock(&sn->rpc_client_lock);
	return NULL;
}

static int rpc_pipefs_event(struct notifier_block *nb, unsigned long event,
			    void *ptr)
{
	struct super_block *sb = ptr;
	struct rpc_clnt *clnt;
	int error = 0;

	while ((clnt = rpc_get_client_for_event(sb->s_fs_info, event))) {
		error = __rpc_pipefs_event(clnt, event, sb);
		if (error)
			break;
	}
	return error;
}

static struct notifier_block rpc_clients_block = {
	.notifier_call	= rpc_pipefs_event,
	.priority	= SUNRPC_PIPEFS_RPC_PRIO,
};

int rpc_clients_notifier_register(void)
{
	return rpc_pipefs_notifier_register(&rpc_clients_block);
}

void rpc_clients_notifier_unregister(void)
{
	return rpc_pipefs_notifier_unregister(&rpc_clients_block);
}

static struct rpc_xprt *rpc_clnt_set_transport(struct rpc_clnt *clnt,
		struct rpc_xprt *xprt,
		const struct rpc_timeout *timeout)
{
	struct rpc_xprt *old;

	spin_lock(&clnt->cl_lock);
	old = rcu_dereference_protected(clnt->cl_xprt,
			lockdep_is_held(&clnt->cl_lock));

	if (!xprt_bound(xprt))
		clnt->cl_autobind = 1;

	clnt->cl_timeout = timeout;
	rcu_assign_pointer(clnt->cl_xprt, xprt);
	spin_unlock(&clnt->cl_lock);

	return old;
}

static void rpc_clnt_set_nodename(struct rpc_clnt *clnt, const char *nodename)
{
	clnt->cl_nodelen = strlcpy(clnt->cl_nodename,
			nodename, sizeof(clnt->cl_nodename));
}

static int rpc_client_register(struct rpc_clnt *clnt,
			       rpc_authflavor_t pseudoflavor,
			       const char *client_name)
{
	struct rpc_auth_create_args auth_args = {
		.pseudoflavor = pseudoflavor,
		.target_name = client_name,
	};
	struct rpc_auth *auth;
	struct net *net = rpc_net_ns(clnt);
	struct super_block *pipefs_sb;
	int err;

	rpc_clnt_debugfs_register(clnt);

	pipefs_sb = rpc_get_sb_net(net);
	if (pipefs_sb) {
		err = rpc_setup_pipedir(pipefs_sb, clnt);
		if (err)
			goto out;
	}

	rpc_register_client(clnt);
	if (pipefs_sb)
		rpc_put_sb_net(net);

	auth = rpcauth_create(&auth_args, clnt);
	if (IS_ERR(auth)) {
		dprintk("RPC:       Couldn't create auth handle (flavor %u)\n",
				pseudoflavor);
		err = PTR_ERR(auth);
		goto err_auth;
	}
	return 0;
err_auth:
	pipefs_sb = rpc_get_sb_net(net);
	rpc_unregister_client(clnt);
	__rpc_clnt_remove_pipedir(clnt);
out:
	if (pipefs_sb)
		rpc_put_sb_net(net);
	rpc_clnt_debugfs_unregister(clnt);
	return err;
}

static DEFINE_IDA(rpc_clids);

void rpc_cleanup_clids(void)
{
	ida_destroy(&rpc_clids);
}

static int rpc_alloc_clid(struct rpc_clnt *clnt)
{
	int clid;

	clid = ida_simple_get(&rpc_clids, 0, 0, GFP_KERNEL);
	if (clid < 0)
		return clid;
	clnt->cl_clid = clid;
	return 0;
}

static void rpc_free_clid(struct rpc_clnt *clnt)
{
	ida_simple_remove(&rpc_clids, clnt->cl_clid);
}

static struct rpc_clnt * rpc_new_client(const struct rpc_create_args *args,
		struct rpc_xprt_switch *xps,
		struct rpc_xprt *xprt,
		struct rpc_clnt *parent)
{
	const struct rpc_program *program = args->program;
	const struct rpc_version *version;
	struct rpc_clnt *clnt = NULL;
	const struct rpc_timeout *timeout;
	const char *nodename = args->nodename;
	int err;

	err = rpciod_up();
	if (err)
		goto out_no_rpciod;

	err = -EINVAL;
	if (args->version >= program->nrvers)
		goto out_err;
	version = program->version[args->version];
	if (version == NULL)
		goto out_err;

	err = -ENOMEM;
	clnt = kzalloc(sizeof(*clnt), GFP_KERNEL);
	if (!clnt)
		goto out_err;
	clnt->cl_parent = parent ? : clnt;

	err = rpc_alloc_clid(clnt);
	if (err)
		goto out_no_clid;

	clnt->cl_cred	  = get_cred(args->cred);
	clnt->cl_procinfo = version->procs;
	clnt->cl_maxproc  = version->nrprocs;
	clnt->cl_prog     = args->prognumber ? : program->number;
	clnt->cl_vers     = version->number;
	clnt->cl_stats    = program->stats;
	clnt->cl_metrics  = rpc_alloc_iostats(clnt);
	rpc_init_pipe_dir_head(&clnt->cl_pipedir_objects);
	err = -ENOMEM;
	if (clnt->cl_metrics == NULL)
		goto out_no_stats;
	clnt->cl_program  = program;
	INIT_LIST_HEAD(&clnt->cl_tasks);
	spin_lock_init(&clnt->cl_lock);

	timeout = xprt->timeout;
	if (args->timeout != NULL) {
		memcpy(&clnt->cl_timeout_default, args->timeout,
				sizeof(clnt->cl_timeout_default));
		timeout = &clnt->cl_timeout_default;
	}

	rpc_clnt_set_transport(clnt, xprt, timeout);
	xprt_iter_init(&clnt->cl_xpi, xps);
	xprt_switch_put(xps);

	clnt->cl_rtt = &clnt->cl_rtt_default;
	rpc_init_rtt(&clnt->cl_rtt_default, clnt->cl_timeout->to_initval);

	atomic_set(&clnt->cl_count, 1);

	if (nodename == NULL)
		nodename = utsname()->nodename;
	/* save the nodename */
	rpc_clnt_set_nodename(clnt, nodename);

	err = rpc_client_register(clnt, args->authflavor, args->client_name);
	if (err)
		goto out_no_path;
	if (parent)
		atomic_inc(&parent->cl_count);

	trace_rpc_clnt_new(clnt, xprt, program->name, args->servername);
	return clnt;

out_no_path:
	rpc_free_iostats(clnt->cl_metrics);
out_no_stats:
	put_cred(clnt->cl_cred);
	rpc_free_clid(clnt);
out_no_clid:
	kfree(clnt);
out_err:
	rpciod_down();
out_no_rpciod:
	xprt_switch_put(xps);
	xprt_put(xprt);
	trace_rpc_clnt_new_err(program->name, args->servername, err);
	return ERR_PTR(err);
}

static struct rpc_clnt *rpc_create_xprt(struct rpc_create_args *args,
					struct rpc_xprt *xprt)
{
	struct rpc_clnt *clnt = NULL;
	struct rpc_xprt_switch *xps;

	if (args->bc_xprt && args->bc_xprt->xpt_bc_xps) {
		WARN_ON_ONCE(!(args->protocol & XPRT_TRANSPORT_BC));
		xps = args->bc_xprt->xpt_bc_xps;
		xprt_switch_get(xps);
	} else {
		xps = xprt_switch_alloc(xprt, GFP_KERNEL);
		if (xps == NULL) {
			xprt_put(xprt);
			return ERR_PTR(-ENOMEM);
		}
		if (xprt->bc_xprt) {
			xprt_switch_get(xps);
			xprt->bc_xprt->xpt_bc_xps = xps;
		}
	}
	clnt = rpc_new_client(args, xps, xprt, NULL);
	if (IS_ERR(clnt))
		return clnt;

	if (!(args->flags & RPC_CLNT_CREATE_NOPING)) {
		int err = rpc_ping(clnt);
		if (err != 0) {
			rpc_shutdown_client(clnt);
			return ERR_PTR(err);
		}
	}

	clnt->cl_softrtry = 1;
	if (args->flags & (RPC_CLNT_CREATE_HARDRTRY|RPC_CLNT_CREATE_SOFTERR)) {
		clnt->cl_softrtry = 0;
		if (args->flags & RPC_CLNT_CREATE_SOFTERR)
			clnt->cl_softerr = 1;
	}

	if (args->flags & RPC_CLNT_CREATE_AUTOBIND)
		clnt->cl_autobind = 1;
	if (args->flags & RPC_CLNT_CREATE_NO_RETRANS_TIMEOUT)
		clnt->cl_noretranstimeo = 1;
	if (args->flags & RPC_CLNT_CREATE_DISCRTRY)
		clnt->cl_discrtry = 1;
	if (!(args->flags & RPC_CLNT_CREATE_QUIET))
		clnt->cl_chatty = 1;

	return clnt;
}

/**
 * rpc_create - create an RPC client and transport with one call
 * @args: rpc_clnt create argument structure
 *
 * Creates and initializes an RPC transport and an RPC client.
 *
 * It can ping the server in order to determine if it is up, and to see if
 * it supports this program and version.  RPC_CLNT_CREATE_NOPING disables
 * this behavior so asynchronous tasks can also use rpc_create.
 */
struct rpc_clnt *rpc_create(struct rpc_create_args *args)
{
	struct rpc_xprt *xprt;
	struct xprt_create xprtargs = {
		.net = args->net,
		.ident = args->protocol,
		.srcaddr = args->saddress,
		.dstaddr = args->address,
		.addrlen = args->addrsize,
		.servername = args->servername,
		.bc_xprt = args->bc_xprt,
	};
	char servername[48];
	struct rpc_clnt *clnt;
	int i;

	if (args->bc_xprt) {
		WARN_ON_ONCE(!(args->protocol & XPRT_TRANSPORT_BC));
		xprt = args->bc_xprt->xpt_bc_xprt;
		if (xprt) {
			xprt_get(xprt);
			return rpc_create_xprt(args, xprt);
		}
	}

	if (args->flags & RPC_CLNT_CREATE_INFINITE_SLOTS)
		xprtargs.flags |= XPRT_CREATE_INFINITE_SLOTS;
	if (args->flags & RPC_CLNT_CREATE_NO_IDLE_TIMEOUT)
		xprtargs.flags |= XPRT_CREATE_NO_IDLE_TIMEOUT;
	/*
	 * If the caller chooses not to specify a hostname, whip
	 * up a string representation of the passed-in address.
	 */
	if (xprtargs.servername == NULL) {
		struct sockaddr_un *sun =
				(struct sockaddr_un *)args->address;
		struct sockaddr_in *sin =
				(struct sockaddr_in *)args->address;
		struct sockaddr_in6 *sin6 =
				(struct sockaddr_in6 *)args->address;

		servername[0] = '\0';
		switch (args->address->sa_family) {
		case AF_LOCAL:
			snprintf(servername, sizeof(servername), "%s",
				 sun->sun_path);
			break;
		case AF_INET:
			snprintf(servername, sizeof(servername), "%pI4",
				 &sin->sin_addr.s_addr);
			break;
		case AF_INET6:
			snprintf(servername, sizeof(servername), "%pI6",
				 &sin6->sin6_addr);
			break;
		default:
			/* caller wants default server name, but
			 * address family isn't recognized. */
			return ERR_PTR(-EINVAL);
		}
		xprtargs.servername = servername;
	}

	xprt = xprt_create_transport(&xprtargs);
	if (IS_ERR(xprt))
		return (struct rpc_clnt *)xprt;

	/*
	 * By default, kernel RPC client connects from a reserved port.
	 * CAP_NET_BIND_SERVICE will not be set for unprivileged requesters,
	 * but it is always enabled for rpciod, which handles the connect
	 * operation.
	 */
	xprt->resvport = 1;
	if (args->flags & RPC_CLNT_CREATE_NONPRIVPORT)
		xprt->resvport = 0;
	xprt->reuseport = 0;
	if (args->flags & RPC_CLNT_CREATE_REUSEPORT)
		xprt->reuseport = 1;

	clnt = rpc_create_xprt(args, xprt);
	if (IS_ERR(clnt) || args->nconnect <= 1)
		return clnt;

	for (i = 0; i < args->nconnect - 1; i++) {
		if (rpc_clnt_add_xprt(clnt, &xprtargs, NULL, NULL) < 0)
			break;
	}
	return clnt;
}
EXPORT_SYMBOL_GPL(rpc_create);

/*
 * This function clones the RPC client structure. It allows us to share the
 * same transport while varying parameters such as the authentication
 * flavour.
 */
static struct rpc_clnt *__rpc_clone_client(struct rpc_create_args *args,
					   struct rpc_clnt *clnt)
{
	struct rpc_xprt_switch *xps;
	struct rpc_xprt *xprt;
	struct rpc_clnt *new;
	int err;

	err = -ENOMEM;
	rcu_read_lock();
	xprt = xprt_get(rcu_dereference(clnt->cl_xprt));
	xps = xprt_switch_get(rcu_dereference(clnt->cl_xpi.xpi_xpswitch));
	rcu_read_unlock();
	if (xprt == NULL || xps == NULL) {
		xprt_put(xprt);
		xprt_switch_put(xps);
		goto out_err;
	}
	args->servername = xprt->servername;
	args->nodename = clnt->cl_nodename;

	new = rpc_new_client(args, xps, xprt, clnt);
	if (IS_ERR(new))
		return new;

	/* Turn off autobind on clones */
	new->cl_autobind = 0;
	new->cl_softrtry = clnt->cl_softrtry;
	new->cl_softerr = clnt->cl_softerr;
	new->cl_noretranstimeo = clnt->cl_noretranstimeo;
	new->cl_discrtry = clnt->cl_discrtry;
	new->cl_chatty = clnt->cl_chatty;
	new->cl_principal = clnt->cl_principal;
	return new;

out_err:
	trace_rpc_clnt_clone_err(clnt, err);
	return ERR_PTR(err);
}

/**
 * rpc_clone_client - Clone an RPC client structure
 *
 * @clnt: RPC client whose parameters are copied
 *
 * Returns a fresh RPC client or an ERR_PTR.
 */
struct rpc_clnt *rpc_clone_client(struct rpc_clnt *clnt)
{
	struct rpc_create_args args = {
		.program	= clnt->cl_program,
		.prognumber	= clnt->cl_prog,
		.version	= clnt->cl_vers,
		.authflavor	= clnt->cl_auth->au_flavor,
		.cred		= clnt->cl_cred,
	};
	return __rpc_clone_client(&args, clnt);
}
EXPORT_SYMBOL_GPL(rpc_clone_client);

/**
 * rpc_clone_client_set_auth - Clone an RPC client structure and set its auth
 *
 * @clnt: RPC client whose parameters are copied
 * @flavor: security flavor for new client
 *
 * Returns a fresh RPC client or an ERR_PTR.
 */
struct rpc_clnt *
rpc_clone_client_set_auth(struct rpc_clnt *clnt, rpc_authflavor_t flavor)
{
	struct rpc_create_args args = {
		.program	= clnt->cl_program,
		.prognumber	= clnt->cl_prog,
		.version	= clnt->cl_vers,
		.authflavor	= flavor,
		.cred		= clnt->cl_cred,
	};
	return __rpc_clone_client(&args, clnt);
}
EXPORT_SYMBOL_GPL(rpc_clone_client_set_auth);

/**
 * rpc_switch_client_transport: switch the RPC transport on the fly
 * @clnt: pointer to a struct rpc_clnt
 * @args: pointer to the new transport arguments
 * @timeout: pointer to the new timeout parameters
 *
 * This function allows the caller to switch the RPC transport for the
 * rpc_clnt structure 'clnt' to allow it to connect to a mirrored NFS
 * server, for instance.  It assumes that the caller has ensured that
 * there are no active RPC tasks by using some form of locking.
 *
 * Returns zero if "clnt" is now using the new xprt.  Otherwise a
 * negative errno is returned, and "clnt" continues to use the old
 * xprt.
 */
int rpc_switch_client_transport(struct rpc_clnt *clnt,
		struct xprt_create *args,
		const struct rpc_timeout *timeout)
{
	const struct rpc_timeout *old_timeo;
	rpc_authflavor_t pseudoflavor;
	struct rpc_xprt_switch *xps, *oldxps;
	struct rpc_xprt *xprt, *old;
	struct rpc_clnt *parent;
	int err;

	xprt = xprt_create_transport(args);
	if (IS_ERR(xprt))
		return PTR_ERR(xprt);

	xps = xprt_switch_alloc(xprt, GFP_KERNEL);
	if (xps == NULL) {
		xprt_put(xprt);
		return -ENOMEM;
	}

	pseudoflavor = clnt->cl_auth->au_flavor;

	old_timeo = clnt->cl_timeout;
	old = rpc_clnt_set_transport(clnt, xprt, timeout);
	oldxps = xprt_iter_xchg_switch(&clnt->cl_xpi, xps);

	rpc_unregister_client(clnt);
	__rpc_clnt_remove_pipedir(clnt);
	rpc_clnt_debugfs_unregister(clnt);

	/*
	 * A new transport was created.  "clnt" therefore
	 * becomes the root of a new cl_parent tree.  clnt's
	 * children, if it has any, still point to the old xprt.
	 */
	parent = clnt->cl_parent;
	clnt->cl_parent = clnt;

	/*
	 * The old rpc_auth cache cannot be re-used.  GSS
	 * contexts in particular are between a single
	 * client and server.
	 */
	err = rpc_client_register(clnt, pseudoflavor, NULL);
	if (err)
		goto out_revert;

	synchronize_rcu();
	if (parent != clnt)
		rpc_release_client(parent);
	xprt_switch_put(oldxps);
	xprt_put(old);
	trace_rpc_clnt_replace_xprt(clnt);
	return 0;

out_revert:
	xps = xprt_iter_xchg_switch(&clnt->cl_xpi, oldxps);
	rpc_clnt_set_transport(clnt, old, old_timeo);
	clnt->cl_parent = parent;
	rpc_client_register(clnt, pseudoflavor, NULL);
	xprt_switch_put(xps);
	xprt_put(xprt);
	trace_rpc_clnt_replace_xprt_err(clnt);
	return err;
}
EXPORT_SYMBOL_GPL(rpc_switch_client_transport);

static
int rpc_clnt_xprt_iter_init(struct rpc_clnt *clnt, struct rpc_xprt_iter *xpi)
{
	struct rpc_xprt_switch *xps;

	rcu_read_lock();
	xps = xprt_switch_get(rcu_dereference(clnt->cl_xpi.xpi_xpswitch));
	rcu_read_unlock();
	if (xps == NULL)
		return -EAGAIN;
	xprt_iter_init_listall(xpi, xps);
	xprt_switch_put(xps);
	return 0;
}

/**
 * rpc_clnt_iterate_for_each_xprt - Apply a function to all transports
 * @clnt: pointer to client
 * @fn: function to apply
 * @data: void pointer to function data
 *
 * Iterates through the list of RPC transports currently attached to the
 * client and applies the function fn(clnt, xprt, data).
 *
 * On error, the iteration stops, and the function returns the error value.
 */
int rpc_clnt_iterate_for_each_xprt(struct rpc_clnt *clnt,
		int (*fn)(struct rpc_clnt *, struct rpc_xprt *, void *),
		void *data)
{
	struct rpc_xprt_iter xpi;
	int ret;

	ret = rpc_clnt_xprt_iter_init(clnt, &xpi);
	if (ret)
		return ret;
	for (;;) {
		struct rpc_xprt *xprt = xprt_iter_get_next(&xpi);

		if (!xprt)
			break;
		ret = fn(clnt, xprt, data);
		xprt_put(xprt);
		if (ret < 0)
			break;
	}
	xprt_iter_destroy(&xpi);
	return ret;
}
EXPORT_SYMBOL_GPL(rpc_clnt_iterate_for_each_xprt);

/*
 * Kill all tasks for the given client.
 * XXX: kill their descendants as well?
 */
void rpc_killall_tasks(struct rpc_clnt *clnt)
{
	struct rpc_task	*rovr;


	if (list_empty(&clnt->cl_tasks))
		return;

	/*
	 * Spin lock all_tasks to prevent changes...
	 */
	trace_rpc_clnt_killall(clnt);
	spin_lock(&clnt->cl_lock);
	list_for_each_entry(rovr, &clnt->cl_tasks, tk_task)
		rpc_signal_task(rovr);
	spin_unlock(&clnt->cl_lock);
}
EXPORT_SYMBOL_GPL(rpc_killall_tasks);

/*
 * Properly shut down an RPC client, terminating all outstanding
 * requests.
 */
void rpc_shutdown_client(struct rpc_clnt *clnt)
{
	might_sleep();

	trace_rpc_clnt_shutdown(clnt);

	while (!list_empty(&clnt->cl_tasks)) {
		rpc_killall_tasks(clnt);
		wait_event_timeout(destroy_wait,
			list_empty(&clnt->cl_tasks), 1*HZ);
	}

	rpc_release_client(clnt);
}
EXPORT_SYMBOL_GPL(rpc_shutdown_client);

/*
 * Free an RPC client
 */
static void rpc_free_client_work(struct work_struct *work)
{
	struct rpc_clnt *clnt = container_of(work, struct rpc_clnt, cl_work);

<<<<<<< HEAD
=======
	trace_rpc_clnt_free(clnt);

>>>>>>> 4775cbe7
	/* These might block on processes that might allocate memory,
	 * so they cannot be called in rpciod, so they are handled separately
	 * here.
	 */
	rpc_clnt_debugfs_unregister(clnt);
	rpc_free_clid(clnt);
	rpc_clnt_remove_pipedir(clnt);
	xprt_put(rcu_dereference_raw(clnt->cl_xprt));

	kfree(clnt);
	rpciod_down();
}
static struct rpc_clnt *
rpc_free_client(struct rpc_clnt *clnt)
{
	struct rpc_clnt *parent = NULL;

	trace_rpc_clnt_release(clnt);
	if (clnt->cl_parent != clnt)
		parent = clnt->cl_parent;
	rpc_unregister_client(clnt);
	rpc_free_iostats(clnt->cl_metrics);
	clnt->cl_metrics = NULL;
	xprt_iter_destroy(&clnt->cl_xpi);
	put_cred(clnt->cl_cred);

	INIT_WORK(&clnt->cl_work, rpc_free_client_work);
	schedule_work(&clnt->cl_work);
	return parent;
}

/*
 * Free an RPC client
 */
static struct rpc_clnt *
rpc_free_auth(struct rpc_clnt *clnt)
{
	if (clnt->cl_auth == NULL)
		return rpc_free_client(clnt);

	/*
	 * Note: RPCSEC_GSS may need to send NULL RPC calls in order to
	 *       release remaining GSS contexts. This mechanism ensures
	 *       that it can do so safely.
	 */
	atomic_inc(&clnt->cl_count);
	rpcauth_release(clnt->cl_auth);
	clnt->cl_auth = NULL;
	if (atomic_dec_and_test(&clnt->cl_count))
		return rpc_free_client(clnt);
	return NULL;
}

/*
 * Release reference to the RPC client
 */
void
rpc_release_client(struct rpc_clnt *clnt)
{
	do {
		if (list_empty(&clnt->cl_tasks))
			wake_up(&destroy_wait);
		if (!atomic_dec_and_test(&clnt->cl_count))
			break;
		clnt = rpc_free_auth(clnt);
	} while (clnt != NULL);
}
EXPORT_SYMBOL_GPL(rpc_release_client);

/**
 * rpc_bind_new_program - bind a new RPC program to an existing client
 * @old: old rpc_client
 * @program: rpc program to set
 * @vers: rpc program version
 *
 * Clones the rpc client and sets up a new RPC program. This is mainly
 * of use for enabling different RPC programs to share the same transport.
 * The Sun NFSv2/v3 ACL protocol can do this.
 */
struct rpc_clnt *rpc_bind_new_program(struct rpc_clnt *old,
				      const struct rpc_program *program,
				      u32 vers)
{
	struct rpc_create_args args = {
		.program	= program,
		.prognumber	= program->number,
		.version	= vers,
		.authflavor	= old->cl_auth->au_flavor,
		.cred		= old->cl_cred,
	};
	struct rpc_clnt *clnt;
	int err;

	clnt = __rpc_clone_client(&args, old);
	if (IS_ERR(clnt))
		goto out;
	err = rpc_ping(clnt);
	if (err != 0) {
		rpc_shutdown_client(clnt);
		clnt = ERR_PTR(err);
	}
out:
	return clnt;
}
EXPORT_SYMBOL_GPL(rpc_bind_new_program);

struct rpc_xprt *
rpc_task_get_xprt(struct rpc_clnt *clnt, struct rpc_xprt *xprt)
{
	struct rpc_xprt_switch *xps;

	if (!xprt)
		return NULL;
	rcu_read_lock();
	xps = rcu_dereference(clnt->cl_xpi.xpi_xpswitch);
	atomic_long_inc(&xps->xps_queuelen);
	rcu_read_unlock();
	atomic_long_inc(&xprt->queuelen);

	return xprt;
}

static void
rpc_task_release_xprt(struct rpc_clnt *clnt, struct rpc_xprt *xprt)
{
	struct rpc_xprt_switch *xps;

	atomic_long_dec(&xprt->queuelen);
	rcu_read_lock();
	xps = rcu_dereference(clnt->cl_xpi.xpi_xpswitch);
	atomic_long_dec(&xps->xps_queuelen);
	rcu_read_unlock();

	xprt_put(xprt);
}

void rpc_task_release_transport(struct rpc_task *task)
{
	struct rpc_xprt *xprt = task->tk_xprt;

	if (xprt) {
		task->tk_xprt = NULL;
		if (task->tk_client)
			rpc_task_release_xprt(task->tk_client, xprt);
		else
			xprt_put(xprt);
	}
}
EXPORT_SYMBOL_GPL(rpc_task_release_transport);

void rpc_task_release_client(struct rpc_task *task)
{
	struct rpc_clnt *clnt = task->tk_client;

	rpc_task_release_transport(task);
	if (clnt != NULL) {
		/* Remove from client task list */
		spin_lock(&clnt->cl_lock);
		list_del(&task->tk_task);
		spin_unlock(&clnt->cl_lock);
		task->tk_client = NULL;

		rpc_release_client(clnt);
	}
}

static struct rpc_xprt *
rpc_task_get_first_xprt(struct rpc_clnt *clnt)
{
	struct rpc_xprt *xprt;

	rcu_read_lock();
	xprt = xprt_get(rcu_dereference(clnt->cl_xprt));
	rcu_read_unlock();
	return rpc_task_get_xprt(clnt, xprt);
}

static struct rpc_xprt *
rpc_task_get_next_xprt(struct rpc_clnt *clnt)
{
	return rpc_task_get_xprt(clnt, xprt_iter_get_next(&clnt->cl_xpi));
}

static
void rpc_task_set_transport(struct rpc_task *task, struct rpc_clnt *clnt)
{
	if (task->tk_xprt)
		return;
	if (task->tk_flags & RPC_TASK_NO_ROUND_ROBIN)
		task->tk_xprt = rpc_task_get_first_xprt(clnt);
	else
		task->tk_xprt = rpc_task_get_next_xprt(clnt);
}

static
void rpc_task_set_client(struct rpc_task *task, struct rpc_clnt *clnt)
{

	if (clnt != NULL) {
		rpc_task_set_transport(task, clnt);
		task->tk_client = clnt;
		atomic_inc(&clnt->cl_count);
		if (clnt->cl_softrtry)
			task->tk_flags |= RPC_TASK_SOFT;
		if (clnt->cl_softerr)
			task->tk_flags |= RPC_TASK_TIMEOUT;
		if (clnt->cl_noretranstimeo)
			task->tk_flags |= RPC_TASK_NO_RETRANS_TIMEOUT;
		if (atomic_read(&clnt->cl_swapper))
			task->tk_flags |= RPC_TASK_SWAPPER;
		/* Add to the client's list of all tasks */
		spin_lock(&clnt->cl_lock);
		list_add_tail(&task->tk_task, &clnt->cl_tasks);
		spin_unlock(&clnt->cl_lock);
	}
}

static void
rpc_task_set_rpc_message(struct rpc_task *task, const struct rpc_message *msg)
{
	if (msg != NULL) {
		task->tk_msg.rpc_proc = msg->rpc_proc;
		task->tk_msg.rpc_argp = msg->rpc_argp;
		task->tk_msg.rpc_resp = msg->rpc_resp;
		task->tk_msg.rpc_cred = msg->rpc_cred;
		if (!(task->tk_flags & RPC_TASK_CRED_NOREF))
			get_cred(task->tk_msg.rpc_cred);
	}
}

/*
 * Default callback for async RPC calls
 */
static void
rpc_default_callback(struct rpc_task *task, void *data)
{
}

static const struct rpc_call_ops rpc_default_ops = {
	.rpc_call_done = rpc_default_callback,
};

/**
 * rpc_run_task - Allocate a new RPC task, then run rpc_execute against it
 * @task_setup_data: pointer to task initialisation data
 */
struct rpc_task *rpc_run_task(const struct rpc_task_setup *task_setup_data)
{
	struct rpc_task *task;

	task = rpc_new_task(task_setup_data);

	if (!RPC_IS_ASYNC(task))
		task->tk_flags |= RPC_TASK_CRED_NOREF;

	rpc_task_set_client(task, task_setup_data->rpc_client);
	rpc_task_set_rpc_message(task, task_setup_data->rpc_message);

	if (task->tk_action == NULL)
		rpc_call_start(task);

	atomic_inc(&task->tk_count);
	rpc_execute(task);
	return task;
}
EXPORT_SYMBOL_GPL(rpc_run_task);

/**
 * rpc_call_sync - Perform a synchronous RPC call
 * @clnt: pointer to RPC client
 * @msg: RPC call parameters
 * @flags: RPC call flags
 */
int rpc_call_sync(struct rpc_clnt *clnt, const struct rpc_message *msg, int flags)
{
	struct rpc_task	*task;
	struct rpc_task_setup task_setup_data = {
		.rpc_client = clnt,
		.rpc_message = msg,
		.callback_ops = &rpc_default_ops,
		.flags = flags,
	};
	int status;

	WARN_ON_ONCE(flags & RPC_TASK_ASYNC);
	if (flags & RPC_TASK_ASYNC) {
		rpc_release_calldata(task_setup_data.callback_ops,
			task_setup_data.callback_data);
		return -EINVAL;
	}

	task = rpc_run_task(&task_setup_data);
	if (IS_ERR(task))
		return PTR_ERR(task);
	status = task->tk_status;
	rpc_put_task(task);
	return status;
}
EXPORT_SYMBOL_GPL(rpc_call_sync);

/**
 * rpc_call_async - Perform an asynchronous RPC call
 * @clnt: pointer to RPC client
 * @msg: RPC call parameters
 * @flags: RPC call flags
 * @tk_ops: RPC call ops
 * @data: user call data
 */
int
rpc_call_async(struct rpc_clnt *clnt, const struct rpc_message *msg, int flags,
	       const struct rpc_call_ops *tk_ops, void *data)
{
	struct rpc_task	*task;
	struct rpc_task_setup task_setup_data = {
		.rpc_client = clnt,
		.rpc_message = msg,
		.callback_ops = tk_ops,
		.callback_data = data,
		.flags = flags|RPC_TASK_ASYNC,
	};

	task = rpc_run_task(&task_setup_data);
	if (IS_ERR(task))
		return PTR_ERR(task);
	rpc_put_task(task);
	return 0;
}
EXPORT_SYMBOL_GPL(rpc_call_async);

#if defined(CONFIG_SUNRPC_BACKCHANNEL)
static void call_bc_encode(struct rpc_task *task);

/**
 * rpc_run_bc_task - Allocate a new RPC task for backchannel use, then run
 * rpc_execute against it
 * @req: RPC request
 */
struct rpc_task *rpc_run_bc_task(struct rpc_rqst *req)
{
	struct rpc_task *task;
	struct rpc_task_setup task_setup_data = {
		.callback_ops = &rpc_default_ops,
		.flags = RPC_TASK_SOFTCONN |
			RPC_TASK_NO_RETRANS_TIMEOUT,
	};

	dprintk("RPC: rpc_run_bc_task req= %p\n", req);
	/*
	 * Create an rpc_task to send the data
	 */
	task = rpc_new_task(&task_setup_data);
	xprt_init_bc_request(req, task);

	task->tk_action = call_bc_encode;
	atomic_inc(&task->tk_count);
	WARN_ON_ONCE(atomic_read(&task->tk_count) != 2);
	rpc_execute(task);

	dprintk("RPC: rpc_run_bc_task: task= %p\n", task);
	return task;
}
#endif /* CONFIG_SUNRPC_BACKCHANNEL */

/**
 * rpc_prepare_reply_pages - Prepare to receive a reply data payload into pages
 * @req: RPC request to prepare
 * @pages: vector of struct page pointers
 * @base: offset in first page where receive should start, in bytes
 * @len: expected size of the upper layer data payload, in bytes
 * @hdrsize: expected size of upper layer reply header, in XDR words
 *
 */
void rpc_prepare_reply_pages(struct rpc_rqst *req, struct page **pages,
			     unsigned int base, unsigned int len,
			     unsigned int hdrsize)
{
	/* Subtract one to force an extra word of buffer space for the
	 * payload's XDR pad to fall into the rcv_buf's tail iovec.
	 */
	hdrsize += RPC_REPHDRSIZE + req->rq_cred->cr_auth->au_ralign - 1;

	xdr_inline_pages(&req->rq_rcv_buf, hdrsize << 2, pages, base, len);
	trace_rpc_xdr_reply_pages(req->rq_task, &req->rq_rcv_buf);
}
EXPORT_SYMBOL_GPL(rpc_prepare_reply_pages);

void
rpc_call_start(struct rpc_task *task)
{
	task->tk_action = call_start;
}
EXPORT_SYMBOL_GPL(rpc_call_start);

/**
 * rpc_peeraddr - extract remote peer address from clnt's xprt
 * @clnt: RPC client structure
 * @buf: target buffer
 * @bufsize: length of target buffer
 *
 * Returns the number of bytes that are actually in the stored address.
 */
size_t rpc_peeraddr(struct rpc_clnt *clnt, struct sockaddr *buf, size_t bufsize)
{
	size_t bytes;
	struct rpc_xprt *xprt;

	rcu_read_lock();
	xprt = rcu_dereference(clnt->cl_xprt);

	bytes = xprt->addrlen;
	if (bytes > bufsize)
		bytes = bufsize;
	memcpy(buf, &xprt->addr, bytes);
	rcu_read_unlock();

	return bytes;
}
EXPORT_SYMBOL_GPL(rpc_peeraddr);

/**
 * rpc_peeraddr2str - return remote peer address in printable format
 * @clnt: RPC client structure
 * @format: address format
 *
 * NB: the lifetime of the memory referenced by the returned pointer is
 * the same as the rpc_xprt itself.  As long as the caller uses this
 * pointer, it must hold the RCU read lock.
 */
const char *rpc_peeraddr2str(struct rpc_clnt *clnt,
			     enum rpc_display_format_t format)
{
	struct rpc_xprt *xprt;

	xprt = rcu_dereference(clnt->cl_xprt);

	if (xprt->address_strings[format] != NULL)
		return xprt->address_strings[format];
	else
		return "unprintable";
}
EXPORT_SYMBOL_GPL(rpc_peeraddr2str);

static const struct sockaddr_in rpc_inaddr_loopback = {
	.sin_family		= AF_INET,
	.sin_addr.s_addr	= htonl(INADDR_ANY),
};

static const struct sockaddr_in6 rpc_in6addr_loopback = {
	.sin6_family		= AF_INET6,
	.sin6_addr		= IN6ADDR_ANY_INIT,
};

/*
 * Try a getsockname() on a connected datagram socket.  Using a
 * connected datagram socket prevents leaving a socket in TIME_WAIT.
 * This conserves the ephemeral port number space.
 *
 * Returns zero and fills in "buf" if successful; otherwise, a
 * negative errno is returned.
 */
static int rpc_sockname(struct net *net, struct sockaddr *sap, size_t salen,
			struct sockaddr *buf)
{
	struct socket *sock;
	int err;

	err = __sock_create(net, sap->sa_family,
				SOCK_DGRAM, IPPROTO_UDP, &sock, 1);
	if (err < 0) {
		dprintk("RPC:       can't create UDP socket (%d)\n", err);
		goto out;
	}

	switch (sap->sa_family) {
	case AF_INET:
		err = kernel_bind(sock,
				(struct sockaddr *)&rpc_inaddr_loopback,
				sizeof(rpc_inaddr_loopback));
		break;
	case AF_INET6:
		err = kernel_bind(sock,
				(struct sockaddr *)&rpc_in6addr_loopback,
				sizeof(rpc_in6addr_loopback));
		break;
	default:
		err = -EAFNOSUPPORT;
		goto out;
	}
	if (err < 0) {
		dprintk("RPC:       can't bind UDP socket (%d)\n", err);
		goto out_release;
	}

	err = kernel_connect(sock, sap, salen, 0);
	if (err < 0) {
		dprintk("RPC:       can't connect UDP socket (%d)\n", err);
		goto out_release;
	}

	err = kernel_getsockname(sock, buf);
	if (err < 0) {
		dprintk("RPC:       getsockname failed (%d)\n", err);
		goto out_release;
	}

	err = 0;
	if (buf->sa_family == AF_INET6) {
		struct sockaddr_in6 *sin6 = (struct sockaddr_in6 *)buf;
		sin6->sin6_scope_id = 0;
	}
	dprintk("RPC:       %s succeeded\n", __func__);

out_release:
	sock_release(sock);
out:
	return err;
}

/*
 * Scraping a connected socket failed, so we don't have a useable
 * local address.  Fallback: generate an address that will prevent
 * the server from calling us back.
 *
 * Returns zero and fills in "buf" if successful; otherwise, a
 * negative errno is returned.
 */
static int rpc_anyaddr(int family, struct sockaddr *buf, size_t buflen)
{
	switch (family) {
	case AF_INET:
		if (buflen < sizeof(rpc_inaddr_loopback))
			return -EINVAL;
		memcpy(buf, &rpc_inaddr_loopback,
				sizeof(rpc_inaddr_loopback));
		break;
	case AF_INET6:
		if (buflen < sizeof(rpc_in6addr_loopback))
			return -EINVAL;
		memcpy(buf, &rpc_in6addr_loopback,
				sizeof(rpc_in6addr_loopback));
		break;
	default:
		dprintk("RPC:       %s: address family not supported\n",
			__func__);
		return -EAFNOSUPPORT;
	}
	dprintk("RPC:       %s: succeeded\n", __func__);
	return 0;
}

/**
 * rpc_localaddr - discover local endpoint address for an RPC client
 * @clnt: RPC client structure
 * @buf: target buffer
 * @buflen: size of target buffer, in bytes
 *
 * Returns zero and fills in "buf" and "buflen" if successful;
 * otherwise, a negative errno is returned.
 *
 * This works even if the underlying transport is not currently connected,
 * or if the upper layer never previously provided a source address.
 *
 * The result of this function call is transient: multiple calls in
 * succession may give different results, depending on how local
 * networking configuration changes over time.
 */
int rpc_localaddr(struct rpc_clnt *clnt, struct sockaddr *buf, size_t buflen)
{
	struct sockaddr_storage address;
	struct sockaddr *sap = (struct sockaddr *)&address;
	struct rpc_xprt *xprt;
	struct net *net;
	size_t salen;
	int err;

	rcu_read_lock();
	xprt = rcu_dereference(clnt->cl_xprt);
	salen = xprt->addrlen;
	memcpy(sap, &xprt->addr, salen);
	net = get_net(xprt->xprt_net);
	rcu_read_unlock();

	rpc_set_port(sap, 0);
	err = rpc_sockname(net, sap, salen, buf);
	put_net(net);
	if (err != 0)
		/* Couldn't discover local address, return ANYADDR */
		return rpc_anyaddr(sap->sa_family, buf, buflen);
	return 0;
}
EXPORT_SYMBOL_GPL(rpc_localaddr);

void
rpc_setbufsize(struct rpc_clnt *clnt, unsigned int sndsize, unsigned int rcvsize)
{
	struct rpc_xprt *xprt;

	rcu_read_lock();
	xprt = rcu_dereference(clnt->cl_xprt);
	if (xprt->ops->set_buffer_size)
		xprt->ops->set_buffer_size(xprt, sndsize, rcvsize);
	rcu_read_unlock();
}
EXPORT_SYMBOL_GPL(rpc_setbufsize);

/**
 * rpc_net_ns - Get the network namespace for this RPC client
 * @clnt: RPC client to query
 *
 */
struct net *rpc_net_ns(struct rpc_clnt *clnt)
{
	struct net *ret;

	rcu_read_lock();
	ret = rcu_dereference(clnt->cl_xprt)->xprt_net;
	rcu_read_unlock();
	return ret;
}
EXPORT_SYMBOL_GPL(rpc_net_ns);

/**
 * rpc_max_payload - Get maximum payload size for a transport, in bytes
 * @clnt: RPC client to query
 *
 * For stream transports, this is one RPC record fragment (see RFC
 * 1831), as we don't support multi-record requests yet.  For datagram
 * transports, this is the size of an IP packet minus the IP, UDP, and
 * RPC header sizes.
 */
size_t rpc_max_payload(struct rpc_clnt *clnt)
{
	size_t ret;

	rcu_read_lock();
	ret = rcu_dereference(clnt->cl_xprt)->max_payload;
	rcu_read_unlock();
	return ret;
}
EXPORT_SYMBOL_GPL(rpc_max_payload);

/**
 * rpc_max_bc_payload - Get maximum backchannel payload size, in bytes
 * @clnt: RPC client to query
 */
size_t rpc_max_bc_payload(struct rpc_clnt *clnt)
{
	struct rpc_xprt *xprt;
	size_t ret;

	rcu_read_lock();
	xprt = rcu_dereference(clnt->cl_xprt);
	ret = xprt->ops->bc_maxpayload(xprt);
	rcu_read_unlock();
	return ret;
}
EXPORT_SYMBOL_GPL(rpc_max_bc_payload);

unsigned int rpc_num_bc_slots(struct rpc_clnt *clnt)
{
	struct rpc_xprt *xprt;
	unsigned int ret;

	rcu_read_lock();
	xprt = rcu_dereference(clnt->cl_xprt);
	ret = xprt->ops->bc_num_slots(xprt);
	rcu_read_unlock();
	return ret;
}
EXPORT_SYMBOL_GPL(rpc_num_bc_slots);

/**
 * rpc_force_rebind - force transport to check that remote port is unchanged
 * @clnt: client to rebind
 *
 */
void rpc_force_rebind(struct rpc_clnt *clnt)
{
	if (clnt->cl_autobind) {
		rcu_read_lock();
		xprt_clear_bound(rcu_dereference(clnt->cl_xprt));
		rcu_read_unlock();
	}
}
EXPORT_SYMBOL_GPL(rpc_force_rebind);

static int
__rpc_restart_call(struct rpc_task *task, void (*action)(struct rpc_task *))
{
	task->tk_status = 0;
	task->tk_rpc_status = 0;
	task->tk_action = action;
	return 1;
}

/*
 * Restart an (async) RPC call. Usually called from within the
 * exit handler.
 */
int
rpc_restart_call(struct rpc_task *task)
{
	return __rpc_restart_call(task, call_start);
}
EXPORT_SYMBOL_GPL(rpc_restart_call);

/*
 * Restart an (async) RPC call from the call_prepare state.
 * Usually called from within the exit handler.
 */
int
rpc_restart_call_prepare(struct rpc_task *task)
{
	if (task->tk_ops->rpc_call_prepare != NULL)
		return __rpc_restart_call(task, rpc_prepare_task);
	return rpc_restart_call(task);
}
EXPORT_SYMBOL_GPL(rpc_restart_call_prepare);

const char
*rpc_proc_name(const struct rpc_task *task)
{
	const struct rpc_procinfo *proc = task->tk_msg.rpc_proc;

	if (proc) {
		if (proc->p_name)
			return proc->p_name;
		else
			return "NULL";
	} else
		return "no proc";
}

static void
__rpc_call_rpcerror(struct rpc_task *task, int tk_status, int rpc_status)
{
	trace_rpc_call_rpcerror(task, tk_status, rpc_status);
	task->tk_rpc_status = rpc_status;
	rpc_exit(task, tk_status);
}

static void
rpc_call_rpcerror(struct rpc_task *task, int status)
{
	__rpc_call_rpcerror(task, status, status);
}

/*
 * 0.  Initial state
 *
 *     Other FSM states can be visited zero or more times, but
 *     this state is visited exactly once for each RPC.
 */
static void
call_start(struct rpc_task *task)
{
	struct rpc_clnt	*clnt = task->tk_client;
	int idx = task->tk_msg.rpc_proc->p_statidx;

	trace_rpc_request(task);
	dprintk("RPC: %5u call_start %s%d proc %s (%s)\n", task->tk_pid,
			clnt->cl_program->name, clnt->cl_vers,
			rpc_proc_name(task),
			(RPC_IS_ASYNC(task) ? "async" : "sync"));

	/* Increment call count (version might not be valid for ping) */
	if (clnt->cl_program->version[clnt->cl_vers])
		clnt->cl_program->version[clnt->cl_vers]->counts[idx]++;
	clnt->cl_stats->rpccnt++;
	task->tk_action = call_reserve;
	rpc_task_set_transport(task, clnt);
}

/*
 * 1.	Reserve an RPC call slot
 */
static void
call_reserve(struct rpc_task *task)
{
	dprint_status(task);

	task->tk_status  = 0;
	task->tk_action  = call_reserveresult;
	xprt_reserve(task);
}

static void call_retry_reserve(struct rpc_task *task);

/*
 * 1b.	Grok the result of xprt_reserve()
 */
static void
call_reserveresult(struct rpc_task *task)
{
	int status = task->tk_status;

	dprint_status(task);

	/*
	 * After a call to xprt_reserve(), we must have either
	 * a request slot or else an error status.
	 */
	task->tk_status = 0;
	if (status >= 0) {
		if (task->tk_rqstp) {
			task->tk_action = call_refresh;
			return;
		}

		rpc_call_rpcerror(task, -EIO);
		return;
	}

	/*
	 * Even though there was an error, we may have acquired
	 * a request slot somehow.  Make sure not to leak it.
	 */
	if (task->tk_rqstp)
		xprt_release(task);

	switch (status) {
	case -ENOMEM:
		rpc_delay(task, HZ >> 2);
		/* fall through */
	case -EAGAIN:	/* woken up; retry */
		task->tk_action = call_retry_reserve;
		return;
	default:
		rpc_call_rpcerror(task, status);
	}
}

/*
 * 1c.	Retry reserving an RPC call slot
 */
static void
call_retry_reserve(struct rpc_task *task)
{
	dprint_status(task);

	task->tk_status  = 0;
	task->tk_action  = call_reserveresult;
	xprt_retry_reserve(task);
}

/*
 * 2.	Bind and/or refresh the credentials
 */
static void
call_refresh(struct rpc_task *task)
{
	dprint_status(task);

	task->tk_action = call_refreshresult;
	task->tk_status = 0;
	task->tk_client->cl_stats->rpcauthrefresh++;
	rpcauth_refreshcred(task);
}

/*
 * 2a.	Process the results of a credential refresh
 */
static void
call_refreshresult(struct rpc_task *task)
{
	int status = task->tk_status;

	dprint_status(task);

	task->tk_status = 0;
	task->tk_action = call_refresh;
	switch (status) {
	case 0:
		if (rpcauth_uptodatecred(task)) {
			task->tk_action = call_allocate;
			return;
		}
		/* Use rate-limiting and a max number of retries if refresh
		 * had status 0 but failed to update the cred.
		 */
		/* fall through */
	case -ETIMEDOUT:
		rpc_delay(task, 3*HZ);
		/* fall through */
	case -EAGAIN:
		status = -EACCES;
		/* fall through */
	case -EKEYEXPIRED:
		if (!task->tk_cred_retry)
			break;
		task->tk_cred_retry--;
		dprintk("RPC: %5u %s: retry refresh creds\n",
				task->tk_pid, __func__);
		return;
	}
	dprintk("RPC: %5u %s: refresh creds failed with error %d\n",
				task->tk_pid, __func__, status);
	rpc_call_rpcerror(task, status);
}

/*
 * 2b.	Allocate the buffer. For details, see sched.c:rpc_malloc.
 *	(Note: buffer memory is freed in xprt_release).
 */
static void
call_allocate(struct rpc_task *task)
{
	const struct rpc_auth *auth = task->tk_rqstp->rq_cred->cr_auth;
	struct rpc_rqst *req = task->tk_rqstp;
	struct rpc_xprt *xprt = req->rq_xprt;
	const struct rpc_procinfo *proc = task->tk_msg.rpc_proc;
	int status;

	dprint_status(task);

	task->tk_status = 0;
	task->tk_action = call_encode;

	if (req->rq_buffer)
		return;

	if (proc->p_proc != 0) {
		BUG_ON(proc->p_arglen == 0);
		if (proc->p_decode != NULL)
			BUG_ON(proc->p_replen == 0);
	}

	/*
	 * Calculate the size (in quads) of the RPC call
	 * and reply headers, and convert both values
	 * to byte sizes.
	 */
	req->rq_callsize = RPC_CALLHDRSIZE + (auth->au_cslack << 1) +
			   proc->p_arglen;
	req->rq_callsize <<= 2;
	/*
	 * Note: the reply buffer must at minimum allocate enough space
	 * for the 'struct accepted_reply' from RFC5531.
	 */
	req->rq_rcvsize = RPC_REPHDRSIZE + auth->au_rslack + \
			max_t(size_t, proc->p_replen, 2);
	req->rq_rcvsize <<= 2;

	status = xprt->ops->buf_alloc(task);
	xprt_inject_disconnect(xprt);
	if (status == 0)
		return;
	if (status != -ENOMEM) {
		rpc_call_rpcerror(task, status);
		return;
	}

	dprintk("RPC: %5u rpc_buffer allocation failed\n", task->tk_pid);

	if (RPC_IS_ASYNC(task) || !fatal_signal_pending(current)) {
		task->tk_action = call_allocate;
		rpc_delay(task, HZ>>4);
		return;
	}

	rpc_call_rpcerror(task, -ERESTARTSYS);
}

static int
rpc_task_need_encode(struct rpc_task *task)
{
	return test_bit(RPC_TASK_NEED_XMIT, &task->tk_runstate) == 0 &&
		(!(task->tk_flags & RPC_TASK_SENT) ||
		 !(task->tk_flags & RPC_TASK_NO_RETRANS_TIMEOUT) ||
		 xprt_request_need_retransmit(task));
}

static void
rpc_xdr_encode(struct rpc_task *task)
{
	struct rpc_rqst	*req = task->tk_rqstp;
	struct xdr_stream xdr;

	xdr_buf_init(&req->rq_snd_buf,
		     req->rq_buffer,
		     req->rq_callsize);
	xdr_buf_init(&req->rq_rcv_buf,
		     req->rq_rbuffer,
		     req->rq_rcvsize);

	req->rq_reply_bytes_recvd = 0;
	req->rq_snd_buf.head[0].iov_len = 0;
	xdr_init_encode(&xdr, &req->rq_snd_buf,
			req->rq_snd_buf.head[0].iov_base, req);
	xdr_free_bvec(&req->rq_snd_buf);
	if (rpc_encode_header(task, &xdr))
		return;

	task->tk_status = rpcauth_wrap_req(task, &xdr);
}

/*
 * 3.	Encode arguments of an RPC call
 */
static void
call_encode(struct rpc_task *task)
{
	if (!rpc_task_need_encode(task))
		goto out;
	dprint_status(task);
	/* Dequeue task from the receive queue while we're encoding */
	xprt_request_dequeue_xprt(task);
	/* Encode here so that rpcsec_gss can use correct sequence number. */
	rpc_xdr_encode(task);
	/* Did the encode result in an error condition? */
	if (task->tk_status != 0) {
		/* Was the error nonfatal? */
		switch (task->tk_status) {
		case -EAGAIN:
		case -ENOMEM:
			rpc_delay(task, HZ >> 4);
			break;
		case -EKEYEXPIRED:
			if (!task->tk_cred_retry) {
				rpc_exit(task, task->tk_status);
			} else {
				task->tk_action = call_refresh;
				task->tk_cred_retry--;
				dprintk("RPC: %5u %s: retry refresh creds\n",
					task->tk_pid, __func__);
			}
			break;
		default:
			rpc_call_rpcerror(task, task->tk_status);
		}
		return;
	}

	/* Add task to reply queue before transmission to avoid races */
	if (rpc_reply_expected(task))
		xprt_request_enqueue_receive(task);
	xprt_request_enqueue_transmit(task);
out:
	task->tk_action = call_transmit;
	/* Check that the connection is OK */
	if (!xprt_bound(task->tk_xprt))
		task->tk_action = call_bind;
	else if (!xprt_connected(task->tk_xprt))
		task->tk_action = call_connect;
}

/*
 * Helpers to check if the task was already transmitted, and
 * to take action when that is the case.
 */
static bool
rpc_task_transmitted(struct rpc_task *task)
{
	return !test_bit(RPC_TASK_NEED_XMIT, &task->tk_runstate);
}

static void
rpc_task_handle_transmitted(struct rpc_task *task)
{
	xprt_end_transmit(task);
	task->tk_action = call_transmit_status;
}

/*
 * 4.	Get the server port number if not yet set
 */
static void
call_bind(struct rpc_task *task)
{
	struct rpc_xprt *xprt = task->tk_rqstp->rq_xprt;

	if (rpc_task_transmitted(task)) {
		rpc_task_handle_transmitted(task);
		return;
	}

	if (xprt_bound(xprt)) {
		task->tk_action = call_connect;
		return;
	}

	dprint_status(task);

	task->tk_action = call_bind_status;
	if (!xprt_prepare_transmit(task))
		return;

	xprt->ops->rpcbind(task);
}

/*
 * 4a.	Sort out bind result
 */
static void
call_bind_status(struct rpc_task *task)
{
	struct rpc_xprt *xprt = task->tk_rqstp->rq_xprt;
	int status = -EIO;

	if (rpc_task_transmitted(task)) {
		rpc_task_handle_transmitted(task);
		return;
	}

	dprint_status(task);
	trace_rpc_bind_status(task);
	if (task->tk_status >= 0)
		goto out_next;
	if (xprt_bound(xprt)) {
		task->tk_status = 0;
		goto out_next;
	}

	switch (task->tk_status) {
	case -ENOMEM:
		dprintk("RPC: %5u rpcbind out of memory\n", task->tk_pid);
		rpc_delay(task, HZ >> 2);
		goto retry_timeout;
	case -EACCES:
		dprintk("RPC: %5u remote rpcbind: RPC program/version "
				"unavailable\n", task->tk_pid);
		/* fail immediately if this is an RPC ping */
		if (task->tk_msg.rpc_proc->p_proc == 0) {
			status = -EOPNOTSUPP;
			break;
		}
		if (task->tk_rebind_retry == 0)
			break;
		task->tk_rebind_retry--;
		rpc_delay(task, 3*HZ);
		goto retry_timeout;
	case -ENOBUFS:
		rpc_delay(task, HZ >> 2);
		goto retry_timeout;
	case -EAGAIN:
		goto retry_timeout;
	case -ETIMEDOUT:
		dprintk("RPC: %5u rpcbind request timed out\n",
				task->tk_pid);
		goto retry_timeout;
	case -EPFNOSUPPORT:
		/* server doesn't support any rpcbind version we know of */
		dprintk("RPC: %5u unrecognized remote rpcbind service\n",
				task->tk_pid);
		break;
	case -EPROTONOSUPPORT:
		dprintk("RPC: %5u remote rpcbind version unavailable, retrying\n",
				task->tk_pid);
		goto retry_timeout;
	case -ECONNREFUSED:		/* connection problems */
	case -ECONNRESET:
	case -ECONNABORTED:
	case -ENOTCONN:
	case -EHOSTDOWN:
	case -ENETDOWN:
	case -EHOSTUNREACH:
	case -ENETUNREACH:
	case -EPIPE:
		dprintk("RPC: %5u remote rpcbind unreachable: %d\n",
				task->tk_pid, task->tk_status);
		if (!RPC_IS_SOFTCONN(task)) {
			rpc_delay(task, 5*HZ);
			goto retry_timeout;
		}
		status = task->tk_status;
		break;
	default:
		dprintk("RPC: %5u unrecognized rpcbind error (%d)\n",
				task->tk_pid, -task->tk_status);
	}

	rpc_call_rpcerror(task, status);
	return;
out_next:
	task->tk_action = call_connect;
	return;
retry_timeout:
	task->tk_status = 0;
	task->tk_action = call_bind;
	rpc_check_timeout(task);
}

/*
 * 4b.	Connect to the RPC server
 */
static void
call_connect(struct rpc_task *task)
{
	struct rpc_xprt *xprt = task->tk_rqstp->rq_xprt;

	if (rpc_task_transmitted(task)) {
		rpc_task_handle_transmitted(task);
		return;
	}

	if (xprt_connected(xprt)) {
		task->tk_action = call_transmit;
		return;
	}

	dprintk("RPC: %5u call_connect xprt %p %s connected\n",
			task->tk_pid, xprt,
			(xprt_connected(xprt) ? "is" : "is not"));

	task->tk_action = call_connect_status;
	if (task->tk_status < 0)
		return;
	if (task->tk_flags & RPC_TASK_NOCONNECT) {
		rpc_call_rpcerror(task, -ENOTCONN);
		return;
	}
	if (!xprt_prepare_transmit(task))
		return;
	xprt_connect(task);
}

/*
 * 4c.	Sort out connect result
 */
static void
call_connect_status(struct rpc_task *task)
{
	struct rpc_xprt *xprt = task->tk_rqstp->rq_xprt;
	struct rpc_clnt *clnt = task->tk_client;
	int status = task->tk_status;

	if (rpc_task_transmitted(task)) {
		rpc_task_handle_transmitted(task);
		return;
	}

	dprint_status(task);
	trace_rpc_connect_status(task);

	if (task->tk_status == 0) {
		clnt->cl_stats->netreconn++;
		goto out_next;
	}
	if (xprt_connected(xprt)) {
		task->tk_status = 0;
		goto out_next;
	}

	task->tk_status = 0;
	switch (status) {
	case -ECONNREFUSED:
		/* A positive refusal suggests a rebind is needed. */
		if (RPC_IS_SOFTCONN(task))
			break;
		if (clnt->cl_autobind) {
			rpc_force_rebind(clnt);
			goto out_retry;
		}
		/* fall through */
	case -ECONNRESET:
	case -ECONNABORTED:
	case -ENETDOWN:
	case -ENETUNREACH:
	case -EHOSTUNREACH:
	case -EPIPE:
	case -EPROTO:
		xprt_conditional_disconnect(task->tk_rqstp->rq_xprt,
					    task->tk_rqstp->rq_connect_cookie);
		if (RPC_IS_SOFTCONN(task))
			break;
		/* retry with existing socket, after a delay */
		rpc_delay(task, 3*HZ);
		/* fall through */
	case -EADDRINUSE:
	case -ENOTCONN:
	case -EAGAIN:
	case -ETIMEDOUT:
		goto out_retry;
	case -ENOBUFS:
		rpc_delay(task, HZ >> 2);
		goto out_retry;
	}
	rpc_call_rpcerror(task, status);
	return;
out_next:
	task->tk_action = call_transmit;
	return;
out_retry:
	/* Check for timeouts before looping back to call_bind */
	task->tk_action = call_bind;
	rpc_check_timeout(task);
}

/*
 * 5.	Transmit the RPC request, and wait for reply
 */
static void
call_transmit(struct rpc_task *task)
{
	if (rpc_task_transmitted(task)) {
		rpc_task_handle_transmitted(task);
		return;
	}

	dprint_status(task);

	task->tk_action = call_transmit_status;
	if (!xprt_prepare_transmit(task))
		return;
	task->tk_status = 0;
	if (test_bit(RPC_TASK_NEED_XMIT, &task->tk_runstate)) {
		if (!xprt_connected(task->tk_xprt)) {
			task->tk_status = -ENOTCONN;
			return;
		}
		xprt_transmit(task);
	}
	xprt_end_transmit(task);
}

/*
 * 5a.	Handle cleanup after a transmission
 */
static void
call_transmit_status(struct rpc_task *task)
{
	task->tk_action = call_status;

	/*
	 * Common case: success.  Force the compiler to put this
	 * test first.
	 */
	if (rpc_task_transmitted(task)) {
		task->tk_status = 0;
		xprt_request_wait_receive(task);
		return;
	}

	switch (task->tk_status) {
	default:
		dprint_status(task);
		break;
	case -EBADMSG:
		task->tk_status = 0;
		task->tk_action = call_encode;
		break;
		/*
		 * Special cases: if we've been waiting on the
		 * socket's write_space() callback, or if the
		 * socket just returned a connection error,
		 * then hold onto the transport lock.
		 */
	case -ENOBUFS:
		rpc_delay(task, HZ>>2);
		/* fall through */
	case -EBADSLT:
	case -EAGAIN:
		task->tk_action = call_transmit;
		task->tk_status = 0;
		break;
	case -ECONNREFUSED:
	case -EHOSTDOWN:
	case -ENETDOWN:
	case -EHOSTUNREACH:
	case -ENETUNREACH:
	case -EPERM:
		if (RPC_IS_SOFTCONN(task)) {
			if (!task->tk_msg.rpc_proc->p_proc)
				trace_xprt_ping(task->tk_xprt,
						task->tk_status);
			rpc_call_rpcerror(task, task->tk_status);
			return;
		}
		/* fall through */
	case -ECONNRESET:
	case -ECONNABORTED:
	case -EADDRINUSE:
	case -ENOTCONN:
	case -EPIPE:
		task->tk_action = call_bind;
		task->tk_status = 0;
		break;
	}
	rpc_check_timeout(task);
}

#if defined(CONFIG_SUNRPC_BACKCHANNEL)
static void call_bc_transmit(struct rpc_task *task);
static void call_bc_transmit_status(struct rpc_task *task);

static void
call_bc_encode(struct rpc_task *task)
{
	xprt_request_enqueue_transmit(task);
	task->tk_action = call_bc_transmit;
}

/*
 * 5b.	Send the backchannel RPC reply.  On error, drop the reply.  In
 * addition, disconnect on connectivity errors.
 */
static void
call_bc_transmit(struct rpc_task *task)
{
	task->tk_action = call_bc_transmit_status;
	if (test_bit(RPC_TASK_NEED_XMIT, &task->tk_runstate)) {
		if (!xprt_prepare_transmit(task))
			return;
		task->tk_status = 0;
		xprt_transmit(task);
	}
	xprt_end_transmit(task);
}

static void
call_bc_transmit_status(struct rpc_task *task)
{
	struct rpc_rqst *req = task->tk_rqstp;

	if (rpc_task_transmitted(task))
		task->tk_status = 0;

	dprint_status(task);

	switch (task->tk_status) {
	case 0:
		/* Success */
	case -ENETDOWN:
	case -EHOSTDOWN:
	case -EHOSTUNREACH:
	case -ENETUNREACH:
	case -ECONNRESET:
	case -ECONNREFUSED:
	case -EADDRINUSE:
	case -ENOTCONN:
	case -EPIPE:
		break;
	case -ENOBUFS:
		rpc_delay(task, HZ>>2);
		/* fall through */
	case -EBADSLT:
	case -EAGAIN:
		task->tk_status = 0;
		task->tk_action = call_bc_transmit;
		return;
	case -ETIMEDOUT:
		/*
		 * Problem reaching the server.  Disconnect and let the
		 * forechannel reestablish the connection.  The server will
		 * have to retransmit the backchannel request and we'll
		 * reprocess it.  Since these ops are idempotent, there's no
		 * need to cache our reply at this time.
		 */
		printk(KERN_NOTICE "RPC: Could not send backchannel reply "
			"error: %d\n", task->tk_status);
		xprt_conditional_disconnect(req->rq_xprt,
			req->rq_connect_cookie);
		break;
	default:
		/*
		 * We were unable to reply and will have to drop the
		 * request.  The server should reconnect and retransmit.
		 */
		printk(KERN_NOTICE "RPC: Could not send backchannel reply "
			"error: %d\n", task->tk_status);
		break;
	}
	task->tk_action = rpc_exit_task;
}
#endif /* CONFIG_SUNRPC_BACKCHANNEL */

/*
 * 6.	Sort out the RPC call status
 */
static void
call_status(struct rpc_task *task)
{
	struct rpc_clnt	*clnt = task->tk_client;
	int		status;

	if (!task->tk_msg.rpc_proc->p_proc)
		trace_xprt_ping(task->tk_xprt, task->tk_status);

	dprint_status(task);

	status = task->tk_status;
	if (status >= 0) {
		task->tk_action = call_decode;
		return;
	}

	trace_rpc_call_status(task);
	task->tk_status = 0;
	switch(status) {
	case -EHOSTDOWN:
	case -ENETDOWN:
	case -EHOSTUNREACH:
	case -ENETUNREACH:
	case -EPERM:
		if (RPC_IS_SOFTCONN(task))
			goto out_exit;
		/*
		 * Delay any retries for 3 seconds, then handle as if it
		 * were a timeout.
		 */
		rpc_delay(task, 3*HZ);
		/* fall through */
	case -ETIMEDOUT:
		break;
	case -ECONNREFUSED:
	case -ECONNRESET:
	case -ECONNABORTED:
	case -ENOTCONN:
		rpc_force_rebind(clnt);
		break;
	case -EADDRINUSE:
		rpc_delay(task, 3*HZ);
		/* fall through */
	case -EPIPE:
	case -EAGAIN:
		break;
	case -EIO:
		/* shutdown or soft timeout */
		goto out_exit;
	default:
		if (clnt->cl_chatty)
			printk("%s: RPC call returned error %d\n",
			       clnt->cl_program->name, -status);
		goto out_exit;
	}
	task->tk_action = call_encode;
	rpc_check_timeout(task);
	return;
out_exit:
	rpc_call_rpcerror(task, status);
}

static bool
rpc_check_connected(const struct rpc_rqst *req)
{
	/* No allocated request or transport? return true */
	if (!req || !req->rq_xprt)
		return true;
	return xprt_connected(req->rq_xprt);
}

static void
rpc_check_timeout(struct rpc_task *task)
{
	struct rpc_clnt	*clnt = task->tk_client;

	if (RPC_SIGNALLED(task)) {
		rpc_call_rpcerror(task, -ERESTARTSYS);
		return;
	}

	if (xprt_adjust_timeout(task->tk_rqstp) == 0)
		return;

	dprintk("RPC: %5u call_timeout (major)\n", task->tk_pid);
	task->tk_timeouts++;

	if (RPC_IS_SOFTCONN(task) && !rpc_check_connected(task->tk_rqstp)) {
		rpc_call_rpcerror(task, -ETIMEDOUT);
		return;
	}

	if (RPC_IS_SOFT(task)) {
		/*
		 * Once a "no retrans timeout" soft tasks (a.k.a NFSv4) has
		 * been sent, it should time out only if the transport
		 * connection gets terminally broken.
		 */
		if ((task->tk_flags & RPC_TASK_NO_RETRANS_TIMEOUT) &&
		    rpc_check_connected(task->tk_rqstp))
			return;

		if (clnt->cl_chatty) {
			pr_notice_ratelimited(
				"%s: server %s not responding, timed out\n",
				clnt->cl_program->name,
				task->tk_xprt->servername);
		}
		if (task->tk_flags & RPC_TASK_TIMEOUT)
			rpc_call_rpcerror(task, -ETIMEDOUT);
		else
			__rpc_call_rpcerror(task, -EIO, -ETIMEDOUT);
		return;
	}

	if (!(task->tk_flags & RPC_CALL_MAJORSEEN)) {
		task->tk_flags |= RPC_CALL_MAJORSEEN;
		if (clnt->cl_chatty) {
			pr_notice_ratelimited(
				"%s: server %s not responding, still trying\n",
				clnt->cl_program->name,
				task->tk_xprt->servername);
		}
	}
	rpc_force_rebind(clnt);
	/*
	 * Did our request time out due to an RPCSEC_GSS out-of-sequence
	 * event? RFC2203 requires the server to drop all such requests.
	 */
	rpcauth_invalcred(task);
}

/*
 * 7.	Decode the RPC reply
 */
static void
call_decode(struct rpc_task *task)
{
	struct rpc_clnt	*clnt = task->tk_client;
	struct rpc_rqst	*req = task->tk_rqstp;
	struct xdr_stream xdr;
	int err;

	dprint_status(task);

	if (!task->tk_msg.rpc_proc->p_decode) {
		task->tk_action = rpc_exit_task;
		return;
	}

	if (task->tk_flags & RPC_CALL_MAJORSEEN) {
		if (clnt->cl_chatty) {
			pr_notice_ratelimited("%s: server %s OK\n",
				clnt->cl_program->name,
				task->tk_xprt->servername);
		}
		task->tk_flags &= ~RPC_CALL_MAJORSEEN;
	}

	/*
	 * Ensure that we see all writes made by xprt_complete_rqst()
	 * before it changed req->rq_reply_bytes_recvd.
	 */
	smp_rmb();

	/*
	 * Did we ever call xprt_complete_rqst()? If not, we should assume
	 * the message is incomplete.
	 */
	err = -EAGAIN;
	if (!req->rq_reply_bytes_recvd)
		goto out;

	req->rq_rcv_buf.len = req->rq_private_buf.len;
	trace_rpc_xdr_recvfrom(task, &req->rq_rcv_buf);

	/* Check that the softirq receive buffer is valid */
	WARN_ON(memcmp(&req->rq_rcv_buf, &req->rq_private_buf,
				sizeof(req->rq_rcv_buf)) != 0);

	xdr_init_decode(&xdr, &req->rq_rcv_buf,
			req->rq_rcv_buf.head[0].iov_base, req);
	err = rpc_decode_header(task, &xdr);
out:
	switch (err) {
	case 0:
		task->tk_action = rpc_exit_task;
		task->tk_status = rpcauth_unwrap_resp(task, &xdr);
		dprintk("RPC: %5u %s result %d\n",
			task->tk_pid, __func__, task->tk_status);
		return;
	case -EAGAIN:
		task->tk_status = 0;
		if (task->tk_client->cl_discrtry)
			xprt_conditional_disconnect(req->rq_xprt,
						    req->rq_connect_cookie);
		task->tk_action = call_encode;
		rpc_check_timeout(task);
		break;
	case -EKEYREJECTED:
		task->tk_action = call_reserve;
		rpc_check_timeout(task);
		rpcauth_invalcred(task);
		/* Ensure we obtain a new XID if we retry! */
		xprt_release(task);
	}
}

static int
rpc_encode_header(struct rpc_task *task, struct xdr_stream *xdr)
{
	struct rpc_clnt *clnt = task->tk_client;
	struct rpc_rqst	*req = task->tk_rqstp;
	__be32 *p;
	int error;

	error = -EMSGSIZE;
	p = xdr_reserve_space(xdr, RPC_CALLHDRSIZE << 2);
	if (!p)
		goto out_fail;
	*p++ = req->rq_xid;
	*p++ = rpc_call;
	*p++ = cpu_to_be32(RPC_VERSION);
	*p++ = cpu_to_be32(clnt->cl_prog);
	*p++ = cpu_to_be32(clnt->cl_vers);
	*p   = cpu_to_be32(task->tk_msg.rpc_proc->p_proc);

	error = rpcauth_marshcred(task, xdr);
	if (error < 0)
		goto out_fail;
	return 0;
out_fail:
	trace_rpc_bad_callhdr(task);
	rpc_call_rpcerror(task, error);
	return error;
}

static noinline int
rpc_decode_header(struct rpc_task *task, struct xdr_stream *xdr)
{
	struct rpc_clnt *clnt = task->tk_client;
	int error;
	__be32 *p;

	/* RFC-1014 says that the representation of XDR data must be a
	 * multiple of four bytes
	 * - if it isn't pointer subtraction in the NFS client may give
	 *   undefined results
	 */
	if (task->tk_rqstp->rq_rcv_buf.len & 3)
		goto out_unparsable;

	p = xdr_inline_decode(xdr, 3 * sizeof(*p));
	if (!p)
		goto out_unparsable;
	p++;	/* skip XID */
	if (*p++ != rpc_reply)
		goto out_unparsable;
	if (*p++ != rpc_msg_accepted)
		goto out_msg_denied;

	error = rpcauth_checkverf(task, xdr);
	if (error)
		goto out_verifier;

	p = xdr_inline_decode(xdr, sizeof(*p));
	if (!p)
		goto out_unparsable;
	switch (*p) {
	case rpc_success:
		return 0;
	case rpc_prog_unavail:
		trace_rpc__prog_unavail(task);
		error = -EPFNOSUPPORT;
		goto out_err;
	case rpc_prog_mismatch:
		trace_rpc__prog_mismatch(task);
		error = -EPROTONOSUPPORT;
		goto out_err;
	case rpc_proc_unavail:
		trace_rpc__proc_unavail(task);
		error = -EOPNOTSUPP;
		goto out_err;
	case rpc_garbage_args:
	case rpc_system_err:
		trace_rpc__garbage_args(task);
		error = -EIO;
		break;
	default:
		goto out_unparsable;
	}

out_garbage:
	clnt->cl_stats->rpcgarbage++;
	if (task->tk_garb_retry) {
		task->tk_garb_retry--;
		task->tk_action = call_encode;
		return -EAGAIN;
	}
out_err:
	rpc_call_rpcerror(task, error);
	return error;

out_unparsable:
	trace_rpc__unparsable(task);
	error = -EIO;
	goto out_garbage;

out_verifier:
	trace_rpc_bad_verifier(task);
	goto out_garbage;

out_msg_denied:
	error = -EACCES;
	p = xdr_inline_decode(xdr, sizeof(*p));
	if (!p)
		goto out_unparsable;
	switch (*p++) {
	case rpc_auth_error:
		break;
	case rpc_mismatch:
		trace_rpc__mismatch(task);
		error = -EPROTONOSUPPORT;
		goto out_err;
	default:
		goto out_unparsable;
	}

	p = xdr_inline_decode(xdr, sizeof(*p));
	if (!p)
		goto out_unparsable;
	switch (*p++) {
	case rpc_autherr_rejectedcred:
	case rpc_autherr_rejectedverf:
	case rpcsec_gsserr_credproblem:
	case rpcsec_gsserr_ctxproblem:
		if (!task->tk_cred_retry)
			break;
		task->tk_cred_retry--;
		trace_rpc__stale_creds(task);
		return -EKEYREJECTED;
	case rpc_autherr_badcred:
	case rpc_autherr_badverf:
		/* possibly garbled cred/verf? */
		if (!task->tk_garb_retry)
			break;
		task->tk_garb_retry--;
		trace_rpc__bad_creds(task);
		task->tk_action = call_encode;
		return -EAGAIN;
	case rpc_autherr_tooweak:
		trace_rpc__auth_tooweak(task);
		pr_warn("RPC: server %s requires stronger authentication.\n",
			task->tk_xprt->servername);
		break;
	default:
		goto out_unparsable;
	}
	goto out_err;
}

static void rpcproc_encode_null(struct rpc_rqst *rqstp, struct xdr_stream *xdr,
		const void *obj)
{
}

static int rpcproc_decode_null(struct rpc_rqst *rqstp, struct xdr_stream *xdr,
		void *obj)
{
	return 0;
}

static const struct rpc_procinfo rpcproc_null = {
	.p_encode = rpcproc_encode_null,
	.p_decode = rpcproc_decode_null,
};

static int rpc_ping(struct rpc_clnt *clnt)
{
	struct rpc_message msg = {
		.rpc_proc = &rpcproc_null,
	};
	int err;
	err = rpc_call_sync(clnt, &msg, RPC_TASK_SOFT | RPC_TASK_SOFTCONN |
			    RPC_TASK_NULLCREDS);
	return err;
}

static
struct rpc_task *rpc_call_null_helper(struct rpc_clnt *clnt,
		struct rpc_xprt *xprt, struct rpc_cred *cred, int flags,
		const struct rpc_call_ops *ops, void *data)
{
	struct rpc_message msg = {
		.rpc_proc = &rpcproc_null,
	};
	struct rpc_task_setup task_setup_data = {
		.rpc_client = clnt,
		.rpc_xprt = xprt,
		.rpc_message = &msg,
		.rpc_op_cred = cred,
		.callback_ops = (ops != NULL) ? ops : &rpc_default_ops,
		.callback_data = data,
		.flags = flags | RPC_TASK_SOFT | RPC_TASK_SOFTCONN |
			 RPC_TASK_NULLCREDS,
	};

	return rpc_run_task(&task_setup_data);
}

struct rpc_task *rpc_call_null(struct rpc_clnt *clnt, struct rpc_cred *cred, int flags)
{
	return rpc_call_null_helper(clnt, NULL, cred, flags, NULL, NULL);
}
EXPORT_SYMBOL_GPL(rpc_call_null);

struct rpc_cb_add_xprt_calldata {
	struct rpc_xprt_switch *xps;
	struct rpc_xprt *xprt;
};

static void rpc_cb_add_xprt_done(struct rpc_task *task, void *calldata)
{
	struct rpc_cb_add_xprt_calldata *data = calldata;

	if (task->tk_status == 0)
		rpc_xprt_switch_add_xprt(data->xps, data->xprt);
}

static void rpc_cb_add_xprt_release(void *calldata)
{
	struct rpc_cb_add_xprt_calldata *data = calldata;

	xprt_put(data->xprt);
	xprt_switch_put(data->xps);
	kfree(data);
}

static const struct rpc_call_ops rpc_cb_add_xprt_call_ops = {
	.rpc_call_done = rpc_cb_add_xprt_done,
	.rpc_release = rpc_cb_add_xprt_release,
};

/**
 * rpc_clnt_test_and_add_xprt - Test and add a new transport to a rpc_clnt
 * @clnt: pointer to struct rpc_clnt
 * @xps: pointer to struct rpc_xprt_switch,
 * @xprt: pointer struct rpc_xprt
 * @dummy: unused
 */
int rpc_clnt_test_and_add_xprt(struct rpc_clnt *clnt,
		struct rpc_xprt_switch *xps, struct rpc_xprt *xprt,
		void *dummy)
{
	struct rpc_cb_add_xprt_calldata *data;
	struct rpc_task *task;

	data = kmalloc(sizeof(*data), GFP_NOFS);
	if (!data)
		return -ENOMEM;
	data->xps = xprt_switch_get(xps);
	data->xprt = xprt_get(xprt);
	if (rpc_xprt_switch_has_addr(data->xps, (struct sockaddr *)&xprt->addr)) {
		rpc_cb_add_xprt_release(data);
		goto success;
	}

	task = rpc_call_null_helper(clnt, xprt, NULL, RPC_TASK_ASYNC,
			&rpc_cb_add_xprt_call_ops, data);

	rpc_put_task(task);
success:
	return 1;
}
EXPORT_SYMBOL_GPL(rpc_clnt_test_and_add_xprt);

/**
 * rpc_clnt_setup_test_and_add_xprt()
 *
 * This is an rpc_clnt_add_xprt setup() function which returns 1 so:
 *   1) caller of the test function must dereference the rpc_xprt_switch
 *   and the rpc_xprt.
 *   2) test function must call rpc_xprt_switch_add_xprt, usually in
 *   the rpc_call_done routine.
 *
 * Upon success (return of 1), the test function adds the new
 * transport to the rpc_clnt xprt switch
 *
 * @clnt: struct rpc_clnt to get the new transport
 * @xps:  the rpc_xprt_switch to hold the new transport
 * @xprt: the rpc_xprt to test
 * @data: a struct rpc_add_xprt_test pointer that holds the test function
 *        and test function call data
 */
int rpc_clnt_setup_test_and_add_xprt(struct rpc_clnt *clnt,
				     struct rpc_xprt_switch *xps,
				     struct rpc_xprt *xprt,
				     void *data)
{
	struct rpc_task *task;
	struct rpc_add_xprt_test *xtest = (struct rpc_add_xprt_test *)data;
	int status = -EADDRINUSE;

	xprt = xprt_get(xprt);
	xprt_switch_get(xps);

	if (rpc_xprt_switch_has_addr(xps, (struct sockaddr *)&xprt->addr))
		goto out_err;

	/* Test the connection */
	task = rpc_call_null_helper(clnt, xprt, NULL, 0, NULL, NULL);
	if (IS_ERR(task)) {
		status = PTR_ERR(task);
		goto out_err;
	}
	status = task->tk_status;
	rpc_put_task(task);

	if (status < 0)
		goto out_err;

	/* rpc_xprt_switch and rpc_xprt are deferrenced by add_xprt_test() */
	xtest->add_xprt_test(clnt, xprt, xtest->data);

	xprt_put(xprt);
	xprt_switch_put(xps);

	/* so that rpc_clnt_add_xprt does not call rpc_xprt_switch_add_xprt */
	return 1;
out_err:
	xprt_put(xprt);
	xprt_switch_put(xps);
	pr_info("RPC:   rpc_clnt_test_xprt failed: %d addr %s not added\n",
		status, xprt->address_strings[RPC_DISPLAY_ADDR]);
	return status;
}
EXPORT_SYMBOL_GPL(rpc_clnt_setup_test_and_add_xprt);

/**
 * rpc_clnt_add_xprt - Add a new transport to a rpc_clnt
 * @clnt: pointer to struct rpc_clnt
 * @xprtargs: pointer to struct xprt_create
 * @setup: callback to test and/or set up the connection
 * @data: pointer to setup function data
 *
 * Creates a new transport using the parameters set in args and
 * adds it to clnt.
 * If ping is set, then test that connectivity succeeds before
 * adding the new transport.
 *
 */
int rpc_clnt_add_xprt(struct rpc_clnt *clnt,
		struct xprt_create *xprtargs,
		int (*setup)(struct rpc_clnt *,
			struct rpc_xprt_switch *,
			struct rpc_xprt *,
			void *),
		void *data)
{
	struct rpc_xprt_switch *xps;
	struct rpc_xprt *xprt;
	unsigned long connect_timeout;
	unsigned long reconnect_timeout;
	unsigned char resvport, reuseport;
	int ret = 0;

	rcu_read_lock();
	xps = xprt_switch_get(rcu_dereference(clnt->cl_xpi.xpi_xpswitch));
	xprt = xprt_iter_xprt(&clnt->cl_xpi);
	if (xps == NULL || xprt == NULL) {
		rcu_read_unlock();
		xprt_switch_put(xps);
		return -EAGAIN;
	}
	resvport = xprt->resvport;
	reuseport = xprt->reuseport;
	connect_timeout = xprt->connect_timeout;
	reconnect_timeout = xprt->max_reconnect_timeout;
	rcu_read_unlock();

	xprt = xprt_create_transport(xprtargs);
	if (IS_ERR(xprt)) {
		ret = PTR_ERR(xprt);
		goto out_put_switch;
	}
	xprt->resvport = resvport;
	xprt->reuseport = reuseport;
	if (xprt->ops->set_connect_timeout != NULL)
		xprt->ops->set_connect_timeout(xprt,
				connect_timeout,
				reconnect_timeout);

	rpc_xprt_switch_set_roundrobin(xps);
	if (setup) {
		ret = setup(clnt, xps, xprt, data);
		if (ret != 0)
			goto out_put_xprt;
	}
	rpc_xprt_switch_add_xprt(xps, xprt);
out_put_xprt:
	xprt_put(xprt);
out_put_switch:
	xprt_switch_put(xps);
	return ret;
}
EXPORT_SYMBOL_GPL(rpc_clnt_add_xprt);

struct connect_timeout_data {
	unsigned long connect_timeout;
	unsigned long reconnect_timeout;
};

static int
rpc_xprt_set_connect_timeout(struct rpc_clnt *clnt,
		struct rpc_xprt *xprt,
		void *data)
{
	struct connect_timeout_data *timeo = data;

	if (xprt->ops->set_connect_timeout)
		xprt->ops->set_connect_timeout(xprt,
				timeo->connect_timeout,
				timeo->reconnect_timeout);
	return 0;
}

void
rpc_set_connect_timeout(struct rpc_clnt *clnt,
		unsigned long connect_timeout,
		unsigned long reconnect_timeout)
{
	struct connect_timeout_data timeout = {
		.connect_timeout = connect_timeout,
		.reconnect_timeout = reconnect_timeout,
	};
	rpc_clnt_iterate_for_each_xprt(clnt,
			rpc_xprt_set_connect_timeout,
			&timeout);
}
EXPORT_SYMBOL_GPL(rpc_set_connect_timeout);

void rpc_clnt_xprt_switch_put(struct rpc_clnt *clnt)
{
	rcu_read_lock();
	xprt_switch_put(rcu_dereference(clnt->cl_xpi.xpi_xpswitch));
	rcu_read_unlock();
}
EXPORT_SYMBOL_GPL(rpc_clnt_xprt_switch_put);

void rpc_clnt_xprt_switch_add_xprt(struct rpc_clnt *clnt, struct rpc_xprt *xprt)
{
	rcu_read_lock();
	rpc_xprt_switch_add_xprt(rcu_dereference(clnt->cl_xpi.xpi_xpswitch),
				 xprt);
	rcu_read_unlock();
}
EXPORT_SYMBOL_GPL(rpc_clnt_xprt_switch_add_xprt);

bool rpc_clnt_xprt_switch_has_addr(struct rpc_clnt *clnt,
				   const struct sockaddr *sap)
{
	struct rpc_xprt_switch *xps;
	bool ret;

	rcu_read_lock();
	xps = rcu_dereference(clnt->cl_xpi.xpi_xpswitch);
	ret = rpc_xprt_switch_has_addr(xps, sap);
	rcu_read_unlock();
	return ret;
}
EXPORT_SYMBOL_GPL(rpc_clnt_xprt_switch_has_addr);

#if IS_ENABLED(CONFIG_SUNRPC_DEBUG)
static void rpc_show_header(void)
{
	printk(KERN_INFO "-pid- flgs status -client- --rqstp- "
		"-timeout ---ops--\n");
}

static void rpc_show_task(const struct rpc_clnt *clnt,
			  const struct rpc_task *task)
{
	const char *rpc_waitq = "none";

	if (RPC_IS_QUEUED(task))
		rpc_waitq = rpc_qname(task->tk_waitqueue);

	printk(KERN_INFO "%5u %04x %6d %8p %8p %8ld %8p %sv%u %s a:%ps q:%s\n",
		task->tk_pid, task->tk_flags, task->tk_status,
		clnt, task->tk_rqstp, rpc_task_timeout(task), task->tk_ops,
		clnt->cl_program->name, clnt->cl_vers, rpc_proc_name(task),
		task->tk_action, rpc_waitq);
}

void rpc_show_tasks(struct net *net)
{
	struct rpc_clnt *clnt;
	struct rpc_task *task;
	int header = 0;
	struct sunrpc_net *sn = net_generic(net, sunrpc_net_id);

	spin_lock(&sn->rpc_client_lock);
	list_for_each_entry(clnt, &sn->all_clients, cl_clients) {
		spin_lock(&clnt->cl_lock);
		list_for_each_entry(task, &clnt->cl_tasks, tk_task) {
			if (!header) {
				rpc_show_header();
				header++;
			}
			rpc_show_task(clnt, task);
		}
		spin_unlock(&clnt->cl_lock);
	}
	spin_unlock(&sn->rpc_client_lock);
}
#endif

#if IS_ENABLED(CONFIG_SUNRPC_SWAP)
static int
rpc_clnt_swap_activate_callback(struct rpc_clnt *clnt,
		struct rpc_xprt *xprt,
		void *dummy)
{
	return xprt_enable_swap(xprt);
}

int
rpc_clnt_swap_activate(struct rpc_clnt *clnt)
{
	if (atomic_inc_return(&clnt->cl_swapper) == 1)
		return rpc_clnt_iterate_for_each_xprt(clnt,
				rpc_clnt_swap_activate_callback, NULL);
	return 0;
}
EXPORT_SYMBOL_GPL(rpc_clnt_swap_activate);

static int
rpc_clnt_swap_deactivate_callback(struct rpc_clnt *clnt,
		struct rpc_xprt *xprt,
		void *dummy)
{
	xprt_disable_swap(xprt);
	return 0;
}

void
rpc_clnt_swap_deactivate(struct rpc_clnt *clnt)
{
	if (atomic_dec_if_positive(&clnt->cl_swapper) == 0)
		rpc_clnt_iterate_for_each_xprt(clnt,
				rpc_clnt_swap_deactivate_callback, NULL);
}
EXPORT_SYMBOL_GPL(rpc_clnt_swap_deactivate);
#endif /* CONFIG_SUNRPC_SWAP */<|MERGE_RESOLUTION|>--- conflicted
+++ resolved
@@ -877,11 +877,8 @@
 {
 	struct rpc_clnt *clnt = container_of(work, struct rpc_clnt, cl_work);
 
-<<<<<<< HEAD
-=======
 	trace_rpc_clnt_free(clnt);
 
->>>>>>> 4775cbe7
 	/* These might block on processes that might allocate memory,
 	 * so they cannot be called in rpciod, so they are handled separately
 	 * here.
