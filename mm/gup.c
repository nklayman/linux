--- conflicted
+++ resolved
@@ -1668,28 +1668,9 @@
 				     gup_flags);
 
 	if (gup_flags & FOLL_LONGTERM) {
-<<<<<<< HEAD
-		if (rc < 0)
-			goto out;
-
-		if (check_dax_vmas(vmas_tmp, rc)) {
-			if (gup_flags & FOLL_PIN)
-				unpin_user_pages(pages, rc);
-			else
-				for (i = 0; i < rc; i++)
-					put_page(pages[i]);
-			rc = -EOPNOTSUPP;
-			goto out;
-		}
-
-		rc = check_and_migrate_cma_pages(mm, start, rc, pages,
-						 vmas_tmp, gup_flags);
-out:
-=======
 		if (rc > 0)
 			rc = check_and_migrate_cma_pages(mm, start, rc, pages,
 							 vmas, gup_flags);
->>>>>>> 76ec55ca
 		memalloc_nocma_restore(flags);
 	}
 	return rc;
