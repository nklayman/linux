--- conflicted
+++ resolved
@@ -220,10 +220,6 @@
 
 	atomic_inc(&secretmem_users);
 	fd_install(fd, file);
-<<<<<<< HEAD
-	atomic_inc(&secretmem_users);
-=======
->>>>>>> b04bc3ed
 	return fd;
 
 err_put_fd:
