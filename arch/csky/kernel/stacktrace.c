// SPDX-License-Identifier: GPL-2.0

#include <linux/sched/debug.h>
#include <linux/sched/task_stack.h>
#include <linux/stacktrace.h>
#include <linux/ftrace.h>
#include <linux/ptrace.h>

#ifdef CONFIG_FRAME_POINTER

struct stackframe {
	unsigned long fp;
	unsigned long ra;
};

void notrace walk_stackframe(struct task_struct *task, struct pt_regs *regs,
			     bool (*fn)(unsigned long, void *), void *arg)
{
	unsigned long fp, sp, pc;

	if (regs) {
		fp = frame_pointer(regs);
		sp = user_stack_pointer(regs);
		pc = instruction_pointer(regs);
	} else if (task == NULL || task == current) {
		const register unsigned long current_sp __asm__ ("sp");
		const register unsigned long current_fp __asm__ ("r8");
		fp = current_fp;
		sp = current_sp;
		pc = (unsigned long)walk_stackframe;
	} else {
		/* task blocked in __switch_to */
		fp = thread_saved_fp(task);
		sp = thread_saved_sp(task);
		pc = thread_saved_lr(task);
	}

	for (;;) {
		unsigned long low, high;
		struct stackframe *frame;

		if (unlikely(!__kernel_text_address(pc) || fn(pc, arg)))
			break;

		/* Validate frame pointer */
		low = sp;
		high = ALIGN(sp, THREAD_SIZE);
		if (unlikely(fp < low || fp > high || fp & 0x3))
			break;
		/* Unwind stack frame */
		frame = (struct stackframe *)fp;
		sp = fp;
		fp = frame->fp;
		pc = ftrace_graph_ret_addr(current, NULL, frame->ra,
					   (unsigned long *)(fp - 8));
	}
}

#else /* !CONFIG_FRAME_POINTER */

static void notrace walk_stackframe(struct task_struct *task,
	struct pt_regs *regs, bool (*fn)(unsigned long, void *), void *arg)
{
	unsigned long sp, pc;
	unsigned long *ksp;

	if (regs) {
		sp = user_stack_pointer(regs);
		pc = instruction_pointer(regs);
	} else if (task == NULL || task == current) {
		const register unsigned long current_sp __asm__ ("sp");
		sp = current_sp;
		pc = (unsigned long)walk_stackframe;
	} else {
		/* task blocked in __switch_to */
		sp = thread_saved_sp(task);
		pc = thread_saved_lr(task);
	}

	if (unlikely(sp & 0x3))
		return;

	ksp = (unsigned long *)sp;
	while (!kstack_end(ksp)) {
		if (__kernel_text_address(pc) && unlikely(fn(pc, arg)))
			break;
		pc = (*ksp++) - 0x4;
	}
}
#endif /* CONFIG_FRAME_POINTER */

static bool print_trace_address(unsigned long pc, void *arg)
{
<<<<<<< HEAD
	print_ip_sym(pc);
	return false;
}

void show_stack(struct task_struct *task, unsigned long *sp)
{
	pr_cont("Call Trace:\n");
	walk_stackframe(task, NULL, print_trace_address, NULL);
=======
	print_ip_sym((const char *)arg, pc);
	return false;
}

void show_stack(struct task_struct *task, unsigned long *sp, const char *loglvl)
{
	pr_cont("Call Trace:\n");
	walk_stackframe(task, NULL, print_trace_address, (void *)loglvl);
>>>>>>> 4775cbe7
}

static bool save_wchan(unsigned long pc, void *arg)
{
	if (!in_sched_functions(pc)) {
		unsigned long *p = arg;
		*p = pc;
		return true;
	}
	return false;
}

unsigned long get_wchan(struct task_struct *task)
{
	unsigned long pc = 0;

	if (likely(task && task != current && task->state != TASK_RUNNING))
		walk_stackframe(task, NULL, save_wchan, &pc);
	return pc;
}

#ifdef CONFIG_STACKTRACE
static bool __save_trace(unsigned long pc, void *arg, bool nosched)
{
	struct stack_trace *trace = arg;

	if (unlikely(nosched && in_sched_functions(pc)))
		return false;
	if (unlikely(trace->skip > 0)) {
		trace->skip--;
		return false;
	}

	trace->entries[trace->nr_entries++] = pc;
	return (trace->nr_entries >= trace->max_entries);
}

static bool save_trace(unsigned long pc, void *arg)
{
	return __save_trace(pc, arg, false);
}

/*
 * Save stack-backtrace addresses into a stack_trace buffer.
 */
void save_stack_trace_tsk(struct task_struct *tsk, struct stack_trace *trace)
{
	walk_stackframe(tsk, NULL, save_trace, trace);
}
EXPORT_SYMBOL_GPL(save_stack_trace_tsk);

void save_stack_trace(struct stack_trace *trace)
{
	save_stack_trace_tsk(NULL, trace);
}
EXPORT_SYMBOL_GPL(save_stack_trace);

#endif /* CONFIG_STACKTRACE */<|MERGE_RESOLUTION|>--- conflicted
+++ resolved
@@ -91,16 +91,6 @@
 
 static bool print_trace_address(unsigned long pc, void *arg)
 {
-<<<<<<< HEAD
-	print_ip_sym(pc);
-	return false;
-}
-
-void show_stack(struct task_struct *task, unsigned long *sp)
-{
-	pr_cont("Call Trace:\n");
-	walk_stackframe(task, NULL, print_trace_address, NULL);
-=======
 	print_ip_sym((const char *)arg, pc);
 	return false;
 }
@@ -109,7 +99,6 @@
 {
 	pr_cont("Call Trace:\n");
 	walk_stackframe(task, NULL, print_trace_address, (void *)loglvl);
->>>>>>> 4775cbe7
 }
 
 static bool save_wchan(unsigned long pc, void *arg)
