// SPDX-License-Identifier: GPL-2.0
/*
 * Copyright (C) 2019 Texas Instruments Incorporated - https://www.ti.com/
 */

/dts-v1/;

#include "k3-j721e-som-p0.dtsi"
#include <dt-bindings/gpio/gpio.h>
#include <dt-bindings/input/input.h>
#include <dt-bindings/net/ti-dp83867.h>

/ {
	chosen {
		stdout-path = "serial2:115200n8";
		bootargs = "console=ttyS2,115200n8 earlycon=ns16550a,mmio32,0x02800000";
	};

	gpio_keys: gpio-keys {
		compatible = "gpio-keys";
		autorepeat;
		pinctrl-names = "default";
		pinctrl-0 = <&sw10_button_pins_default &sw11_button_pins_default>;

		sw10: sw10 {
			label = "GPIO Key USER1";
			linux,code = <BTN_0>;
			gpios = <&main_gpio0 0 GPIO_ACTIVE_LOW>;
		};

		sw11: sw11 {
			label = "GPIO Key USER2";
			linux,code = <BTN_1>;
			gpios = <&wkup_gpio0 7 GPIO_ACTIVE_LOW>;
		};
	};

	evm_12v0: fixedregulator-evm12v0 {
		/* main supply */
		compatible = "regulator-fixed";
		regulator-name = "evm_12v0";
		regulator-min-microvolt = <12000000>;
		regulator-max-microvolt = <12000000>;
		regulator-always-on;
		regulator-boot-on;
	};

	vsys_3v3: fixedregulator-vsys3v3 {
		/* Output of LMS140 */
		compatible = "regulator-fixed";
		regulator-name = "vsys_3v3";
		regulator-min-microvolt = <3300000>;
		regulator-max-microvolt = <3300000>;
		vin-supply = <&evm_12v0>;
		regulator-always-on;
		regulator-boot-on;
	};

	vsys_5v0: fixedregulator-vsys5v0 {
		/* Output of LM5140 */
		compatible = "regulator-fixed";
		regulator-name = "vsys_5v0";
		regulator-min-microvolt = <5000000>;
		regulator-max-microvolt = <5000000>;
		vin-supply = <&evm_12v0>;
		regulator-always-on;
		regulator-boot-on;
	};

	sound0: sound@0 {
		compatible = "ti,j721e-cpb-audio";
		model = "j721e-cpb";

		ti,cpb-mcasp = <&mcasp10>;
		ti,cpb-codec = <&pcm3168a_1>;

		clocks = <&k3_clks 184 1>,
			 <&k3_clks 184 2>, <&k3_clks 184 4>,
			 <&k3_clks 157 371>,
			 <&k3_clks 157 400>, <&k3_clks 157 401>;
		clock-names = "cpb-mcasp-auxclk",
			      "cpb-mcasp-auxclk-48000", "cpb-mcasp-auxclk-44100",
			      "cpb-codec-scki",
			      "cpb-codec-scki-48000", "cpb-codec-scki-44100";
	};
};

&main_pmx0 {
	sw10_button_pins_default: sw10-button-pins-default {
		pinctrl-single,pins = <
			J721E_IOPAD(0x0, PIN_INPUT, 7) /* (AC18) EXTINTn.GPIO0_0 */
		>;
	};

	main_mmc1_pins_default: main-mmc1-pins-default {
		pinctrl-single,pins = <
			J721E_IOPAD(0x254, PIN_INPUT, 0) /* (R29) MMC1_CMD */
			J721E_IOPAD(0x250, PIN_INPUT, 0) /* (P25) MMC1_CLK */
			J721E_IOPAD(0x2ac, PIN_INPUT, 0) /* (P25) MMC1_CLKLB */
			J721E_IOPAD(0x24c, PIN_INPUT, 0) /* (R24) MMC1_DAT0 */
			J721E_IOPAD(0x248, PIN_INPUT, 0) /* (P24) MMC1_DAT1 */
			J721E_IOPAD(0x244, PIN_INPUT, 0) /* (R25) MMC1_DAT2 */
			J721E_IOPAD(0x240, PIN_INPUT, 0) /* (R26) MMC1_DAT3 */
			J721E_IOPAD(0x258, PIN_INPUT, 0) /* (P23) MMC1_SDCD */
			J721E_IOPAD(0x25c, PIN_INPUT, 0) /* (R28) MMC1_SDWP */
		>;
	};

	main_usbss0_pins_default: main-usbss0-pins-default {
		pinctrl-single,pins = <
			J721E_IOPAD(0x290, PIN_OUTPUT, 0) /* (U6) USB0_DRVVBUS */
			J721E_IOPAD(0x210, PIN_INPUT, 7) /* (W3) MCAN1_RX.GPIO1_3 */
		>;
	};

	main_usbss1_pins_default: main-usbss1-pins-default {
		pinctrl-single,pins = <
			J721E_IOPAD(0x214, PIN_OUTPUT, 4) /* (V4) MCAN1_TX.USB1_DRVVBUS */
		>;
	};

	main_i2c1_exp4_pins_default: main-i2c1-exp4-pins-default {
		pinctrl-single,pins = <
			J721E_IOPAD(0x230, PIN_INPUT, 7) /* (U2) ECAP0_IN_APWM_OUT.GPIO1_11 */
		>;
	};

	main_i2c0_pins_default: main-i2c0-pins-default {
		pinctrl-single,pins = <
			J721E_IOPAD(0x220, PIN_INPUT_PULLUP, 0) /* (AC5) I2C0_SCL */
			J721E_IOPAD(0x224, PIN_INPUT_PULLUP, 0) /* (AA5) I2C0_SDA */
		>;
	};

	main_i2c1_pins_default: main-i2c1-pins-default {
		pinctrl-single,pins = <
			J721E_IOPAD(0x228, PIN_INPUT_PULLUP, 0) /* (Y6) I2C1_SCL */
			J721E_IOPAD(0x22c, PIN_INPUT_PULLUP, 0) /* (AA6) I2C1_SDA */
		>;
	};

	main_i2c3_pins_default: main-i2c3-pins-default {
		pinctrl-single,pins = <
			J721E_IOPAD(0x270, PIN_INPUT_PULLUP, 4) /* (T26) MMC2_CLK.I2C3_SCL */
			J721E_IOPAD(0x274, PIN_INPUT_PULLUP, 4) /* (T25) MMC2_CMD.I2C3_SDA */
		>;
	};

	main_i2c6_pins_default: main-i2c6-pins-default {
		pinctrl-single,pins = <
			J721E_IOPAD(0x1d0, PIN_INPUT_PULLUP, 2) /* (AA3) SPI0_D1.I2C6_SCL */
			J721E_IOPAD(0x1e4, PIN_INPUT_PULLUP, 2) /* (Y2) SPI1_D1.I2C6_SDA */
		>;
	};

	mcasp10_pins_default: mcasp10-pins-default {
		pinctrl-single,pins = <
			J721E_IOPAD(0x158, PIN_OUTPUT_PULLDOWN, 12) /* (U23) RGMII5_TX_CTL.MCASP10_ACLKX */
			J721E_IOPAD(0x15c, PIN_OUTPUT_PULLDOWN, 12) /* (U26) RGMII5_RX_CTL.MCASP10_AFSX */
			J721E_IOPAD(0x160, PIN_OUTPUT_PULLDOWN, 12) /* (V28) RGMII5_TD3.MCASP10_AXR0 */
			J721E_IOPAD(0x164, PIN_OUTPUT_PULLDOWN, 12) /* (V29) RGMII5_TD2.MCASP10_AXR1 */
			J721E_IOPAD(0x170, PIN_OUTPUT_PULLDOWN, 12) /* (U29) RGMII5_TXC.MCASP10_AXR2 */
			J721E_IOPAD(0x174, PIN_OUTPUT_PULLDOWN, 12) /* (U25) RGMII5_RXC.MCASP10_AXR3 */
			J721E_IOPAD(0x198, PIN_INPUT_PULLDOWN, 12) /* (V25) RGMII6_TD1.MCASP10_AXR4 */
			J721E_IOPAD(0x19c, PIN_INPUT_PULLDOWN, 12) /* (W27) RGMII6_TD0.MCASP10_AXR5 */
			J721E_IOPAD(0x1a0, PIN_INPUT_PULLDOWN, 12) /* (W29) RGMII6_TXC.MCASP10_AXR6 */
		>;
	};

	audi_ext_refclk2_pins_default: audi-ext-refclk2-pins-default {
		pinctrl-single,pins = <
			J721E_IOPAD(0x1a4, PIN_OUTPUT, 3) /* (W26) RGMII6_RXC.AUDIO_EXT_REFCLK2 */
		>;
	};
};

&wkup_pmx0 {
	sw11_button_pins_default: sw11-button-pins-default {
		pinctrl-single,pins = <
			J721E_WKUP_IOPAD(0xcc, PIN_INPUT, 7) /* (G28) WKUP_GPIO0_7 */
		>;
	};

	mcu_fss0_ospi1_pins_default: mcu-fss0-ospi1-pins-default {
		pinctrl-single,pins = <
			J721E_WKUP_IOPAD(0x34, PIN_OUTPUT, 0) /* (F22) MCU_OSPI1_CLK */
			J721E_WKUP_IOPAD(0x50, PIN_OUTPUT, 0) /* (C22) MCU_OSPI1_CSn0 */
			J721E_WKUP_IOPAD(0x40, PIN_INPUT, 0) /* (D22) MCU_OSPI1_D0 */
			J721E_WKUP_IOPAD(0x44, PIN_INPUT, 0) /* (G22) MCU_OSPI1_D1 */
			J721E_WKUP_IOPAD(0x48, PIN_INPUT, 0) /* (D23) MCU_OSPI1_D2 */
			J721E_WKUP_IOPAD(0x4c, PIN_INPUT, 0) /* (C23) MCU_OSPI1_D3 */
			J721E_WKUP_IOPAD(0x3c, PIN_INPUT, 0) /* (B23) MCU_OSPI1_DQS */
			J721E_WKUP_IOPAD(0x38, PIN_INPUT, 0) /* (A23) MCU_OSPI1_LBCLKO */
		>;
	};

	mcu_cpsw_pins_default: mcu-cpsw-pins-default {
		pinctrl-single,pins = <
			J721E_WKUP_IOPAD(0x0058, PIN_OUTPUT, 0) /* MCU_RGMII1_TX_CTL */
			J721E_WKUP_IOPAD(0x005c, PIN_INPUT, 0) /* MCU_RGMII1_RX_CTL */
			J721E_WKUP_IOPAD(0x0060, PIN_OUTPUT, 0) /* MCU_RGMII1_TD3 */
			J721E_WKUP_IOPAD(0x0064, PIN_OUTPUT, 0) /* MCU_RGMII1_TD2 */
			J721E_WKUP_IOPAD(0x0068, PIN_OUTPUT, 0) /* MCU_RGMII1_TD1 */
			J721E_WKUP_IOPAD(0x006c, PIN_OUTPUT, 0) /* MCU_RGMII1_TD0 */
			J721E_WKUP_IOPAD(0x0078, PIN_INPUT, 0) /* MCU_RGMII1_RD3 */
			J721E_WKUP_IOPAD(0x007c, PIN_INPUT, 0) /* MCU_RGMII1_RD2 */
			J721E_WKUP_IOPAD(0x0080, PIN_INPUT, 0) /* MCU_RGMII1_RD1 */
			J721E_WKUP_IOPAD(0x0084, PIN_INPUT, 0) /* MCU_RGMII1_RD0 */
			J721E_WKUP_IOPAD(0x0070, PIN_INPUT, 0) /* MCU_RGMII1_TXC */
			J721E_WKUP_IOPAD(0x0074, PIN_INPUT, 0) /* MCU_RGMII1_RXC */
		>;
	};

	mcu_mdio_pins_default: mcu-mdio1-pins-default {
		pinctrl-single,pins = <
			J721E_WKUP_IOPAD(0x008c, PIN_OUTPUT, 0) /* MCU_MDIO0_MDC */
			J721E_WKUP_IOPAD(0x0088, PIN_INPUT, 0) /* MCU_MDIO0_MDIO */
		>;
	};
};

&wkup_uart0 {
	/* Wakeup UART is used by System firmware */
	status = "disabled";
};

&main_uart0 {
	power-domains = <&k3_pds 146 TI_SCI_PD_SHARED>;
};

&main_uart3 {
	/* UART not brought out */
	status = "disabled";
};

&main_uart5 {
	/* UART not brought out */
	status = "disabled";
};

&main_uart6 {
	/* UART not brought out */
	status = "disabled";
};

&main_uart7 {
	/* UART not brought out */
	status = "disabled";
};

&main_uart8 {
	/* UART not brought out */
	status = "disabled";
};

&main_uart9 {
	/* UART not brought out */
	status = "disabled";
};

&main_gpio2 {
	status = "disabled";
};

&main_gpio3 {
	status = "disabled";
};

&main_gpio4 {
	status = "disabled";
};

&main_gpio5 {
	status = "disabled";
};

&main_gpio6 {
	status = "disabled";
};

&main_gpio7 {
	status = "disabled";
};

&wkup_gpio1 {
	status = "disabled";
};

<<<<<<< HEAD
&mailbox0_cluster0 {
	interrupts = <436>;

	mbox_mcu_r5fss0_core0: mbox-mcu-r5fss0-core0 {
		ti,mbox-rx = <0 0 0>;
		ti,mbox-tx = <1 0 0>;
	};

	mbox_mcu_r5fss0_core1: mbox-mcu-r5fss0-core1 {
		ti,mbox-rx = <2 0 0>;
		ti,mbox-tx = <3 0 0>;
	};
};

&mailbox0_cluster1 {
	interrupts = <432>;

	mbox_main_r5fss0_core0: mbox-main-r5fss0-core0 {
		ti,mbox-rx = <0 0 0>;
		ti,mbox-tx = <1 0 0>;
	};

	mbox_main_r5fss0_core1: mbox-main-r5fss0-core1 {
		ti,mbox-rx = <2 0 0>;
		ti,mbox-tx = <3 0 0>;
	};
};

&mailbox0_cluster2 {
	interrupts = <428>;

	mbox_main_r5fss1_core0: mbox-main-r5fss1-core0 {
		ti,mbox-rx = <0 0 0>;
		ti,mbox-tx = <1 0 0>;
	};

	mbox_main_r5fss1_core1: mbox-main-r5fss1-core1 {
		ti,mbox-rx = <2 0 0>;
		ti,mbox-tx = <3 0 0>;
	};
};

&mailbox0_cluster3 {
	interrupts = <424>;

	mbox_c66_0: mbox-c66-0 {
		ti,mbox-rx = <0 0 0>;
		ti,mbox-tx = <1 0 0>;
	};

	mbox_c66_1: mbox-c66-1 {
		ti,mbox-rx = <2 0 0>;
		ti,mbox-tx = <3 0 0>;
	};
};

&mailbox0_cluster4 {
	interrupts = <420>;

	mbox_c71_0: mbox-c71-0 {
		ti,mbox-rx = <0 0 0>;
		ti,mbox-tx = <1 0 0>;
	};
};

&mailbox0_cluster5 {
	status = "disabled";
};

&mailbox0_cluster6 {
	status = "disabled";
};

&mailbox0_cluster7 {
	status = "disabled";
};

&mailbox0_cluster8 {
	status = "disabled";
};

&mailbox0_cluster9 {
	status = "disabled";
};

&mailbox0_cluster10 {
	status = "disabled";
};

&mailbox0_cluster11 {
	status = "disabled";
};

=======
>>>>>>> 11811d61
&main_sdhci0 {
	/* eMMC */
	non-removable;
	ti,driver-strength-ohm = <50>;
	disable-wp;
};

&main_sdhci1 {
	/* SD/MMC */
	pinctrl-names = "default";
	pinctrl-0 = <&main_mmc1_pins_default>;
	ti,driver-strength-ohm = <50>;
	disable-wp;
};

&main_sdhci2 {
	/* Unused */
	status = "disabled";
};

&usb_serdes_mux {
	idle-states = <1>, <0>; /* USB0 to SERDES3, USB1 to SERDES1 */
};

&serdes_ln_ctrl {
	idle-states = <J721E_SERDES0_LANE0_PCIE0_LANE0>, <J721E_SERDES0_LANE1_PCIE0_LANE1>,
		      <J721E_SERDES1_LANE0_PCIE1_LANE0>, <J721E_SERDES1_LANE1_PCIE1_LANE1>,
		      <J721E_SERDES2_LANE0_PCIE2_LANE0>, <J721E_SERDES2_LANE1_PCIE2_LANE1>,
		      <J721E_SERDES3_LANE0_USB3_0_SWAP>, <J721E_SERDES3_LANE1_USB3_0>,
		      <J721E_SERDES4_LANE0_EDP_LANE0>, <J721E_SERDES4_LANE1_EDP_LANE1>,
		      <J721E_SERDES4_LANE2_EDP_LANE2>, <J721E_SERDES4_LANE3_EDP_LANE3>;
};

&serdes_wiz3 {
	typec-dir-gpios = <&main_gpio1 3 GPIO_ACTIVE_HIGH>;
	typec-dir-debounce-ms = <700>;	/* TUSB321, tCCB_DEFAULT 133 ms */
};

&serdes3 {
	serdes3_usb_link: link@0 {
		reg = <0>;
		cdns,num-lanes = <2>;
		#phy-cells = <0>;
		cdns,phy-type = <PHY_TYPE_USB3>;
		resets = <&serdes_wiz3 1>, <&serdes_wiz3 2>;
	};
};

&usbss0 {
	pinctrl-names = "default";
	pinctrl-0 = <&main_usbss0_pins_default>;
	ti,vbus-divider;
};

&usb0 {
	dr_mode = "otg";
	maximum-speed = "super-speed";
	phys = <&serdes3_usb_link>;
	phy-names = "cdns3,usb3-phy";
};

&usbss1 {
	pinctrl-names = "default";
	pinctrl-0 = <&main_usbss1_pins_default>;
	ti,usb2-only;
};

&usb1 {
	dr_mode = "host";
	maximum-speed = "high-speed";
};

&ospi1 {
	pinctrl-names = "default";
	pinctrl-0 = <&mcu_fss0_ospi1_pins_default>;

	flash@0{
		compatible = "jedec,spi-nor";
		reg = <0x0>;
		spi-tx-bus-width = <1>;
		spi-rx-bus-width = <4>;
		spi-max-frequency = <40000000>;
		cdns,tshsl-ns = <60>;
		cdns,tsd2d-ns = <60>;
		cdns,tchsh-ns = <60>;
		cdns,tslch-ns = <60>;
		cdns,read-delay = <2>;
		#address-cells = <1>;
		#size-cells = <1>;
	};
};

&tscadc0 {
	adc {
		ti,adc-channels = <0 1 2 3 4 5 6 7>;
	};
};

&tscadc1 {
	adc {
		ti,adc-channels = <0 1 2 3 4 5 6 7>;
	};
};

&main_i2c0 {
	pinctrl-names = "default";
	pinctrl-0 = <&main_i2c0_pins_default>;
	clock-frequency = <400000>;

	exp1: gpio@20 {
		compatible = "ti,tca6416";
		reg = <0x20>;
		gpio-controller;
		#gpio-cells = <2>;
	};

	exp2: gpio@22 {
		compatible = "ti,tca6424";
		reg = <0x22>;
		gpio-controller;
		#gpio-cells = <2>;

		p09-hog {
			/* P11 - MCASP/TRACE_MUX_S0 */
			gpio-hog;
			gpios = <9 GPIO_ACTIVE_HIGH>;
			output-low;
			line-name = "MCASP/TRACE_MUX_S0";
		};

		p10-hog {
			/* P12 - MCASP/TRACE_MUX_S1 */
			gpio-hog;
			gpios = <10 GPIO_ACTIVE_HIGH>;
			output-high;
			line-name = "MCASP/TRACE_MUX_S1";
		};
	};
};

&main_i2c1 {
	pinctrl-names = "default";
	pinctrl-0 = <&main_i2c1_pins_default>;
	clock-frequency = <400000>;

	exp4: gpio@20 {
		compatible = "ti,tca6408";
		reg = <0x20>;
		gpio-controller;
		#gpio-cells = <2>;
		pinctrl-names = "default";
		pinctrl-0 = <&main_i2c1_exp4_pins_default>;
		interrupt-parent = <&main_gpio1>;
		interrupts = <11 IRQ_TYPE_EDGE_FALLING>;
		interrupt-controller;
		#interrupt-cells = <2>;
	};
};

&k3_clks {
	/* Confiure AUDIO_EXT_REFCLK2 pin as output */
	pinctrl-names = "default";
	pinctrl-0 = <&audi_ext_refclk2_pins_default>;
};

&main_i2c3 {
	pinctrl-names = "default";
	pinctrl-0 = <&main_i2c3_pins_default>;
	clock-frequency = <400000>;

	exp3: gpio@20 {
		compatible = "ti,tca6408";
		reg = <0x20>;
		gpio-controller;
		#gpio-cells = <2>;
	};

	pcm3168a_1: audio-codec@44 {
		compatible = "ti,pcm3168a";
		reg = <0x44>;

		#sound-dai-cells = <1>;

		reset-gpios = <&exp3 0 GPIO_ACTIVE_LOW>;

		/* C_AUDIO_REFCLK2 -> RGMII6_RXC (W26) */
		clocks = <&k3_clks 157 371>;
		clock-names = "scki";

		/* HSDIV3_16FFT_MAIN_4_HSDIVOUT2_CLK -> REFCLK2 */
		assigned-clocks = <&k3_clks 157 371>;
		assigned-clock-parents = <&k3_clks 157 400>;
		assigned-clock-rates = <24576000>; /* for 48KHz */

		VDD1-supply = <&vsys_3v3>;
		VDD2-supply = <&vsys_3v3>;
		VCCAD1-supply = <&vsys_5v0>;
		VCCAD2-supply = <&vsys_5v0>;
		VCCDA1-supply = <&vsys_5v0>;
		VCCDA2-supply = <&vsys_5v0>;
	};
};

&main_i2c6 {
	pinctrl-names = "default";
	pinctrl-0 = <&main_i2c6_pins_default>;
	clock-frequency = <400000>;

	exp5: gpio@20 {
		compatible = "ti,tca6408";
		reg = <0x20>;
		gpio-controller;
		#gpio-cells = <2>;
	};
};

&mcu_cpsw {
	pinctrl-names = "default";
	pinctrl-0 = <&mcu_cpsw_pins_default &mcu_mdio_pins_default>;
};

&davinci_mdio {
	phy0: ethernet-phy@0 {
		reg = <0>;
		ti,rx-internal-delay = <DP83867_RGMIIDCTL_2_00_NS>;
		ti,fifo-depth = <DP83867_PHYCR_FIFO_DEPTH_4_B_NIB>;
	};
};

&cpsw_port1 {
	phy-mode = "rgmii-rxid";
	phy-handle = <&phy0>;
};

&dss {
	/*
	 * These clock assignments are chosen to enable the following outputs:
	 *
	 * VP0 - DisplayPort SST
	 * VP1 - DPI0
	 * VP2 - DSI
	 * VP3 - DPI1
	 */

	assigned-clocks = <&k3_clks 152 1>,
			  <&k3_clks 152 4>,
			  <&k3_clks 152 9>,
			  <&k3_clks 152 13>;
	assigned-clock-parents = <&k3_clks 152 2>,	/* PLL16_HSDIV0 */
				 <&k3_clks 152 6>,	/* PLL19_HSDIV0 */
				 <&k3_clks 152 11>,	/* PLL18_HSDIV0 */
				 <&k3_clks 152 18>;	/* PLL23_HSDIV0 */
};

&mcasp10 {
	#sound-dai-cells = <0>;

	pinctrl-names = "default";
	pinctrl-0 = <&mcasp10_pins_default>;

	op-mode = <0>;          /* MCASP_IIS_MODE */
	tdm-slots = <2>;
	auxclk-fs-ratio = <256>;

	serial-dir = <	/* 0: INACTIVE, 1: TX, 2: RX */
		1 1 1 1
		2 2 2 0
	>;
	tx-num-evt = <0>;
	rx-num-evt = <0>;

	status = "okay";
};

&serdes0 {
	serdes0_pcie_link: link@0 {
		reg = <0>;
		cdns,num-lanes = <1>;
		#phy-cells = <0>;
		cdns,phy-type = <PHY_TYPE_PCIE>;
		resets = <&serdes_wiz0 1>;
	};
};

&serdes1 {
	serdes1_pcie_link: link@0 {
		reg = <0>;
		cdns,num-lanes = <2>;
		#phy-cells = <0>;
		cdns,phy-type = <PHY_TYPE_PCIE>;
		resets = <&serdes_wiz1 1>, <&serdes_wiz1 2>;
	};
};

&serdes2 {
	serdes2_pcie_link: link@0 {
		reg = <0>;
		cdns,num-lanes = <2>;
		#phy-cells = <0>;
		cdns,phy-type = <PHY_TYPE_PCIE>;
		resets = <&serdes_wiz2 1>, <&serdes_wiz2 2>;
	};
};

&pcie0_rc {
	reset-gpios = <&exp1 6 GPIO_ACTIVE_HIGH>;
	phys = <&serdes0_pcie_link>;
	phy-names = "pcie-phy";
	num-lanes = <1>;
};

&pcie1_rc {
	reset-gpios = <&exp1 2 GPIO_ACTIVE_HIGH>;
	phys = <&serdes1_pcie_link>;
	phy-names = "pcie-phy";
	num-lanes = <2>;
};

&pcie2_rc {
	reset-gpios = <&exp2 20 GPIO_ACTIVE_HIGH>;
	phys = <&serdes2_pcie_link>;
	phy-names = "pcie-phy";
	num-lanes = <2>;
};

&pcie0_ep {
	phys = <&serdes0_pcie_link>;
	phy-names = "pcie-phy";
	num-lanes = <1>;
	status = "disabled";
};

&pcie1_ep {
	phys = <&serdes1_pcie_link>;
	phy-names = "pcie-phy";
	num-lanes = <2>;
	status = "disabled";
};

&pcie2_ep {
	phys = <&serdes2_pcie_link>;
	phy-names = "pcie-phy";
	num-lanes = <2>;
	status = "disabled";
};

&pcie3_rc {
	status = "disabled";
};

&pcie3_ep {
	status = "disabled";
};<|MERGE_RESOLUTION|>--- conflicted
+++ resolved
@@ -286,102 +286,6 @@
 	status = "disabled";
 };
 
-<<<<<<< HEAD
-&mailbox0_cluster0 {
-	interrupts = <436>;
-
-	mbox_mcu_r5fss0_core0: mbox-mcu-r5fss0-core0 {
-		ti,mbox-rx = <0 0 0>;
-		ti,mbox-tx = <1 0 0>;
-	};
-
-	mbox_mcu_r5fss0_core1: mbox-mcu-r5fss0-core1 {
-		ti,mbox-rx = <2 0 0>;
-		ti,mbox-tx = <3 0 0>;
-	};
-};
-
-&mailbox0_cluster1 {
-	interrupts = <432>;
-
-	mbox_main_r5fss0_core0: mbox-main-r5fss0-core0 {
-		ti,mbox-rx = <0 0 0>;
-		ti,mbox-tx = <1 0 0>;
-	};
-
-	mbox_main_r5fss0_core1: mbox-main-r5fss0-core1 {
-		ti,mbox-rx = <2 0 0>;
-		ti,mbox-tx = <3 0 0>;
-	};
-};
-
-&mailbox0_cluster2 {
-	interrupts = <428>;
-
-	mbox_main_r5fss1_core0: mbox-main-r5fss1-core0 {
-		ti,mbox-rx = <0 0 0>;
-		ti,mbox-tx = <1 0 0>;
-	};
-
-	mbox_main_r5fss1_core1: mbox-main-r5fss1-core1 {
-		ti,mbox-rx = <2 0 0>;
-		ti,mbox-tx = <3 0 0>;
-	};
-};
-
-&mailbox0_cluster3 {
-	interrupts = <424>;
-
-	mbox_c66_0: mbox-c66-0 {
-		ti,mbox-rx = <0 0 0>;
-		ti,mbox-tx = <1 0 0>;
-	};
-
-	mbox_c66_1: mbox-c66-1 {
-		ti,mbox-rx = <2 0 0>;
-		ti,mbox-tx = <3 0 0>;
-	};
-};
-
-&mailbox0_cluster4 {
-	interrupts = <420>;
-
-	mbox_c71_0: mbox-c71-0 {
-		ti,mbox-rx = <0 0 0>;
-		ti,mbox-tx = <1 0 0>;
-	};
-};
-
-&mailbox0_cluster5 {
-	status = "disabled";
-};
-
-&mailbox0_cluster6 {
-	status = "disabled";
-};
-
-&mailbox0_cluster7 {
-	status = "disabled";
-};
-
-&mailbox0_cluster8 {
-	status = "disabled";
-};
-
-&mailbox0_cluster9 {
-	status = "disabled";
-};
-
-&mailbox0_cluster10 {
-	status = "disabled";
-};
-
-&mailbox0_cluster11 {
-	status = "disabled";
-};
-
-=======
->>>>>>> 11811d61
 &main_sdhci0 {
 	/* eMMC */
 	non-removable;
