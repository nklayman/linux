// SPDX-License-Identifier: (GPL-2.0+ OR MIT)
// Copyright (c) 2018 ARM Ltd.

#include <dt-bindings/leds/common.h>
#include "sun50i-a64-sopine-baseboard.dts"

/ {
	model = "Pine64 LTS";
	compatible = "pine64,pine64-lts", "allwinner,sun50i-r18",
		     "allwinner,sun50i-a64";

	leds {
		compatible = "gpio-leds";

		led {
			function = LED_FUNCTION_STATUS;
			color = <LED_COLOR_ID_BLUE>;
			gpios = <&r_pio 0 7 GPIO_ACTIVE_LOW>; /* PL7 */
		};
	};
};

&mmc0 {
<<<<<<< HEAD
	cd-gpios = <&pio 5 6 GPIO_ACTIVE_LOW>; /* PF6 push-push switch */
=======
	broken-cd;		/* card detect is broken on *some* boards */
>>>>>>> 7238353f
};<|MERGE_RESOLUTION|>--- conflicted
+++ resolved
@@ -21,9 +21,5 @@
 };
 
 &mmc0 {
-<<<<<<< HEAD
-	cd-gpios = <&pio 5 6 GPIO_ACTIVE_LOW>; /* PF6 push-push switch */
-=======
 	broken-cd;		/* card detect is broken on *some* boards */
->>>>>>> 7238353f
 };