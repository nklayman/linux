/* SPDX-License-Identifier: GPL-2.0 */
/*
 * Copyright (C) 1994 Linus Torvalds
 *
 * Pentium III FXSR, SSE support
 * General FPU state handling cleanups
 *	Gareth Hughes <gareth@valinux.com>, May 2000
 * x86-64 work by Andi Kleen 2002
 */

#ifndef _ASM_X86_FPU_API_H
#define _ASM_X86_FPU_API_H
#include <linux/bottom_half.h>

/*
 * Use kernel_fpu_begin/end() if you intend to use FPU in kernel context. It
 * disables preemption so be careful if you intend to use it for long periods
 * of time.
 * If you intend to use the FPU in irq/softirq you need to check first with
 * irq_fpu_usable() if it is possible.
 */

/* Kernel FPU states to initialize in kernel_fpu_begin_mask() */
#define KFPU_387	_BITUL(0)	/* 387 state will be initialized */
#define KFPU_MXCSR	_BITUL(1)	/* MXCSR will be initialized */

extern void kernel_fpu_begin_mask(unsigned int kfpu_mask);
extern void kernel_fpu_end(void);
extern bool irq_fpu_usable(void);
extern void fpregs_mark_activate(void);

/* Code that is unaware of kernel_fpu_begin_mask() can use this */
static inline void kernel_fpu_begin(void)
{
<<<<<<< HEAD
	kernel_fpu_begin_mask(KFPU_387 | KFPU_MXCSR);
=======
#ifdef CONFIG_X86_64
	/*
	 * Any 64-bit code that uses 387 instructions must explicitly request
	 * KFPU_387.
	 */
	kernel_fpu_begin_mask(KFPU_MXCSR);
#else
	/*
	 * 32-bit kernel code may use 387 operations as well as SSE2, etc,
	 * as long as it checks that the CPU has the required capability.
	 */
	kernel_fpu_begin_mask(KFPU_387 | KFPU_MXCSR);
#endif
>>>>>>> 04bd701d
}

/*
 * Use fpregs_lock() while editing CPU's FPU registers or fpu->state.
 * A context switch will (and softirq might) save CPU's FPU registers to
 * fpu->state and set TIF_NEED_FPU_LOAD leaving CPU's FPU registers in
 * a random state.
 *
 * local_bh_disable() protects against both preemption and soft interrupts
 * on !RT kernels.
 *
 * On RT kernels local_bh_disable() is not sufficient because it only
 * serializes soft interrupt related sections via a local lock, but stays
 * preemptible. Disabling preemption is the right choice here as bottom
 * half processing is always in thread context on RT kernels so it
 * implicitly prevents bottom half processing as well.
 *
 * Disabling preemption also serializes against kernel_fpu_begin().
 */
static inline void fpregs_lock(void)
{
	if (!IS_ENABLED(CONFIG_PREEMPT_RT))
		local_bh_disable();
	else
		preempt_disable();
}

static inline void fpregs_unlock(void)
{
	if (!IS_ENABLED(CONFIG_PREEMPT_RT))
		local_bh_enable();
	else
		preempt_enable();
}

#ifdef CONFIG_X86_DEBUG_FPU
extern void fpregs_assert_state_consistent(void);
#else
static inline void fpregs_assert_state_consistent(void) { }
#endif

/*
 * Load the task FPU state before returning to userspace.
 */
extern void switch_fpu_return(void);

/*
 * Query the presence of one or more xfeatures. Works on any legacy CPU as well.
 *
 * If 'feature_name' is set then put a human-readable description of
 * the feature there as well - this can be used to print error (or success)
 * messages.
 */
extern int cpu_has_xfeatures(u64 xfeatures_mask, const char **feature_name);

/*
 * Tasks that are not using SVA have mm->pasid set to zero to note that they
 * will not have the valid bit set in MSR_IA32_PASID while they are running.
 */
#define PASID_DISABLED	0

#ifdef CONFIG_IOMMU_SUPPORT
/* Update current's PASID MSR/state by mm's PASID. */
void update_pasid(void);
#else
static inline void update_pasid(void) { }
#endif
#endif /* _ASM_X86_FPU_API_H */<|MERGE_RESOLUTION|>--- conflicted
+++ resolved
@@ -32,9 +32,6 @@
 /* Code that is unaware of kernel_fpu_begin_mask() can use this */
 static inline void kernel_fpu_begin(void)
 {
-<<<<<<< HEAD
-	kernel_fpu_begin_mask(KFPU_387 | KFPU_MXCSR);
-=======
 #ifdef CONFIG_X86_64
 	/*
 	 * Any 64-bit code that uses 387 instructions must explicitly request
@@ -48,7 +45,6 @@
 	 */
 	kernel_fpu_begin_mask(KFPU_387 | KFPU_MXCSR);
 #endif
->>>>>>> 04bd701d
 }
 
 /*
