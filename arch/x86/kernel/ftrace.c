// SPDX-License-Identifier: GPL-2.0
/*
 * Dynamic function tracing support.
 *
 * Copyright (C) 2007-2008 Steven Rostedt <srostedt@redhat.com>
 *
 * Thanks goes to Ingo Molnar, for suggesting the idea.
 * Mathieu Desnoyers, for suggesting postponing the modifications.
 * Arjan van de Ven, for keeping me straight, and explaining to me
 * the dangers of modifying code on the run.
 */

#define pr_fmt(fmt) KBUILD_MODNAME ": " fmt

#include <linux/spinlock.h>
#include <linux/hardirq.h>
#include <linux/uaccess.h>
#include <linux/ftrace.h>
#include <linux/percpu.h>
#include <linux/sched.h>
#include <linux/slab.h>
#include <linux/init.h>
#include <linux/list.h>
#include <linux/module.h>
#include <linux/memory.h>
#include <linux/vmalloc.h>

#include <trace/syscall.h>

#include <asm/set_memory.h>
#include <asm/kprobes.h>
#include <asm/ftrace.h>
#include <asm/nops.h>
#include <asm/text-patching.h>

#ifdef CONFIG_DYNAMIC_FTRACE

static int ftrace_poke_late = 0;

int ftrace_arch_code_modify_prepare(void)
    __acquires(&text_mutex)
{
	/*
	 * Need to grab text_mutex to prevent a race from module loading
	 * and live kernel patching from changing the text permissions while
	 * ftrace has it set to "read/write".
	 */
	mutex_lock(&text_mutex);
	ftrace_poke_late = 1;
	return 0;
}

int ftrace_arch_code_modify_post_process(void)
    __releases(&text_mutex)
{
	/*
	 * ftrace_make_{call,nop}() may be called during
	 * module load, and we need to finish the text_poke_queue()
	 * that they do, here.
	 */
	text_poke_finish();
	ftrace_poke_late = 0;
	mutex_unlock(&text_mutex);
	return 0;
}

static const char *ftrace_nop_replace(void)
{
	return ideal_nops[NOP_ATOMIC5];
}

static const char *ftrace_call_replace(unsigned long ip, unsigned long addr)
{
	return text_gen_insn(CALL_INSN_OPCODE, (void *)ip, (void *)addr);
}

static int ftrace_verify_code(unsigned long ip, const char *old_code)
{
	char cur_code[MCOUNT_INSN_SIZE];

	/*
	 * Note:
	 * We are paranoid about modifying text, as if a bug was to happen, it
	 * could cause us to read or write to someplace that could cause harm.
	 * Carefully read and modify the code with probe_kernel_*(), and make
	 * sure what we read is what we expected it to be before modifying it.
	 */
	/* read the text we want to modify */
	if (probe_kernel_read(cur_code, (void *)ip, MCOUNT_INSN_SIZE)) {
		WARN_ON(1);
		return -EFAULT;
	}

	/* Make sure it is what we expect it to be */
	if (memcmp(cur_code, old_code, MCOUNT_INSN_SIZE) != 0) {
		WARN_ON(1);
		return -EINVAL;
	}

	return 0;
}

/*
 * Marked __ref because it calls text_poke_early() which is .init.text. That is
 * ok because that call will happen early, during boot, when .init sections are
 * still present.
 */
static int __ref
ftrace_modify_code_direct(unsigned long ip, const char *old_code,
			  const char *new_code)
{
	int ret = ftrace_verify_code(ip, old_code);
	if (ret)
		return ret;

	/* replace the text with the new text */
	if (ftrace_poke_late)
		text_poke_queue((void *)ip, new_code, MCOUNT_INSN_SIZE, NULL);
	else
		text_poke_early((void *)ip, new_code, MCOUNT_INSN_SIZE);
	return 0;
}

int ftrace_make_nop(struct module *mod, struct dyn_ftrace *rec, unsigned long addr)
{
	unsigned long ip = rec->ip;
	const char *new, *old;

	old = ftrace_call_replace(ip, addr);
	new = ftrace_nop_replace();

	/*
	 * On boot up, and when modules are loaded, the MCOUNT_ADDR
	 * is converted to a nop, and will never become MCOUNT_ADDR
	 * again. This code is either running before SMP (on boot up)
	 * or before the code will ever be executed (module load).
	 * We do not want to use the breakpoint version in this case,
	 * just modify the code directly.
	 */
	if (addr == MCOUNT_ADDR)
		return ftrace_modify_code_direct(ip, old, new);

	/*
	 * x86 overrides ftrace_replace_code -- this function will never be used
	 * in this case.
	 */
	WARN_ONCE(1, "invalid use of ftrace_make_nop");
	return -EINVAL;
}

int ftrace_make_call(struct dyn_ftrace *rec, unsigned long addr)
{
	unsigned long ip = rec->ip;
	const char *new, *old;

	old = ftrace_nop_replace();
	new = ftrace_call_replace(ip, addr);

	/* Should only be called when module is loaded */
	return ftrace_modify_code_direct(rec->ip, old, new);
}

/*
 * Should never be called:
 *  As it is only called by __ftrace_replace_code() which is called by
 *  ftrace_replace_code() that x86 overrides, and by ftrace_update_code()
 *  which is called to turn mcount into nops or nops into function calls
 *  but not to convert a function from not using regs to one that uses
 *  regs, which ftrace_modify_call() is for.
 */
int ftrace_modify_call(struct dyn_ftrace *rec, unsigned long old_addr,
				 unsigned long addr)
{
	WARN_ON(1);
	return -EINVAL;
}

int ftrace_update_ftrace_func(ftrace_func_t func)
{
	unsigned long ip;
	const char *new;

	ip = (unsigned long)(&ftrace_call);
	new = ftrace_call_replace(ip, (unsigned long)func);
	text_poke_bp((void *)ip, new, MCOUNT_INSN_SIZE, NULL);

	ip = (unsigned long)(&ftrace_regs_call);
	new = ftrace_call_replace(ip, (unsigned long)func);
	text_poke_bp((void *)ip, new, MCOUNT_INSN_SIZE, NULL);

	return 0;
}

void ftrace_replace_code(int enable)
{
	struct ftrace_rec_iter *iter;
	struct dyn_ftrace *rec;
	const char *new, *old;
	int ret;

	for_ftrace_rec_iter(iter) {
		rec = ftrace_rec_iter_record(iter);

		switch (ftrace_test_record(rec, enable)) {
		case FTRACE_UPDATE_IGNORE:
		default:
			continue;

		case FTRACE_UPDATE_MAKE_CALL:
			old = ftrace_nop_replace();
			break;

		case FTRACE_UPDATE_MODIFY_CALL:
		case FTRACE_UPDATE_MAKE_NOP:
			old = ftrace_call_replace(rec->ip, ftrace_get_addr_curr(rec));
			break;
		}

		ret = ftrace_verify_code(rec->ip, old);
		if (ret) {
			ftrace_bug(ret, rec);
			return;
		}
	}

	for_ftrace_rec_iter(iter) {
		rec = ftrace_rec_iter_record(iter);

		switch (ftrace_test_record(rec, enable)) {
		case FTRACE_UPDATE_IGNORE:
		default:
			continue;

		case FTRACE_UPDATE_MAKE_CALL:
		case FTRACE_UPDATE_MODIFY_CALL:
			new = ftrace_call_replace(rec->ip, ftrace_get_addr_new(rec));
			break;

		case FTRACE_UPDATE_MAKE_NOP:
			new = ftrace_nop_replace();
			break;
		}

		text_poke_queue((void *)rec->ip, new, MCOUNT_INSN_SIZE, NULL);
		ftrace_update_record(rec, enable);
	}
	text_poke_finish();
}

void arch_ftrace_update_code(int command)
{
	ftrace_modify_all_code(command);
}

int __init ftrace_dyn_arch_init(void)
{
	return 0;
}

/* Currently only x86_64 supports dynamic trampolines */
#ifdef CONFIG_X86_64

#ifdef CONFIG_MODULES
#include <linux/moduleloader.h>
/* Module allocation simplifies allocating memory for code */
static inline void *alloc_tramp(unsigned long size)
{
	return module_alloc(size);
}
static inline void tramp_free(void *tramp)
{
	module_memfree(tramp);
}
#else
/* Trampolines can only be created if modules are supported */
static inline void *alloc_tramp(unsigned long size)
{
	return NULL;
}
static inline void tramp_free(void *tramp) { }
#endif

/* Defined as markers to the end of the ftrace default trampolines */
extern void ftrace_regs_caller_end(void);
extern void ftrace_regs_caller_ret(void);
extern void ftrace_caller_end(void);
extern void ftrace_caller_op_ptr(void);
extern void ftrace_regs_caller_op_ptr(void);

/* movq function_trace_op(%rip), %rdx */
/* 0x48 0x8b 0x15 <offset-to-ftrace_trace_op (4 bytes)> */
#define OP_REF_SIZE	7

/*
 * The ftrace_ops is passed to the function callback. Since the
 * trampoline only services a single ftrace_ops, we can pass in
 * that ops directly.
 *
 * The ftrace_op_code_union is used to create a pointer to the
 * ftrace_ops that will be passed to the callback function.
 */
union ftrace_op_code_union {
	char code[OP_REF_SIZE];
	struct {
		char op[3];
		int offset;
	} __attribute__((packed));
};

#define RET_SIZE		1

static unsigned long
create_trampoline(struct ftrace_ops *ops, unsigned int *tramp_size)
{
	unsigned long start_offset;
	unsigned long end_offset;
	unsigned long op_offset;
	unsigned long call_offset;
	unsigned long offset;
	unsigned long npages;
	unsigned long size;
	unsigned long retq;
	unsigned long *ptr;
	void *trampoline;
	void *ip;
	/* 48 8b 15 <offset> is movq <offset>(%rip), %rdx */
	unsigned const char op_ref[] = { 0x48, 0x8b, 0x15 };
	union ftrace_op_code_union op_ptr;
	int ret;

	if (ops->flags & FTRACE_OPS_FL_SAVE_REGS) {
		start_offset = (unsigned long)ftrace_regs_caller;
		end_offset = (unsigned long)ftrace_regs_caller_end;
		op_offset = (unsigned long)ftrace_regs_caller_op_ptr;
		call_offset = (unsigned long)ftrace_regs_call;
	} else {
		start_offset = (unsigned long)ftrace_caller;
		end_offset = (unsigned long)ftrace_caller_end;
		op_offset = (unsigned long)ftrace_caller_op_ptr;
		call_offset = (unsigned long)ftrace_call;
	}

	size = end_offset - start_offset;

	/*
	 * Allocate enough size to store the ftrace_caller code,
	 * the iret , as well as the address of the ftrace_ops this
	 * trampoline is used for.
	 */
	trampoline = alloc_tramp(size + RET_SIZE + sizeof(void *));
	if (!trampoline)
		return 0;

	*tramp_size = size + RET_SIZE + sizeof(void *);
	npages = DIV_ROUND_UP(*tramp_size, PAGE_SIZE);

	/* Copy ftrace_caller onto the trampoline memory */
	ret = probe_kernel_read(trampoline, (void *)start_offset, size);
	if (WARN_ON(ret < 0))
		goto fail;

	ip = trampoline + size;

	/* The trampoline ends with ret(q) */
	retq = (unsigned long)ftrace_stub;
	ret = probe_kernel_read(ip, (void *)retq, RET_SIZE);
	if (WARN_ON(ret < 0))
		goto fail;

	if (ops->flags & FTRACE_OPS_FL_SAVE_REGS) {
		ip = trampoline + (ftrace_regs_caller_ret - ftrace_regs_caller);
		ret = probe_kernel_read(ip, (void *)retq, RET_SIZE);
		if (WARN_ON(ret < 0))
			goto fail;
	}

	/*
	 * The address of the ftrace_ops that is used for this trampoline
	 * is stored at the end of the trampoline. This will be used to
	 * load the third parameter for the callback. Basically, that
	 * location at the end of the trampoline takes the place of
	 * the global function_trace_op variable.
	 */

	ptr = (unsigned long *)(trampoline + size + RET_SIZE);
	*ptr = (unsigned long)ops;

	op_offset -= start_offset;
	memcpy(&op_ptr, trampoline + op_offset, OP_REF_SIZE);

	/* Are we pointing to the reference? */
	if (WARN_ON(memcmp(op_ptr.op, op_ref, 3) != 0))
		goto fail;

	/* Load the contents of ptr into the callback parameter */
	offset = (unsigned long)ptr;
	offset -= (unsigned long)trampoline + op_offset + OP_REF_SIZE;

	op_ptr.offset = offset;

	/* put in the new offset to the ftrace_ops */
	memcpy(trampoline + op_offset, &op_ptr, OP_REF_SIZE);

	/* put in the call to the function */
	mutex_lock(&text_mutex);
	call_offset -= start_offset;
	memcpy(trampoline + call_offset,
	       text_gen_insn(CALL_INSN_OPCODE,
			     trampoline + call_offset,
			     ftrace_ops_get_func(ops)), CALL_INSN_SIZE);
	mutex_unlock(&text_mutex);

	/* ALLOC_TRAMP flags lets us know we created it */
	ops->flags |= FTRACE_OPS_FL_ALLOC_TRAMP;

	set_vm_flush_reset_perms(trampoline);

	if (likely(system_state != SYSTEM_BOOTING))
		set_memory_ro((unsigned long)trampoline, npages);
	set_memory_x((unsigned long)trampoline, npages);
	return (unsigned long)trampoline;
fail:
	tramp_free(trampoline);
	return 0;
}

void set_ftrace_ops_ro(void)
{
	struct ftrace_ops *ops;
	unsigned long start_offset;
	unsigned long end_offset;
	unsigned long npages;
	unsigned long size;

	do_for_each_ftrace_op(ops, ftrace_ops_list) {
		if (!(ops->flags & FTRACE_OPS_FL_ALLOC_TRAMP))
			continue;

		if (ops->flags & FTRACE_OPS_FL_SAVE_REGS) {
			start_offset = (unsigned long)ftrace_regs_caller;
			end_offset = (unsigned long)ftrace_regs_caller_end;
		} else {
			start_offset = (unsigned long)ftrace_caller;
<<<<<<< HEAD
			end_offset = (unsigned long)ftrace_epilogue;
=======
			end_offset = (unsigned long)ftrace_caller_end;
>>>>>>> 4775cbe7
		}
		size = end_offset - start_offset;
		size = size + RET_SIZE + sizeof(void *);
		npages = DIV_ROUND_UP(size, PAGE_SIZE);
		set_memory_ro((unsigned long)ops->trampoline, npages);
	} while_for_each_ftrace_op(ops);
}

static unsigned long calc_trampoline_call_offset(bool save_regs)
{
	unsigned long start_offset;
	unsigned long call_offset;

	if (save_regs) {
		start_offset = (unsigned long)ftrace_regs_caller;
		call_offset = (unsigned long)ftrace_regs_call;
	} else {
		start_offset = (unsigned long)ftrace_caller;
		call_offset = (unsigned long)ftrace_call;
	}

	return call_offset - start_offset;
}

void arch_ftrace_update_trampoline(struct ftrace_ops *ops)
{
	ftrace_func_t func;
	unsigned long offset;
	unsigned long ip;
	unsigned int size;
	const char *new;

	if (!ops->trampoline) {
		ops->trampoline = create_trampoline(ops, &size);
		if (!ops->trampoline)
			return;
		ops->trampoline_size = size;
		return;
	}

	/*
	 * The ftrace_ops caller may set up its own trampoline.
	 * In such a case, this code must not modify it.
	 */
	if (!(ops->flags & FTRACE_OPS_FL_ALLOC_TRAMP))
		return;

	offset = calc_trampoline_call_offset(ops->flags & FTRACE_OPS_FL_SAVE_REGS);
	ip = ops->trampoline + offset;
	func = ftrace_ops_get_func(ops);

	mutex_lock(&text_mutex);
	/* Do a safe modify in case the trampoline is executing */
	new = ftrace_call_replace(ip, (unsigned long)func);
	text_poke_bp((void *)ip, new, MCOUNT_INSN_SIZE, NULL);
	mutex_unlock(&text_mutex);
}

/* Return the address of the function the trampoline calls */
static void *addr_from_call(void *ptr)
{
	union text_poke_insn call;
	int ret;

	ret = probe_kernel_read(&call, ptr, CALL_INSN_SIZE);
	if (WARN_ON_ONCE(ret < 0))
		return NULL;

	/* Make sure this is a call */
	if (WARN_ON_ONCE(call.opcode != CALL_INSN_OPCODE)) {
		pr_warn("Expected E8, got %x\n", call.opcode);
		return NULL;
	}

	return ptr + CALL_INSN_SIZE + call.disp;
}

void prepare_ftrace_return(unsigned long self_addr, unsigned long *parent,
			   unsigned long frame_pointer);

/*
 * If the ops->trampoline was not allocated, then it probably
 * has a static trampoline func, or is the ftrace caller itself.
 */
static void *static_tramp_func(struct ftrace_ops *ops, struct dyn_ftrace *rec)
{
	unsigned long offset;
	bool save_regs = rec->flags & FTRACE_FL_REGS_EN;
	void *ptr;

	if (ops && ops->trampoline) {
#ifdef CONFIG_FUNCTION_GRAPH_TRACER
		/*
		 * We only know about function graph tracer setting as static
		 * trampoline.
		 */
		if (ops->trampoline == FTRACE_GRAPH_ADDR)
			return (void *)prepare_ftrace_return;
#endif
		return NULL;
	}

	offset = calc_trampoline_call_offset(save_regs);

	if (save_regs)
		ptr = (void *)FTRACE_REGS_ADDR + offset;
	else
		ptr = (void *)FTRACE_ADDR + offset;

	return addr_from_call(ptr);
}

void *arch_ftrace_trampoline_func(struct ftrace_ops *ops, struct dyn_ftrace *rec)
{
	unsigned long offset;

	/* If we didn't allocate this trampoline, consider it static */
	if (!ops || !(ops->flags & FTRACE_OPS_FL_ALLOC_TRAMP))
		return static_tramp_func(ops, rec);

	offset = calc_trampoline_call_offset(ops->flags & FTRACE_OPS_FL_SAVE_REGS);
	return addr_from_call((void *)ops->trampoline + offset);
}

void arch_ftrace_trampoline_free(struct ftrace_ops *ops)
{
	if (!ops || !(ops->flags & FTRACE_OPS_FL_ALLOC_TRAMP))
		return;

	tramp_free((void *)ops->trampoline);
	ops->trampoline = 0;
}

#endif /* CONFIG_X86_64 */
#endif /* CONFIG_DYNAMIC_FTRACE */

#ifdef CONFIG_FUNCTION_GRAPH_TRACER

#ifdef CONFIG_DYNAMIC_FTRACE
extern void ftrace_graph_call(void);

static const char *ftrace_jmp_replace(unsigned long ip, unsigned long addr)
{
	return text_gen_insn(JMP32_INSN_OPCODE, (void *)ip, (void *)addr);
}

static int ftrace_mod_jmp(unsigned long ip, void *func)
{
	const char *new;

	new = ftrace_jmp_replace(ip, (unsigned long)func);
	text_poke_bp((void *)ip, new, MCOUNT_INSN_SIZE, NULL);
	return 0;
}

int ftrace_enable_ftrace_graph_caller(void)
{
	unsigned long ip = (unsigned long)(&ftrace_graph_call);

	return ftrace_mod_jmp(ip, &ftrace_graph_caller);
}

int ftrace_disable_ftrace_graph_caller(void)
{
	unsigned long ip = (unsigned long)(&ftrace_graph_call);

	return ftrace_mod_jmp(ip, &ftrace_stub);
}

#endif /* !CONFIG_DYNAMIC_FTRACE */

/*
 * Hook the return address and push it in the stack of return addrs
 * in current thread info.
 */
void prepare_ftrace_return(unsigned long self_addr, unsigned long *parent,
			   unsigned long frame_pointer)
{
	unsigned long return_hooker = (unsigned long)&return_to_handler;
	unsigned long old;
	int faulted;

	/*
	 * When resuming from suspend-to-ram, this function can be indirectly
	 * called from early CPU startup code while the CPU is in real mode,
	 * which would fail miserably.  Make sure the stack pointer is a
	 * virtual address.
	 *
	 * This check isn't as accurate as virt_addr_valid(), but it should be
	 * good enough for this purpose, and it's fast.
	 */
	if (unlikely((long)__builtin_frame_address(0) >= 0))
		return;

	if (unlikely(ftrace_graph_is_dead()))
		return;

	if (unlikely(atomic_read(&current->tracing_graph_pause)))
		return;

	/*
	 * Protect against fault, even if it shouldn't
	 * happen. This tool is too much intrusive to
	 * ignore such a protection.
	 */
	asm volatile(
		"1: " _ASM_MOV " (%[parent]), %[old]\n"
		"2: " _ASM_MOV " %[return_hooker], (%[parent])\n"
		"   movl $0, %[faulted]\n"
		"3:\n"

		".section .fixup, \"ax\"\n"
		"4: movl $1, %[faulted]\n"
		"   jmp 3b\n"
		".previous\n"

		_ASM_EXTABLE(1b, 4b)
		_ASM_EXTABLE(2b, 4b)

		: [old] "=&r" (old), [faulted] "=r" (faulted)
		: [parent] "r" (parent), [return_hooker] "r" (return_hooker)
		: "memory"
	);

	if (unlikely(faulted)) {
		ftrace_graph_stop();
		WARN_ON(1);
		return;
	}

	if (function_graph_enter(old, self_addr, frame_pointer, parent))
		*parent = old;
}
#endif /* CONFIG_FUNCTION_GRAPH_TRACER */<|MERGE_RESOLUTION|>--- conflicted
+++ resolved
@@ -441,11 +441,7 @@
 			end_offset = (unsigned long)ftrace_regs_caller_end;
 		} else {
 			start_offset = (unsigned long)ftrace_caller;
-<<<<<<< HEAD
-			end_offset = (unsigned long)ftrace_epilogue;
-=======
 			end_offset = (unsigned long)ftrace_caller_end;
->>>>>>> 4775cbe7
 		}
 		size = end_offset - start_offset;
 		size = size + RET_SIZE + sizeof(void *);
