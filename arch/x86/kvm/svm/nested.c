// SPDX-License-Identifier: GPL-2.0-only
/*
 * Kernel-based Virtual Machine driver for Linux
 *
 * AMD SVM support
 *
 * Copyright (C) 2006 Qumranet, Inc.
 * Copyright 2010 Red Hat, Inc. and/or its affiliates.
 *
 * Authors:
 *   Yaniv Kamay  <yaniv@qumranet.com>
 *   Avi Kivity   <avi@qumranet.com>
 */

#define pr_fmt(fmt) "SVM: " fmt

#include <linux/kvm_types.h>
#include <linux/kvm_host.h>
#include <linux/kernel.h>

#include <asm/msr-index.h>
#include <asm/debugreg.h>

#include "kvm_emulate.h"
#include "trace.h"
#include "mmu.h"
#include "x86.h"
#include "cpuid.h"
#include "lapic.h"
#include "svm.h"

static void nested_svm_inject_npf_exit(struct kvm_vcpu *vcpu,
				       struct x86_exception *fault)
{
	struct vcpu_svm *svm = to_svm(vcpu);

	if (svm->vmcb->control.exit_code != SVM_EXIT_NPF) {
		/*
		 * TODO: track the cause of the nested page fault, and
		 * correctly fill in the high bits of exit_info_1.
		 */
		svm->vmcb->control.exit_code = SVM_EXIT_NPF;
		svm->vmcb->control.exit_code_hi = 0;
		svm->vmcb->control.exit_info_1 = (1ULL << 32);
		svm->vmcb->control.exit_info_2 = fault->address;
	}

	svm->vmcb->control.exit_info_1 &= ~0xffffffffULL;
	svm->vmcb->control.exit_info_1 |= fault->error_code;

	nested_svm_vmexit(svm);
}

static void svm_inject_page_fault_nested(struct kvm_vcpu *vcpu, struct x86_exception *fault)
{
       struct vcpu_svm *svm = to_svm(vcpu);
       WARN_ON(!is_guest_mode(vcpu));

       if (vmcb_is_intercept(&svm->nested.ctl, INTERCEPT_EXCEPTION_OFFSET + PF_VECTOR) &&
	   !svm->nested.nested_run_pending) {
               svm->vmcb->control.exit_code = SVM_EXIT_EXCP_BASE + PF_VECTOR;
               svm->vmcb->control.exit_code_hi = 0;
               svm->vmcb->control.exit_info_1 = fault->error_code;
               svm->vmcb->control.exit_info_2 = fault->address;
               nested_svm_vmexit(svm);
       } else {
               kvm_inject_page_fault(vcpu, fault);
       }
}

static u64 nested_svm_get_tdp_pdptr(struct kvm_vcpu *vcpu, int index)
{
	struct vcpu_svm *svm = to_svm(vcpu);
	u64 cr3 = svm->nested.ctl.nested_cr3;
	u64 pdpte;
	int ret;

	ret = kvm_vcpu_read_guest_page(vcpu, gpa_to_gfn(cr3), &pdpte,
				       offset_in_page(cr3) + index * 8, 8);
	if (ret)
		return 0;
	return pdpte;
}

static unsigned long nested_svm_get_tdp_cr3(struct kvm_vcpu *vcpu)
{
	struct vcpu_svm *svm = to_svm(vcpu);

	return svm->nested.ctl.nested_cr3;
}

static void nested_svm_init_mmu_context(struct kvm_vcpu *vcpu)
{
	struct vcpu_svm *svm = to_svm(vcpu);
	struct vmcb *hsave = svm->nested.hsave;

	WARN_ON(mmu_is_nested(vcpu));

	vcpu->arch.mmu = &vcpu->arch.guest_mmu;
	kvm_init_shadow_npt_mmu(vcpu, X86_CR0_PG, hsave->save.cr4, hsave->save.efer,
				svm->nested.ctl.nested_cr3);
	vcpu->arch.mmu->get_guest_pgd     = nested_svm_get_tdp_cr3;
	vcpu->arch.mmu->get_pdptr         = nested_svm_get_tdp_pdptr;
	vcpu->arch.mmu->inject_page_fault = nested_svm_inject_npf_exit;
	reset_shadow_zero_bits_mask(vcpu, vcpu->arch.mmu);
	vcpu->arch.walk_mmu              = &vcpu->arch.nested_mmu;
}

static void nested_svm_uninit_mmu_context(struct kvm_vcpu *vcpu)
{
	vcpu->arch.mmu = &vcpu->arch.root_mmu;
	vcpu->arch.walk_mmu = &vcpu->arch.root_mmu;
}

void recalc_intercepts(struct vcpu_svm *svm)
{
	struct vmcb_control_area *c, *h, *g;
	unsigned int i;

	vmcb_mark_dirty(svm->vmcb, VMCB_INTERCEPTS);

	if (!is_guest_mode(&svm->vcpu))
		return;

	c = &svm->vmcb->control;
	h = &svm->nested.hsave->control;
	g = &svm->nested.ctl;

	for (i = 0; i < MAX_INTERCEPT; i++)
		c->intercepts[i] = h->intercepts[i];

	if (g->int_ctl & V_INTR_MASKING_MASK) {
		/* We only want the cr8 intercept bits of L1 */
		vmcb_clr_intercept(c, INTERCEPT_CR8_READ);
		vmcb_clr_intercept(c, INTERCEPT_CR8_WRITE);

		/*
		 * Once running L2 with HF_VINTR_MASK, EFLAGS.IF does not
		 * affect any interrupt we may want to inject; therefore,
		 * interrupt window vmexits are irrelevant to L0.
		 */
		vmcb_clr_intercept(c, INTERCEPT_VINTR);
	}

	/* We don't want to see VMMCALLs from a nested guest */
	vmcb_clr_intercept(c, INTERCEPT_VMMCALL);

	for (i = 0; i < MAX_INTERCEPT; i++)
		c->intercepts[i] |= g->intercepts[i];
}

static void copy_vmcb_control_area(struct vmcb_control_area *dst,
				   struct vmcb_control_area *from)
{
	unsigned int i;

	for (i = 0; i < MAX_INTERCEPT; i++)
		dst->intercepts[i] = from->intercepts[i];

	dst->iopm_base_pa         = from->iopm_base_pa;
	dst->msrpm_base_pa        = from->msrpm_base_pa;
	dst->tsc_offset           = from->tsc_offset;
	/* asid not copied, it is handled manually for svm->vmcb.  */
	dst->tlb_ctl              = from->tlb_ctl;
	dst->int_ctl              = from->int_ctl;
	dst->int_vector           = from->int_vector;
	dst->int_state            = from->int_state;
	dst->exit_code            = from->exit_code;
	dst->exit_code_hi         = from->exit_code_hi;
	dst->exit_info_1          = from->exit_info_1;
	dst->exit_info_2          = from->exit_info_2;
	dst->exit_int_info        = from->exit_int_info;
	dst->exit_int_info_err    = from->exit_int_info_err;
	dst->nested_ctl           = from->nested_ctl;
	dst->event_inj            = from->event_inj;
	dst->event_inj_err        = from->event_inj_err;
	dst->nested_cr3           = from->nested_cr3;
	dst->virt_ext              = from->virt_ext;
	dst->pause_filter_count   = from->pause_filter_count;
	dst->pause_filter_thresh  = from->pause_filter_thresh;
}

static bool nested_svm_vmrun_msrpm(struct vcpu_svm *svm)
{
	/*
	 * This function merges the msr permission bitmaps of kvm and the
	 * nested vmcb. It is optimized in that it only merges the parts where
	 * the kvm msr permission bitmap may contain zero bits
	 */
	int i;

	if (!(vmcb_is_intercept(&svm->nested.ctl, INTERCEPT_MSR_PROT)))
		return true;

	for (i = 0; i < MSRPM_OFFSETS; i++) {
		u32 value, p;
		u64 offset;

		if (msrpm_offsets[i] == 0xffffffff)
			break;

		p      = msrpm_offsets[i];
		offset = svm->nested.ctl.msrpm_base_pa + (p * 4);

		if (kvm_vcpu_read_guest(&svm->vcpu, offset, &value, 4))
			return false;

		svm->nested.msrpm[p] = svm->msrpm[p] | value;
	}

	svm->vmcb->control.msrpm_base_pa = __sme_set(__pa(svm->nested.msrpm));

	return true;
}

static bool svm_get_nested_state_pages(struct kvm_vcpu *vcpu)
{
	struct vcpu_svm *svm = to_svm(vcpu);

	if (WARN_ON(!is_guest_mode(vcpu)))
		return true;

	if (!nested_svm_vmrun_msrpm(svm)) {
		vcpu->run->exit_reason = KVM_EXIT_INTERNAL_ERROR;
		vcpu->run->internal.suberror =
			KVM_INTERNAL_ERROR_EMULATION;
		vcpu->run->internal.ndata = 0;
		return false;
	}

	return true;
}

static bool nested_vmcb_check_controls(struct vmcb_control_area *control)
{
	if ((vmcb_is_intercept(control, INTERCEPT_VMRUN)) == 0)
		return false;

	if (control->asid == 0)
		return false;

	if ((control->nested_ctl & SVM_NESTED_CTL_NP_ENABLE) &&
	    !npt_enabled)
		return false;

	return true;
}

static bool nested_vmcb_checks(struct vcpu_svm *svm, struct vmcb *vmcb12)
{
	struct kvm_vcpu *vcpu = &svm->vcpu;
	bool vmcb12_lma;

	if ((vmcb12->save.efer & EFER_SVME) == 0)
		return false;

	if (((vmcb12->save.cr0 & X86_CR0_CD) == 0) && (vmcb12->save.cr0 & X86_CR0_NW))
		return false;

	if (!kvm_dr6_valid(vmcb12->save.dr6) || !kvm_dr7_valid(vmcb12->save.dr7))
		return false;

	vmcb12_lma = (vmcb12->save.efer & EFER_LME) && (vmcb12->save.cr0 & X86_CR0_PG);

	if (vmcb12_lma) {
		if (!(vmcb12->save.cr4 & X86_CR4_PAE) ||
		    !(vmcb12->save.cr0 & X86_CR0_PE) ||
<<<<<<< HEAD
		    (vmcb12->save.cr3 & vcpu->arch.cr3_lm_rsvd_bits))
=======
		    kvm_vcpu_is_illegal_gpa(vcpu, vmcb12->save.cr3))
>>>>>>> 04bd701d
			return false;
	}
	if (!kvm_is_valid_cr4(&svm->vcpu, vmcb12->save.cr4))
		return false;

	return nested_vmcb_check_controls(&vmcb12->control);
}

static void load_nested_vmcb_control(struct vcpu_svm *svm,
				     struct vmcb_control_area *control)
{
	copy_vmcb_control_area(&svm->nested.ctl, control);

	/* Copy it here because nested_svm_check_controls will check it.  */
	svm->nested.ctl.asid           = control->asid;
	svm->nested.ctl.msrpm_base_pa &= ~0x0fffULL;
	svm->nested.ctl.iopm_base_pa  &= ~0x0fffULL;
}

/*
 * Synchronize fields that are written by the processor, so that
 * they can be copied back into the nested_vmcb.
 */
void sync_nested_vmcb_control(struct vcpu_svm *svm)
{
	u32 mask;
	svm->nested.ctl.event_inj      = svm->vmcb->control.event_inj;
	svm->nested.ctl.event_inj_err  = svm->vmcb->control.event_inj_err;

	/* Only a few fields of int_ctl are written by the processor.  */
	mask = V_IRQ_MASK | V_TPR_MASK;
	if (!(svm->nested.ctl.int_ctl & V_INTR_MASKING_MASK) &&
	    svm_is_intercept(svm, INTERCEPT_VINTR)) {
		/*
		 * In order to request an interrupt window, L0 is usurping
		 * svm->vmcb->control.int_ctl and possibly setting V_IRQ
		 * even if it was clear in L1's VMCB.  Restoring it would be
		 * wrong.  However, in this case V_IRQ will remain true until
		 * interrupt_window_interception calls svm_clear_vintr and
		 * restores int_ctl.  We can just leave it aside.
		 */
		mask &= ~V_IRQ_MASK;
	}
	svm->nested.ctl.int_ctl        &= ~mask;
	svm->nested.ctl.int_ctl        |= svm->vmcb->control.int_ctl & mask;
}

/*
 * Transfer any event that L0 or L1 wanted to inject into L2 to
 * EXIT_INT_INFO.
 */
static void nested_vmcb_save_pending_event(struct vcpu_svm *svm,
					   struct vmcb *vmcb12)
{
	struct kvm_vcpu *vcpu = &svm->vcpu;
	u32 exit_int_info = 0;
	unsigned int nr;

	if (vcpu->arch.exception.injected) {
		nr = vcpu->arch.exception.nr;
		exit_int_info = nr | SVM_EVTINJ_VALID | SVM_EVTINJ_TYPE_EXEPT;

		if (vcpu->arch.exception.has_error_code) {
			exit_int_info |= SVM_EVTINJ_VALID_ERR;
			vmcb12->control.exit_int_info_err =
				vcpu->arch.exception.error_code;
		}

	} else if (vcpu->arch.nmi_injected) {
		exit_int_info = SVM_EVTINJ_VALID | SVM_EVTINJ_TYPE_NMI;

	} else if (vcpu->arch.interrupt.injected) {
		nr = vcpu->arch.interrupt.nr;
		exit_int_info = nr | SVM_EVTINJ_VALID;

		if (vcpu->arch.interrupt.soft)
			exit_int_info |= SVM_EVTINJ_TYPE_SOFT;
		else
			exit_int_info |= SVM_EVTINJ_TYPE_INTR;
	}

	vmcb12->control.exit_int_info = exit_int_info;
}

static inline bool nested_npt_enabled(struct vcpu_svm *svm)
{
	return svm->nested.ctl.nested_ctl & SVM_NESTED_CTL_NP_ENABLE;
}

/*
 * Load guest's/host's cr3 on nested vmentry or vmexit. @nested_npt is true
 * if we are emulating VM-Entry into a guest with NPT enabled.
 */
static int nested_svm_load_cr3(struct kvm_vcpu *vcpu, unsigned long cr3,
			       bool nested_npt)
{
	if (kvm_vcpu_is_illegal_gpa(vcpu, cr3))
		return -EINVAL;

	if (!nested_npt && is_pae_paging(vcpu) &&
	    (cr3 != kvm_read_cr3(vcpu) || pdptrs_changed(vcpu))) {
		if (!load_pdptrs(vcpu, vcpu->arch.walk_mmu, cr3))
			return -EINVAL;
	}

	/*
	 * TODO: optimize unconditional TLB flush/MMU sync here and in
	 * kvm_init_shadow_npt_mmu().
	 */
	if (!nested_npt)
		kvm_mmu_new_pgd(vcpu, cr3, false, false);

	vcpu->arch.cr3 = cr3;
	kvm_register_mark_available(vcpu, VCPU_EXREG_CR3);

	kvm_init_mmu(vcpu, false);

	return 0;
}

static void nested_prepare_vmcb_save(struct vcpu_svm *svm, struct vmcb *vmcb12)
{
	/* Load the nested guest state */
	svm->vmcb->save.es = vmcb12->save.es;
	svm->vmcb->save.cs = vmcb12->save.cs;
	svm->vmcb->save.ss = vmcb12->save.ss;
	svm->vmcb->save.ds = vmcb12->save.ds;
	svm->vmcb->save.gdtr = vmcb12->save.gdtr;
	svm->vmcb->save.idtr = vmcb12->save.idtr;
	kvm_set_rflags(&svm->vcpu, vmcb12->save.rflags | X86_EFLAGS_FIXED);
	svm_set_efer(&svm->vcpu, vmcb12->save.efer);
	svm_set_cr0(&svm->vcpu, vmcb12->save.cr0);
	svm_set_cr4(&svm->vcpu, vmcb12->save.cr4);
	svm->vmcb->save.cr2 = svm->vcpu.arch.cr2 = vmcb12->save.cr2;
	kvm_rax_write(&svm->vcpu, vmcb12->save.rax);
	kvm_rsp_write(&svm->vcpu, vmcb12->save.rsp);
	kvm_rip_write(&svm->vcpu, vmcb12->save.rip);

	/* In case we don't even reach vcpu_run, the fields are not updated */
	svm->vmcb->save.rax = vmcb12->save.rax;
	svm->vmcb->save.rsp = vmcb12->save.rsp;
	svm->vmcb->save.rip = vmcb12->save.rip;
	svm->vmcb->save.dr7 = vmcb12->save.dr7 | DR7_FIXED_1;
	svm->vcpu.arch.dr6  = vmcb12->save.dr6 | DR6_ACTIVE_LOW;
	svm->vmcb->save.cpl = vmcb12->save.cpl;
}

static void nested_prepare_vmcb_control(struct vcpu_svm *svm)
{
	const u32 mask = V_INTR_MASKING_MASK | V_GIF_ENABLE_MASK | V_GIF_MASK;

	if (nested_npt_enabled(svm))
		nested_svm_init_mmu_context(&svm->vcpu);

	svm->vmcb->control.tsc_offset = svm->vcpu.arch.tsc_offset =
		svm->vcpu.arch.l1_tsc_offset + svm->nested.ctl.tsc_offset;

	svm->vmcb->control.int_ctl             =
		(svm->nested.ctl.int_ctl & ~mask) |
		(svm->nested.hsave->control.int_ctl & mask);

	svm->vmcb->control.virt_ext            = svm->nested.ctl.virt_ext;
	svm->vmcb->control.int_vector          = svm->nested.ctl.int_vector;
	svm->vmcb->control.int_state           = svm->nested.ctl.int_state;
	svm->vmcb->control.event_inj           = svm->nested.ctl.event_inj;
	svm->vmcb->control.event_inj_err       = svm->nested.ctl.event_inj_err;

	svm->vmcb->control.pause_filter_count  = svm->nested.ctl.pause_filter_count;
	svm->vmcb->control.pause_filter_thresh = svm->nested.ctl.pause_filter_thresh;

	/* Enter Guest-Mode */
	enter_guest_mode(&svm->vcpu);

	/*
	 * Merge guest and host intercepts - must be called  with vcpu in
	 * guest-mode to take affect here
	 */
	recalc_intercepts(svm);

	vmcb_mark_all_dirty(svm->vmcb);
}

int enter_svm_guest_mode(struct vcpu_svm *svm, u64 vmcb12_gpa,
			 struct vmcb *vmcb12)
{
	int ret;

	trace_kvm_nested_vmrun(svm->vmcb->save.rip, vmcb12_gpa,
			       vmcb12->save.rip,
			       vmcb12->control.int_ctl,
			       vmcb12->control.event_inj,
			       vmcb12->control.nested_ctl);

	trace_kvm_nested_intercepts(vmcb12->control.intercepts[INTERCEPT_CR] & 0xffff,
				    vmcb12->control.intercepts[INTERCEPT_CR] >> 16,
				    vmcb12->control.intercepts[INTERCEPT_EXCEPTION],
				    vmcb12->control.intercepts[INTERCEPT_WORD3],
				    vmcb12->control.intercepts[INTERCEPT_WORD4],
				    vmcb12->control.intercepts[INTERCEPT_WORD5]);


	svm->nested.vmcb12_gpa = vmcb12_gpa;
	load_nested_vmcb_control(svm, &vmcb12->control);
	nested_prepare_vmcb_control(svm);
	nested_prepare_vmcb_save(svm, vmcb12);

	ret = nested_svm_load_cr3(&svm->vcpu, vmcb12->save.cr3,
				  nested_npt_enabled(svm));
	if (ret)
		return ret;

	if (!npt_enabled)
		svm->vcpu.arch.mmu->inject_page_fault = svm_inject_page_fault_nested;

	svm_set_gif(svm, true);

	return 0;
}

int nested_svm_vmrun(struct vcpu_svm *svm)
{
	int ret;
	struct vmcb *vmcb12;
	struct vmcb *hsave = svm->nested.hsave;
	struct vmcb *vmcb = svm->vmcb;
	struct kvm_host_map map;
	u64 vmcb12_gpa;

	if (is_smm(&svm->vcpu)) {
		kvm_queue_exception(&svm->vcpu, UD_VECTOR);
		return 1;
	}

	vmcb12_gpa = svm->vmcb->save.rax;
	ret = kvm_vcpu_map(&svm->vcpu, gpa_to_gfn(vmcb12_gpa), &map);
	if (ret == -EINVAL) {
		kvm_inject_gp(&svm->vcpu, 0);
		return 1;
	} else if (ret) {
		return kvm_skip_emulated_instruction(&svm->vcpu);
	}

	ret = kvm_skip_emulated_instruction(&svm->vcpu);

	vmcb12 = map.hva;

	if (WARN_ON_ONCE(!svm->nested.initialized))
		return -EINVAL;

	if (!nested_vmcb_checks(svm, vmcb12)) {
		vmcb12->control.exit_code    = SVM_EXIT_ERR;
		vmcb12->control.exit_code_hi = 0;
		vmcb12->control.exit_info_1  = 0;
		vmcb12->control.exit_info_2  = 0;
		goto out;
	}


	/* Clear internal status */
	kvm_clear_exception_queue(&svm->vcpu);
	kvm_clear_interrupt_queue(&svm->vcpu);

	/*
	 * Save the old vmcb, so we don't need to pick what we save, but can
	 * restore everything when a VMEXIT occurs
	 */
	hsave->save.es     = vmcb->save.es;
	hsave->save.cs     = vmcb->save.cs;
	hsave->save.ss     = vmcb->save.ss;
	hsave->save.ds     = vmcb->save.ds;
	hsave->save.gdtr   = vmcb->save.gdtr;
	hsave->save.idtr   = vmcb->save.idtr;
	hsave->save.efer   = svm->vcpu.arch.efer;
	hsave->save.cr0    = kvm_read_cr0(&svm->vcpu);
	hsave->save.cr4    = svm->vcpu.arch.cr4;
	hsave->save.rflags = kvm_get_rflags(&svm->vcpu);
	hsave->save.rip    = kvm_rip_read(&svm->vcpu);
	hsave->save.rsp    = vmcb->save.rsp;
	hsave->save.rax    = vmcb->save.rax;
	if (npt_enabled)
		hsave->save.cr3    = vmcb->save.cr3;
	else
		hsave->save.cr3    = kvm_read_cr3(&svm->vcpu);

	copy_vmcb_control_area(&hsave->control, &vmcb->control);

	svm->nested.nested_run_pending = 1;

	if (enter_svm_guest_mode(svm, vmcb12_gpa, vmcb12))
		goto out_exit_err;

	if (nested_svm_vmrun_msrpm(svm))
		goto out;

out_exit_err:
	svm->nested.nested_run_pending = 0;

	svm->vmcb->control.exit_code    = SVM_EXIT_ERR;
	svm->vmcb->control.exit_code_hi = 0;
	svm->vmcb->control.exit_info_1  = 0;
	svm->vmcb->control.exit_info_2  = 0;

	nested_svm_vmexit(svm);

out:
	kvm_vcpu_unmap(&svm->vcpu, &map, true);

	return ret;
}

void nested_svm_vmloadsave(struct vmcb *from_vmcb, struct vmcb *to_vmcb)
{
	to_vmcb->save.fs = from_vmcb->save.fs;
	to_vmcb->save.gs = from_vmcb->save.gs;
	to_vmcb->save.tr = from_vmcb->save.tr;
	to_vmcb->save.ldtr = from_vmcb->save.ldtr;
	to_vmcb->save.kernel_gs_base = from_vmcb->save.kernel_gs_base;
	to_vmcb->save.star = from_vmcb->save.star;
	to_vmcb->save.lstar = from_vmcb->save.lstar;
	to_vmcb->save.cstar = from_vmcb->save.cstar;
	to_vmcb->save.sfmask = from_vmcb->save.sfmask;
	to_vmcb->save.sysenter_cs = from_vmcb->save.sysenter_cs;
	to_vmcb->save.sysenter_esp = from_vmcb->save.sysenter_esp;
	to_vmcb->save.sysenter_eip = from_vmcb->save.sysenter_eip;
}

int nested_svm_vmexit(struct vcpu_svm *svm)
{
	int rc;
	struct vmcb *vmcb12;
	struct vmcb *hsave = svm->nested.hsave;
	struct vmcb *vmcb = svm->vmcb;
	struct kvm_host_map map;

	rc = kvm_vcpu_map(&svm->vcpu, gpa_to_gfn(svm->nested.vmcb12_gpa), &map);
	if (rc) {
		if (rc == -EINVAL)
			kvm_inject_gp(&svm->vcpu, 0);
		return 1;
	}

	vmcb12 = map.hva;

	/* Exit Guest-Mode */
	leave_guest_mode(&svm->vcpu);
	svm->nested.vmcb12_gpa = 0;
	WARN_ON_ONCE(svm->nested.nested_run_pending);

	kvm_clear_request(KVM_REQ_GET_NESTED_STATE_PAGES, &svm->vcpu);

	/* in case we halted in L2 */
	svm->vcpu.arch.mp_state = KVM_MP_STATE_RUNNABLE;

	/* Give the current vmcb to the guest */

	vmcb12->save.es     = vmcb->save.es;
	vmcb12->save.cs     = vmcb->save.cs;
	vmcb12->save.ss     = vmcb->save.ss;
	vmcb12->save.ds     = vmcb->save.ds;
	vmcb12->save.gdtr   = vmcb->save.gdtr;
	vmcb12->save.idtr   = vmcb->save.idtr;
	vmcb12->save.efer   = svm->vcpu.arch.efer;
	vmcb12->save.cr0    = kvm_read_cr0(&svm->vcpu);
	vmcb12->save.cr3    = kvm_read_cr3(&svm->vcpu);
	vmcb12->save.cr2    = vmcb->save.cr2;
	vmcb12->save.cr4    = svm->vcpu.arch.cr4;
	vmcb12->save.rflags = kvm_get_rflags(&svm->vcpu);
	vmcb12->save.rip    = kvm_rip_read(&svm->vcpu);
	vmcb12->save.rsp    = kvm_rsp_read(&svm->vcpu);
	vmcb12->save.rax    = kvm_rax_read(&svm->vcpu);
	vmcb12->save.dr7    = vmcb->save.dr7;
	vmcb12->save.dr6    = svm->vcpu.arch.dr6;
	vmcb12->save.cpl    = vmcb->save.cpl;

	vmcb12->control.int_state         = vmcb->control.int_state;
	vmcb12->control.exit_code         = vmcb->control.exit_code;
	vmcb12->control.exit_code_hi      = vmcb->control.exit_code_hi;
	vmcb12->control.exit_info_1       = vmcb->control.exit_info_1;
	vmcb12->control.exit_info_2       = vmcb->control.exit_info_2;

	if (vmcb12->control.exit_code != SVM_EXIT_ERR)
		nested_vmcb_save_pending_event(svm, vmcb12);

	if (svm->nrips_enabled)
		vmcb12->control.next_rip  = vmcb->control.next_rip;

	vmcb12->control.int_ctl           = svm->nested.ctl.int_ctl;
	vmcb12->control.tlb_ctl           = svm->nested.ctl.tlb_ctl;
	vmcb12->control.event_inj         = svm->nested.ctl.event_inj;
	vmcb12->control.event_inj_err     = svm->nested.ctl.event_inj_err;

	vmcb12->control.pause_filter_count =
		svm->vmcb->control.pause_filter_count;
	vmcb12->control.pause_filter_thresh =
		svm->vmcb->control.pause_filter_thresh;

	/* Restore the original control entries */
	copy_vmcb_control_area(&vmcb->control, &hsave->control);

	/* On vmexit the  GIF is set to false */
	svm_set_gif(svm, false);

	svm->vmcb->control.tsc_offset = svm->vcpu.arch.tsc_offset =
		svm->vcpu.arch.l1_tsc_offset;

	svm->nested.ctl.nested_cr3 = 0;

	/* Restore selected save entries */
	svm->vmcb->save.es = hsave->save.es;
	svm->vmcb->save.cs = hsave->save.cs;
	svm->vmcb->save.ss = hsave->save.ss;
	svm->vmcb->save.ds = hsave->save.ds;
	svm->vmcb->save.gdtr = hsave->save.gdtr;
	svm->vmcb->save.idtr = hsave->save.idtr;
	kvm_set_rflags(&svm->vcpu, hsave->save.rflags);
	kvm_set_rflags(&svm->vcpu, hsave->save.rflags | X86_EFLAGS_FIXED);
	svm_set_efer(&svm->vcpu, hsave->save.efer);
	svm_set_cr0(&svm->vcpu, hsave->save.cr0 | X86_CR0_PE);
	svm_set_cr4(&svm->vcpu, hsave->save.cr4);
	kvm_rax_write(&svm->vcpu, hsave->save.rax);
	kvm_rsp_write(&svm->vcpu, hsave->save.rsp);
	kvm_rip_write(&svm->vcpu, hsave->save.rip);
	svm->vmcb->save.dr7 = DR7_FIXED_1;
	svm->vmcb->save.cpl = 0;
	svm->vmcb->control.exit_int_info = 0;

	vmcb_mark_all_dirty(svm->vmcb);

	trace_kvm_nested_vmexit_inject(vmcb12->control.exit_code,
				       vmcb12->control.exit_info_1,
				       vmcb12->control.exit_info_2,
				       vmcb12->control.exit_int_info,
				       vmcb12->control.exit_int_info_err,
				       KVM_ISA_SVM);

	kvm_vcpu_unmap(&svm->vcpu, &map, true);

	nested_svm_uninit_mmu_context(&svm->vcpu);

	rc = nested_svm_load_cr3(&svm->vcpu, hsave->save.cr3, false);
	if (rc)
		return 1;

	if (npt_enabled)
		svm->vmcb->save.cr3 = hsave->save.cr3;

	/*
	 * Drop what we picked up for L2 via svm_complete_interrupts() so it
	 * doesn't end up in L1.
	 */
	svm->vcpu.arch.nmi_injected = false;
	kvm_clear_exception_queue(&svm->vcpu);
	kvm_clear_interrupt_queue(&svm->vcpu);

	return 0;
}

int svm_allocate_nested(struct vcpu_svm *svm)
{
	struct page *hsave_page;

	if (svm->nested.initialized)
		return 0;

	hsave_page = alloc_page(GFP_KERNEL_ACCOUNT | __GFP_ZERO);
	if (!hsave_page)
		return -ENOMEM;
	svm->nested.hsave = page_address(hsave_page);

	svm->nested.msrpm = svm_vcpu_alloc_msrpm();
	if (!svm->nested.msrpm)
		goto err_free_hsave;
	svm_vcpu_init_msrpm(&svm->vcpu, svm->nested.msrpm);

	svm->nested.initialized = true;
	return 0;

err_free_hsave:
	__free_page(hsave_page);
	return -ENOMEM;
}

void svm_free_nested(struct vcpu_svm *svm)
{
	if (!svm->nested.initialized)
		return;

	svm_vcpu_free_msrpm(svm->nested.msrpm);
	svm->nested.msrpm = NULL;

	__free_page(virt_to_page(svm->nested.hsave));
	svm->nested.hsave = NULL;

	svm->nested.initialized = false;
}

/*
 * Forcibly leave nested mode in order to be able to reset the VCPU later on.
 */
void svm_leave_nested(struct vcpu_svm *svm)
{
	if (is_guest_mode(&svm->vcpu)) {
		struct vmcb *hsave = svm->nested.hsave;
		struct vmcb *vmcb = svm->vmcb;

		svm->nested.nested_run_pending = 0;
		leave_guest_mode(&svm->vcpu);
		copy_vmcb_control_area(&vmcb->control, &hsave->control);
		nested_svm_uninit_mmu_context(&svm->vcpu);
		vmcb_mark_all_dirty(svm->vmcb);
	}

	kvm_clear_request(KVM_REQ_GET_NESTED_STATE_PAGES, &svm->vcpu);
}

static int nested_svm_exit_handled_msr(struct vcpu_svm *svm)
{
	u32 offset, msr, value;
	int write, mask;

	if (!(vmcb_is_intercept(&svm->nested.ctl, INTERCEPT_MSR_PROT)))
		return NESTED_EXIT_HOST;

	msr    = svm->vcpu.arch.regs[VCPU_REGS_RCX];
	offset = svm_msrpm_offset(msr);
	write  = svm->vmcb->control.exit_info_1 & 1;
	mask   = 1 << ((2 * (msr & 0xf)) + write);

	if (offset == MSR_INVALID)
		return NESTED_EXIT_DONE;

	/* Offset is in 32 bit units but need in 8 bit units */
	offset *= 4;

	if (kvm_vcpu_read_guest(&svm->vcpu, svm->nested.ctl.msrpm_base_pa + offset, &value, 4))
		return NESTED_EXIT_DONE;

	return (value & mask) ? NESTED_EXIT_DONE : NESTED_EXIT_HOST;
}

static int nested_svm_intercept_ioio(struct vcpu_svm *svm)
{
	unsigned port, size, iopm_len;
	u16 val, mask;
	u8 start_bit;
	u64 gpa;

	if (!(vmcb_is_intercept(&svm->nested.ctl, INTERCEPT_IOIO_PROT)))
		return NESTED_EXIT_HOST;

	port = svm->vmcb->control.exit_info_1 >> 16;
	size = (svm->vmcb->control.exit_info_1 & SVM_IOIO_SIZE_MASK) >>
		SVM_IOIO_SIZE_SHIFT;
	gpa  = svm->nested.ctl.iopm_base_pa + (port / 8);
	start_bit = port % 8;
	iopm_len = (start_bit + size > 8) ? 2 : 1;
	mask = (0xf >> (4 - size)) << start_bit;
	val = 0;

	if (kvm_vcpu_read_guest(&svm->vcpu, gpa, &val, iopm_len))
		return NESTED_EXIT_DONE;

	return (val & mask) ? NESTED_EXIT_DONE : NESTED_EXIT_HOST;
}

static int nested_svm_intercept(struct vcpu_svm *svm)
{
	u32 exit_code = svm->vmcb->control.exit_code;
	int vmexit = NESTED_EXIT_HOST;

	switch (exit_code) {
	case SVM_EXIT_MSR:
		vmexit = nested_svm_exit_handled_msr(svm);
		break;
	case SVM_EXIT_IOIO:
		vmexit = nested_svm_intercept_ioio(svm);
		break;
	case SVM_EXIT_READ_CR0 ... SVM_EXIT_WRITE_CR8: {
		if (vmcb_is_intercept(&svm->nested.ctl, exit_code))
			vmexit = NESTED_EXIT_DONE;
		break;
	}
	case SVM_EXIT_READ_DR0 ... SVM_EXIT_WRITE_DR7: {
		if (vmcb_is_intercept(&svm->nested.ctl, exit_code))
			vmexit = NESTED_EXIT_DONE;
		break;
	}
	case SVM_EXIT_EXCP_BASE ... SVM_EXIT_EXCP_BASE + 0x1f: {
		/*
		 * Host-intercepted exceptions have been checked already in
		 * nested_svm_exit_special.  There is nothing to do here,
		 * the vmexit is injected by svm_check_nested_events.
		 */
		vmexit = NESTED_EXIT_DONE;
		break;
	}
	case SVM_EXIT_ERR: {
		vmexit = NESTED_EXIT_DONE;
		break;
	}
	default: {
		if (vmcb_is_intercept(&svm->nested.ctl, exit_code))
			vmexit = NESTED_EXIT_DONE;
	}
	}

	return vmexit;
}

int nested_svm_exit_handled(struct vcpu_svm *svm)
{
	int vmexit;

	vmexit = nested_svm_intercept(svm);

	if (vmexit == NESTED_EXIT_DONE)
		nested_svm_vmexit(svm);

	return vmexit;
}

int nested_svm_check_permissions(struct vcpu_svm *svm)
{
	if (!(svm->vcpu.arch.efer & EFER_SVME) ||
	    !is_paging(&svm->vcpu)) {
		kvm_queue_exception(&svm->vcpu, UD_VECTOR);
		return 1;
	}

	if (svm->vmcb->save.cpl) {
		kvm_inject_gp(&svm->vcpu, 0);
		return 1;
	}

	return 0;
}

static bool nested_exit_on_exception(struct vcpu_svm *svm)
{
	unsigned int nr = svm->vcpu.arch.exception.nr;

	return (svm->nested.ctl.intercepts[INTERCEPT_EXCEPTION] & BIT(nr));
}

static void nested_svm_inject_exception_vmexit(struct vcpu_svm *svm)
{
	unsigned int nr = svm->vcpu.arch.exception.nr;

	svm->vmcb->control.exit_code = SVM_EXIT_EXCP_BASE + nr;
	svm->vmcb->control.exit_code_hi = 0;

	if (svm->vcpu.arch.exception.has_error_code)
		svm->vmcb->control.exit_info_1 = svm->vcpu.arch.exception.error_code;

	/*
	 * EXITINFO2 is undefined for all exception intercepts other
	 * than #PF.
	 */
	if (nr == PF_VECTOR) {
		if (svm->vcpu.arch.exception.nested_apf)
			svm->vmcb->control.exit_info_2 = svm->vcpu.arch.apf.nested_apf_token;
		else if (svm->vcpu.arch.exception.has_payload)
			svm->vmcb->control.exit_info_2 = svm->vcpu.arch.exception.payload;
		else
			svm->vmcb->control.exit_info_2 = svm->vcpu.arch.cr2;
	} else if (nr == DB_VECTOR) {
		/* See inject_pending_event.  */
		kvm_deliver_exception_payload(&svm->vcpu);
		if (svm->vcpu.arch.dr7 & DR7_GD) {
			svm->vcpu.arch.dr7 &= ~DR7_GD;
			kvm_update_dr7(&svm->vcpu);
		}
	} else
		WARN_ON(svm->vcpu.arch.exception.has_payload);

	nested_svm_vmexit(svm);
}

static void nested_svm_smi(struct vcpu_svm *svm)
{
	svm->vmcb->control.exit_code = SVM_EXIT_SMI;
	svm->vmcb->control.exit_info_1 = 0;
	svm->vmcb->control.exit_info_2 = 0;

	nested_svm_vmexit(svm);
}

static void nested_svm_nmi(struct vcpu_svm *svm)
{
	svm->vmcb->control.exit_code = SVM_EXIT_NMI;
	svm->vmcb->control.exit_info_1 = 0;
	svm->vmcb->control.exit_info_2 = 0;

	nested_svm_vmexit(svm);
}

static void nested_svm_intr(struct vcpu_svm *svm)
{
	trace_kvm_nested_intr_vmexit(svm->vmcb->save.rip);

	svm->vmcb->control.exit_code   = SVM_EXIT_INTR;
	svm->vmcb->control.exit_info_1 = 0;
	svm->vmcb->control.exit_info_2 = 0;

	nested_svm_vmexit(svm);
}

static inline bool nested_exit_on_init(struct vcpu_svm *svm)
{
	return vmcb_is_intercept(&svm->nested.ctl, INTERCEPT_INIT);
}

static void nested_svm_init(struct vcpu_svm *svm)
{
	svm->vmcb->control.exit_code   = SVM_EXIT_INIT;
	svm->vmcb->control.exit_info_1 = 0;
	svm->vmcb->control.exit_info_2 = 0;

	nested_svm_vmexit(svm);
}


static int svm_check_nested_events(struct kvm_vcpu *vcpu)
{
	struct vcpu_svm *svm = to_svm(vcpu);
	bool block_nested_events =
		kvm_event_needs_reinjection(vcpu) || svm->nested.nested_run_pending;
	struct kvm_lapic *apic = vcpu->arch.apic;

	if (lapic_in_kernel(vcpu) &&
	    test_bit(KVM_APIC_INIT, &apic->pending_events)) {
		if (block_nested_events)
			return -EBUSY;
		if (!nested_exit_on_init(svm))
			return 0;
		nested_svm_init(svm);
		return 0;
	}

	if (vcpu->arch.exception.pending) {
		if (block_nested_events)
                        return -EBUSY;
		if (!nested_exit_on_exception(svm))
			return 0;
		nested_svm_inject_exception_vmexit(svm);
		return 0;
	}

	if (vcpu->arch.smi_pending && !svm_smi_blocked(vcpu)) {
		if (block_nested_events)
			return -EBUSY;
		if (!nested_exit_on_smi(svm))
			return 0;
		nested_svm_smi(svm);
		return 0;
	}

	if (vcpu->arch.nmi_pending && !svm_nmi_blocked(vcpu)) {
		if (block_nested_events)
			return -EBUSY;
		if (!nested_exit_on_nmi(svm))
			return 0;
		nested_svm_nmi(svm);
		return 0;
	}

	if (kvm_cpu_has_interrupt(vcpu) && !svm_interrupt_blocked(vcpu)) {
		if (block_nested_events)
			return -EBUSY;
		if (!nested_exit_on_intr(svm))
			return 0;
		nested_svm_intr(svm);
		return 0;
	}

	return 0;
}

int nested_svm_exit_special(struct vcpu_svm *svm)
{
	u32 exit_code = svm->vmcb->control.exit_code;

	switch (exit_code) {
	case SVM_EXIT_INTR:
	case SVM_EXIT_NMI:
	case SVM_EXIT_NPF:
		return NESTED_EXIT_HOST;
	case SVM_EXIT_EXCP_BASE ... SVM_EXIT_EXCP_BASE + 0x1f: {
		u32 excp_bits = 1 << (exit_code - SVM_EXIT_EXCP_BASE);

		if (get_host_vmcb(svm)->control.intercepts[INTERCEPT_EXCEPTION] &
				excp_bits)
			return NESTED_EXIT_HOST;
		else if (exit_code == SVM_EXIT_EXCP_BASE + PF_VECTOR &&
			 svm->vcpu.arch.apf.host_apf_flags)
			/* Trap async PF even if not shadowing */
			return NESTED_EXIT_HOST;
		break;
	}
	default:
		break;
	}

	return NESTED_EXIT_CONTINUE;
}

static int svm_get_nested_state(struct kvm_vcpu *vcpu,
				struct kvm_nested_state __user *user_kvm_nested_state,
				u32 user_data_size)
{
	struct vcpu_svm *svm;
	struct kvm_nested_state kvm_state = {
		.flags = 0,
		.format = KVM_STATE_NESTED_FORMAT_SVM,
		.size = sizeof(kvm_state),
	};
	struct vmcb __user *user_vmcb = (struct vmcb __user *)
		&user_kvm_nested_state->data.svm[0];

	if (!vcpu)
		return kvm_state.size + KVM_STATE_NESTED_SVM_VMCB_SIZE;

	svm = to_svm(vcpu);

	if (user_data_size < kvm_state.size)
		goto out;

	/* First fill in the header and copy it out.  */
	if (is_guest_mode(vcpu)) {
		kvm_state.hdr.svm.vmcb_pa = svm->nested.vmcb12_gpa;
		kvm_state.size += KVM_STATE_NESTED_SVM_VMCB_SIZE;
		kvm_state.flags |= KVM_STATE_NESTED_GUEST_MODE;

		if (svm->nested.nested_run_pending)
			kvm_state.flags |= KVM_STATE_NESTED_RUN_PENDING;
	}

	if (gif_set(svm))
		kvm_state.flags |= KVM_STATE_NESTED_GIF_SET;

	if (copy_to_user(user_kvm_nested_state, &kvm_state, sizeof(kvm_state)))
		return -EFAULT;

	if (!is_guest_mode(vcpu))
		goto out;

	/*
	 * Copy over the full size of the VMCB rather than just the size
	 * of the structs.
	 */
	if (clear_user(user_vmcb, KVM_STATE_NESTED_SVM_VMCB_SIZE))
		return -EFAULT;
	if (copy_to_user(&user_vmcb->control, &svm->nested.ctl,
			 sizeof(user_vmcb->control)))
		return -EFAULT;
	if (copy_to_user(&user_vmcb->save, &svm->nested.hsave->save,
			 sizeof(user_vmcb->save)))
		return -EFAULT;

out:
	return kvm_state.size;
}

static int svm_set_nested_state(struct kvm_vcpu *vcpu,
				struct kvm_nested_state __user *user_kvm_nested_state,
				struct kvm_nested_state *kvm_state)
{
	struct vcpu_svm *svm = to_svm(vcpu);
	struct vmcb *hsave = svm->nested.hsave;
	struct vmcb __user *user_vmcb = (struct vmcb __user *)
		&user_kvm_nested_state->data.svm[0];
	struct vmcb_control_area *ctl;
	struct vmcb_save_area *save;
	int ret;
	u32 cr0;

	BUILD_BUG_ON(sizeof(struct vmcb_control_area) + sizeof(struct vmcb_save_area) >
		     KVM_STATE_NESTED_SVM_VMCB_SIZE);

	if (kvm_state->format != KVM_STATE_NESTED_FORMAT_SVM)
		return -EINVAL;

	if (kvm_state->flags & ~(KVM_STATE_NESTED_GUEST_MODE |
				 KVM_STATE_NESTED_RUN_PENDING |
				 KVM_STATE_NESTED_GIF_SET))
		return -EINVAL;

	/*
	 * If in guest mode, vcpu->arch.efer actually refers to the L2 guest's
	 * EFER.SVME, but EFER.SVME still has to be 1 for VMRUN to succeed.
	 */
	if (!(vcpu->arch.efer & EFER_SVME)) {
		/* GIF=1 and no guest mode are required if SVME=0.  */
		if (kvm_state->flags != KVM_STATE_NESTED_GIF_SET)
			return -EINVAL;
	}

	/* SMM temporarily disables SVM, so we cannot be in guest mode.  */
	if (is_smm(vcpu) && (kvm_state->flags & KVM_STATE_NESTED_GUEST_MODE))
		return -EINVAL;

	if (!(kvm_state->flags & KVM_STATE_NESTED_GUEST_MODE)) {
		svm_leave_nested(svm);
		svm_set_gif(svm, !!(kvm_state->flags & KVM_STATE_NESTED_GIF_SET));
		return 0;
	}

	if (!page_address_valid(vcpu, kvm_state->hdr.svm.vmcb_pa))
		return -EINVAL;
	if (kvm_state->size < sizeof(*kvm_state) + KVM_STATE_NESTED_SVM_VMCB_SIZE)
		return -EINVAL;

	ret  = -ENOMEM;
	ctl  = kzalloc(sizeof(*ctl),  GFP_KERNEL);
	save = kzalloc(sizeof(*save), GFP_KERNEL);
	if (!ctl || !save)
		goto out_free;

	ret = -EFAULT;
	if (copy_from_user(ctl, &user_vmcb->control, sizeof(*ctl)))
		goto out_free;
	if (copy_from_user(save, &user_vmcb->save, sizeof(*save)))
		goto out_free;

	ret = -EINVAL;
	if (!nested_vmcb_check_controls(ctl))
		goto out_free;

	/*
	 * Processor state contains L2 state.  Check that it is
	 * valid for guest mode (see nested_vmcb_checks).
	 */
	cr0 = kvm_read_cr0(vcpu);
        if (((cr0 & X86_CR0_CD) == 0) && (cr0 & X86_CR0_NW))
		goto out_free;

	/*
	 * Validate host state saved from before VMRUN (see
	 * nested_svm_check_permissions).
	 * TODO: validate reserved bits for all saved state.
	 */
	if (!(save->cr0 & X86_CR0_PG))
		goto out_free;

	/*
	 * All checks done, we can enter guest mode.  L1 control fields
	 * come from the nested save state.  Guest state is already
	 * in the registers, the save area of the nested state instead
	 * contains saved L1 state.
	 */

	svm->nested.nested_run_pending =
		!!(kvm_state->flags & KVM_STATE_NESTED_RUN_PENDING);

	copy_vmcb_control_area(&hsave->control, &svm->vmcb->control);
	hsave->save = *save;

	svm->nested.vmcb12_gpa = kvm_state->hdr.svm.vmcb_pa;
	load_nested_vmcb_control(svm, ctl);
	nested_prepare_vmcb_control(svm);

	kvm_make_request(KVM_REQ_GET_NESTED_STATE_PAGES, vcpu);
	ret = 0;
out_free:
	kfree(save);
	kfree(ctl);

	return ret;
}

struct kvm_x86_nested_ops svm_nested_ops = {
	.check_events = svm_check_nested_events,
	.get_nested_state_pages = svm_get_nested_state_pages,
	.get_state = svm_get_nested_state,
	.set_state = svm_set_nested_state,
};<|MERGE_RESOLUTION|>--- conflicted
+++ resolved
@@ -265,11 +265,7 @@
 	if (vmcb12_lma) {
 		if (!(vmcb12->save.cr4 & X86_CR4_PAE) ||
 		    !(vmcb12->save.cr0 & X86_CR0_PE) ||
-<<<<<<< HEAD
-		    (vmcb12->save.cr3 & vcpu->arch.cr3_lm_rsvd_bits))
-=======
 		    kvm_vcpu_is_illegal_gpa(vcpu, vmcb12->save.cr3))
->>>>>>> 04bd701d
 			return false;
 	}
 	if (!kvm_is_valid_cr4(&svm->vcpu, vmcb12->save.cr4))
