--- conflicted
+++ resolved
@@ -1450,12 +1450,8 @@
 		@ running beyond the PoU, and so calling cache_off below from
 		@ inside the PE/COFF loader allocated region is unsafe unless
 		@ we explicitly clean it to the PoC.
-<<<<<<< HEAD
-		adr	r0, call_cache_fn		@ region of code we will
-=======
  ARM(		adrl	r0, call_cache_fn	)
  THUMB(		adr	r0, call_cache_fn	)	@ region of code we will
->>>>>>> 0595b2d9
 		adr	r1, 0f				@ run with MMU off
 		bl	cache_clean_flush
 		bl	cache_off
