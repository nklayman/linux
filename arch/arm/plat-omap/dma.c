--- conflicted
+++ resolved
@@ -36,11 +36,7 @@
 #include <linux/slab.h>
 #include <linux/delay.h>
 
-<<<<<<< HEAD
-#include <plat-omap/dma-omap.h>
-=======
 #include <linux/omap-dma.h>
->>>>>>> 45c3eb7d
 
 /*
  * MAX_LOGICAL_DMA_CH_COUNT: the maximum number of logical DMA
