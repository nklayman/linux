--- conflicted
+++ resolved
@@ -63,12 +63,7 @@
 static inline bool
 bad_kuap_fault(struct pt_regs *regs, unsigned long address, bool is_write)
 {
-<<<<<<< HEAD
-	return WARN(!((regs->kuap ^ MD_APG_KUAP) & 0xff000000),
-		    "Bug: fault blocked by AP register !");
-=======
 	return !((regs->kuap ^ MD_APG_KUAP) & 0xff000000);
->>>>>>> 76ec55ca
 }
 
 #endif /* !__ASSEMBLY__ */
