--- conflicted
+++ resolved
@@ -971,11 +971,7 @@
 	ld	r10,SOFTE(r1)
 	stb	r10,PACAIRQSOFTMASK(r13)
 
-<<<<<<< HEAD
-	kuap_restore_amr r10
-=======
 	kuap_restore_amr r9, r10
->>>>>>> 4775cbe7
 	EXCEPTION_RESTORE_REGS
 	RFI_TO_USER_OR_KERNEL
 
