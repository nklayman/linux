// SPDX-License-Identifier: GPL-2.0 OR Linux-OpenIB
/* Copyright (c) 2020 Mellanox Technologies Ltd. */

#include <linux/module.h>
#include <linux/vdpa.h>
#include <linux/vringh.h>
#include <uapi/linux/virtio_net.h>
#include <uapi/linux/virtio_ids.h>
#include <linux/virtio_config.h>
#include <linux/auxiliary_bus.h>
#include <linux/mlx5/cq.h>
#include <linux/mlx5/qp.h>
#include <linux/mlx5/device.h>
#include <linux/mlx5/driver.h>
#include <linux/mlx5/vport.h>
#include <linux/mlx5/fs.h>
#include <linux/mlx5/mlx5_ifc_vdpa.h>
#include "mlx5_vdpa.h"

MODULE_AUTHOR("Eli Cohen <eli@mellanox.com>");
MODULE_DESCRIPTION("Mellanox VDPA driver");
MODULE_LICENSE("Dual BSD/GPL");

#define to_mlx5_vdpa_ndev(__mvdev)                                             \
	container_of(__mvdev, struct mlx5_vdpa_net, mvdev)
#define to_mvdev(__vdev) container_of((__vdev), struct mlx5_vdpa_dev, vdev)

#define VALID_FEATURES_MASK                                                                        \
	(BIT_ULL(VIRTIO_NET_F_CSUM) | BIT_ULL(VIRTIO_NET_F_GUEST_CSUM) |                                   \
	 BIT_ULL(VIRTIO_NET_F_CTRL_GUEST_OFFLOADS) | BIT_ULL(VIRTIO_NET_F_MTU) | BIT_ULL(VIRTIO_NET_F_MAC) |   \
	 BIT_ULL(VIRTIO_NET_F_GUEST_TSO4) | BIT_ULL(VIRTIO_NET_F_GUEST_TSO6) |                             \
	 BIT_ULL(VIRTIO_NET_F_GUEST_ECN) | BIT_ULL(VIRTIO_NET_F_GUEST_UFO) | BIT_ULL(VIRTIO_NET_F_HOST_TSO4) | \
	 BIT_ULL(VIRTIO_NET_F_HOST_TSO6) | BIT_ULL(VIRTIO_NET_F_HOST_ECN) | BIT_ULL(VIRTIO_NET_F_HOST_UFO) |   \
	 BIT_ULL(VIRTIO_NET_F_MRG_RXBUF) | BIT_ULL(VIRTIO_NET_F_STATUS) | BIT_ULL(VIRTIO_NET_F_CTRL_VQ) |      \
	 BIT_ULL(VIRTIO_NET_F_CTRL_RX) | BIT_ULL(VIRTIO_NET_F_CTRL_VLAN) |                                 \
	 BIT_ULL(VIRTIO_NET_F_CTRL_RX_EXTRA) | BIT_ULL(VIRTIO_NET_F_GUEST_ANNOUNCE) |                      \
	 BIT_ULL(VIRTIO_NET_F_MQ) | BIT_ULL(VIRTIO_NET_F_CTRL_MAC_ADDR) | BIT_ULL(VIRTIO_NET_F_HASH_REPORT) |  \
	 BIT_ULL(VIRTIO_NET_F_RSS) | BIT_ULL(VIRTIO_NET_F_RSC_EXT) | BIT_ULL(VIRTIO_NET_F_STANDBY) |           \
	 BIT_ULL(VIRTIO_NET_F_SPEED_DUPLEX) | BIT_ULL(VIRTIO_F_NOTIFY_ON_EMPTY) |                          \
	 BIT_ULL(VIRTIO_F_ANY_LAYOUT) | BIT_ULL(VIRTIO_F_VERSION_1) | BIT_ULL(VIRTIO_F_ACCESS_PLATFORM) |      \
	 BIT_ULL(VIRTIO_F_RING_PACKED) | BIT_ULL(VIRTIO_F_ORDER_PLATFORM) | BIT_ULL(VIRTIO_F_SR_IOV))

#define VALID_STATUS_MASK                                                                          \
	(VIRTIO_CONFIG_S_ACKNOWLEDGE | VIRTIO_CONFIG_S_DRIVER | VIRTIO_CONFIG_S_DRIVER_OK |        \
	 VIRTIO_CONFIG_S_FEATURES_OK | VIRTIO_CONFIG_S_NEEDS_RESET | VIRTIO_CONFIG_S_FAILED)

struct mlx5_vdpa_net_resources {
	u32 tisn;
	u32 tdn;
	u32 tirn;
	u32 rqtn;
	bool valid;
};

struct mlx5_vdpa_cq_buf {
	struct mlx5_frag_buf_ctrl fbc;
	struct mlx5_frag_buf frag_buf;
	int cqe_size;
	int nent;
};

struct mlx5_vdpa_cq {
	struct mlx5_core_cq mcq;
	struct mlx5_vdpa_cq_buf buf;
	struct mlx5_db db;
	int cqe;
};

struct mlx5_vdpa_umem {
	struct mlx5_frag_buf_ctrl fbc;
	struct mlx5_frag_buf frag_buf;
	int size;
	u32 id;
};

struct mlx5_vdpa_qp {
	struct mlx5_core_qp mqp;
	struct mlx5_frag_buf frag_buf;
	struct mlx5_db db;
	u16 head;
	bool fw;
};

struct mlx5_vq_restore_info {
	u32 num_ent;
	u64 desc_addr;
	u64 device_addr;
	u64 driver_addr;
	u16 avail_index;
	u16 used_index;
	bool ready;
	struct vdpa_callback cb;
	bool restore;
};

struct mlx5_vdpa_virtqueue {
	bool ready;
	u64 desc_addr;
	u64 device_addr;
	u64 driver_addr;
	u32 num_ent;
	struct vdpa_callback event_cb;

	/* Resources for implementing the notification channel from the device
	 * to the driver. fwqp is the firmware end of an RC connection; the
	 * other end is vqqp used by the driver. cq is is where completions are
	 * reported.
	 */
	struct mlx5_vdpa_cq cq;
	struct mlx5_vdpa_qp fwqp;
	struct mlx5_vdpa_qp vqqp;

	/* umem resources are required for the virtqueue operation. They're use
	 * is internal and they must be provided by the driver.
	 */
	struct mlx5_vdpa_umem umem1;
	struct mlx5_vdpa_umem umem2;
	struct mlx5_vdpa_umem umem3;

	bool initialized;
	int index;
	u32 virtq_id;
	struct mlx5_vdpa_net *ndev;
	u16 avail_idx;
	u16 used_idx;
	int fw_state;

	/* keep last in the struct */
	struct mlx5_vq_restore_info ri;
};

/* We will remove this limitation once mlx5_vdpa_alloc_resources()
 * provides for driver space allocation
 */
#define MLX5_MAX_SUPPORTED_VQS 16

struct mlx5_vdpa_net {
	struct mlx5_vdpa_dev mvdev;
	struct mlx5_vdpa_net_resources res;
	struct virtio_net_config config;
	struct mlx5_vdpa_virtqueue vqs[MLX5_MAX_SUPPORTED_VQS];

	/* Serialize vq resources creation and destruction. This is required
	 * since memory map might change and we need to destroy and create
	 * resources while driver in operational.
	 */
	struct mutex reslock;
	struct mlx5_flow_table *rxft;
	struct mlx5_fc *rx_counter;
	struct mlx5_flow_handle *rx_rule;
	bool setup;
	u16 mtu;
};

static void free_resources(struct mlx5_vdpa_net *ndev);
static void init_mvqs(struct mlx5_vdpa_net *ndev);
static int setup_driver(struct mlx5_vdpa_net *ndev);
static void teardown_driver(struct mlx5_vdpa_net *ndev);

static bool mlx5_vdpa_debug;

#define MLX5_LOG_VIO_FLAG(_feature)                                                                \
	do {                                                                                       \
		if (features & BIT_ULL(_feature))                                                  \
			mlx5_vdpa_info(mvdev, "%s\n", #_feature);                                  \
	} while (0)

#define MLX5_LOG_VIO_STAT(_status)                                                                 \
	do {                                                                                       \
		if (status & (_status))                                                            \
			mlx5_vdpa_info(mvdev, "%s\n", #_status);                                   \
	} while (0)

static inline u32 mlx5_vdpa_max_qps(int max_vqs)
{
	return max_vqs / 2;
}

static void print_status(struct mlx5_vdpa_dev *mvdev, u8 status, bool set)
{
	if (status & ~VALID_STATUS_MASK)
		mlx5_vdpa_warn(mvdev, "Warning: there are invalid status bits 0x%x\n",
			       status & ~VALID_STATUS_MASK);

	if (!mlx5_vdpa_debug)
		return;

	mlx5_vdpa_info(mvdev, "driver status %s", set ? "set" : "get");
	if (set && !status) {
		mlx5_vdpa_info(mvdev, "driver resets the device\n");
		return;
	}

	MLX5_LOG_VIO_STAT(VIRTIO_CONFIG_S_ACKNOWLEDGE);
	MLX5_LOG_VIO_STAT(VIRTIO_CONFIG_S_DRIVER);
	MLX5_LOG_VIO_STAT(VIRTIO_CONFIG_S_DRIVER_OK);
	MLX5_LOG_VIO_STAT(VIRTIO_CONFIG_S_FEATURES_OK);
	MLX5_LOG_VIO_STAT(VIRTIO_CONFIG_S_NEEDS_RESET);
	MLX5_LOG_VIO_STAT(VIRTIO_CONFIG_S_FAILED);
}

static void print_features(struct mlx5_vdpa_dev *mvdev, u64 features, bool set)
{
	if (features & ~VALID_FEATURES_MASK)
		mlx5_vdpa_warn(mvdev, "There are invalid feature bits 0x%llx\n",
			       features & ~VALID_FEATURES_MASK);

	if (!mlx5_vdpa_debug)
		return;

	mlx5_vdpa_info(mvdev, "driver %s feature bits:\n", set ? "sets" : "reads");
	if (!features)
		mlx5_vdpa_info(mvdev, "all feature bits are cleared\n");

	MLX5_LOG_VIO_FLAG(VIRTIO_NET_F_CSUM);
	MLX5_LOG_VIO_FLAG(VIRTIO_NET_F_GUEST_CSUM);
	MLX5_LOG_VIO_FLAG(VIRTIO_NET_F_CTRL_GUEST_OFFLOADS);
	MLX5_LOG_VIO_FLAG(VIRTIO_NET_F_MTU);
	MLX5_LOG_VIO_FLAG(VIRTIO_NET_F_MAC);
	MLX5_LOG_VIO_FLAG(VIRTIO_NET_F_GUEST_TSO4);
	MLX5_LOG_VIO_FLAG(VIRTIO_NET_F_GUEST_TSO6);
	MLX5_LOG_VIO_FLAG(VIRTIO_NET_F_GUEST_ECN);
	MLX5_LOG_VIO_FLAG(VIRTIO_NET_F_GUEST_UFO);
	MLX5_LOG_VIO_FLAG(VIRTIO_NET_F_HOST_TSO4);
	MLX5_LOG_VIO_FLAG(VIRTIO_NET_F_HOST_TSO6);
	MLX5_LOG_VIO_FLAG(VIRTIO_NET_F_HOST_ECN);
	MLX5_LOG_VIO_FLAG(VIRTIO_NET_F_HOST_UFO);
	MLX5_LOG_VIO_FLAG(VIRTIO_NET_F_MRG_RXBUF);
	MLX5_LOG_VIO_FLAG(VIRTIO_NET_F_STATUS);
	MLX5_LOG_VIO_FLAG(VIRTIO_NET_F_CTRL_VQ);
	MLX5_LOG_VIO_FLAG(VIRTIO_NET_F_CTRL_RX);
	MLX5_LOG_VIO_FLAG(VIRTIO_NET_F_CTRL_VLAN);
	MLX5_LOG_VIO_FLAG(VIRTIO_NET_F_CTRL_RX_EXTRA);
	MLX5_LOG_VIO_FLAG(VIRTIO_NET_F_GUEST_ANNOUNCE);
	MLX5_LOG_VIO_FLAG(VIRTIO_NET_F_MQ);
	MLX5_LOG_VIO_FLAG(VIRTIO_NET_F_CTRL_MAC_ADDR);
	MLX5_LOG_VIO_FLAG(VIRTIO_NET_F_HASH_REPORT);
	MLX5_LOG_VIO_FLAG(VIRTIO_NET_F_RSS);
	MLX5_LOG_VIO_FLAG(VIRTIO_NET_F_RSC_EXT);
	MLX5_LOG_VIO_FLAG(VIRTIO_NET_F_STANDBY);
	MLX5_LOG_VIO_FLAG(VIRTIO_NET_F_SPEED_DUPLEX);
	MLX5_LOG_VIO_FLAG(VIRTIO_F_NOTIFY_ON_EMPTY);
	MLX5_LOG_VIO_FLAG(VIRTIO_F_ANY_LAYOUT);
	MLX5_LOG_VIO_FLAG(VIRTIO_F_VERSION_1);
	MLX5_LOG_VIO_FLAG(VIRTIO_F_ACCESS_PLATFORM);
	MLX5_LOG_VIO_FLAG(VIRTIO_F_RING_PACKED);
	MLX5_LOG_VIO_FLAG(VIRTIO_F_ORDER_PLATFORM);
	MLX5_LOG_VIO_FLAG(VIRTIO_F_SR_IOV);
}

static int create_tis(struct mlx5_vdpa_net *ndev)
{
	struct mlx5_vdpa_dev *mvdev = &ndev->mvdev;
	u32 in[MLX5_ST_SZ_DW(create_tis_in)] = {};
	void *tisc;
	int err;

	tisc = MLX5_ADDR_OF(create_tis_in, in, ctx);
	MLX5_SET(tisc, tisc, transport_domain, ndev->res.tdn);
	err = mlx5_vdpa_create_tis(mvdev, in, &ndev->res.tisn);
	if (err)
		mlx5_vdpa_warn(mvdev, "create TIS (%d)\n", err);

	return err;
}

static void destroy_tis(struct mlx5_vdpa_net *ndev)
{
	mlx5_vdpa_destroy_tis(&ndev->mvdev, ndev->res.tisn);
}

#define MLX5_VDPA_CQE_SIZE 64
#define MLX5_VDPA_LOG_CQE_SIZE ilog2(MLX5_VDPA_CQE_SIZE)

static int cq_frag_buf_alloc(struct mlx5_vdpa_net *ndev, struct mlx5_vdpa_cq_buf *buf, int nent)
{
	struct mlx5_frag_buf *frag_buf = &buf->frag_buf;
	u8 log_wq_stride = MLX5_VDPA_LOG_CQE_SIZE;
	u8 log_wq_sz = MLX5_VDPA_LOG_CQE_SIZE;
	int err;

	err = mlx5_frag_buf_alloc_node(ndev->mvdev.mdev, nent * MLX5_VDPA_CQE_SIZE, frag_buf,
				       ndev->mvdev.mdev->priv.numa_node);
	if (err)
		return err;

	mlx5_init_fbc(frag_buf->frags, log_wq_stride, log_wq_sz, &buf->fbc);

	buf->cqe_size = MLX5_VDPA_CQE_SIZE;
	buf->nent = nent;

	return 0;
}

static int umem_frag_buf_alloc(struct mlx5_vdpa_net *ndev, struct mlx5_vdpa_umem *umem, int size)
{
	struct mlx5_frag_buf *frag_buf = &umem->frag_buf;

	return mlx5_frag_buf_alloc_node(ndev->mvdev.mdev, size, frag_buf,
					ndev->mvdev.mdev->priv.numa_node);
}

static void cq_frag_buf_free(struct mlx5_vdpa_net *ndev, struct mlx5_vdpa_cq_buf *buf)
{
	mlx5_frag_buf_free(ndev->mvdev.mdev, &buf->frag_buf);
}

static void *get_cqe(struct mlx5_vdpa_cq *vcq, int n)
{
	return mlx5_frag_buf_get_wqe(&vcq->buf.fbc, n);
}

static void cq_frag_buf_init(struct mlx5_vdpa_cq *vcq, struct mlx5_vdpa_cq_buf *buf)
{
	struct mlx5_cqe64 *cqe64;
	void *cqe;
	int i;

	for (i = 0; i < buf->nent; i++) {
		cqe = get_cqe(vcq, i);
		cqe64 = cqe;
		cqe64->op_own = MLX5_CQE_INVALID << 4;
	}
}

static void *get_sw_cqe(struct mlx5_vdpa_cq *cq, int n)
{
	struct mlx5_cqe64 *cqe64 = get_cqe(cq, n & (cq->cqe - 1));

	if (likely(get_cqe_opcode(cqe64) != MLX5_CQE_INVALID) &&
	    !((cqe64->op_own & MLX5_CQE_OWNER_MASK) ^ !!(n & cq->cqe)))
		return cqe64;

	return NULL;
}

static void rx_post(struct mlx5_vdpa_qp *vqp, int n)
{
	vqp->head += n;
	vqp->db.db[0] = cpu_to_be32(vqp->head);
}

static void qp_prepare(struct mlx5_vdpa_net *ndev, bool fw, void *in,
		       struct mlx5_vdpa_virtqueue *mvq, u32 num_ent)
{
	struct mlx5_vdpa_qp *vqp;
	__be64 *pas;
	void *qpc;

	vqp = fw ? &mvq->fwqp : &mvq->vqqp;
	MLX5_SET(create_qp_in, in, uid, ndev->mvdev.res.uid);
	qpc = MLX5_ADDR_OF(create_qp_in, in, qpc);
	if (vqp->fw) {
		/* Firmware QP is allocated by the driver for the firmware's
		 * use so we can skip part of the params as they will be chosen by firmware
		 */
		qpc = MLX5_ADDR_OF(create_qp_in, in, qpc);
		MLX5_SET(qpc, qpc, rq_type, MLX5_ZERO_LEN_RQ);
		MLX5_SET(qpc, qpc, no_sq, 1);
		return;
	}

	MLX5_SET(qpc, qpc, st, MLX5_QP_ST_RC);
	MLX5_SET(qpc, qpc, pm_state, MLX5_QP_PM_MIGRATED);
	MLX5_SET(qpc, qpc, pd, ndev->mvdev.res.pdn);
	MLX5_SET(qpc, qpc, mtu, MLX5_QPC_MTU_256_BYTES);
	MLX5_SET(qpc, qpc, uar_page, ndev->mvdev.res.uar->index);
	MLX5_SET(qpc, qpc, log_page_size, vqp->frag_buf.page_shift - MLX5_ADAPTER_PAGE_SHIFT);
	MLX5_SET(qpc, qpc, no_sq, 1);
	MLX5_SET(qpc, qpc, cqn_rcv, mvq->cq.mcq.cqn);
	MLX5_SET(qpc, qpc, log_rq_size, ilog2(num_ent));
	MLX5_SET(qpc, qpc, rq_type, MLX5_NON_ZERO_RQ);
	pas = (__be64 *)MLX5_ADDR_OF(create_qp_in, in, pas);
	mlx5_fill_page_frag_array(&vqp->frag_buf, pas);
}

static int rq_buf_alloc(struct mlx5_vdpa_net *ndev, struct mlx5_vdpa_qp *vqp, u32 num_ent)
{
	return mlx5_frag_buf_alloc_node(ndev->mvdev.mdev,
					num_ent * sizeof(struct mlx5_wqe_data_seg), &vqp->frag_buf,
					ndev->mvdev.mdev->priv.numa_node);
}

static void rq_buf_free(struct mlx5_vdpa_net *ndev, struct mlx5_vdpa_qp *vqp)
{
	mlx5_frag_buf_free(ndev->mvdev.mdev, &vqp->frag_buf);
}

static int qp_create(struct mlx5_vdpa_net *ndev, struct mlx5_vdpa_virtqueue *mvq,
		     struct mlx5_vdpa_qp *vqp)
{
	struct mlx5_core_dev *mdev = ndev->mvdev.mdev;
	int inlen = MLX5_ST_SZ_BYTES(create_qp_in);
	u32 out[MLX5_ST_SZ_DW(create_qp_out)] = {};
	void *qpc;
	void *in;
	int err;

	if (!vqp->fw) {
		vqp = &mvq->vqqp;
		err = rq_buf_alloc(ndev, vqp, mvq->num_ent);
		if (err)
			return err;

		err = mlx5_db_alloc(ndev->mvdev.mdev, &vqp->db);
		if (err)
			goto err_db;
		inlen += vqp->frag_buf.npages * sizeof(__be64);
	}

	in = kzalloc(inlen, GFP_KERNEL);
	if (!in) {
		err = -ENOMEM;
		goto err_kzalloc;
	}

	qp_prepare(ndev, vqp->fw, in, mvq, mvq->num_ent);
	qpc = MLX5_ADDR_OF(create_qp_in, in, qpc);
	MLX5_SET(qpc, qpc, st, MLX5_QP_ST_RC);
	MLX5_SET(qpc, qpc, pm_state, MLX5_QP_PM_MIGRATED);
	MLX5_SET(qpc, qpc, pd, ndev->mvdev.res.pdn);
	MLX5_SET(qpc, qpc, mtu, MLX5_QPC_MTU_256_BYTES);
	if (!vqp->fw)
		MLX5_SET64(qpc, qpc, dbr_addr, vqp->db.dma);
	MLX5_SET(create_qp_in, in, opcode, MLX5_CMD_OP_CREATE_QP);
	err = mlx5_cmd_exec(mdev, in, inlen, out, sizeof(out));
	kfree(in);
	if (err)
		goto err_kzalloc;

	vqp->mqp.uid = ndev->mvdev.res.uid;
	vqp->mqp.qpn = MLX5_GET(create_qp_out, out, qpn);

	if (!vqp->fw)
		rx_post(vqp, mvq->num_ent);

	return 0;

err_kzalloc:
	if (!vqp->fw)
		mlx5_db_free(ndev->mvdev.mdev, &vqp->db);
err_db:
	if (!vqp->fw)
		rq_buf_free(ndev, vqp);

	return err;
}

static void qp_destroy(struct mlx5_vdpa_net *ndev, struct mlx5_vdpa_qp *vqp)
{
	u32 in[MLX5_ST_SZ_DW(destroy_qp_in)] = {};

	MLX5_SET(destroy_qp_in, in, opcode, MLX5_CMD_OP_DESTROY_QP);
	MLX5_SET(destroy_qp_in, in, qpn, vqp->mqp.qpn);
	MLX5_SET(destroy_qp_in, in, uid, ndev->mvdev.res.uid);
	if (mlx5_cmd_exec_in(ndev->mvdev.mdev, destroy_qp, in))
		mlx5_vdpa_warn(&ndev->mvdev, "destroy qp 0x%x\n", vqp->mqp.qpn);
	if (!vqp->fw) {
		mlx5_db_free(ndev->mvdev.mdev, &vqp->db);
		rq_buf_free(ndev, vqp);
	}
}

static void *next_cqe_sw(struct mlx5_vdpa_cq *cq)
{
	return get_sw_cqe(cq, cq->mcq.cons_index);
}

static int mlx5_vdpa_poll_one(struct mlx5_vdpa_cq *vcq)
{
	struct mlx5_cqe64 *cqe64;

	cqe64 = next_cqe_sw(vcq);
	if (!cqe64)
		return -EAGAIN;

	vcq->mcq.cons_index++;
	return 0;
}

static void mlx5_vdpa_handle_completions(struct mlx5_vdpa_virtqueue *mvq, int num)
{
	mlx5_cq_set_ci(&mvq->cq.mcq);

	/* make sure CQ cosumer update is visible to the hardware before updating
	 * RX doorbell record.
	 */
	dma_wmb();
	rx_post(&mvq->vqqp, num);
	if (mvq->event_cb.callback)
		mvq->event_cb.callback(mvq->event_cb.private);
}

static void mlx5_vdpa_cq_comp(struct mlx5_core_cq *mcq, struct mlx5_eqe *eqe)
{
	struct mlx5_vdpa_virtqueue *mvq = container_of(mcq, struct mlx5_vdpa_virtqueue, cq.mcq);
	struct mlx5_vdpa_net *ndev = mvq->ndev;
	void __iomem *uar_page = ndev->mvdev.res.uar->map;
	int num = 0;

	while (!mlx5_vdpa_poll_one(&mvq->cq)) {
		num++;
		if (num > mvq->num_ent / 2) {
			/* If completions keep coming while we poll, we want to
			 * let the hardware know that we consumed them by
			 * updating the doorbell record.  We also let vdpa core
			 * know about this so it passes it on the virtio driver
			 * on the guest.
			 */
			mlx5_vdpa_handle_completions(mvq, num);
			num = 0;
		}
	}

	if (num)
		mlx5_vdpa_handle_completions(mvq, num);

	mlx5_cq_arm(&mvq->cq.mcq, MLX5_CQ_DB_REQ_NOT, uar_page, mvq->cq.mcq.cons_index);
}

static int cq_create(struct mlx5_vdpa_net *ndev, u16 idx, u32 num_ent)
{
	struct mlx5_vdpa_virtqueue *mvq = &ndev->vqs[idx];
	struct mlx5_core_dev *mdev = ndev->mvdev.mdev;
	void __iomem *uar_page = ndev->mvdev.res.uar->map;
	u32 out[MLX5_ST_SZ_DW(create_cq_out)];
	struct mlx5_vdpa_cq *vcq = &mvq->cq;
	unsigned int irqn;
	__be64 *pas;
	int inlen;
	void *cqc;
	void *in;
	int err;
	int eqn;

	err = mlx5_db_alloc(mdev, &vcq->db);
	if (err)
		return err;

	vcq->mcq.set_ci_db = vcq->db.db;
	vcq->mcq.arm_db = vcq->db.db + 1;
	vcq->mcq.cqe_sz = 64;

	err = cq_frag_buf_alloc(ndev, &vcq->buf, num_ent);
	if (err)
		goto err_db;

	cq_frag_buf_init(vcq, &vcq->buf);

	inlen = MLX5_ST_SZ_BYTES(create_cq_in) +
		MLX5_FLD_SZ_BYTES(create_cq_in, pas[0]) * vcq->buf.frag_buf.npages;
	in = kzalloc(inlen, GFP_KERNEL);
	if (!in) {
		err = -ENOMEM;
		goto err_vzalloc;
	}

	MLX5_SET(create_cq_in, in, uid, ndev->mvdev.res.uid);
	pas = (__be64 *)MLX5_ADDR_OF(create_cq_in, in, pas);
	mlx5_fill_page_frag_array(&vcq->buf.frag_buf, pas);

	cqc = MLX5_ADDR_OF(create_cq_in, in, cq_context);
	MLX5_SET(cqc, cqc, log_page_size, vcq->buf.frag_buf.page_shift - MLX5_ADAPTER_PAGE_SHIFT);

	/* Use vector 0 by default. Consider adding code to choose least used
	 * vector.
	 */
	err = mlx5_vector2eqn(mdev, 0, &eqn, &irqn);
	if (err)
		goto err_vec;

	cqc = MLX5_ADDR_OF(create_cq_in, in, cq_context);
	MLX5_SET(cqc, cqc, log_cq_size, ilog2(num_ent));
	MLX5_SET(cqc, cqc, uar_page, ndev->mvdev.res.uar->index);
	MLX5_SET(cqc, cqc, c_eqn, eqn);
	MLX5_SET64(cqc, cqc, dbr_addr, vcq->db.dma);

	err = mlx5_core_create_cq(mdev, &vcq->mcq, in, inlen, out, sizeof(out));
	if (err)
		goto err_vec;

	vcq->mcq.comp = mlx5_vdpa_cq_comp;
	vcq->cqe = num_ent;
	vcq->mcq.set_ci_db = vcq->db.db;
	vcq->mcq.arm_db = vcq->db.db + 1;
	mlx5_cq_arm(&mvq->cq.mcq, MLX5_CQ_DB_REQ_NOT, uar_page, mvq->cq.mcq.cons_index);
	kfree(in);
	return 0;

err_vec:
	kfree(in);
err_vzalloc:
	cq_frag_buf_free(ndev, &vcq->buf);
err_db:
	mlx5_db_free(ndev->mvdev.mdev, &vcq->db);
	return err;
}

static void cq_destroy(struct mlx5_vdpa_net *ndev, u16 idx)
{
	struct mlx5_vdpa_virtqueue *mvq = &ndev->vqs[idx];
	struct mlx5_core_dev *mdev = ndev->mvdev.mdev;
	struct mlx5_vdpa_cq *vcq = &mvq->cq;

	if (mlx5_core_destroy_cq(mdev, &vcq->mcq)) {
		mlx5_vdpa_warn(&ndev->mvdev, "destroy CQ 0x%x\n", vcq->mcq.cqn);
		return;
	}
	cq_frag_buf_free(ndev, &vcq->buf);
	mlx5_db_free(ndev->mvdev.mdev, &vcq->db);
}

static int umem_size(struct mlx5_vdpa_net *ndev, struct mlx5_vdpa_virtqueue *mvq, int num,
		     struct mlx5_vdpa_umem **umemp)
{
	struct mlx5_core_dev *mdev = ndev->mvdev.mdev;
	int p_a;
	int p_b;

	switch (num) {
	case 1:
		p_a = MLX5_CAP_DEV_VDPA_EMULATION(mdev, umem_1_buffer_param_a);
		p_b = MLX5_CAP_DEV_VDPA_EMULATION(mdev, umem_1_buffer_param_b);
		*umemp = &mvq->umem1;
		break;
	case 2:
		p_a = MLX5_CAP_DEV_VDPA_EMULATION(mdev, umem_2_buffer_param_a);
		p_b = MLX5_CAP_DEV_VDPA_EMULATION(mdev, umem_2_buffer_param_b);
		*umemp = &mvq->umem2;
		break;
	case 3:
		p_a = MLX5_CAP_DEV_VDPA_EMULATION(mdev, umem_3_buffer_param_a);
		p_b = MLX5_CAP_DEV_VDPA_EMULATION(mdev, umem_3_buffer_param_b);
		*umemp = &mvq->umem3;
		break;
	}
	return p_a * mvq->num_ent + p_b;
}

static void umem_frag_buf_free(struct mlx5_vdpa_net *ndev, struct mlx5_vdpa_umem *umem)
{
	mlx5_frag_buf_free(ndev->mvdev.mdev, &umem->frag_buf);
}

static int create_umem(struct mlx5_vdpa_net *ndev, struct mlx5_vdpa_virtqueue *mvq, int num)
{
	int inlen;
	u32 out[MLX5_ST_SZ_DW(create_umem_out)] = {};
	void *um;
	void *in;
	int err;
	__be64 *pas;
	int size;
	struct mlx5_vdpa_umem *umem;

	size = umem_size(ndev, mvq, num, &umem);
	if (size < 0)
		return size;

	umem->size = size;
	err = umem_frag_buf_alloc(ndev, umem, size);
	if (err)
		return err;

	inlen = MLX5_ST_SZ_BYTES(create_umem_in) + MLX5_ST_SZ_BYTES(mtt) * umem->frag_buf.npages;

	in = kzalloc(inlen, GFP_KERNEL);
	if (!in) {
		err = -ENOMEM;
		goto err_in;
	}

	MLX5_SET(create_umem_in, in, opcode, MLX5_CMD_OP_CREATE_UMEM);
	MLX5_SET(create_umem_in, in, uid, ndev->mvdev.res.uid);
	um = MLX5_ADDR_OF(create_umem_in, in, umem);
	MLX5_SET(umem, um, log_page_size, umem->frag_buf.page_shift - MLX5_ADAPTER_PAGE_SHIFT);
	MLX5_SET64(umem, um, num_of_mtt, umem->frag_buf.npages);

	pas = (__be64 *)MLX5_ADDR_OF(umem, um, mtt[0]);
	mlx5_fill_page_frag_array_perm(&umem->frag_buf, pas, MLX5_MTT_PERM_RW);

	err = mlx5_cmd_exec(ndev->mvdev.mdev, in, inlen, out, sizeof(out));
	if (err) {
		mlx5_vdpa_warn(&ndev->mvdev, "create umem(%d)\n", err);
		goto err_cmd;
	}

	kfree(in);
	umem->id = MLX5_GET(create_umem_out, out, umem_id);

	return 0;

err_cmd:
	kfree(in);
err_in:
	umem_frag_buf_free(ndev, umem);
	return err;
}

static void umem_destroy(struct mlx5_vdpa_net *ndev, struct mlx5_vdpa_virtqueue *mvq, int num)
{
	u32 in[MLX5_ST_SZ_DW(destroy_umem_in)] = {};
	u32 out[MLX5_ST_SZ_DW(destroy_umem_out)] = {};
	struct mlx5_vdpa_umem *umem;

	switch (num) {
	case 1:
		umem = &mvq->umem1;
		break;
	case 2:
		umem = &mvq->umem2;
		break;
	case 3:
		umem = &mvq->umem3;
		break;
	}

	MLX5_SET(destroy_umem_in, in, opcode, MLX5_CMD_OP_DESTROY_UMEM);
	MLX5_SET(destroy_umem_in, in, umem_id, umem->id);
	if (mlx5_cmd_exec(ndev->mvdev.mdev, in, sizeof(in), out, sizeof(out)))
		return;

	umem_frag_buf_free(ndev, umem);
}

static int umems_create(struct mlx5_vdpa_net *ndev, struct mlx5_vdpa_virtqueue *mvq)
{
	int num;
	int err;

	for (num = 1; num <= 3; num++) {
		err = create_umem(ndev, mvq, num);
		if (err)
			goto err_umem;
	}
	return 0;

err_umem:
	for (num--; num > 0; num--)
		umem_destroy(ndev, mvq, num);

	return err;
}

static void umems_destroy(struct mlx5_vdpa_net *ndev, struct mlx5_vdpa_virtqueue *mvq)
{
	int num;

	for (num = 3; num > 0; num--)
		umem_destroy(ndev, mvq, num);
}

static int get_queue_type(struct mlx5_vdpa_net *ndev)
{
	u32 type_mask;

	type_mask = MLX5_CAP_DEV_VDPA_EMULATION(ndev->mvdev.mdev, virtio_queue_type);

	/* prefer split queue */
	if (type_mask & MLX5_VIRTIO_EMULATION_CAP_VIRTIO_QUEUE_TYPE_PACKED)
		return MLX5_VIRTIO_EMULATION_VIRTIO_QUEUE_TYPE_PACKED;

	WARN_ON(!(type_mask & MLX5_VIRTIO_EMULATION_CAP_VIRTIO_QUEUE_TYPE_SPLIT));

	return MLX5_VIRTIO_EMULATION_VIRTIO_QUEUE_TYPE_SPLIT;
}

static bool vq_is_tx(u16 idx)
{
	return idx % 2;
}

static u16 get_features_12_3(u64 features)
{
	return (!!(features & BIT_ULL(VIRTIO_NET_F_HOST_TSO4)) << 9) |
	       (!!(features & BIT_ULL(VIRTIO_NET_F_HOST_TSO6)) << 8) |
	       (!!(features & BIT_ULL(VIRTIO_NET_F_CSUM)) << 7) |
	       (!!(features & BIT_ULL(VIRTIO_NET_F_GUEST_CSUM)) << 6);
}

static int create_virtqueue(struct mlx5_vdpa_net *ndev, struct mlx5_vdpa_virtqueue *mvq)
{
	int inlen = MLX5_ST_SZ_BYTES(create_virtio_net_q_in);
	u32 out[MLX5_ST_SZ_DW(create_virtio_net_q_out)] = {};
	void *obj_context;
	void *cmd_hdr;
	void *vq_ctx;
	void *in;
	int err;

	err = umems_create(ndev, mvq);
	if (err)
		return err;

	in = kzalloc(inlen, GFP_KERNEL);
	if (!in) {
		err = -ENOMEM;
		goto err_alloc;
	}

	cmd_hdr = MLX5_ADDR_OF(create_virtio_net_q_in, in, general_obj_in_cmd_hdr);

	MLX5_SET(general_obj_in_cmd_hdr, cmd_hdr, opcode, MLX5_CMD_OP_CREATE_GENERAL_OBJECT);
	MLX5_SET(general_obj_in_cmd_hdr, cmd_hdr, obj_type, MLX5_OBJ_TYPE_VIRTIO_NET_Q);
	MLX5_SET(general_obj_in_cmd_hdr, cmd_hdr, uid, ndev->mvdev.res.uid);

	obj_context = MLX5_ADDR_OF(create_virtio_net_q_in, in, obj_context);
	MLX5_SET(virtio_net_q_object, obj_context, hw_available_index, mvq->avail_idx);
	MLX5_SET(virtio_net_q_object, obj_context, hw_used_index, mvq->used_idx);
	MLX5_SET(virtio_net_q_object, obj_context, queue_feature_bit_mask_12_3,
		 get_features_12_3(ndev->mvdev.actual_features));
	vq_ctx = MLX5_ADDR_OF(virtio_net_q_object, obj_context, virtio_q_context);
	MLX5_SET(virtio_q, vq_ctx, virtio_q_type, get_queue_type(ndev));

	if (vq_is_tx(mvq->index))
		MLX5_SET(virtio_net_q_object, obj_context, tisn_or_qpn, ndev->res.tisn);

	MLX5_SET(virtio_q, vq_ctx, event_mode, MLX5_VIRTIO_Q_EVENT_MODE_QP_MODE);
	MLX5_SET(virtio_q, vq_ctx, queue_index, mvq->index);
	MLX5_SET(virtio_q, vq_ctx, event_qpn_or_msix, mvq->fwqp.mqp.qpn);
	MLX5_SET(virtio_q, vq_ctx, queue_size, mvq->num_ent);
	MLX5_SET(virtio_q, vq_ctx, virtio_version_1_0,
		 !!(ndev->mvdev.actual_features & VIRTIO_F_VERSION_1));
	MLX5_SET64(virtio_q, vq_ctx, desc_addr, mvq->desc_addr);
	MLX5_SET64(virtio_q, vq_ctx, used_addr, mvq->device_addr);
	MLX5_SET64(virtio_q, vq_ctx, available_addr, mvq->driver_addr);
	MLX5_SET(virtio_q, vq_ctx, virtio_q_mkey, ndev->mvdev.mr.mkey.key);
	MLX5_SET(virtio_q, vq_ctx, umem_1_id, mvq->umem1.id);
	MLX5_SET(virtio_q, vq_ctx, umem_1_size, mvq->umem1.size);
	MLX5_SET(virtio_q, vq_ctx, umem_2_id, mvq->umem2.id);
	MLX5_SET(virtio_q, vq_ctx, umem_2_size, mvq->umem1.size);
	MLX5_SET(virtio_q, vq_ctx, umem_3_id, mvq->umem3.id);
	MLX5_SET(virtio_q, vq_ctx, umem_3_size, mvq->umem1.size);
	MLX5_SET(virtio_q, vq_ctx, pd, ndev->mvdev.res.pdn);
	if (MLX5_CAP_DEV_VDPA_EMULATION(ndev->mvdev.mdev, eth_frame_offload_type))
		MLX5_SET(virtio_q, vq_ctx, virtio_version_1_0, 1);

	err = mlx5_cmd_exec(ndev->mvdev.mdev, in, inlen, out, sizeof(out));
	if (err)
		goto err_cmd;

	kfree(in);
	mvq->virtq_id = MLX5_GET(general_obj_out_cmd_hdr, out, obj_id);

	return 0;

err_cmd:
	kfree(in);
err_alloc:
	umems_destroy(ndev, mvq);
	return err;
}

static void destroy_virtqueue(struct mlx5_vdpa_net *ndev, struct mlx5_vdpa_virtqueue *mvq)
{
	u32 in[MLX5_ST_SZ_DW(destroy_virtio_net_q_in)] = {};
	u32 out[MLX5_ST_SZ_DW(destroy_virtio_net_q_out)] = {};

	MLX5_SET(destroy_virtio_net_q_in, in, general_obj_out_cmd_hdr.opcode,
		 MLX5_CMD_OP_DESTROY_GENERAL_OBJECT);
	MLX5_SET(destroy_virtio_net_q_in, in, general_obj_out_cmd_hdr.obj_id, mvq->virtq_id);
	MLX5_SET(destroy_virtio_net_q_in, in, general_obj_out_cmd_hdr.uid, ndev->mvdev.res.uid);
	MLX5_SET(destroy_virtio_net_q_in, in, general_obj_out_cmd_hdr.obj_type,
		 MLX5_OBJ_TYPE_VIRTIO_NET_Q);
	if (mlx5_cmd_exec(ndev->mvdev.mdev, in, sizeof(in), out, sizeof(out))) {
		mlx5_vdpa_warn(&ndev->mvdev, "destroy virtqueue 0x%x\n", mvq->virtq_id);
		return;
	}
	umems_destroy(ndev, mvq);
}

static u32 get_rqpn(struct mlx5_vdpa_virtqueue *mvq, bool fw)
{
	return fw ? mvq->vqqp.mqp.qpn : mvq->fwqp.mqp.qpn;
}

static u32 get_qpn(struct mlx5_vdpa_virtqueue *mvq, bool fw)
{
	return fw ? mvq->fwqp.mqp.qpn : mvq->vqqp.mqp.qpn;
}

static void alloc_inout(struct mlx5_vdpa_net *ndev, int cmd, void **in, int *inlen, void **out,
			int *outlen, u32 qpn, u32 rqpn)
{
	void *qpc;
	void *pp;

	switch (cmd) {
	case MLX5_CMD_OP_2RST_QP:
		*inlen = MLX5_ST_SZ_BYTES(qp_2rst_in);
		*outlen = MLX5_ST_SZ_BYTES(qp_2rst_out);
		*in = kzalloc(*inlen, GFP_KERNEL);
		*out = kzalloc(*outlen, GFP_KERNEL);
		if (!*in || !*out)
			goto outerr;

		MLX5_SET(qp_2rst_in, *in, opcode, cmd);
		MLX5_SET(qp_2rst_in, *in, uid, ndev->mvdev.res.uid);
		MLX5_SET(qp_2rst_in, *in, qpn, qpn);
		break;
	case MLX5_CMD_OP_RST2INIT_QP:
		*inlen = MLX5_ST_SZ_BYTES(rst2init_qp_in);
		*outlen = MLX5_ST_SZ_BYTES(rst2init_qp_out);
		*in = kzalloc(*inlen, GFP_KERNEL);
		*out = kzalloc(MLX5_ST_SZ_BYTES(rst2init_qp_out), GFP_KERNEL);
		if (!*in || !*out)
			goto outerr;

		MLX5_SET(rst2init_qp_in, *in, opcode, cmd);
		MLX5_SET(rst2init_qp_in, *in, uid, ndev->mvdev.res.uid);
		MLX5_SET(rst2init_qp_in, *in, qpn, qpn);
		qpc = MLX5_ADDR_OF(rst2init_qp_in, *in, qpc);
		MLX5_SET(qpc, qpc, remote_qpn, rqpn);
		MLX5_SET(qpc, qpc, rwe, 1);
		pp = MLX5_ADDR_OF(qpc, qpc, primary_address_path);
		MLX5_SET(ads, pp, vhca_port_num, 1);
		break;
	case MLX5_CMD_OP_INIT2RTR_QP:
		*inlen = MLX5_ST_SZ_BYTES(init2rtr_qp_in);
		*outlen = MLX5_ST_SZ_BYTES(init2rtr_qp_out);
		*in = kzalloc(*inlen, GFP_KERNEL);
		*out = kzalloc(MLX5_ST_SZ_BYTES(init2rtr_qp_out), GFP_KERNEL);
		if (!*in || !*out)
			goto outerr;

		MLX5_SET(init2rtr_qp_in, *in, opcode, cmd);
		MLX5_SET(init2rtr_qp_in, *in, uid, ndev->mvdev.res.uid);
		MLX5_SET(init2rtr_qp_in, *in, qpn, qpn);
		qpc = MLX5_ADDR_OF(rst2init_qp_in, *in, qpc);
		MLX5_SET(qpc, qpc, mtu, MLX5_QPC_MTU_256_BYTES);
		MLX5_SET(qpc, qpc, log_msg_max, 30);
		MLX5_SET(qpc, qpc, remote_qpn, rqpn);
		pp = MLX5_ADDR_OF(qpc, qpc, primary_address_path);
		MLX5_SET(ads, pp, fl, 1);
		break;
	case MLX5_CMD_OP_RTR2RTS_QP:
		*inlen = MLX5_ST_SZ_BYTES(rtr2rts_qp_in);
		*outlen = MLX5_ST_SZ_BYTES(rtr2rts_qp_out);
		*in = kzalloc(*inlen, GFP_KERNEL);
		*out = kzalloc(MLX5_ST_SZ_BYTES(rtr2rts_qp_out), GFP_KERNEL);
		if (!*in || !*out)
			goto outerr;

		MLX5_SET(rtr2rts_qp_in, *in, opcode, cmd);
		MLX5_SET(rtr2rts_qp_in, *in, uid, ndev->mvdev.res.uid);
		MLX5_SET(rtr2rts_qp_in, *in, qpn, qpn);
		qpc = MLX5_ADDR_OF(rst2init_qp_in, *in, qpc);
		pp = MLX5_ADDR_OF(qpc, qpc, primary_address_path);
		MLX5_SET(ads, pp, ack_timeout, 14);
		MLX5_SET(qpc, qpc, retry_count, 7);
		MLX5_SET(qpc, qpc, rnr_retry, 7);
		break;
	default:
		goto outerr_nullify;
	}

	return;

outerr:
	kfree(*in);
	kfree(*out);
outerr_nullify:
	*in = NULL;
	*out = NULL;
}

static void free_inout(void *in, void *out)
{
	kfree(in);
	kfree(out);
}

/* Two QPs are used by each virtqueue. One is used by the driver and one by
 * firmware. The fw argument indicates whether the subjected QP is the one used
 * by firmware.
 */
static int modify_qp(struct mlx5_vdpa_net *ndev, struct mlx5_vdpa_virtqueue *mvq, bool fw, int cmd)
{
	int outlen;
	int inlen;
	void *out;
	void *in;
	int err;

	alloc_inout(ndev, cmd, &in, &inlen, &out, &outlen, get_qpn(mvq, fw), get_rqpn(mvq, fw));
	if (!in || !out)
		return -ENOMEM;

	err = mlx5_cmd_exec(ndev->mvdev.mdev, in, inlen, out, outlen);
	free_inout(in, out);
	return err;
}

static int connect_qps(struct mlx5_vdpa_net *ndev, struct mlx5_vdpa_virtqueue *mvq)
{
	int err;

	err = modify_qp(ndev, mvq, true, MLX5_CMD_OP_2RST_QP);
	if (err)
		return err;

	err = modify_qp(ndev, mvq, false, MLX5_CMD_OP_2RST_QP);
	if (err)
		return err;

	err = modify_qp(ndev, mvq, true, MLX5_CMD_OP_RST2INIT_QP);
	if (err)
		return err;

	err = modify_qp(ndev, mvq, false, MLX5_CMD_OP_RST2INIT_QP);
	if (err)
		return err;

	err = modify_qp(ndev, mvq, true, MLX5_CMD_OP_INIT2RTR_QP);
	if (err)
		return err;

	err = modify_qp(ndev, mvq, false, MLX5_CMD_OP_INIT2RTR_QP);
	if (err)
		return err;

	return modify_qp(ndev, mvq, true, MLX5_CMD_OP_RTR2RTS_QP);
}

struct mlx5_virtq_attr {
	u8 state;
	u16 available_index;
	u16 used_index;
};

static int query_virtqueue(struct mlx5_vdpa_net *ndev, struct mlx5_vdpa_virtqueue *mvq,
			   struct mlx5_virtq_attr *attr)
{
	int outlen = MLX5_ST_SZ_BYTES(query_virtio_net_q_out);
	u32 in[MLX5_ST_SZ_DW(query_virtio_net_q_in)] = {};
	void *out;
	void *obj_context;
	void *cmd_hdr;
	int err;

	out = kzalloc(outlen, GFP_KERNEL);
	if (!out)
		return -ENOMEM;

	cmd_hdr = MLX5_ADDR_OF(query_virtio_net_q_in, in, general_obj_in_cmd_hdr);

	MLX5_SET(general_obj_in_cmd_hdr, cmd_hdr, opcode, MLX5_CMD_OP_QUERY_GENERAL_OBJECT);
	MLX5_SET(general_obj_in_cmd_hdr, cmd_hdr, obj_type, MLX5_OBJ_TYPE_VIRTIO_NET_Q);
	MLX5_SET(general_obj_in_cmd_hdr, cmd_hdr, obj_id, mvq->virtq_id);
	MLX5_SET(general_obj_in_cmd_hdr, cmd_hdr, uid, ndev->mvdev.res.uid);
	err = mlx5_cmd_exec(ndev->mvdev.mdev, in, sizeof(in), out, outlen);
	if (err)
		goto err_cmd;

	obj_context = MLX5_ADDR_OF(query_virtio_net_q_out, out, obj_context);
	memset(attr, 0, sizeof(*attr));
	attr->state = MLX5_GET(virtio_net_q_object, obj_context, state);
	attr->available_index = MLX5_GET(virtio_net_q_object, obj_context, hw_available_index);
	attr->used_index = MLX5_GET(virtio_net_q_object, obj_context, hw_used_index);
	kfree(out);
	return 0;

err_cmd:
	kfree(out);
	return err;
}

static int modify_virtqueue(struct mlx5_vdpa_net *ndev, struct mlx5_vdpa_virtqueue *mvq, int state)
{
	int inlen = MLX5_ST_SZ_BYTES(modify_virtio_net_q_in);
	u32 out[MLX5_ST_SZ_DW(modify_virtio_net_q_out)] = {};
	void *obj_context;
	void *cmd_hdr;
	void *in;
	int err;

	in = kzalloc(inlen, GFP_KERNEL);
	if (!in)
		return -ENOMEM;

	cmd_hdr = MLX5_ADDR_OF(modify_virtio_net_q_in, in, general_obj_in_cmd_hdr);

	MLX5_SET(general_obj_in_cmd_hdr, cmd_hdr, opcode, MLX5_CMD_OP_MODIFY_GENERAL_OBJECT);
	MLX5_SET(general_obj_in_cmd_hdr, cmd_hdr, obj_type, MLX5_OBJ_TYPE_VIRTIO_NET_Q);
	MLX5_SET(general_obj_in_cmd_hdr, cmd_hdr, obj_id, mvq->virtq_id);
	MLX5_SET(general_obj_in_cmd_hdr, cmd_hdr, uid, ndev->mvdev.res.uid);

	obj_context = MLX5_ADDR_OF(modify_virtio_net_q_in, in, obj_context);
	MLX5_SET64(virtio_net_q_object, obj_context, modify_field_select,
		   MLX5_VIRTQ_MODIFY_MASK_STATE);
	MLX5_SET(virtio_net_q_object, obj_context, state, state);
	err = mlx5_cmd_exec(ndev->mvdev.mdev, in, inlen, out, sizeof(out));
	kfree(in);
	if (!err)
		mvq->fw_state = state;

	return err;
}

static int setup_vq(struct mlx5_vdpa_net *ndev, struct mlx5_vdpa_virtqueue *mvq)
{
	u16 idx = mvq->index;
	int err;

	if (!mvq->num_ent)
		return 0;

	if (mvq->initialized) {
		mlx5_vdpa_warn(&ndev->mvdev, "attempt re init\n");
		return -EINVAL;
	}

	err = cq_create(ndev, idx, mvq->num_ent);
	if (err)
		return err;

	err = qp_create(ndev, mvq, &mvq->fwqp);
	if (err)
		goto err_fwqp;

	err = qp_create(ndev, mvq, &mvq->vqqp);
	if (err)
		goto err_vqqp;

	err = connect_qps(ndev, mvq);
	if (err)
		goto err_connect;

	err = create_virtqueue(ndev, mvq);
	if (err)
		goto err_connect;

	if (mvq->ready) {
		err = modify_virtqueue(ndev, mvq, MLX5_VIRTIO_NET_Q_OBJECT_STATE_RDY);
		if (err) {
			mlx5_vdpa_warn(&ndev->mvdev, "failed to modify to ready vq idx %d(%d)\n",
				       idx, err);
			goto err_connect;
		}
	}

	mvq->initialized = true;
	return 0;

err_connect:
	qp_destroy(ndev, &mvq->vqqp);
err_vqqp:
	qp_destroy(ndev, &mvq->fwqp);
err_fwqp:
	cq_destroy(ndev, idx);
	return err;
}

static void suspend_vq(struct mlx5_vdpa_net *ndev, struct mlx5_vdpa_virtqueue *mvq)
{
	struct mlx5_virtq_attr attr;

	if (!mvq->initialized)
		return;

	if (mvq->fw_state != MLX5_VIRTIO_NET_Q_OBJECT_STATE_RDY)
		return;

	if (modify_virtqueue(ndev, mvq, MLX5_VIRTIO_NET_Q_OBJECT_STATE_SUSPEND))
		mlx5_vdpa_warn(&ndev->mvdev, "modify to suspend failed\n");

	if (query_virtqueue(ndev, mvq, &attr)) {
		mlx5_vdpa_warn(&ndev->mvdev, "failed to query virtqueue\n");
		return;
	}
	mvq->avail_idx = attr.available_index;
}

static void suspend_vqs(struct mlx5_vdpa_net *ndev)
{
	int i;

	for (i = 0; i < MLX5_MAX_SUPPORTED_VQS; i++)
		suspend_vq(ndev, &ndev->vqs[i]);
}

static void teardown_vq(struct mlx5_vdpa_net *ndev, struct mlx5_vdpa_virtqueue *mvq)
{
	if (!mvq->initialized)
		return;

	suspend_vq(ndev, mvq);
	destroy_virtqueue(ndev, mvq);
	qp_destroy(ndev, &mvq->vqqp);
	qp_destroy(ndev, &mvq->fwqp);
	cq_destroy(ndev, mvq->index);
	mvq->initialized = false;
}

static int create_rqt(struct mlx5_vdpa_net *ndev)
{
	int log_max_rqt;
	__be32 *list;
	void *rqtc;
	int inlen;
	void *in;
	int i, j;
	int err;

	log_max_rqt = min_t(int, 1, MLX5_CAP_GEN(ndev->mvdev.mdev, log_max_rqt_size));
	if (log_max_rqt < 1)
		return -EOPNOTSUPP;

	inlen = MLX5_ST_SZ_BYTES(create_rqt_in) + (1 << log_max_rqt) * MLX5_ST_SZ_BYTES(rq_num);
	in = kzalloc(inlen, GFP_KERNEL);
	if (!in)
		return -ENOMEM;

	MLX5_SET(create_rqt_in, in, uid, ndev->mvdev.res.uid);
	rqtc = MLX5_ADDR_OF(create_rqt_in, in, rqt_context);

	MLX5_SET(rqtc, rqtc, list_q_type, MLX5_RQTC_LIST_Q_TYPE_VIRTIO_NET_Q);
	MLX5_SET(rqtc, rqtc, rqt_max_size, 1 << log_max_rqt);
	MLX5_SET(rqtc, rqtc, rqt_actual_size, 1);
	list = MLX5_ADDR_OF(rqtc, rqtc, rq_num[0]);
	for (i = 0, j = 0; j < ndev->mvdev.max_vqs; j++) {
		if (!ndev->vqs[j].initialized)
			continue;

		if (!vq_is_tx(ndev->vqs[j].index)) {
			list[i] = cpu_to_be32(ndev->vqs[j].virtq_id);
			i++;
		}
	}

	err = mlx5_vdpa_create_rqt(&ndev->mvdev, in, inlen, &ndev->res.rqtn);
	kfree(in);
	if (err)
		return err;

	return 0;
}

static void destroy_rqt(struct mlx5_vdpa_net *ndev)
{
	mlx5_vdpa_destroy_rqt(&ndev->mvdev, ndev->res.rqtn);
}

static int create_tir(struct mlx5_vdpa_net *ndev)
{
#define HASH_IP_L4PORTS                                                                            \
	(MLX5_HASH_FIELD_SEL_SRC_IP | MLX5_HASH_FIELD_SEL_DST_IP | MLX5_HASH_FIELD_SEL_L4_SPORT |  \
	 MLX5_HASH_FIELD_SEL_L4_DPORT)
	static const u8 rx_hash_toeplitz_key[] = { 0x2c, 0xc6, 0x81, 0xd1, 0x5b, 0xdb, 0xf4, 0xf7,
						   0xfc, 0xa2, 0x83, 0x19, 0xdb, 0x1a, 0x3e, 0x94,
						   0x6b, 0x9e, 0x38, 0xd9, 0x2c, 0x9c, 0x03, 0xd1,
						   0xad, 0x99, 0x44, 0xa7, 0xd9, 0x56, 0x3d, 0x59,
						   0x06, 0x3c, 0x25, 0xf3, 0xfc, 0x1f, 0xdc, 0x2a };
	void *rss_key;
	void *outer;
	void *tirc;
	void *in;
	int err;

	in = kzalloc(MLX5_ST_SZ_BYTES(create_tir_in), GFP_KERNEL);
	if (!in)
		return -ENOMEM;

	MLX5_SET(create_tir_in, in, uid, ndev->mvdev.res.uid);
	tirc = MLX5_ADDR_OF(create_tir_in, in, ctx);
	MLX5_SET(tirc, tirc, disp_type, MLX5_TIRC_DISP_TYPE_INDIRECT);

	MLX5_SET(tirc, tirc, rx_hash_symmetric, 1);
	MLX5_SET(tirc, tirc, rx_hash_fn, MLX5_RX_HASH_FN_TOEPLITZ);
	rss_key = MLX5_ADDR_OF(tirc, tirc, rx_hash_toeplitz_key);
	memcpy(rss_key, rx_hash_toeplitz_key, sizeof(rx_hash_toeplitz_key));

	outer = MLX5_ADDR_OF(tirc, tirc, rx_hash_field_selector_outer);
	MLX5_SET(rx_hash_field_select, outer, l3_prot_type, MLX5_L3_PROT_TYPE_IPV4);
	MLX5_SET(rx_hash_field_select, outer, l4_prot_type, MLX5_L4_PROT_TYPE_TCP);
	MLX5_SET(rx_hash_field_select, outer, selected_fields, HASH_IP_L4PORTS);

	MLX5_SET(tirc, tirc, indirect_table, ndev->res.rqtn);
	MLX5_SET(tirc, tirc, transport_domain, ndev->res.tdn);

	err = mlx5_vdpa_create_tir(&ndev->mvdev, in, &ndev->res.tirn);
	kfree(in);
	return err;
}

static void destroy_tir(struct mlx5_vdpa_net *ndev)
{
	mlx5_vdpa_destroy_tir(&ndev->mvdev, ndev->res.tirn);
}

static int add_fwd_to_tir(struct mlx5_vdpa_net *ndev)
{
	struct mlx5_flow_destination dest[2] = {};
	struct mlx5_flow_table_attr ft_attr = {};
	struct mlx5_flow_act flow_act = {};
	struct mlx5_flow_namespace *ns;
	int err;

	/* for now, one entry, match all, forward to tir */
	ft_attr.max_fte = 1;
	ft_attr.autogroup.max_num_groups = 1;

	ns = mlx5_get_flow_namespace(ndev->mvdev.mdev, MLX5_FLOW_NAMESPACE_BYPASS);
	if (!ns) {
		mlx5_vdpa_warn(&ndev->mvdev, "get flow namespace\n");
		return -EOPNOTSUPP;
	}

	ndev->rxft = mlx5_create_auto_grouped_flow_table(ns, &ft_attr);
	if (IS_ERR(ndev->rxft))
		return PTR_ERR(ndev->rxft);

	ndev->rx_counter = mlx5_fc_create(ndev->mvdev.mdev, false);
	if (IS_ERR(ndev->rx_counter)) {
		err = PTR_ERR(ndev->rx_counter);
		goto err_fc;
	}

	flow_act.action = MLX5_FLOW_CONTEXT_ACTION_FWD_DEST | MLX5_FLOW_CONTEXT_ACTION_COUNT;
	dest[0].type = MLX5_FLOW_DESTINATION_TYPE_TIR;
	dest[0].tir_num = ndev->res.tirn;
	dest[1].type = MLX5_FLOW_DESTINATION_TYPE_COUNTER;
	dest[1].counter_id = mlx5_fc_id(ndev->rx_counter);
	ndev->rx_rule = mlx5_add_flow_rules(ndev->rxft, NULL, &flow_act, dest, 2);
	if (IS_ERR(ndev->rx_rule)) {
		err = PTR_ERR(ndev->rx_rule);
		ndev->rx_rule = NULL;
		goto err_rule;
	}

	return 0;

err_rule:
	mlx5_fc_destroy(ndev->mvdev.mdev, ndev->rx_counter);
err_fc:
	mlx5_destroy_flow_table(ndev->rxft);
	return err;
}

static void remove_fwd_to_tir(struct mlx5_vdpa_net *ndev)
{
	if (!ndev->rx_rule)
		return;

	mlx5_del_flow_rules(ndev->rx_rule);
	mlx5_fc_destroy(ndev->mvdev.mdev, ndev->rx_counter);
	mlx5_destroy_flow_table(ndev->rxft);

	ndev->rx_rule = NULL;
}

static void mlx5_vdpa_kick_vq(struct vdpa_device *vdev, u16 idx)
{
	struct mlx5_vdpa_dev *mvdev = to_mvdev(vdev);
	struct mlx5_vdpa_net *ndev = to_mlx5_vdpa_ndev(mvdev);
	struct mlx5_vdpa_virtqueue *mvq = &ndev->vqs[idx];

	if (unlikely(!mvq->ready))
		return;

	iowrite16(idx, ndev->mvdev.res.kick_addr);
}

static int mlx5_vdpa_set_vq_address(struct vdpa_device *vdev, u16 idx, u64 desc_area,
				    u64 driver_area, u64 device_area)
{
	struct mlx5_vdpa_dev *mvdev = to_mvdev(vdev);
	struct mlx5_vdpa_net *ndev = to_mlx5_vdpa_ndev(mvdev);
	struct mlx5_vdpa_virtqueue *mvq = &ndev->vqs[idx];

	mvq->desc_addr = desc_area;
	mvq->device_addr = device_area;
	mvq->driver_addr = driver_area;
	return 0;
}

static void mlx5_vdpa_set_vq_num(struct vdpa_device *vdev, u16 idx, u32 num)
{
	struct mlx5_vdpa_dev *mvdev = to_mvdev(vdev);
	struct mlx5_vdpa_net *ndev = to_mlx5_vdpa_ndev(mvdev);
	struct mlx5_vdpa_virtqueue *mvq;

	mvq = &ndev->vqs[idx];
	mvq->num_ent = num;
}

static void mlx5_vdpa_set_vq_cb(struct vdpa_device *vdev, u16 idx, struct vdpa_callback *cb)
{
	struct mlx5_vdpa_dev *mvdev = to_mvdev(vdev);
	struct mlx5_vdpa_net *ndev = to_mlx5_vdpa_ndev(mvdev);
	struct mlx5_vdpa_virtqueue *vq = &ndev->vqs[idx];

	vq->event_cb = *cb;
}

static void mlx5_vdpa_set_vq_ready(struct vdpa_device *vdev, u16 idx, bool ready)
{
	struct mlx5_vdpa_dev *mvdev = to_mvdev(vdev);
	struct mlx5_vdpa_net *ndev = to_mlx5_vdpa_ndev(mvdev);
	struct mlx5_vdpa_virtqueue *mvq = &ndev->vqs[idx];

	if (!ready)
		suspend_vq(ndev, mvq);

	mvq->ready = ready;
}

static bool mlx5_vdpa_get_vq_ready(struct vdpa_device *vdev, u16 idx)
{
	struct mlx5_vdpa_dev *mvdev = to_mvdev(vdev);
	struct mlx5_vdpa_net *ndev = to_mlx5_vdpa_ndev(mvdev);
	struct mlx5_vdpa_virtqueue *mvq = &ndev->vqs[idx];

	return mvq->ready;
}

static int mlx5_vdpa_set_vq_state(struct vdpa_device *vdev, u16 idx,
				  const struct vdpa_vq_state *state)
{
	struct mlx5_vdpa_dev *mvdev = to_mvdev(vdev);
	struct mlx5_vdpa_net *ndev = to_mlx5_vdpa_ndev(mvdev);
	struct mlx5_vdpa_virtqueue *mvq = &ndev->vqs[idx];

	if (mvq->fw_state == MLX5_VIRTIO_NET_Q_OBJECT_STATE_RDY) {
		mlx5_vdpa_warn(mvdev, "can't modify available index\n");
		return -EINVAL;
	}

	mvq->avail_idx = state->avail_index;
	return 0;
}

static int mlx5_vdpa_get_vq_state(struct vdpa_device *vdev, u16 idx, struct vdpa_vq_state *state)
{
	struct mlx5_vdpa_dev *mvdev = to_mvdev(vdev);
	struct mlx5_vdpa_net *ndev = to_mlx5_vdpa_ndev(mvdev);
	struct mlx5_vdpa_virtqueue *mvq = &ndev->vqs[idx];
	struct mlx5_virtq_attr attr;
	int err;

	/* If the virtq object was destroyed, use the value saved at
	 * the last minute of suspend_vq. This caters for userspace
	 * that cares about emulating the index after vq is stopped.
	 */
	if (!mvq->initialized) {
		state->avail_index = mvq->avail_idx;
		return 0;
	}

	err = query_virtqueue(ndev, mvq, &attr);
	if (err) {
		mlx5_vdpa_warn(mvdev, "failed to query virtqueue\n");
		return err;
	}
	state->avail_index = attr.available_index;
	return 0;
}

static u32 mlx5_vdpa_get_vq_align(struct vdpa_device *vdev)
{
	return PAGE_SIZE;
}

enum { MLX5_VIRTIO_NET_F_GUEST_CSUM = 1 << 9,
	MLX5_VIRTIO_NET_F_CSUM = 1 << 10,
	MLX5_VIRTIO_NET_F_HOST_TSO6 = 1 << 11,
	MLX5_VIRTIO_NET_F_HOST_TSO4 = 1 << 12,
};

static u64 mlx_to_vritio_features(u16 dev_features)
{
	u64 result = 0;

	if (dev_features & MLX5_VIRTIO_NET_F_GUEST_CSUM)
		result |= BIT_ULL(VIRTIO_NET_F_GUEST_CSUM);
	if (dev_features & MLX5_VIRTIO_NET_F_CSUM)
		result |= BIT_ULL(VIRTIO_NET_F_CSUM);
	if (dev_features & MLX5_VIRTIO_NET_F_HOST_TSO6)
		result |= BIT_ULL(VIRTIO_NET_F_HOST_TSO6);
	if (dev_features & MLX5_VIRTIO_NET_F_HOST_TSO4)
		result |= BIT_ULL(VIRTIO_NET_F_HOST_TSO4);

	return result;
}

static u64 mlx5_vdpa_get_features(struct vdpa_device *vdev)
{
	struct mlx5_vdpa_dev *mvdev = to_mvdev(vdev);
	struct mlx5_vdpa_net *ndev = to_mlx5_vdpa_ndev(mvdev);
	u16 dev_features;

	dev_features = MLX5_CAP_DEV_VDPA_EMULATION(mvdev->mdev, device_features_bits_mask);
	ndev->mvdev.mlx_features = mlx_to_vritio_features(dev_features);
	if (MLX5_CAP_DEV_VDPA_EMULATION(mvdev->mdev, virtio_version_1_0))
		ndev->mvdev.mlx_features |= BIT_ULL(VIRTIO_F_VERSION_1);
	ndev->mvdev.mlx_features |= BIT_ULL(VIRTIO_F_ACCESS_PLATFORM);
	print_features(mvdev, ndev->mvdev.mlx_features, false);
	return ndev->mvdev.mlx_features;
}

static int verify_min_features(struct mlx5_vdpa_dev *mvdev, u64 features)
{
	if (!(features & BIT_ULL(VIRTIO_F_ACCESS_PLATFORM)))
		return -EOPNOTSUPP;

	return 0;
}

static int setup_virtqueues(struct mlx5_vdpa_net *ndev)
{
	int err;
	int i;

	for (i = 0; i < 2 * mlx5_vdpa_max_qps(ndev->mvdev.max_vqs); i++) {
		err = setup_vq(ndev, &ndev->vqs[i]);
		if (err)
			goto err_vq;
	}

	return 0;

err_vq:
	for (--i; i >= 0; i--)
		teardown_vq(ndev, &ndev->vqs[i]);

	return err;
}

static void teardown_virtqueues(struct mlx5_vdpa_net *ndev)
{
	struct mlx5_vdpa_virtqueue *mvq;
	int i;

	for (i = ndev->mvdev.max_vqs - 1; i >= 0; i--) {
		mvq = &ndev->vqs[i];
		if (!mvq->initialized)
			continue;

		teardown_vq(ndev, mvq);
	}
}

static void clear_virtqueues(struct mlx5_vdpa_net *ndev)
{
	int i;

	for (i = ndev->mvdev.max_vqs - 1; i >= 0; i--) {
		ndev->vqs[i].avail_idx = 0;
		ndev->vqs[i].used_idx = 0;
	}
}

/* TODO: cross-endian support */
static inline bool mlx5_vdpa_is_little_endian(struct mlx5_vdpa_dev *mvdev)
{
	return virtio_legacy_is_little_endian() ||
		(mvdev->actual_features & (1ULL << VIRTIO_F_VERSION_1));
}

static __virtio16 cpu_to_mlx5vdpa16(struct mlx5_vdpa_dev *mvdev, u16 val)
{
	return __cpu_to_virtio16(mlx5_vdpa_is_little_endian(mvdev), val);
}

static int mlx5_vdpa_set_features(struct vdpa_device *vdev, u64 features)
{
	struct mlx5_vdpa_dev *mvdev = to_mvdev(vdev);
	struct mlx5_vdpa_net *ndev = to_mlx5_vdpa_ndev(mvdev);
	int err;

	print_features(mvdev, features, true);

	err = verify_min_features(mvdev, features);
	if (err)
		return err;

	ndev->mvdev.actual_features = features & ndev->mvdev.mlx_features;
	ndev->config.mtu = cpu_to_mlx5vdpa16(mvdev, ndev->mtu);
	ndev->config.status |= cpu_to_mlx5vdpa16(mvdev, VIRTIO_NET_S_LINK_UP);
	return err;
}

static void mlx5_vdpa_set_config_cb(struct vdpa_device *vdev, struct vdpa_callback *cb)
{
	/* not implemented */
	mlx5_vdpa_warn(to_mvdev(vdev), "set config callback not supported\n");
}

#define MLX5_VDPA_MAX_VQ_ENTRIES 256
static u16 mlx5_vdpa_get_vq_num_max(struct vdpa_device *vdev)
{
	return MLX5_VDPA_MAX_VQ_ENTRIES;
}

static u32 mlx5_vdpa_get_device_id(struct vdpa_device *vdev)
{
	return VIRTIO_ID_NET;
}

static u32 mlx5_vdpa_get_vendor_id(struct vdpa_device *vdev)
{
	return PCI_VENDOR_ID_MELLANOX;
}

static u8 mlx5_vdpa_get_status(struct vdpa_device *vdev)
{
	struct mlx5_vdpa_dev *mvdev = to_mvdev(vdev);
	struct mlx5_vdpa_net *ndev = to_mlx5_vdpa_ndev(mvdev);

	print_status(mvdev, ndev->mvdev.status, false);
	return ndev->mvdev.status;
}

static int save_channel_info(struct mlx5_vdpa_net *ndev, struct mlx5_vdpa_virtqueue *mvq)
{
	struct mlx5_vq_restore_info *ri = &mvq->ri;
	struct mlx5_virtq_attr attr;
	int err;

	if (!mvq->initialized)
		return 0;

	err = query_virtqueue(ndev, mvq, &attr);
	if (err)
		return err;

	ri->avail_index = attr.available_index;
	ri->used_index = attr.used_index;
	ri->ready = mvq->ready;
	ri->num_ent = mvq->num_ent;
	ri->desc_addr = mvq->desc_addr;
	ri->device_addr = mvq->device_addr;
	ri->driver_addr = mvq->driver_addr;
	ri->cb = mvq->event_cb;
	ri->restore = true;
	return 0;
}

static int save_channels_info(struct mlx5_vdpa_net *ndev)
{
	int i;

	for (i = 0; i < ndev->mvdev.max_vqs; i++) {
		memset(&ndev->vqs[i].ri, 0, sizeof(ndev->vqs[i].ri));
		save_channel_info(ndev, &ndev->vqs[i]);
	}
	return 0;
}

static void mlx5_clear_vqs(struct mlx5_vdpa_net *ndev)
{
	int i;

	for (i = 0; i < ndev->mvdev.max_vqs; i++)
		memset(&ndev->vqs[i], 0, offsetof(struct mlx5_vdpa_virtqueue, ri));
}

static void restore_channels_info(struct mlx5_vdpa_net *ndev)
{
	struct mlx5_vdpa_virtqueue *mvq;
	struct mlx5_vq_restore_info *ri;
	int i;

	mlx5_clear_vqs(ndev);
	init_mvqs(ndev);
	for (i = 0; i < ndev->mvdev.max_vqs; i++) {
		mvq = &ndev->vqs[i];
		ri = &mvq->ri;
		if (!ri->restore)
			continue;

		mvq->avail_idx = ri->avail_index;
		mvq->used_idx = ri->used_index;
		mvq->ready = ri->ready;
		mvq->num_ent = ri->num_ent;
		mvq->desc_addr = ri->desc_addr;
		mvq->device_addr = ri->device_addr;
		mvq->driver_addr = ri->driver_addr;
		mvq->event_cb = ri->cb;
	}
}

static int mlx5_vdpa_change_map(struct mlx5_vdpa_net *ndev, struct vhost_iotlb *iotlb)
{
	int err;

	suspend_vqs(ndev);
	err = save_channels_info(ndev);
	if (err)
		goto err_mr;

	teardown_driver(ndev);
	mlx5_vdpa_destroy_mr(&ndev->mvdev);
	err = mlx5_vdpa_create_mr(&ndev->mvdev, iotlb);
	if (err)
		goto err_mr;

	if (!(ndev->mvdev.status & VIRTIO_CONFIG_S_DRIVER_OK))
		return 0;

	restore_channels_info(ndev);
	err = setup_driver(ndev);
	if (err)
		goto err_setup;

	return 0;

err_setup:
	mlx5_vdpa_destroy_mr(&ndev->mvdev);
err_mr:
	return err;
}

static int setup_driver(struct mlx5_vdpa_net *ndev)
{
	int err;

	mutex_lock(&ndev->reslock);
	if (ndev->setup) {
		mlx5_vdpa_warn(&ndev->mvdev, "setup driver called for already setup driver\n");
		err = 0;
		goto out;
	}
	err = setup_virtqueues(ndev);
	if (err) {
		mlx5_vdpa_warn(&ndev->mvdev, "setup_virtqueues\n");
		goto out;
	}

	err = create_rqt(ndev);
	if (err) {
		mlx5_vdpa_warn(&ndev->mvdev, "create_rqt\n");
		goto err_rqt;
	}

	err = create_tir(ndev);
	if (err) {
		mlx5_vdpa_warn(&ndev->mvdev, "create_tir\n");
		goto err_tir;
	}

	err = add_fwd_to_tir(ndev);
	if (err) {
		mlx5_vdpa_warn(&ndev->mvdev, "add_fwd_to_tir\n");
		goto err_fwd;
	}
	ndev->setup = true;
	mutex_unlock(&ndev->reslock);

	return 0;

err_fwd:
	destroy_tir(ndev);
err_tir:
	destroy_rqt(ndev);
err_rqt:
	teardown_virtqueues(ndev);
out:
	mutex_unlock(&ndev->reslock);
	return err;
}

static void teardown_driver(struct mlx5_vdpa_net *ndev)
{
	mutex_lock(&ndev->reslock);
	if (!ndev->setup)
		goto out;

	remove_fwd_to_tir(ndev);
	destroy_tir(ndev);
	destroy_rqt(ndev);
	teardown_virtqueues(ndev);
	ndev->setup = false;
out:
	mutex_unlock(&ndev->reslock);
}

static void mlx5_vdpa_set_status(struct vdpa_device *vdev, u8 status)
{
	struct mlx5_vdpa_dev *mvdev = to_mvdev(vdev);
	struct mlx5_vdpa_net *ndev = to_mlx5_vdpa_ndev(mvdev);
	int err;

	print_status(mvdev, status, true);
	if (!status) {
		mlx5_vdpa_info(mvdev, "performing device reset\n");
		teardown_driver(ndev);
		clear_virtqueues(ndev);
		mlx5_vdpa_destroy_mr(&ndev->mvdev);
		ndev->mvdev.status = 0;
		ndev->mvdev.mlx_features = 0;
		++mvdev->generation;
		return;
	}

	if ((status ^ ndev->mvdev.status) & VIRTIO_CONFIG_S_DRIVER_OK) {
		if (status & VIRTIO_CONFIG_S_DRIVER_OK) {
			err = setup_driver(ndev);
			if (err) {
				mlx5_vdpa_warn(mvdev, "failed to setup driver\n");
				goto err_setup;
			}
		} else {
			mlx5_vdpa_warn(mvdev, "did not expect DRIVER_OK to be cleared\n");
			return;
		}
	}

	ndev->mvdev.status = status;
	return;

err_setup:
	mlx5_vdpa_destroy_mr(&ndev->mvdev);
	ndev->mvdev.status |= VIRTIO_CONFIG_S_FAILED;
}

static void mlx5_vdpa_get_config(struct vdpa_device *vdev, unsigned int offset, void *buf,
				 unsigned int len)
{
	struct mlx5_vdpa_dev *mvdev = to_mvdev(vdev);
	struct mlx5_vdpa_net *ndev = to_mlx5_vdpa_ndev(mvdev);

	if (offset + len <= sizeof(struct virtio_net_config))
		memcpy(buf, (u8 *)&ndev->config + offset, len);
}

static void mlx5_vdpa_set_config(struct vdpa_device *vdev, unsigned int offset, const void *buf,
				 unsigned int len)
{
	/* not supported */
}

static u32 mlx5_vdpa_get_generation(struct vdpa_device *vdev)
{
	struct mlx5_vdpa_dev *mvdev = to_mvdev(vdev);

	return mvdev->generation;
}

static int mlx5_vdpa_set_map(struct vdpa_device *vdev, struct vhost_iotlb *iotlb)
{
	struct mlx5_vdpa_dev *mvdev = to_mvdev(vdev);
	struct mlx5_vdpa_net *ndev = to_mlx5_vdpa_ndev(mvdev);
	bool change_map;
	int err;

	err = mlx5_vdpa_handle_set_map(mvdev, iotlb, &change_map);
	if (err) {
		mlx5_vdpa_warn(mvdev, "set map failed(%d)\n", err);
		return err;
	}

	if (change_map)
		return mlx5_vdpa_change_map(ndev, iotlb);

	return 0;
}

static void mlx5_vdpa_free(struct vdpa_device *vdev)
{
	struct mlx5_vdpa_dev *mvdev = to_mvdev(vdev);
	struct mlx5_vdpa_net *ndev;

	ndev = to_mlx5_vdpa_ndev(mvdev);

	free_resources(ndev);
	mlx5_vdpa_free_resources(&ndev->mvdev);
	mutex_destroy(&ndev->reslock);
}

static struct vdpa_notification_area mlx5_get_vq_notification(struct vdpa_device *vdev, u16 idx)
{
	struct vdpa_notification_area ret = {};

	return ret;
}

static int mlx5_get_vq_irq(struct vdpa_device *vdv, u16 idx)
{
	return -EOPNOTSUPP;
}

static const struct vdpa_config_ops mlx5_vdpa_ops = {
	.set_vq_address = mlx5_vdpa_set_vq_address,
	.set_vq_num = mlx5_vdpa_set_vq_num,
	.kick_vq = mlx5_vdpa_kick_vq,
	.set_vq_cb = mlx5_vdpa_set_vq_cb,
	.set_vq_ready = mlx5_vdpa_set_vq_ready,
	.get_vq_ready = mlx5_vdpa_get_vq_ready,
	.set_vq_state = mlx5_vdpa_set_vq_state,
	.get_vq_state = mlx5_vdpa_get_vq_state,
	.get_vq_notification = mlx5_get_vq_notification,
	.get_vq_irq = mlx5_get_vq_irq,
	.get_vq_align = mlx5_vdpa_get_vq_align,
	.get_features = mlx5_vdpa_get_features,
	.set_features = mlx5_vdpa_set_features,
	.set_config_cb = mlx5_vdpa_set_config_cb,
	.get_vq_num_max = mlx5_vdpa_get_vq_num_max,
	.get_device_id = mlx5_vdpa_get_device_id,
	.get_vendor_id = mlx5_vdpa_get_vendor_id,
	.get_status = mlx5_vdpa_get_status,
	.set_status = mlx5_vdpa_set_status,
	.get_config = mlx5_vdpa_get_config,
	.set_config = mlx5_vdpa_set_config,
	.get_generation = mlx5_vdpa_get_generation,
	.set_map = mlx5_vdpa_set_map,
	.free = mlx5_vdpa_free,
};

static int alloc_resources(struct mlx5_vdpa_net *ndev)
{
	struct mlx5_vdpa_net_resources *res = &ndev->res;
	int err;

	if (res->valid) {
		mlx5_vdpa_warn(&ndev->mvdev, "resources already allocated\n");
		return -EEXIST;
	}

	err = mlx5_vdpa_alloc_transport_domain(&ndev->mvdev, &res->tdn);
	if (err)
		return err;

	err = create_tis(ndev);
	if (err)
		goto err_tis;

	res->valid = true;

	return 0;

err_tis:
	mlx5_vdpa_dealloc_transport_domain(&ndev->mvdev, res->tdn);
	return err;
}

static void free_resources(struct mlx5_vdpa_net *ndev)
{
	struct mlx5_vdpa_net_resources *res = &ndev->res;

	if (!res->valid)
		return;

	destroy_tis(ndev);
	mlx5_vdpa_dealloc_transport_domain(&ndev->mvdev, res->tdn);
	res->valid = false;
}

static void init_mvqs(struct mlx5_vdpa_net *ndev)
{
	struct mlx5_vdpa_virtqueue *mvq;
	int i;

	for (i = 0; i < 2 * mlx5_vdpa_max_qps(ndev->mvdev.max_vqs); ++i) {
		mvq = &ndev->vqs[i];
		memset(mvq, 0, offsetof(struct mlx5_vdpa_virtqueue, ri));
		mvq->index = i;
		mvq->ndev = ndev;
		mvq->fwqp.fw = true;
	}
	for (; i < ndev->mvdev.max_vqs; i++) {
		mvq = &ndev->vqs[i];
		memset(mvq, 0, offsetof(struct mlx5_vdpa_virtqueue, ri));
		mvq->index = i;
		mvq->ndev = ndev;
	}
}

static int mlx5v_probe(struct auxiliary_device *adev,
		       const struct auxiliary_device_id *id)
{
	struct mlx5_adev *madev = container_of(adev, struct mlx5_adev, adev);
	struct mlx5_core_dev *mdev = madev->mdev;
	struct virtio_net_config *config;
	struct mlx5_vdpa_dev *mvdev;
	struct mlx5_vdpa_net *ndev;
	u32 max_vqs;
	int err;

	/* we save one virtqueue for control virtqueue should we require it */
	max_vqs = MLX5_CAP_DEV_VDPA_EMULATION(mdev, max_num_virtio_queues);
	max_vqs = min_t(u32, max_vqs, MLX5_MAX_SUPPORTED_VQS);

	ndev = vdpa_alloc_device(struct mlx5_vdpa_net, mvdev.vdev, mdev->device, &mlx5_vdpa_ops,
<<<<<<< HEAD
				 2 * mlx5_vdpa_max_qps(max_vqs), NULL);
=======
				 NULL);
>>>>>>> 7aef27f0
	if (IS_ERR(ndev))
		return PTR_ERR(ndev);

	ndev->mvdev.max_vqs = max_vqs;
	mvdev = &ndev->mvdev;
	mvdev->mdev = mdev;
	init_mvqs(ndev);
	mutex_init(&ndev->reslock);
	config = &ndev->config;
	err = mlx5_query_nic_vport_mtu(mdev, &ndev->mtu);
	if (err)
		goto err_mtu;

	err = mlx5_query_nic_vport_mac_address(mdev, 0, 0, config->mac);
	if (err)
		goto err_mtu;

	mvdev->vdev.dma_dev = mdev->device;
	err = mlx5_vdpa_alloc_resources(&ndev->mvdev);
	if (err)
		goto err_mtu;

	err = alloc_resources(ndev);
	if (err)
		goto err_res;

	err = vdpa_register_device(&mvdev->vdev, 2 * mlx5_vdpa_max_qps(max_vqs));
	if (err)
		goto err_reg;

	dev_set_drvdata(&adev->dev, ndev);
	return 0;

err_reg:
	free_resources(ndev);
err_res:
	mlx5_vdpa_free_resources(&ndev->mvdev);
err_mtu:
	mutex_destroy(&ndev->reslock);
	put_device(&mvdev->vdev.dev);
	return err;
}

static void mlx5v_remove(struct auxiliary_device *adev)
{
	struct mlx5_vdpa_dev *mvdev = dev_get_drvdata(&adev->dev);

	vdpa_unregister_device(&mvdev->vdev);
}

static const struct auxiliary_device_id mlx5v_id_table[] = {
	{ .name = MLX5_ADEV_NAME ".vnet", },
	{},
};

MODULE_DEVICE_TABLE(auxiliary, mlx5v_id_table);

static struct auxiliary_driver mlx5v_driver = {
	.name = "vnet",
	.probe = mlx5v_probe,
	.remove = mlx5v_remove,
	.id_table = mlx5v_id_table,
};

module_auxiliary_driver(mlx5v_driver);<|MERGE_RESOLUTION|>--- conflicted
+++ resolved
@@ -1982,11 +1982,7 @@
 	max_vqs = min_t(u32, max_vqs, MLX5_MAX_SUPPORTED_VQS);
 
 	ndev = vdpa_alloc_device(struct mlx5_vdpa_net, mvdev.vdev, mdev->device, &mlx5_vdpa_ops,
-<<<<<<< HEAD
-				 2 * mlx5_vdpa_max_qps(max_vqs), NULL);
-=======
 				 NULL);
->>>>>>> 7aef27f0
 	if (IS_ERR(ndev))
 		return PTR_ERR(ndev);
 
