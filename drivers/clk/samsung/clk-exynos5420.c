--- conflicted
+++ resolved
@@ -1657,20 +1657,12 @@
 	 * that the internal busses get their clock regardless of the
 	 * main G3D clock enablement status.
 	 */
-<<<<<<< HEAD
-	clk_prepare_enable(__clk_lookup("mout_sw_aclk_g3d"));
-=======
 	clk_prepare_enable(hws[CLK_MOUT_SW_ACLK_G3D]->clk);
->>>>>>> 11811d61
 	/*
 	 * Keep top BPLL mux enabled permanently to ensure that DRAM operates
 	 * properly.
 	 */
-<<<<<<< HEAD
-	clk_prepare_enable(__clk_lookup("mout_bpll"));
-=======
 	clk_prepare_enable(hws[CLK_MOUT_BPLL]->clk);
->>>>>>> 11811d61
 
 	samsung_clk_of_add_provider(np, ctx);
 }
