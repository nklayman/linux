--- conflicted
+++ resolved
@@ -2070,13 +2070,6 @@
 	return !(disk->flags & GENHD_FL_UP);
 }
 
-<<<<<<< HEAD
-static inline bool nvme_first_scan(struct gendisk *disk)
-{
-	/* nvme_alloc_ns() scans the disk prior to adding it */
-	return !(disk->flags & GENHD_FL_UP);
-}
-
 static void nvme_set_chunk_sectors(struct nvme_ns *ns, struct nvme_id_ns *id)
 {
 	struct nvme_ctrl *ctrl = ns->ctrl;
@@ -2103,89 +2096,6 @@
 			pr_warn("%s: ignoring zoned namespace IO boundary\n",
 				ns->disk->disk_name);
 		return;
-	}
-
-	blk_queue_chunk_sectors(ns->queue, iob);
-}
-
-static int __nvme_revalidate_disk(struct gendisk *disk, struct nvme_id_ns *id)
-=======
-static void nvme_set_chunk_sectors(struct nvme_ns *ns, struct nvme_id_ns *id)
->>>>>>> 11811d61
-{
-	struct nvme_ctrl *ctrl = ns->ctrl;
-<<<<<<< HEAD
-	int ret;
-
-	/*
-	 * If identify namespace failed, use default 512 byte block size so
-	 * block layer can use before failing read/write for 0 capacity.
-	 */
-	ns->lba_shift = id->lbaf[lbaf].ds;
-	if (ns->lba_shift == 0)
-		ns->lba_shift = 9;
-
-	switch (ns->head->ids.csi) {
-	case NVME_CSI_NVM:
-		break;
-	case NVME_CSI_ZNS:
-		ret = nvme_update_zone_info(disk, ns, lbaf);
-		if (ret) {
-			dev_warn(ctrl->device,
-				"failed to add zoned namespace:%u ret:%d\n",
-				ns->head->ns_id, ret);
-			return ret;
-		}
-		break;
-	default:
-		dev_warn(ctrl->device, "unknown csi:%u ns:%u\n",
-			ns->head->ids.csi, ns->head->ns_id);
-		return -ENODEV;
-	}
-
-	ns->features = 0;
-	ns->ms = le16_to_cpu(id->lbaf[lbaf].ms);
-	/* the PI implementation requires metadata equal t10 pi tuple size */
-	if (ns->ms == sizeof(struct t10_pi_tuple))
-		ns->pi_type = id->dps & NVME_NS_DPS_PI_MASK;
-	else
-		ns->pi_type = 0;
-=======
-	u32 iob;
-
-	if ((ctrl->quirks & NVME_QUIRK_STRIPE_SIZE) &&
-	    is_power_of_2(ctrl->max_hw_sectors))
-		iob = ctrl->max_hw_sectors;
-	else
-		iob = nvme_lba_to_sect(ns, le16_to_cpu(id->noiob));
-
-	if (!iob)
-		return;
->>>>>>> 11811d61
-
-	if (!is_power_of_2(iob)) {
-		if (nvme_first_scan(ns->disk))
-			pr_warn("%s: ignoring unaligned IO boundary:%u\n",
-				ns->disk->disk_name, iob);
-		return;
-	}
-
-<<<<<<< HEAD
-	nvme_set_chunk_sectors(ns, id);
-	nvme_update_disk_info(disk, ns, id);
-#ifdef CONFIG_NVME_MULTIPATH
-	if (ns->head->disk) {
-		nvme_update_disk_info(ns->head->disk, ns, id);
-		blk_stack_limits(&ns->head->disk->queue->limits,
-				 &ns->queue->limits, 0);
-		nvme_mpath_update_disk_size(ns->head->disk);
-=======
-	if (blk_queue_is_zoned(ns->disk->queue)) {
-		if (nvme_first_scan(ns->disk))
-			pr_warn("%s: ignoring zoned namespace IO boundary\n",
-				ns->disk->disk_name);
-		return;
->>>>>>> 11811d61
 	}
 
 	blk_queue_chunk_sectors(ns->queue, iob);
@@ -3018,25 +2928,6 @@
 	return nvme_submit_sync_cmd(ctrl->admin_q, &c, log, size);
 }
 
-<<<<<<< HEAD
-static struct nvme_cel *nvme_find_cel(struct nvme_ctrl *ctrl, u8 csi)
-{
-	struct nvme_cel *cel, *ret = NULL;
-
-	spin_lock_irq(&ctrl->lock);
-	list_for_each_entry(cel, &ctrl->cels, entry) {
-		if (cel->csi == csi) {
-			ret = cel;
-			break;
-		}
-	}
-	spin_unlock_irq(&ctrl->lock);
-
-	return ret;
-}
-
-=======
->>>>>>> 11811d61
 static int nvme_get_effects_log(struct nvme_ctrl *ctrl, u8 csi,
 				struct nvme_effects_log **log)
 {
@@ -3058,14 +2949,7 @@
 	}
 
 	cel->csi = csi;
-<<<<<<< HEAD
-
-	spin_lock_irq(&ctrl->lock);
-	list_add_tail(&cel->entry, &ctrl->cels);
-	spin_unlock_irq(&ctrl->lock);
-=======
 	xa_store(&ctrl->cels, cel->csi, cel, GFP_KERNEL);
->>>>>>> 11811d61
 out:
 	*log = &cel->log;
 	return 0;
@@ -3278,15 +3162,10 @@
 	}
 
 	nvme_get_ctrl(ctrl);
-<<<<<<< HEAD
-	if (!try_module_get(ctrl->ops->module))
-		return -EINVAL;
-=======
 	if (!try_module_get(ctrl->ops->module)) {
 		nvme_put_ctrl(ctrl);
 		return -EINVAL;
 	}
->>>>>>> 11811d61
 
 	file->private_data = ctrl;
 	return 0;
