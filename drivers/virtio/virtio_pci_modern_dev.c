// SPDX-License-Identifier: GPL-2.0-or-later

#include <linux/virtio_pci_modern.h>
#include <linux/module.h>
#include <linux/pci.h>

/*
 * vp_modern_map_capability - map a part of virtio pci capability
 * @mdev: the modern virtio-pci device
 * @off: offset of the capability
 * @minlen: minimal length of the capability
 * @align: align requirement
 * @start: start from the capability
 * @size: map size
 * @len: the length that is actually mapped
 * @pa: physical address of the capability
 *
 * Returns the io address of for the part of the capability
 */
static void __iomem *
vp_modern_map_capability(struct virtio_pci_modern_device *mdev, int off,
			 size_t minlen, u32 align, u32 start, u32 size,
			 size_t *len, resource_size_t *pa)
{
	struct pci_dev *dev = mdev->pci_dev;
	u8 bar;
	u32 offset, length;
	void __iomem *p;

	pci_read_config_byte(dev, off + offsetof(struct virtio_pci_cap,
						 bar),
			     &bar);
	pci_read_config_dword(dev, off + offsetof(struct virtio_pci_cap, offset),
			     &offset);
	pci_read_config_dword(dev, off + offsetof(struct virtio_pci_cap, length),
			      &length);

	/* Check if the BAR may have changed since we requested the region. */
	if (bar >= PCI_STD_NUM_BARS || !(mdev->modern_bars & (1 << bar))) {
		dev_err(&dev->dev,
			"virtio_pci: bar unexpectedly changed to %u\n", bar);
		return NULL;
	}

	if (length <= start) {
		dev_err(&dev->dev,
			"virtio_pci: bad capability len %u (>%u expected)\n",
			length, start);
		return NULL;
	}

	if (length - start < minlen) {
		dev_err(&dev->dev,
			"virtio_pci: bad capability len %u (>=%zu expected)\n",
			length, minlen);
		return NULL;
	}

	length -= start;

	if (start + offset < offset) {
		dev_err(&dev->dev,
			"virtio_pci: map wrap-around %u+%u\n",
			start, offset);
		return NULL;
	}

	offset += start;

	if (offset & (align - 1)) {
		dev_err(&dev->dev,
			"virtio_pci: offset %u not aligned to %u\n",
			offset, align);
		return NULL;
	}

	if (length > size)
		length = size;

	if (len)
		*len = length;

	if (minlen + offset < minlen ||
	    minlen + offset > pci_resource_len(dev, bar)) {
		dev_err(&dev->dev,
			"virtio_pci: map virtio %zu@%u "
			"out of range on bar %i length %lu\n",
			minlen, offset,
			bar, (unsigned long)pci_resource_len(dev, bar));
		return NULL;
	}

	p = pci_iomap_range(dev, bar, offset, length);
	if (!p)
		dev_err(&dev->dev,
			"virtio_pci: unable to map virtio %u@%u on bar %i\n",
			length, offset, bar);
	else if (pa)
		*pa = pci_resource_start(dev, bar) + offset;

	return p;
}

/**
 * virtio_pci_find_capability - walk capabilities to find device info.
 * @dev: the pci device
 * @cfg_type: the VIRTIO_PCI_CAP_* value we seek
 * @ioresource_types: IORESOURCE_MEM and/or IORESOURCE_IO.
 * @bars: the bitmask of BARs
 *
 * Returns offset of the capability, or 0.
 */
static inline int virtio_pci_find_capability(struct pci_dev *dev, u8 cfg_type,
					     u32 ioresource_types, int *bars)
{
	int pos;

	for (pos = pci_find_capability(dev, PCI_CAP_ID_VNDR);
	     pos > 0;
	     pos = pci_find_next_capability(dev, pos, PCI_CAP_ID_VNDR)) {
		u8 type, bar;
		pci_read_config_byte(dev, pos + offsetof(struct virtio_pci_cap,
							 cfg_type),
				     &type);
		pci_read_config_byte(dev, pos + offsetof(struct virtio_pci_cap,
							 bar),
				     &bar);

		/* Ignore structures with reserved BAR values */
		if (bar >= PCI_STD_NUM_BARS)
			continue;

		if (type == cfg_type) {
			if (pci_resource_len(dev, bar) &&
			    pci_resource_flags(dev, bar) & ioresource_types) {
				*bars |= (1 << bar);
				return pos;
			}
		}
	}
	return 0;
}

/* This is part of the ABI.  Don't screw with it. */
static inline void check_offsets(void)
{
	/* Note: disk space was harmed in compilation of this function. */
	BUILD_BUG_ON(VIRTIO_PCI_CAP_VNDR !=
		     offsetof(struct virtio_pci_cap, cap_vndr));
	BUILD_BUG_ON(VIRTIO_PCI_CAP_NEXT !=
		     offsetof(struct virtio_pci_cap, cap_next));
	BUILD_BUG_ON(VIRTIO_PCI_CAP_LEN !=
		     offsetof(struct virtio_pci_cap, cap_len));
	BUILD_BUG_ON(VIRTIO_PCI_CAP_CFG_TYPE !=
		     offsetof(struct virtio_pci_cap, cfg_type));
	BUILD_BUG_ON(VIRTIO_PCI_CAP_BAR !=
		     offsetof(struct virtio_pci_cap, bar));
	BUILD_BUG_ON(VIRTIO_PCI_CAP_OFFSET !=
		     offsetof(struct virtio_pci_cap, offset));
	BUILD_BUG_ON(VIRTIO_PCI_CAP_LENGTH !=
		     offsetof(struct virtio_pci_cap, length));
	BUILD_BUG_ON(VIRTIO_PCI_NOTIFY_CAP_MULT !=
		     offsetof(struct virtio_pci_notify_cap,
			      notify_off_multiplier));
	BUILD_BUG_ON(VIRTIO_PCI_COMMON_DFSELECT !=
		     offsetof(struct virtio_pci_common_cfg,
			      device_feature_select));
	BUILD_BUG_ON(VIRTIO_PCI_COMMON_DF !=
		     offsetof(struct virtio_pci_common_cfg, device_feature));
	BUILD_BUG_ON(VIRTIO_PCI_COMMON_GFSELECT !=
		     offsetof(struct virtio_pci_common_cfg,
			      guest_feature_select));
	BUILD_BUG_ON(VIRTIO_PCI_COMMON_GF !=
		     offsetof(struct virtio_pci_common_cfg, guest_feature));
	BUILD_BUG_ON(VIRTIO_PCI_COMMON_MSIX !=
		     offsetof(struct virtio_pci_common_cfg, msix_config));
	BUILD_BUG_ON(VIRTIO_PCI_COMMON_NUMQ !=
		     offsetof(struct virtio_pci_common_cfg, num_queues));
	BUILD_BUG_ON(VIRTIO_PCI_COMMON_STATUS !=
		     offsetof(struct virtio_pci_common_cfg, device_status));
	BUILD_BUG_ON(VIRTIO_PCI_COMMON_CFGGENERATION !=
		     offsetof(struct virtio_pci_common_cfg, config_generation));
	BUILD_BUG_ON(VIRTIO_PCI_COMMON_Q_SELECT !=
		     offsetof(struct virtio_pci_common_cfg, queue_select));
	BUILD_BUG_ON(VIRTIO_PCI_COMMON_Q_SIZE !=
		     offsetof(struct virtio_pci_common_cfg, queue_size));
	BUILD_BUG_ON(VIRTIO_PCI_COMMON_Q_MSIX !=
		     offsetof(struct virtio_pci_common_cfg, queue_msix_vector));
	BUILD_BUG_ON(VIRTIO_PCI_COMMON_Q_ENABLE !=
		     offsetof(struct virtio_pci_common_cfg, queue_enable));
	BUILD_BUG_ON(VIRTIO_PCI_COMMON_Q_NOFF !=
		     offsetof(struct virtio_pci_common_cfg, queue_notify_off));
	BUILD_BUG_ON(VIRTIO_PCI_COMMON_Q_DESCLO !=
		     offsetof(struct virtio_pci_common_cfg, queue_desc_lo));
	BUILD_BUG_ON(VIRTIO_PCI_COMMON_Q_DESCHI !=
		     offsetof(struct virtio_pci_common_cfg, queue_desc_hi));
	BUILD_BUG_ON(VIRTIO_PCI_COMMON_Q_AVAILLO !=
		     offsetof(struct virtio_pci_common_cfg, queue_avail_lo));
	BUILD_BUG_ON(VIRTIO_PCI_COMMON_Q_AVAILHI !=
		     offsetof(struct virtio_pci_common_cfg, queue_avail_hi));
	BUILD_BUG_ON(VIRTIO_PCI_COMMON_Q_USEDLO !=
		     offsetof(struct virtio_pci_common_cfg, queue_used_lo));
	BUILD_BUG_ON(VIRTIO_PCI_COMMON_Q_USEDHI !=
		     offsetof(struct virtio_pci_common_cfg, queue_used_hi));
}

/*
 * vp_modern_probe: probe the modern virtio pci device, note that the
 * caller is required to enable PCI device before calling this function.
 * @mdev: the modern virtio-pci device
 *
 * Return 0 on succeed otherwise fail
 */
int vp_modern_probe(struct virtio_pci_modern_device *mdev)
{
	struct pci_dev *pci_dev = mdev->pci_dev;
	int err, common, isr, notify, device;
	u32 notify_length;
	u32 notify_offset;

	check_offsets();

	mdev->pci_dev = pci_dev;

	/* We only own devices >= 0x1000 and <= 0x107f: leave the rest. */
	if (pci_dev->device < 0x1000 || pci_dev->device > 0x107f)
		return -ENODEV;

	if (pci_dev->device < 0x1040) {
		/* Transitional devices: use the PCI subsystem device id as
		 * virtio device id, same as legacy driver always did.
		 */
		mdev->id.device = pci_dev->subsystem_device;
	} else {
		/* Modern devices: simply use PCI device id, but start from 0x1040. */
		mdev->id.device = pci_dev->device - 0x1040;
	}
	mdev->id.vendor = pci_dev->subsystem_vendor;

	/* check for a common config: if not, use legacy mode (bar 0). */
	common = virtio_pci_find_capability(pci_dev, VIRTIO_PCI_CAP_COMMON_CFG,
					    IORESOURCE_IO | IORESOURCE_MEM,
					    &mdev->modern_bars);
	if (!common) {
		dev_info(&pci_dev->dev,
			 "virtio_pci: leaving for legacy driver\n");
		return -ENODEV;
	}

	/* If common is there, these should be too... */
	isr = virtio_pci_find_capability(pci_dev, VIRTIO_PCI_CAP_ISR_CFG,
					 IORESOURCE_IO | IORESOURCE_MEM,
					 &mdev->modern_bars);
	notify = virtio_pci_find_capability(pci_dev, VIRTIO_PCI_CAP_NOTIFY_CFG,
					    IORESOURCE_IO | IORESOURCE_MEM,
					    &mdev->modern_bars);
	if (!isr || !notify) {
		dev_err(&pci_dev->dev,
			"virtio_pci: missing capabilities %i/%i/%i\n",
			common, isr, notify);
		return -EINVAL;
	}

	err = dma_set_mask_and_coherent(&pci_dev->dev, DMA_BIT_MASK(64));
	if (err)
		err = dma_set_mask_and_coherent(&pci_dev->dev,
						DMA_BIT_MASK(32));
	if (err)
		dev_warn(&pci_dev->dev, "Failed to enable 64-bit or 32-bit DMA.  Trying to continue, but this might not work.\n");

	/* Device capability is only mandatory for devices that have
	 * device-specific configuration.
	 */
	device = virtio_pci_find_capability(pci_dev, VIRTIO_PCI_CAP_DEVICE_CFG,
					    IORESOURCE_IO | IORESOURCE_MEM,
					    &mdev->modern_bars);

	err = pci_request_selected_regions(pci_dev, mdev->modern_bars,
					   "virtio-pci-modern");
	if (err)
		return err;

	err = -EINVAL;
	mdev->common = vp_modern_map_capability(mdev, common,
				      sizeof(struct virtio_pci_common_cfg), 4,
				      0, sizeof(struct virtio_pci_common_cfg),
				      NULL, NULL);
	if (!mdev->common)
		goto err_map_common;
	mdev->isr = vp_modern_map_capability(mdev, isr, sizeof(u8), 1,
					     0, 1,
					     NULL, NULL);
	if (!mdev->isr)
		goto err_map_isr;

	/* Read notify_off_multiplier from config space. */
	pci_read_config_dword(pci_dev,
			      notify + offsetof(struct virtio_pci_notify_cap,
						notify_off_multiplier),
			      &mdev->notify_offset_multiplier);
	/* Read notify length and offset from config space. */
	pci_read_config_dword(pci_dev,
			      notify + offsetof(struct virtio_pci_notify_cap,
						cap.length),
			      &notify_length);

	pci_read_config_dword(pci_dev,
			      notify + offsetof(struct virtio_pci_notify_cap,
						cap.offset),
			      &notify_offset);

	/* We don't know how many VQs we'll map, ahead of the time.
	 * If notify length is small, map it all now.
	 * Otherwise, map each VQ individually later.
	 */
	if ((u64)notify_length + (notify_offset % PAGE_SIZE) <= PAGE_SIZE) {
		mdev->notify_base = vp_modern_map_capability(mdev, notify,
							     2, 2,
							     0, notify_length,
							     &mdev->notify_len,
							     &mdev->notify_pa);
		if (!mdev->notify_base)
			goto err_map_notify;
	} else {
		mdev->notify_map_cap = notify;
	}

	/* Again, we don't know how much we should map, but PAGE_SIZE
	 * is more than enough for all existing devices.
	 */
	if (device) {
		mdev->device = vp_modern_map_capability(mdev, device, 0, 4,
							0, PAGE_SIZE,
							&mdev->device_len,
							NULL);
		if (!mdev->device)
			goto err_map_device;
	}

	return 0;

err_map_device:
	if (mdev->notify_base)
		pci_iounmap(pci_dev, mdev->notify_base);
err_map_notify:
	pci_iounmap(pci_dev, mdev->isr);
err_map_isr:
	pci_iounmap(pci_dev, mdev->common);
err_map_common:
	pci_release_selected_regions(pci_dev, mdev->modern_bars);
	return err;
}
EXPORT_SYMBOL_GPL(vp_modern_probe);

/*
 * vp_modern_remove: remove and cleanup the modern virtio pci device
 * @mdev: the modern virtio-pci device
 */
void vp_modern_remove(struct virtio_pci_modern_device *mdev)
{
	struct pci_dev *pci_dev = mdev->pci_dev;

	if (mdev->device)
		pci_iounmap(pci_dev, mdev->device);
	if (mdev->notify_base)
		pci_iounmap(pci_dev, mdev->notify_base);
	pci_iounmap(pci_dev, mdev->isr);
	pci_iounmap(pci_dev, mdev->common);
	pci_release_selected_regions(pci_dev, mdev->modern_bars);
}
EXPORT_SYMBOL_GPL(vp_modern_remove);

/*
 * vp_modern_get_features - get features from device
 * @mdev: the modern virtio-pci device
 *
 * Returns the features read from the device
 */
u64 vp_modern_get_features(struct virtio_pci_modern_device *mdev)
{
	struct virtio_pci_common_cfg __iomem *cfg = mdev->common;

	u64 features;

	vp_iowrite32(0, &cfg->device_feature_select);
	features = vp_ioread32(&cfg->device_feature);
	vp_iowrite32(1, &cfg->device_feature_select);
	features |= ((u64)vp_ioread32(&cfg->device_feature) << 32);

	return features;
}
EXPORT_SYMBOL_GPL(vp_modern_get_features);

/*
 * vp_modern_get_driver_features - get driver features from device
 * @mdev: the modern virtio-pci device
 *
 * Returns the driver features read from the device
 */
u64 vp_modern_get_driver_features(struct virtio_pci_modern_device *mdev)
{
	struct virtio_pci_common_cfg __iomem *cfg = mdev->common;

	u64 features;

	vp_iowrite32(0, &cfg->guest_feature_select);
	features = vp_ioread32(&cfg->guest_feature);
	vp_iowrite32(1, &cfg->guest_feature_select);
	features |= ((u64)vp_ioread32(&cfg->guest_feature) << 32);

	return features;
}
EXPORT_SYMBOL_GPL(vp_modern_get_driver_features);

/*
 * vp_modern_set_features - set features to device
 * @mdev: the modern virtio-pci device
 * @features: the features set to device
 */
void vp_modern_set_features(struct virtio_pci_modern_device *mdev,
			    u64 features)
{
	struct virtio_pci_common_cfg __iomem *cfg = mdev->common;

	vp_iowrite32(0, &cfg->guest_feature_select);
	vp_iowrite32((u32)features, &cfg->guest_feature);
	vp_iowrite32(1, &cfg->guest_feature_select);
	vp_iowrite32(features >> 32, &cfg->guest_feature);
}
EXPORT_SYMBOL_GPL(vp_modern_set_features);

/*
 * vp_modern_generation - get the device genreation
 * @mdev: the modern virtio-pci device
 *
 * Returns the genreation read from device
 */
u32 vp_modern_generation(struct virtio_pci_modern_device *mdev)
{
	struct virtio_pci_common_cfg __iomem *cfg = mdev->common;

	return vp_ioread8(&cfg->config_generation);
}
EXPORT_SYMBOL_GPL(vp_modern_generation);

/*
 * vp_modern_get_status - get the device status
 * @mdev: the modern virtio-pci device
 *
 * Returns the status read from device
 */
u8 vp_modern_get_status(struct virtio_pci_modern_device *mdev)
{
	struct virtio_pci_common_cfg __iomem *cfg = mdev->common;

	return vp_ioread8(&cfg->device_status);
}
EXPORT_SYMBOL_GPL(vp_modern_get_status);

/*
 * vp_modern_set_status - set status to device
 * @mdev: the modern virtio-pci device
 * @status: the status set to device
 */
void vp_modern_set_status(struct virtio_pci_modern_device *mdev,
				 u8 status)
{
	struct virtio_pci_common_cfg __iomem *cfg = mdev->common;

	/*
	 * Per memory-barriers.txt, wmb() is not needed to guarantee
<<<<<<< HEAD
	 * that the the cache coherent memory writes have completed
=======
	 * that the cache coherent memory writes have completed
>>>>>>> 3809db64
	 * before writing to the MMIO region.
	 */
	vp_iowrite8(status, &cfg->device_status);
}
EXPORT_SYMBOL_GPL(vp_modern_set_status);

/*
 * vp_modern_queue_vector - set the MSIX vector for a specific virtqueue
 * @mdev: the modern virtio-pci device
 * @index: queue index
 * @vector: the config vector
 *
 * Returns the config vector read from the device
 */
u16 vp_modern_queue_vector(struct virtio_pci_modern_device *mdev,
			   u16 index, u16 vector)
{
	struct virtio_pci_common_cfg __iomem *cfg = mdev->common;

	vp_iowrite16(index, &cfg->queue_select);
	vp_iowrite16(vector, &cfg->queue_msix_vector);
	/* Flush the write out to device */
	return vp_ioread16(&cfg->queue_msix_vector);
}
EXPORT_SYMBOL_GPL(vp_modern_queue_vector);

/*
 * vp_modern_config_vector - set the vector for config interrupt
 * @mdev: the modern virtio-pci device
 * @vector: the config vector
 *
 * Returns the config vector read from the device
 */
u16 vp_modern_config_vector(struct virtio_pci_modern_device *mdev,
			    u16 vector)
{
	struct virtio_pci_common_cfg __iomem *cfg = mdev->common;

	/* Setup the vector used for configuration events */
	vp_iowrite16(vector, &cfg->msix_config);
	/* Verify we had enough resources to assign the vector */
	/* Will also flush the write out to device */
	return vp_ioread16(&cfg->msix_config);
}
EXPORT_SYMBOL_GPL(vp_modern_config_vector);

/*
 * vp_modern_queue_address - set the virtqueue address
 * @mdev: the modern virtio-pci device
 * @index: the queue index
 * @desc_addr: address of the descriptor area
 * @driver_addr: address of the driver area
 * @device_addr: address of the device area
 */
void vp_modern_queue_address(struct virtio_pci_modern_device *mdev,
			     u16 index, u64 desc_addr, u64 driver_addr,
			     u64 device_addr)
{
	struct virtio_pci_common_cfg __iomem *cfg = mdev->common;

	vp_iowrite16(index, &cfg->queue_select);

	vp_iowrite64_twopart(desc_addr, &cfg->queue_desc_lo,
			     &cfg->queue_desc_hi);
	vp_iowrite64_twopart(driver_addr, &cfg->queue_avail_lo,
			     &cfg->queue_avail_hi);
	vp_iowrite64_twopart(device_addr, &cfg->queue_used_lo,
			     &cfg->queue_used_hi);
}
EXPORT_SYMBOL_GPL(vp_modern_queue_address);

/*
 * vp_modern_set_queue_enable - enable a virtqueue
 * @mdev: the modern virtio-pci device
 * @index: the queue index
 * @enable: whether the virtqueue is enable or not
 */
void vp_modern_set_queue_enable(struct virtio_pci_modern_device *mdev,
				u16 index, bool enable)
{
	vp_iowrite16(index, &mdev->common->queue_select);
	vp_iowrite16(enable, &mdev->common->queue_enable);
}
EXPORT_SYMBOL_GPL(vp_modern_set_queue_enable);

/*
 * vp_modern_get_queue_enable - enable a virtqueue
 * @mdev: the modern virtio-pci device
 * @index: the queue index
 *
 * Returns whether a virtqueue is enabled or not
 */
bool vp_modern_get_queue_enable(struct virtio_pci_modern_device *mdev,
				u16 index)
{
	vp_iowrite16(index, &mdev->common->queue_select);

	return vp_ioread16(&mdev->common->queue_enable);
}
EXPORT_SYMBOL_GPL(vp_modern_get_queue_enable);

/*
 * vp_modern_set_queue_size - set size for a virtqueue
 * @mdev: the modern virtio-pci device
 * @index: the queue index
 * @size: the size of the virtqueue
 */
void vp_modern_set_queue_size(struct virtio_pci_modern_device *mdev,
			      u16 index, u16 size)
{
	vp_iowrite16(index, &mdev->common->queue_select);
	vp_iowrite16(size, &mdev->common->queue_size);

}
EXPORT_SYMBOL_GPL(vp_modern_set_queue_size);

/*
 * vp_modern_get_queue_size - get size for a virtqueue
 * @mdev: the modern virtio-pci device
 * @index: the queue index
 *
 * Returns the size of the virtqueue
 */
u16 vp_modern_get_queue_size(struct virtio_pci_modern_device *mdev,
			     u16 index)
{
	vp_iowrite16(index, &mdev->common->queue_select);

	return vp_ioread16(&mdev->common->queue_size);

}
EXPORT_SYMBOL_GPL(vp_modern_get_queue_size);

/*
 * vp_modern_get_num_queues - get the number of virtqueues
 * @mdev: the modern virtio-pci device
 *
 * Returns the number of virtqueues
 */
u16 vp_modern_get_num_queues(struct virtio_pci_modern_device *mdev)
{
	return vp_ioread16(&mdev->common->num_queues);
}
EXPORT_SYMBOL_GPL(vp_modern_get_num_queues);

/*
 * vp_modern_get_queue_notify_off - get notification offset for a virtqueue
 * @mdev: the modern virtio-pci device
 * @index: the queue index
 *
 * Returns the notification offset for a virtqueue
 */
static u16 vp_modern_get_queue_notify_off(struct virtio_pci_modern_device *mdev,
					  u16 index)
{
	vp_iowrite16(index, &mdev->common->queue_select);

	return vp_ioread16(&mdev->common->queue_notify_off);
}

/*
 * vp_modern_map_vq_notify - map notification area for a
 * specific virtqueue
 * @mdev: the modern virtio-pci device
 * @index: the queue index
 * @pa: the pointer to the physical address of the nofity area
 *
 * Returns the address of the notification area
 */
void __iomem *vp_modern_map_vq_notify(struct virtio_pci_modern_device *mdev,
				      u16 index, resource_size_t *pa)
{
	u16 off = vp_modern_get_queue_notify_off(mdev, index);

	if (mdev->notify_base) {
		/* offset should not wrap */
		if ((u64)off * mdev->notify_offset_multiplier + 2
			> mdev->notify_len) {
			dev_warn(&mdev->pci_dev->dev,
				 "bad notification offset %u (x %u) "
				 "for queue %u > %zd",
				 off, mdev->notify_offset_multiplier,
				 index, mdev->notify_len);
			return NULL;
		}
		if (pa)
			*pa = mdev->notify_pa +
			      off * mdev->notify_offset_multiplier;
		return mdev->notify_base + off * mdev->notify_offset_multiplier;
	} else {
		return vp_modern_map_capability(mdev,
				       mdev->notify_map_cap, 2, 2,
				       off * mdev->notify_offset_multiplier, 2,
				       NULL, pa);
	}
}
EXPORT_SYMBOL_GPL(vp_modern_map_vq_notify);

MODULE_VERSION("0.1");
MODULE_DESCRIPTION("Modern Virtio PCI Device");
MODULE_AUTHOR("Jason Wang <jasowang@redhat.com>");
MODULE_LICENSE("GPL");<|MERGE_RESOLUTION|>--- conflicted
+++ resolved
@@ -469,11 +469,7 @@
 
 	/*
 	 * Per memory-barriers.txt, wmb() is not needed to guarantee
-<<<<<<< HEAD
-	 * that the the cache coherent memory writes have completed
-=======
 	 * that the cache coherent memory writes have completed
->>>>>>> 3809db64
 	 * before writing to the MMIO region.
 	 */
 	vp_iowrite8(status, &cfg->device_status);
