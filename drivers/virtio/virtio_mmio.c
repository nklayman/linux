--- conflicted
+++ resolved
@@ -255,11 +255,7 @@
 
 	/*
 	 * Per memory-barriers.txt, wmb() is not needed to guarantee
-<<<<<<< HEAD
-	 * that the the cache coherent memory writes have completed
-=======
 	 * that the cache coherent memory writes have completed
->>>>>>> 3809db64
 	 * before writing to the MMIO region.
 	 */
 	writel(status, vm_dev->base + VIRTIO_MMIO_STATUS);
