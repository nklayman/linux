// SPDX-License-Identifier: GPL-2.0+
/*
 * Copyright (c) 1996, 2003 VIA Networking Technologies, Inc.
 * All rights reserved.
 *
 * File: usbpipe.c
 *
 * Purpose: Handle USB control endpoint
 *
 * Author: Warren Hsu
 *
 * Date: Mar. 29, 2005
 *
 * Functions:
 *	vnt_control_out - Write variable length bytes to MEM/BB/MAC/EEPROM
 *	vnt_control_in - Read variable length bytes from MEM/BB/MAC/EEPROM
 *	vnt_control_out_u8 - Write one byte to MEM/BB/MAC/EEPROM
 *	vnt_control_in_u8 - Read one byte from MEM/BB/MAC/EEPROM
 *
 * Revision History:
 *      04-05-2004 Jerry Chen: Initial release
 *      11-24-2004 Warren Hsu: Add ControlvWriteByte,ControlvReadByte,
 *                             ControlvMaskByte
 *
 */

#include "rxtx.h"
#include "desc.h"
#include "device.h"
#include "usbpipe.h"
#include "mac.h"
#include "rf.h"

#define USB_CTL_WAIT	500 /* ms */

int vnt_control_out(struct vnt_private *priv, u8 request, u16 value,
		    u16 index, u16 length, const u8 *buffer)
{
	int ret = 0;
	u8 *usb_buffer;

	if (test_bit(DEVICE_FLAGS_DISCONNECTED, &priv->flags)) {
		ret = -EINVAL;
		goto end;
	}

	mutex_lock(&priv->usb_lock);

	usb_buffer = kmemdup(buffer, length, GFP_KERNEL);
	if (!usb_buffer) {
		ret = -ENOMEM;
		goto end_unlock;
	}

	ret = usb_control_msg(priv->usb,
			      usb_sndctrlpipe(priv->usb, 0),
			      request, 0x40, value,
			      index, usb_buffer, length, USB_CTL_WAIT);

	kfree(usb_buffer);

	if (ret == (int)length)
		ret = 0;
	else
		ret = -EIO;

end_unlock:
	mutex_unlock(&priv->usb_lock);
end:
	return ret;
}

int vnt_control_out_u8(struct vnt_private *priv, u8 reg, u8 reg_off, u8 data)
{
	return vnt_control_out(priv, MESSAGE_TYPE_WRITE,
			       reg_off, reg, sizeof(u8), &data);
}

int vnt_control_out_blocks(struct vnt_private *priv,
			   u16 block, u8 reg, u16 length, const u8 *data)
{
	int ret = 0, i;

	for (i = 0; i < length; i += block) {
		u16 len = min_t(int, length - i, block);

		ret = vnt_control_out(priv, MESSAGE_TYPE_WRITE,
				      i, reg, len, data + i);
		if (ret)
			goto end;
	}
end:
	return ret;
}

int vnt_control_in(struct vnt_private *priv, u8 request, u16 value,
		   u16 index, u16 length, u8 *buffer)
{
	int ret = 0;
	u8 *usb_buffer;

	if (test_bit(DEVICE_FLAGS_DISCONNECTED, &priv->flags)) {
		ret = -EINVAL;
		goto end;
	}

	mutex_lock(&priv->usb_lock);

	usb_buffer = kmalloc(length, GFP_KERNEL);
	if (!usb_buffer) {
		ret = -ENOMEM;
		goto end_unlock;
	}

	ret = usb_control_msg(priv->usb,
			      usb_rcvctrlpipe(priv->usb, 0),
			      request, 0xc0, value,
			      index, usb_buffer, length, USB_CTL_WAIT);

	if (ret == length)
		memcpy(buffer, usb_buffer, length);

	kfree(usb_buffer);

	if (ret == (int)length)
		ret = 0;
	else
		ret = -EIO;

end_unlock:
	mutex_unlock(&priv->usb_lock);
end:
	return ret;
}

int vnt_control_in_u8(struct vnt_private *priv, u8 reg, u8 reg_off, u8 *data)
{
	return vnt_control_in(priv, MESSAGE_TYPE_READ,
			      reg_off, reg, sizeof(u8), data);
}

static int vnt_int_report_rate(struct vnt_private *priv, u8 pkt_no, u8 tsr)
{
	struct vnt_usb_send_context *context;
	struct ieee80211_tx_info *info;
	u8 tx_retry = (tsr & 0xf0) >> 4;
	s8 idx;

	if (pkt_no >= priv->num_tx_context)
		return -EINVAL;

	context = priv->tx_context[pkt_no];

	if (!context->skb)
		return -EINVAL;

	info = IEEE80211_SKB_CB(context->skb);
	idx = info->control.rates[0].idx;

	ieee80211_tx_info_clear_status(info);

	info->status.rates[0].count = tx_retry;

	if (!(tsr & TSR_TMO)) {
		info->status.rates[0].idx = idx;

		if (!(info->flags & IEEE80211_TX_CTL_NO_ACK))
			info->flags |= IEEE80211_TX_STAT_ACK;
	}

	ieee80211_tx_status_irqsafe(priv->hw, context->skb);

	context->in_use = false;

	return 0;
}

static void vnt_int_process_data(struct vnt_private *priv)
{
	struct vnt_interrupt_data *int_data;
	struct ieee80211_low_level_stats *low_stats = &priv->low_stats;

	dev_dbg(&priv->usb->dev, "---->s_nsInterruptProcessData\n");

	int_data = (struct vnt_interrupt_data *)priv->int_buf.data_buf;

	if (int_data->tsr0 & TSR_VALID)
		vnt_int_report_rate(priv, int_data->pkt0, int_data->tsr0);

	if (int_data->tsr1 & TSR_VALID)
		vnt_int_report_rate(priv, int_data->pkt1, int_data->tsr1);

	if (int_data->tsr2 & TSR_VALID)
		vnt_int_report_rate(priv, int_data->pkt2, int_data->tsr2);

	if (int_data->tsr3 & TSR_VALID)
		vnt_int_report_rate(priv, int_data->pkt3, int_data->tsr3);

	if (!int_data->isr0)
		return;

<<<<<<< HEAD
			if (priv->wake_up_count)
				--priv->wake_up_count;
=======
	if (int_data->isr0 & ISR_BNTX && priv->op_mode == NL80211_IFTYPE_AP)
		vnt_schedule_command(priv, WLAN_CMD_BECON_SEND);
>>>>>>> 4775cbe7

	priv->current_tsf = le64_to_cpu(int_data->tsf);

	low_stats->dot11RTSSuccessCount += int_data->rts_success;
	low_stats->dot11RTSFailureCount += int_data->rts_fail;
	low_stats->dot11ACKFailureCount += int_data->ack_fail;
	low_stats->dot11FCSErrorCount += int_data->fcs_err;
}

static void vnt_start_interrupt_urb_complete(struct urb *urb)
{
	struct vnt_private *priv = urb->context;
	int status = urb->status;

	switch (status) {
	case 0:
	case -ETIMEDOUT:
		break;
	case -ECONNRESET:
	case -ENOENT:
	case -ESHUTDOWN:
		return;
	default:
		break;
	}

	if (status)
		dev_dbg(&priv->usb->dev, "%s status = %d\n", __func__, status);
	else
		vnt_int_process_data(priv);

	status = usb_submit_urb(priv->interrupt_urb, GFP_ATOMIC);
	if (status)
		dev_dbg(&priv->usb->dev, "Submit int URB failed %d\n", status);
}

int vnt_start_interrupt_urb(struct vnt_private *priv)
{
	int ret = 0;

	dev_dbg(&priv->usb->dev, "---->Interrupt Polling Thread\n");

	usb_fill_int_urb(priv->interrupt_urb,
			 priv->usb,
			 usb_rcvintpipe(priv->usb, 1),
			 priv->int_buf.data_buf,
			 MAX_INTERRUPT_SIZE,
			 vnt_start_interrupt_urb_complete,
			 priv,
			 priv->int_interval);

	ret = usb_submit_urb(priv->interrupt_urb, GFP_ATOMIC);
	if (ret)
		dev_dbg(&priv->usb->dev, "Submit int URB failed %d\n", ret);

	return ret;
}

static int vnt_rx_data(struct vnt_private *priv, struct vnt_rcb *ptr_rcb,
		       unsigned long bytes_received)
{
	struct ieee80211_hw *hw = priv->hw;
	struct ieee80211_supported_band *sband;
	struct sk_buff *skb;
	struct ieee80211_rx_status *rx_status;
	struct vnt_rx_header *head;
	struct vnt_rx_tail *tail;
	u32 frame_size;
	int ii;
	u16 rx_bitrate, pay_load_with_padding;
	u8 rate_idx = 0;
	long rx_dbm;

	skb = ptr_rcb->skb;
	rx_status = IEEE80211_SKB_RXCB(skb);

	/* [31:16]RcvByteCount ( not include 4-byte Status ) */
	head = (struct vnt_rx_header *)skb->data;
	frame_size = head->wbk_status >> 16;
	frame_size += 4;

	if (bytes_received != frame_size) {
		dev_dbg(&priv->usb->dev, "------- WRONG Length 1\n");
		return false;
	}

	if ((bytes_received > 2372) || (bytes_received <= 40)) {
		/* Frame Size error drop this packet.*/
		dev_dbg(&priv->usb->dev, "------ WRONG Length 2\n");
		return false;
	}

	/* real Frame Size = USBframe_size -4WbkStatus - 4RxStatus */
	/* -8TSF - 4RSR - 4SQ3 - ?Padding */

	/* if SQ3 the range is 24~27, if no SQ3 the range is 20~23 */

	/*Fix hardware bug => PLCP_Length error */
	if (((bytes_received - head->pay_load_len) > 27) ||
	    ((bytes_received - head->pay_load_len) < 24) ||
	    (bytes_received < head->pay_load_len)) {
		dev_dbg(&priv->usb->dev, "Wrong PLCP Length %x\n",
			head->pay_load_len);
		return false;
	}

	sband = hw->wiphy->bands[hw->conf.chandef.chan->band];
	rx_bitrate = head->rx_rate * 5; /* rx_rate * 5 */

	for (ii = 0; ii < sband->n_bitrates; ii++) {
		if (sband->bitrates[ii].bitrate == rx_bitrate) {
			rate_idx = ii;
				break;
		}
	}

	if (ii == sband->n_bitrates) {
		dev_dbg(&priv->usb->dev, "Wrong Rx Bit Rate %d\n", rx_bitrate);
		return false;
	}

	pay_load_with_padding = ((head->pay_load_len / 4) +
		((head->pay_load_len % 4) ? 1 : 0)) * 4;

	tail = (struct vnt_rx_tail *)(skb->data +
				      sizeof(*head) + pay_load_with_padding);
	priv->tsf_time = le64_to_cpu(tail->tsf_time);

	if (tail->rsr & (RSR_IVLDTYP | RSR_IVLDLEN))
		return false;

	vnt_rf_rssi_to_dbm(priv, tail->rssi, &rx_dbm);

	priv->bb_pre_ed_rssi = (u8)-rx_dbm + 1;
	priv->current_rssi = priv->bb_pre_ed_rssi;

	skb_pull(skb, sizeof(*head));
	skb_trim(skb, head->pay_load_len);

	rx_status->mactime = priv->tsf_time;
	rx_status->band = hw->conf.chandef.chan->band;
	rx_status->signal = rx_dbm;
	rx_status->flag = 0;
	rx_status->freq = hw->conf.chandef.chan->center_freq;

	if (!(tail->rsr & RSR_CRCOK))
		rx_status->flag |= RX_FLAG_FAILED_FCS_CRC;

	rx_status->rate_idx = rate_idx;

	if (tail->new_rsr & NEWRSR_DECRYPTOK)
		rx_status->flag |= RX_FLAG_DECRYPTED;

	ieee80211_rx_irqsafe(priv->hw, skb);

	return true;
}

static void vnt_submit_rx_urb_complete(struct urb *urb)
{
	struct vnt_rcb *rcb = urb->context;
	struct vnt_private *priv = rcb->priv;

	switch (urb->status) {
	case 0:
		break;
	case -ECONNRESET:
	case -ENOENT:
	case -ESHUTDOWN:
		return;
	case -ETIMEDOUT:
	default:
		dev_dbg(&priv->usb->dev, "BULK In failed %d\n", urb->status);
		break;
	}

	if (urb->actual_length) {
		if (vnt_rx_data(priv, rcb, urb->actual_length)) {
			rcb->skb = dev_alloc_skb(priv->rx_buf_sz);
			if (!rcb->skb)
				return;
		} else {
			skb_push(rcb->skb, skb_headroom(rcb->skb));
			skb_trim(rcb->skb, 0);
		}

		urb->transfer_buffer = skb_put(rcb->skb,
					       skb_tailroom(rcb->skb));
	}

	if (usb_submit_urb(urb, GFP_ATOMIC))
		dev_dbg(&priv->usb->dev, "Failed to re submit rx skb\n");
}

int vnt_submit_rx_urb(struct vnt_private *priv, struct vnt_rcb *rcb)
{
	int ret = 0;
	struct urb *urb = rcb->urb;

	if (!rcb->skb) {
		dev_dbg(&priv->usb->dev, "rcb->skb is null\n");
		ret = -EINVAL;
		goto end;
	}

	usb_fill_bulk_urb(urb,
			  priv->usb,
			  usb_rcvbulkpipe(priv->usb, 2),
			  skb_put(rcb->skb, skb_tailroom(rcb->skb)),
			  MAX_TOTAL_SIZE_WITH_ALL_HEADERS,
			  vnt_submit_rx_urb_complete,
			  rcb);

	ret = usb_submit_urb(urb, GFP_ATOMIC);
	if (ret)
		dev_dbg(&priv->usb->dev, "Submit Rx URB failed %d\n", ret);
end:
	return ret;
}

static void vnt_tx_context_complete(struct urb *urb)
{
	struct vnt_usb_send_context *context = urb->context;
	struct vnt_private *priv = context->priv;

	switch (urb->status) {
	case 0:
		dev_dbg(&priv->usb->dev,
			"Write %d bytes\n", urb->actual_length);
		break;
	case -ECONNRESET:
	case -ENOENT:
	case -ESHUTDOWN:
		context->in_use = false;
		return;
	case -ETIMEDOUT:
	default:
		dev_dbg(&priv->usb->dev, "BULK Out failed %d\n", urb->status);
		break;
	}

	if (context->type == CONTEXT_DATA_PACKET)
		ieee80211_wake_queues(priv->hw);

	if (urb->status || context->type == CONTEXT_BEACON_PACKET) {
		if (context->skb)
			ieee80211_free_txskb(priv->hw, context->skb);

		context->in_use = false;
	}
}

int vnt_tx_context(struct vnt_private *priv,
		   struct vnt_usb_send_context *context,
		   struct sk_buff *skb)
{
	struct vnt_tx_usb_header *usb;
	struct urb *urb;
	int status;
	u16 count = skb->len;

	usb = skb_push(skb, sizeof(*usb));
	usb->tx_byte_count = cpu_to_le16(count);
	usb->pkt_no = context->pkt_no;
	usb->type = context->type;

	if (test_bit(DEVICE_FLAGS_DISCONNECTED, &priv->flags)) {
		context->in_use = false;
		return -ENODEV;
	}

	if (skb->len > MAX_TOTAL_SIZE_WITH_ALL_HEADERS) {
		context->in_use = false;
		return -E2BIG;
	}

	urb = usb_alloc_urb(0, GFP_ATOMIC);
	if (!urb) {
		context->in_use = false;
		return -ENOMEM;
	}

	usb_fill_bulk_urb(urb,
			  priv->usb,
			  usb_sndbulkpipe(priv->usb, 3),
			  skb->data,
			  skb->len,
			  vnt_tx_context_complete,
			  context);

	usb_anchor_urb(urb, &priv->tx_submitted);

	status = usb_submit_urb(urb, GFP_ATOMIC);
	if (status) {
		dev_dbg(&priv->usb->dev, "Submit Tx URB failed %d\n", status);
		usb_unanchor_urb(urb);
		context->in_use = false;
	}

	usb_free_urb(urb);

	return status;
}<|MERGE_RESOLUTION|>--- conflicted
+++ resolved
@@ -199,13 +199,8 @@
 	if (!int_data->isr0)
 		return;
 
-<<<<<<< HEAD
-			if (priv->wake_up_count)
-				--priv->wake_up_count;
-=======
 	if (int_data->isr0 & ISR_BNTX && priv->op_mode == NL80211_IFTYPE_AP)
 		vnt_schedule_command(priv, WLAN_CMD_BECON_SEND);
->>>>>>> 4775cbe7
 
 	priv->current_tsf = le64_to_cpu(int_data->tsf);
 
