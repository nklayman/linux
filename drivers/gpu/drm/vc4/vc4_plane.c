--- conflicted
+++ resolved
@@ -1141,29 +1141,6 @@
 										 plane);
 	struct vc4_plane_state *vc4_state, *new_vc4_state;
 
-<<<<<<< HEAD
-	swap(plane->state->fb, state->fb);
-	plane->state->crtc_x = state->crtc_x;
-	plane->state->crtc_y = state->crtc_y;
-	plane->state->crtc_w = state->crtc_w;
-	plane->state->crtc_h = state->crtc_h;
-	plane->state->src_x = state->src_x;
-	plane->state->src_y = state->src_y;
-	plane->state->src_w = state->src_w;
-	plane->state->src_h = state->src_h;
-	plane->state->alpha = state->alpha;
-	plane->state->pixel_blend_mode = state->pixel_blend_mode;
-	plane->state->rotation = state->rotation;
-	plane->state->zpos = state->zpos;
-	plane->state->normalized_zpos = state->normalized_zpos;
-	plane->state->color_encoding = state->color_encoding;
-	plane->state->color_range = state->color_range;
-	plane->state->src = state->src;
-	plane->state->dst = state->dst;
-	plane->state->visible = state->visible;
-
-	new_vc4_state = to_vc4_plane_state(state);
-=======
 	swap(plane->state->fb, new_plane_state->fb);
 	plane->state->crtc_x = new_plane_state->crtc_x;
 	plane->state->crtc_y = new_plane_state->crtc_y;
@@ -1185,7 +1162,6 @@
 	plane->state->visible = new_plane_state->visible;
 
 	new_vc4_state = to_vc4_plane_state(new_plane_state);
->>>>>>> 7238353f
 	vc4_state = to_vc4_plane_state(plane->state);
 
 	vc4_state->crtc_x = new_vc4_state->crtc_x;
