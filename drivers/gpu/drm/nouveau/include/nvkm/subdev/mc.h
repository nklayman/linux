--- conflicted
+++ resolved
@@ -18,23 +18,6 @@
 void nvkm_mc_intr_mask(struct nvkm_device *, enum nvkm_subdev_type, int, bool enable);
 void nvkm_mc_unk260(struct nvkm_device *, u32 data);
 
-<<<<<<< HEAD
-int nv04_mc_new(struct nvkm_device *, int, struct nvkm_mc **);
-int nv11_mc_new(struct nvkm_device *, int, struct nvkm_mc **);
-int nv17_mc_new(struct nvkm_device *, int, struct nvkm_mc **);
-int nv44_mc_new(struct nvkm_device *, int, struct nvkm_mc **);
-int nv50_mc_new(struct nvkm_device *, int, struct nvkm_mc **);
-int g84_mc_new(struct nvkm_device *, int, struct nvkm_mc **);
-int g98_mc_new(struct nvkm_device *, int, struct nvkm_mc **);
-int gt215_mc_new(struct nvkm_device *, int, struct nvkm_mc **);
-int gf100_mc_new(struct nvkm_device *, int, struct nvkm_mc **);
-int gk104_mc_new(struct nvkm_device *, int, struct nvkm_mc **);
-int gk20a_mc_new(struct nvkm_device *, int, struct nvkm_mc **);
-int gp100_mc_new(struct nvkm_device *, int, struct nvkm_mc **);
-int gp10b_mc_new(struct nvkm_device *, int, struct nvkm_mc **);
-int tu102_mc_new(struct nvkm_device *, int, struct nvkm_mc **);
-int ga100_mc_new(struct nvkm_device *, int, struct nvkm_mc **);
-=======
 int nv04_mc_new(struct nvkm_device *, enum nvkm_subdev_type, int inst, struct nvkm_mc **);
 int nv11_mc_new(struct nvkm_device *, enum nvkm_subdev_type, int inst, struct nvkm_mc **);
 int nv17_mc_new(struct nvkm_device *, enum nvkm_subdev_type, int inst, struct nvkm_mc **);
@@ -50,5 +33,4 @@
 int gp10b_mc_new(struct nvkm_device *, enum nvkm_subdev_type, int inst, struct nvkm_mc **);
 int tu102_mc_new(struct nvkm_device *, enum nvkm_subdev_type, int inst, struct nvkm_mc **);
 int ga100_mc_new(struct nvkm_device *, enum nvkm_subdev_type, int inst, struct nvkm_mc **);
->>>>>>> fcb9f08a
 #endif