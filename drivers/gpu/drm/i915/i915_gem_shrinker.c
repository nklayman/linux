--- conflicted
+++ resolved
@@ -60,13 +60,6 @@
 		if (i915_vma_is_pinned(vma))
 			return true;
 
-<<<<<<< HEAD
-#if defined(CONFIG_DEBUG_MUTEXES) || defined(CONFIG_MUTEX_SPIN_ON_OWNER)
-	return mutex->owner == task;
-#else
-	/* Since UP may be pre-empted, we cannot assume that we own the lock */
-=======
->>>>>>> 5e4b7c10
 	return false;
 }
 
