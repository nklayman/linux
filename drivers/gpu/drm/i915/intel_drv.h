--- conflicted
+++ resolved
@@ -675,33 +675,6 @@
 	uint32_t gamma_mode;
 };
 
-<<<<<<< HEAD
-/*
- * Tracking of operations that need to be performed at the beginning/end of an
- * atomic commit, outside the atomic section where interrupts are disabled.
- * These are generally operations that grab mutexes or might otherwise sleep
- * and thus can't be run with interrupts disabled.
- */
-struct intel_crtc_atomic_commit {
-	/* vblank evasion */
-	bool evade;
-	unsigned start_vbl_count;
-
-	/* Sleepable operations to perform before commit */
-	bool wait_for_flips;
-	bool disable_fbc;
-	bool disable_ips;
-	bool pre_disable_primary;
-	bool update_wm;
-	unsigned disabled_planes;
-
-	/* Sleepable operations to perform after commit */
-	unsigned fb_bits;
-	bool wait_vblank;
-	bool update_fbc;
-	bool post_enable_primary;
-	unsigned update_sprite_watermarks;
-=======
 struct vlv_wm_state {
 	struct vlv_pipe_wm wm[3];
 	struct vlv_sr_wm sr[3];
@@ -709,7 +682,6 @@
 	uint8_t num_levels;
 	uint8_t level;
 	bool cxsr;
->>>>>>> 5e4b7c10
 };
 
 struct intel_crtc {
