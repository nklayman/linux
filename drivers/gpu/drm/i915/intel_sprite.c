--- conflicted
+++ resolved
@@ -212,10 +212,7 @@
 	unsigned int rotation = plane_state->base.rotation;
 	u32 stride = skl_plane_stride(fb, 0, rotation);
 	u32 aux_stride = skl_plane_stride(fb, 1, rotation);
-<<<<<<< HEAD
 	unsigned int render_comp = plane_state->render_comp_enable;
-=======
->>>>>>> 994fb4de
 	int crtc_x = plane_state->base.dst.x1;
 	int crtc_y = plane_state->base.dst.y1;
 	uint32_t crtc_w = drm_rect_width(&plane_state->base.dst);
@@ -238,7 +235,6 @@
 
 	plane_ctl |= skl_plane_ctl_rotation(rotation);
 
-<<<<<<< HEAD
 	if (render_comp)
 		plane_ctl |= PLANE_CTL_DECOMPRESSION_ENABLE;
 
@@ -249,7 +245,8 @@
 		   (plane_state->use_plane_alpha << 31) |
 		   (key->channel_mask & GENMASK(0, 26)));
 	if (key->flags)
-=======
+		I915_WRITE(PLANE_KEYVAL(pipe, plane_id), key->min_value);
+
 	if (intel_plane_is_nv12(plane_state)) {
 		/*
 		 * FIXME:  Hardware documentation is very vague about what
@@ -261,10 +258,6 @@
 		vphase = (PS_Y_PHASE_TRIP_EN | PS_UV_PHASE_FRAC_05);
 	}
 
-	if (key->flags) {
->>>>>>> 994fb4de
-		I915_WRITE(PLANE_KEYVAL(pipe, plane_id), key->min_value);
-
 	if (key->flags & I915_SET_COLORKEY_DESTINATION)
 		plane_ctl |= PLANE_CTL_KEY_ENABLE_DESTINATION;
 	else if (key->flags & I915_SET_COLORKEY_SOURCE)
@@ -281,7 +274,6 @@
 	I915_WRITE(PLANE_SIZE(pipe, plane_id), (src_h << 16) | src_w);
 	I915_WRITE(PLANE_AUX_DIST(pipe, plane_id), aux_offset | aux_stride);
 	I915_WRITE(PLANE_AUX_OFFSET(pipe, plane_id), (aux_y << 16) | aux_x);
-<<<<<<< HEAD
 
 	/*
 	 * Per bspec, for SKL C and BXT A steppings, when render compression
@@ -295,8 +287,6 @@
 			I915_WRITE(CHICKEN_PIPESL_1(pipe),
 				   temp & ~HSW_FBCQ_DIS);
 	}
-=======
->>>>>>> 994fb4de
 
 	/* program plane scaler */
 	if (plane_state->scaler_id >= 0) {
