--- conflicted
+++ resolved
@@ -234,12 +234,9 @@
 
 	plane_ctl |= skl_plane_ctl_rotation(rotation);
 
-<<<<<<< HEAD
 	if (render_comp)
 		plane_ctl |= PLANE_CTL_DECOMPRESSION_ENABLE;
 
-	if (key->flags) {
-=======
 	I915_WRITE(PLANE_KEYMAX(pipe, plane_id),
 		   (DRM_RGBA_ALPHABITS(plane_state->base.blend_mode.color, 8)
 			<< 24) | (key->max_value & 0x00ffffff));
@@ -247,7 +244,6 @@
 		   (plane_state->use_plane_alpha << 31) |
 		   (key->channel_mask & GENMASK(0, 26)));
 	if (key->flags)
->>>>>>> 7a05625e
 		I915_WRITE(PLANE_KEYVAL(pipe, plane_id), key->min_value);
 
 	if (key->flags & I915_SET_COLORKEY_DESTINATION)
