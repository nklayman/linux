/* SPDX-License-Identifier: GPL-2.0-or-later */
/*
 * Copyright (C) Jernej Skrabec <jernej.skrabec@siol.net>
 */

#ifndef _SUN8I_VI_LAYER_H_
#define _SUN8I_VI_LAYER_H_

#include <drm/drm_plane.h>

#define SUN8I_MIXER_CHAN_VI_LAYER_ATTR(base, layer) \
		((base) + 0x30 * (layer) + 0x0)
#define SUN8I_MIXER_CHAN_VI_LAYER_SIZE(base, layer) \
		((base) + 0x30 * (layer) + 0x4)
#define SUN8I_MIXER_CHAN_VI_LAYER_COORD(base, layer) \
		((base) + 0x30 * (layer) + 0x8)
#define SUN8I_MIXER_CHAN_VI_LAYER_PITCH(base, layer, plane) \
		((base) + 0x30 * (layer) + 0xc + 4 * (plane))
#define SUN8I_MIXER_CHAN_VI_LAYER_TOP_LADDR(base, layer, plane) \
		((base) + 0x30 * (layer) + 0x18 + 4 * (plane))
#define SUN8I_MIXER_CHAN_VI_OVL_SIZE(base) \
		((base) + 0xe8)
<<<<<<< HEAD
=======
#define SUN8I_MIXER_CHAN_VI_HDS_Y(base) \
		((base) + 0xf0)
#define SUN8I_MIXER_CHAN_VI_HDS_UV(base) \
		((base) + 0xf4)
#define SUN8I_MIXER_CHAN_VI_VDS_Y(base) \
		((base) + 0xf8)
#define SUN8I_MIXER_CHAN_VI_VDS_UV(base) \
		((base) + 0xfc)
>>>>>>> 0ecfebd2

#define SUN8I_MIXER_CHAN_VI_LAYER_ATTR_EN		BIT(0)
/* RGB mode should be set for RGB formats and cleared for YCbCr */
#define SUN8I_MIXER_CHAN_VI_LAYER_ATTR_RGB_MODE		BIT(15)
#define SUN8I_MIXER_CHAN_VI_LAYER_ATTR_FBFMT_OFFSET	8
#define SUN8I_MIXER_CHAN_VI_LAYER_ATTR_FBFMT_MASK	GENMASK(12, 8)
#define SUN50I_MIXER_CHAN_VI_LAYER_ATTR_ALPHA_MASK	GENMASK(31, 24)
#define SUN50I_MIXER_CHAN_VI_LAYER_ATTR_ALPHA(x)	((x) << 24)
<<<<<<< HEAD
=======

#define SUN8I_MIXER_CHAN_VI_DS_N(x)			((x) << 16)
#define SUN8I_MIXER_CHAN_VI_DS_M(x)			((x) << 0)
>>>>>>> 0ecfebd2

struct sun8i_mixer;

struct sun8i_vi_layer {
	struct drm_plane	plane;
	struct sun8i_mixer	*mixer;
	int			channel;
	int			overlay;
};

static inline struct sun8i_vi_layer *
plane_to_sun8i_vi_layer(struct drm_plane *plane)
{
	return container_of(plane, struct sun8i_vi_layer, plane);
}

struct sun8i_vi_layer *sun8i_vi_layer_init_one(struct drm_device *drm,
					       struct sun8i_mixer *mixer,
					       int index);
#endif /* _SUN8I_VI_LAYER_H_ */<|MERGE_RESOLUTION|>--- conflicted
+++ resolved
@@ -20,8 +20,6 @@
 		((base) + 0x30 * (layer) + 0x18 + 4 * (plane))
 #define SUN8I_MIXER_CHAN_VI_OVL_SIZE(base) \
 		((base) + 0xe8)
-<<<<<<< HEAD
-=======
 #define SUN8I_MIXER_CHAN_VI_HDS_Y(base) \
 		((base) + 0xf0)
 #define SUN8I_MIXER_CHAN_VI_HDS_UV(base) \
@@ -30,7 +28,6 @@
 		((base) + 0xf8)
 #define SUN8I_MIXER_CHAN_VI_VDS_UV(base) \
 		((base) + 0xfc)
->>>>>>> 0ecfebd2
 
 #define SUN8I_MIXER_CHAN_VI_LAYER_ATTR_EN		BIT(0)
 /* RGB mode should be set for RGB formats and cleared for YCbCr */
@@ -39,12 +36,9 @@
 #define SUN8I_MIXER_CHAN_VI_LAYER_ATTR_FBFMT_MASK	GENMASK(12, 8)
 #define SUN50I_MIXER_CHAN_VI_LAYER_ATTR_ALPHA_MASK	GENMASK(31, 24)
 #define SUN50I_MIXER_CHAN_VI_LAYER_ATTR_ALPHA(x)	((x) << 24)
-<<<<<<< HEAD
-=======
 
 #define SUN8I_MIXER_CHAN_VI_DS_N(x)			((x) << 16)
 #define SUN8I_MIXER_CHAN_VI_DS_M(x)			((x) << 0)
->>>>>>> 0ecfebd2
 
 struct sun8i_mixer;
 
