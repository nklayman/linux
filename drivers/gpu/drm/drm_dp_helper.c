--- conflicted
+++ resolved
@@ -741,14 +741,9 @@
 	 *
 	 * We also try to account for the i2c bus speed.
 	 */
-<<<<<<< HEAD
-	for (retry = 0, defer_i2c = 0; retry < (7 + defer_i2c); retry++) {
-		mutex_lock(&aux->hw_mutex);
-=======
 	int max_retries = max(7, drm_dp_i2c_retry_count(msg, dp_aux_i2c_speed_khz));
 
 	for (retry = 0, defer_i2c = 0; retry < (max_retries + defer_i2c); retry++) {
->>>>>>> 5e4b7c10
 		ret = aux->transfer(aux, msg);
 		if (ret < 0) {
 			if (ret == -EBUSY)
@@ -824,13 +819,9 @@
 			aux->i2c_defer_count++;
 			if (defer_i2c < 7)
 				defer_i2c++;
-<<<<<<< HEAD
-			usleep_range(400, 500);
-=======
 			usleep_range(AUX_RETRY_INTERVAL, AUX_RETRY_INTERVAL + 100);
 			drm_dp_i2c_msg_write_status_update(msg);
 
->>>>>>> 5e4b7c10
 			continue;
 
 		default:
