--- conflicted
+++ resolved
@@ -1148,12 +1148,8 @@
 	u8 value;
 
 	int ret = iwl_acpi_get_dsm_u8((&mvm->fwrt)->dev, 0,
-<<<<<<< HEAD
-				      DSM_FUNC_ENABLE_INDONESIA_5G2, &value);
-=======
 				      DSM_FUNC_ENABLE_INDONESIA_5G2,
 				      &iwl_guid, &value);
->>>>>>> fcb9f08a
 
 	if (ret < 0)
 		IWL_DEBUG_RADIO(mvm,
@@ -1202,12 +1198,8 @@
 {
 	u8 value;
 	int ret = iwl_acpi_get_dsm_u8((&mvm->fwrt)->dev, 0,
-<<<<<<< HEAD
-				      DSM_FUNC_DISABLE_SRD, &value);
-=======
 				      DSM_FUNC_DISABLE_SRD,
 				      &iwl_guid, &value);
->>>>>>> fcb9f08a
 
 	if (ret < 0)
 		IWL_DEBUG_RADIO(mvm,
