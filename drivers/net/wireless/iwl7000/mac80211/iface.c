--- conflicted
+++ resolved
@@ -1157,11 +1157,7 @@
 					 select_queue_fallback_t fallback)
 #elif LINUX_VERSION_IS_GEQ(3,14,0) || \
     (LINUX_VERSION_CODE == KERNEL_VERSION(3,13,11) && UTS_UBUNTU_RELEASE_ABI > 30) || \
-<<<<<<< HEAD
-	RHEL_RELEASE_CODE >= RHEL_RELEASE_VERSION(7,6)
-=======
        RHEL_RELEASE_CODE >= RHEL_RELEASE_VERSION(7,6)
->>>>>>> 398020b8
 static u16 ieee80211_netdev_select_queue(struct net_device *dev,
 					 struct sk_buff *skb,
 					 void *accel_priv,
@@ -1204,12 +1200,7 @@
 		stats->tx_bytes   += tx_bytes;
 	}
 }
-<<<<<<< HEAD
-#if LINUX_VERSION_IS_LESS(4,11,0) && \
-	RHEL_RELEASE_CODE < RHEL_RELEASE_VERSION(7,6)
-=======
 #if LINUX_VERSION_IS_LESS(4,11,0) && RHEL_RELEASE_CODE < RHEL_RELEASE_VERSION(7,6)
->>>>>>> 398020b8
 /* Just declare it here to keep sparse happy */
 struct rtnl_link_stats64 *bp_ieee80211_get_stats64(struct net_device *dev,
 						   struct rtnl_link_stats64 *stats);
@@ -1221,12 +1212,7 @@
 }
 #endif
 
-<<<<<<< HEAD
-#if LINUX_VERSION_IS_LESS(4,10,0) && \
-	RHEL_RELEASE_CODE < RHEL_RELEASE_VERSION(7,6)
-=======
 #if LINUX_VERSION_IS_LESS(4,10,0) && RHEL_RELEASE_CODE < RHEL_RELEASE_VERSION(7,6)
->>>>>>> 398020b8
 static int __change_mtu(struct net_device *ndev, int new_mtu){
 	if (new_mtu < 256 || new_mtu > IEEE80211_MAX_DATA_LEN)
 		return -EINVAL;
@@ -1236,12 +1222,7 @@
 #endif
 
 static const struct net_device_ops ieee80211_dataif_ops = {
-<<<<<<< HEAD
-#if LINUX_VERSION_IS_LESS(4,10,0) && \
-	RHEL_RELEASE_CODE < RHEL_RELEASE_VERSION(7,6)
-=======
 #if LINUX_VERSION_IS_LESS(4,10,0) && RHEL_RELEASE_CODE < RHEL_RELEASE_VERSION(7,6)
->>>>>>> 398020b8
 	.ndo_change_mtu = __change_mtu,
 #endif
 
@@ -1252,12 +1233,7 @@
 	.ndo_set_rx_mode	= ieee80211_set_multicast_list,
 	.ndo_set_mac_address 	= ieee80211_change_mac,
 	.ndo_select_queue	= ieee80211_netdev_select_queue,
-<<<<<<< HEAD
-#if LINUX_VERSION_IS_GEQ(4,11,0) || \
-	RHEL_RELEASE_CODE >= RHEL_RELEASE_VERSION(7,6)
-=======
 #if LINUX_VERSION_IS_GEQ(4,11,0) || RHEL_RELEASE_CODE >= RHEL_RELEASE_VERSION(7,6)
->>>>>>> 398020b8
 	.ndo_get_stats64	= ieee80211_get_stats64,
 #else
 	.ndo_get_stats64 = bp_ieee80211_get_stats64,
@@ -1272,11 +1248,7 @@
 					  select_queue_fallback_t fallback)
 #elif LINUX_VERSION_IS_GEQ(3,14,0) || \
     (LINUX_VERSION_CODE == KERNEL_VERSION(3,13,11) && UTS_UBUNTU_RELEASE_ABI > 30) || \
-<<<<<<< HEAD
-	RHEL_RELEASE_CODE >= RHEL_RELEASE_VERSION(7,6)
-=======
        RHEL_RELEASE_CODE >= RHEL_RELEASE_VERSION(7,6)
->>>>>>> 398020b8
 static u16 ieee80211_monitor_select_queue(struct net_device *dev,
 					  struct sk_buff *skb,
 					  void *accel_priv,
@@ -1308,12 +1280,7 @@
 }
 
 static const struct net_device_ops ieee80211_monitorif_ops = {
-<<<<<<< HEAD
-#if LINUX_VERSION_IS_LESS(4,10,0) && \
-	RHEL_RELEASE_CODE < RHEL_RELEASE_VERSION(7,6)
-=======
 #if LINUX_VERSION_IS_LESS(4,10,0) && RHEL_RELEASE_CODE < RHEL_RELEASE_VERSION(7,6)
->>>>>>> 398020b8
 	.ndo_change_mtu = __change_mtu,
 #endif
 
@@ -1324,12 +1291,7 @@
 	.ndo_set_rx_mode	= ieee80211_set_multicast_list,
 	.ndo_set_mac_address 	= ieee80211_change_mac,
 	.ndo_select_queue	= ieee80211_monitor_select_queue,
-<<<<<<< HEAD
-#if LINUX_VERSION_IS_GEQ(4,11,0) || \
-	RHEL_RELEASE_CODE >= RHEL_RELEASE_VERSION(7,6)
-=======
 #if LINUX_VERSION_IS_GEQ(4,11,0) || RHEL_RELEASE_CODE >= RHEL_RELEASE_VERSION(7,6)
->>>>>>> 398020b8
 	.ndo_get_stats64	= ieee80211_get_stats64,
 #else
 	.ndo_get_stats64 = bp_ieee80211_get_stats64,
