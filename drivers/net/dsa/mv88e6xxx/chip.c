--- conflicted
+++ resolved
@@ -709,12 +709,8 @@
 	ops = chip->info->ops;
 
 	mv88e6xxx_reg_lock(chip);
-<<<<<<< HEAD
-	if (!mv88e6xxx_port_ppu_updates(chip, port) && ops->port_set_link)
-=======
 	if ((!mv88e6xxx_port_ppu_updates(chip, port) ||
 	     mode == MLO_AN_FIXED) && ops->port_set_link)
->>>>>>> 0595b2d9
 		err = ops->port_set_link(chip, port, LINK_FORCED_DOWN);
 	mv88e6xxx_reg_unlock(chip);
 
@@ -736,11 +732,7 @@
 	ops = chip->info->ops;
 
 	mv88e6xxx_reg_lock(chip);
-<<<<<<< HEAD
-	if (!mv88e6xxx_port_ppu_updates(chip, port)) {
-=======
 	if (!mv88e6xxx_port_ppu_updates(chip, port) || mode == MLO_AN_FIXED) {
->>>>>>> 0595b2d9
 		/* FIXME: for an automedia port, should we force the link
 		 * down here - what if the link comes up due to "other" media
 		 * while we're bringing the port up, how is the exclusivity
