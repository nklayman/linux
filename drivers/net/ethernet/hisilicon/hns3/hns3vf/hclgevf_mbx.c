// SPDX-License-Identifier: GPL-2.0+
// Copyright (c) 2016-2017 Hisilicon Limited.

#include "hclge_mbx.h"
#include "hclgevf_main.h"
#include "hnae3.h"

static void hclgevf_reset_mbx_resp_status(struct hclgevf_dev *hdev)
{
	/* this function should be called with mbx_resp.mbx_mutex held
	 * to prtect the received_response from race condition
	 */
	hdev->mbx_resp.received_resp  = false;
	hdev->mbx_resp.origin_mbx_msg = 0;
	hdev->mbx_resp.resp_status    = 0;
	memset(hdev->mbx_resp.additional_info, 0, HCLGE_MBX_MAX_RESP_DATA_SIZE);
}

/* hclgevf_get_mbx_resp: used to get a response from PF after VF sends a mailbox
 * message to PF.
 * @hdev: pointer to struct hclgevf_dev
 * @resp_msg: pointer to store the original message type and response status
 * @len: the resp_msg data array length.
 */
static int hclgevf_get_mbx_resp(struct hclgevf_dev *hdev, u16 code0, u16 code1,
				u8 *resp_data, u16 resp_len)
{
#define HCLGEVF_MAX_TRY_TIMES	500
#define HCLGEVF_SLEEP_USECOND	1000
	struct hclgevf_mbx_resp_status *mbx_resp;
	u16 r_code0, r_code1;
	int i = 0;

	if (resp_len > HCLGE_MBX_MAX_RESP_DATA_SIZE) {
		dev_err(&hdev->pdev->dev,
			"VF mbx response len(=%d) exceeds maximum(=%d)\n",
			resp_len,
			HCLGE_MBX_MAX_RESP_DATA_SIZE);
		return -EINVAL;
	}

	while ((!hdev->mbx_resp.received_resp) && (i < HCLGEVF_MAX_TRY_TIMES)) {
		if (test_bit(HCLGEVF_STATE_CMD_DISABLE, &hdev->state))
			return -EIO;

		usleep_range(HCLGEVF_SLEEP_USECOND, HCLGEVF_SLEEP_USECOND * 2);
		i++;
	}

	if (i >= HCLGEVF_MAX_TRY_TIMES) {
		dev_err(&hdev->pdev->dev,
			"VF could not get mbx(%d,%d) resp(=%d) from PF in %d tries\n",
			code0, code1, hdev->mbx_resp.received_resp, i);
		return -EIO;
	}

	mbx_resp = &hdev->mbx_resp;
	r_code0 = (u16)(mbx_resp->origin_mbx_msg >> 16);
	r_code1 = (u16)(mbx_resp->origin_mbx_msg & 0xff);

	if (mbx_resp->resp_status)
		return mbx_resp->resp_status;

	if (resp_data)
		memcpy(resp_data, &mbx_resp->additional_info[0], resp_len);

	hclgevf_reset_mbx_resp_status(hdev);

	if (!(r_code0 == code0 && r_code1 == code1 && !mbx_resp->resp_status)) {
		dev_err(&hdev->pdev->dev,
			"VF could not match resp code(code0=%d,code1=%d), %d\n",
			code0, code1, mbx_resp->resp_status);
		dev_err(&hdev->pdev->dev,
			"VF could not match resp r_code(r_code0=%d,r_code1=%d)\n",
			r_code0, r_code1);
		return -EIO;
	}

	return 0;
}

int hclgevf_send_mbx_msg(struct hclgevf_dev *hdev, u16 code, u16 subcode,
			 const u8 *msg_data, u8 msg_len, bool need_resp,
			 u8 *resp_data, u16 resp_len)
{
	struct hclge_mbx_vf_to_pf_cmd *req;
	struct hclgevf_desc desc;
	int status;

	req = (struct hclge_mbx_vf_to_pf_cmd *)desc.data;

	/* first two bytes are reserved for code & subcode */
	if (msg_len > (HCLGE_MBX_MAX_MSG_SIZE - 2)) {
		dev_err(&hdev->pdev->dev,
			"VF send mbx msg fail, msg len %d exceeds max len %d\n",
			msg_len, HCLGE_MBX_MAX_MSG_SIZE);
		return -EINVAL;
	}

	hclgevf_cmd_setup_basic_desc(&desc, HCLGEVF_OPC_MBX_VF_TO_PF, false);
	req->mbx_need_resp |= need_resp ? HCLGE_MBX_NEED_RESP_BIT :
					  ~HCLGE_MBX_NEED_RESP_BIT;
	req->msg[0] = code;
	req->msg[1] = subcode;
	if (msg_data)
		memcpy(&req->msg[2], msg_data, msg_len);

	/* synchronous send */
	if (need_resp) {
		mutex_lock(&hdev->mbx_resp.mbx_mutex);
		hclgevf_reset_mbx_resp_status(hdev);
		status = hclgevf_cmd_send(&hdev->hw, &desc, 1);
		if (status) {
			dev_err(&hdev->pdev->dev,
				"VF failed(=%d) to send mbx message to PF\n",
				status);
			mutex_unlock(&hdev->mbx_resp.mbx_mutex);
			return status;
		}

		status = hclgevf_get_mbx_resp(hdev, code, subcode, resp_data,
					      resp_len);
		mutex_unlock(&hdev->mbx_resp.mbx_mutex);
	} else {
		/* asynchronous send */
		status = hclgevf_cmd_send(&hdev->hw, &desc, 1);
		if (status) {
			dev_err(&hdev->pdev->dev,
				"VF failed(=%d) to send mbx message to PF\n",
				status);
			return status;
		}
	}

	return status;
}

static bool hclgevf_cmd_crq_empty(struct hclgevf_hw *hw)
{
	u32 tail = hclgevf_read_dev(hw, HCLGEVF_NIC_CRQ_TAIL_REG);

	return tail == hw->cmq.crq.next_to_use;
}

void hclgevf_mbx_handler(struct hclgevf_dev *hdev)
{
	struct hclgevf_mbx_resp_status *resp;
	struct hclge_mbx_pf_to_vf_cmd *req;
	struct hclgevf_cmq_ring *crq;
	struct hclgevf_desc *desc;
	u16 *msg_q;
	u16 flag;
	u8 *temp;
	int i;

	resp = &hdev->mbx_resp;
	crq = &hdev->hw.cmq.crq;

	while (!hclgevf_cmd_crq_empty(&hdev->hw)) {
		if (test_bit(HCLGEVF_STATE_CMD_DISABLE, &hdev->state)) {
			dev_info(&hdev->pdev->dev, "vf crq need init\n");
			return;
		}

		desc = &crq->desc[crq->next_to_use];
		req = (struct hclge_mbx_pf_to_vf_cmd *)desc->data;

		flag = le16_to_cpu(crq->desc[crq->next_to_use].flag);
		if (unlikely(!hnae3_get_bit(flag, HCLGEVF_CMDQ_RX_OUTVLD_B))) {
			dev_warn(&hdev->pdev->dev,
				 "dropped invalid mailbox message, code = %d\n",
				 req->msg[0]);

			/* dropping/not processing this invalid message */
			crq->desc[crq->next_to_use].flag = 0;
			hclge_mbx_ring_ptr_move_crq(crq);
			continue;
		}

		/* synchronous messages are time critical and need preferential
		 * treatment. Therefore, we need to acknowledge all the sync
		 * responses as quickly as possible so that waiting tasks do not
		 * timeout and simultaneously queue the async messages for later
		 * prcessing in context of mailbox task i.e. the slow path.
		 */
		switch (req->msg[0]) {
		case HCLGE_MBX_PF_VF_RESP:
			if (resp->received_resp)
				dev_warn(&hdev->pdev->dev,
					 "VF mbx resp flag not clear(%d)\n",
					 req->msg[1]);
			resp->received_resp = true;

			resp->origin_mbx_msg = (req->msg[1] << 16);
			resp->origin_mbx_msg |= req->msg[2];
			resp->resp_status = req->msg[3];

			temp = (u8 *)&req->msg[4];
			for (i = 0; i < HCLGE_MBX_MAX_RESP_DATA_SIZE; i++) {
				resp->additional_info[i] = *temp;
				temp++;
			}
			break;
		case HCLGE_MBX_LINK_STAT_CHANGE:
		case HCLGE_MBX_ASSERTING_RESET:
		case HCLGE_MBX_LINK_STAT_MODE:
		case HCLGE_MBX_PUSH_VLAN_INFO:
			/* set this mbx event as pending. This is required as we
			 * might loose interrupt event when mbx task is busy
			 * handling. This shall be cleared when mbx task just
			 * enters handling state.
			 */
			hdev->mbx_event_pending = true;

			/* we will drop the async msg if we find ARQ as full
			 * and continue with next message
			 */
			if (atomic_read(&hdev->arq.count) >=
			    HCLGE_MBX_MAX_ARQ_MSG_NUM) {
				dev_warn(&hdev->pdev->dev,
					 "Async Q full, dropping msg(%d)\n",
					 req->msg[1]);
				break;
			}

			/* tail the async message in arq */
			msg_q = hdev->arq.msg_q[hdev->arq.tail];
			memcpy(&msg_q[0], req->msg,
			       HCLGE_MBX_MAX_ARQ_MSG_SIZE * sizeof(u16));
			hclge_mbx_tail_ptr_move_arq(hdev->arq);
			atomic_inc(&hdev->arq.count);

			hclgevf_mbx_task_schedule(hdev);

			break;
		default:
			dev_err(&hdev->pdev->dev,
				"VF received unsupported(%d) mbx msg from PF\n",
				req->msg[0]);
			break;
		}
		crq->desc[crq->next_to_use].flag = 0;
		hclge_mbx_ring_ptr_move_crq(crq);
	}

	/* Write back CMDQ_RQ header pointer, M7 need this pointer */
	hclgevf_write_dev(&hdev->hw, HCLGEVF_NIC_CRQ_HEAD_REG,
			  crq->next_to_use);
}

void hclgevf_mbx_async_handler(struct hclgevf_dev *hdev)
{
	enum hnae3_reset_type reset_type;
	u16 link_status, state;
	u16 *msg_q, *vlan_info;
	u8 duplex;
	u32 speed;
	u32 tail;
	u8 idx;

	/* we can safely clear it now as we are at start of the async message
	 * processing
	 */
	hdev->mbx_event_pending = false;

	tail = hdev->arq.tail;

	/* process all the async queue messages */
	while (tail != hdev->arq.head) {
		if (test_bit(HCLGEVF_STATE_CMD_DISABLE, &hdev->state)) {
			dev_info(&hdev->pdev->dev,
				 "vf crq need init in async\n");
			return;
		}

		msg_q = hdev->arq.msg_q[hdev->arq.head];

		switch (msg_q[0]) {
		case HCLGE_MBX_LINK_STAT_CHANGE:
			link_status = msg_q[1];
			memcpy(&speed, &msg_q[2], sizeof(speed));
			duplex = (u8)msg_q[4];

			/* update upper layer with new link link status */
			hclgevf_update_link_status(hdev, link_status);
			hclgevf_update_speed_duplex(hdev, speed, duplex);

			break;
		case HCLGE_MBX_LINK_STAT_MODE:
			idx = (u8)msg_q[1];
			if (idx)
				memcpy(&hdev->hw.mac.supported, &msg_q[2],
				       sizeof(unsigned long));
			else
				memcpy(&hdev->hw.mac.advertising, &msg_q[2],
				       sizeof(unsigned long));
			break;
		case HCLGE_MBX_ASSERTING_RESET:
			/* PF has asserted reset hence VF should go in pending
			 * state and poll for the hardware reset status till it
			 * has been completely reset. After this stack should
			 * eventually be re-initialized.
			 */
			reset_type = (enum hnae3_reset_type)msg_q[1];
			set_bit(reset_type, &hdev->reset_pending);
			set_bit(HCLGEVF_RESET_PENDING, &hdev->reset_state);
			hclgevf_reset_task_schedule(hdev);

			break;
		case HCLGE_MBX_PUSH_VLAN_INFO:
<<<<<<< HEAD
			state = le16_to_cpu(msg_q[1]);
=======
			state = msg_q[1];
>>>>>>> 3877dcd0
			vlan_info = &msg_q[1];
			hclgevf_update_port_base_vlan_info(hdev, state,
							   (u8 *)vlan_info, 8);
			break;
		default:
			dev_err(&hdev->pdev->dev,
				"fetched unsupported(%d) message from arq\n",
				msg_q[0]);
			break;
		}

		hclge_mbx_head_ptr_move_arq(hdev->arq);
		atomic_dec(&hdev->arq.count);
		msg_q = hdev->arq.msg_q[hdev->arq.head];
	}
}<|MERGE_RESOLUTION|>--- conflicted
+++ resolved
@@ -308,11 +308,7 @@
 
 			break;
 		case HCLGE_MBX_PUSH_VLAN_INFO:
-<<<<<<< HEAD
-			state = le16_to_cpu(msg_q[1]);
-=======
 			state = msg_q[1];
->>>>>>> 3877dcd0
 			vlan_info = &msg_q[1];
 			hclgevf_update_port_base_vlan_info(hdev, state,
 							   (u8 *)vlan_info, 8);
