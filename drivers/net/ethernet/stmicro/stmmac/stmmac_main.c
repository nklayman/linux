// SPDX-License-Identifier: GPL-2.0-only
/*******************************************************************************
  This is the driver for the ST MAC 10/100/1000 on-chip Ethernet controllers.
  ST Ethernet IPs are built around a Synopsys IP Core.

	Copyright(C) 2007-2011 STMicroelectronics Ltd


  Author: Giuseppe Cavallaro <peppe.cavallaro@st.com>

  Documentation available at:
	http://www.stlinux.com
  Support available at:
	https://bugzilla.stlinux.com/
*******************************************************************************/

#include <linux/clk.h>
#include <linux/kernel.h>
#include <linux/interrupt.h>
#include <linux/ip.h>
#include <linux/tcp.h>
#include <linux/skbuff.h>
#include <linux/ethtool.h>
#include <linux/if_ether.h>
#include <linux/crc32.h>
#include <linux/mii.h>
#include <linux/if.h>
#include <linux/if_vlan.h>
#include <linux/dma-mapping.h>
#include <linux/slab.h>
#include <linux/prefetch.h>
#include <linux/pinctrl/consumer.h>
#ifdef CONFIG_DEBUG_FS
#include <linux/debugfs.h>
#include <linux/seq_file.h>
#endif /* CONFIG_DEBUG_FS */
#include <linux/net_tstamp.h>
#include <linux/phylink.h>
#include <linux/udp.h>
#include <net/pkt_cls.h>
#include "stmmac_ptp.h"
#include "stmmac.h"
#include <linux/reset.h>
#include <linux/of_mdio.h>
#include "dwmac1000.h"
#include "dwxgmac2.h"
#include "hwif.h"

#define	STMMAC_ALIGN(x)		ALIGN(ALIGN(x, SMP_CACHE_BYTES), 16)
#define	TSO_MAX_BUFF_SIZE	(SZ_16K - 1)

/* Module parameters */
#define TX_TIMEO	5000
static int watchdog = TX_TIMEO;
module_param(watchdog, int, 0644);
MODULE_PARM_DESC(watchdog, "Transmit timeout in milliseconds (default 5s)");

static int debug = -1;
module_param(debug, int, 0644);
MODULE_PARM_DESC(debug, "Message Level (-1: default, 0: no output, 16: all)");

static int phyaddr = -1;
module_param(phyaddr, int, 0444);
MODULE_PARM_DESC(phyaddr, "Physical device address");

#define STMMAC_TX_THRESH	(DMA_TX_SIZE / 4)
#define STMMAC_RX_THRESH	(DMA_RX_SIZE / 4)

static int flow_ctrl = FLOW_AUTO;
module_param(flow_ctrl, int, 0644);
MODULE_PARM_DESC(flow_ctrl, "Flow control ability [on/off]");

static int pause = PAUSE_TIME;
module_param(pause, int, 0644);
MODULE_PARM_DESC(pause, "Flow Control Pause Time");

#define TC_DEFAULT 64
static int tc = TC_DEFAULT;
module_param(tc, int, 0644);
MODULE_PARM_DESC(tc, "DMA threshold control value");

#define	DEFAULT_BUFSIZE	1536
static int buf_sz = DEFAULT_BUFSIZE;
module_param(buf_sz, int, 0644);
MODULE_PARM_DESC(buf_sz, "DMA buffer size");

#define	STMMAC_RX_COPYBREAK	256

static const u32 default_msg_level = (NETIF_MSG_DRV | NETIF_MSG_PROBE |
				      NETIF_MSG_LINK | NETIF_MSG_IFUP |
				      NETIF_MSG_IFDOWN | NETIF_MSG_TIMER);

#define STMMAC_DEFAULT_LPI_TIMER	1000
static int eee_timer = STMMAC_DEFAULT_LPI_TIMER;
module_param(eee_timer, int, 0644);
MODULE_PARM_DESC(eee_timer, "LPI tx expiration time in msec");
#define STMMAC_LPI_T(x) (jiffies + msecs_to_jiffies(x))

/* By default the driver will use the ring mode to manage tx and rx descriptors,
 * but allow user to force to use the chain instead of the ring
 */
static unsigned int chain_mode;
module_param(chain_mode, int, 0444);
MODULE_PARM_DESC(chain_mode, "To use chain instead of ring mode");

static irqreturn_t stmmac_interrupt(int irq, void *dev_id);

#ifdef CONFIG_DEBUG_FS
static const struct net_device_ops stmmac_netdev_ops;
static void stmmac_init_fs(struct net_device *dev);
static void stmmac_exit_fs(struct net_device *dev);
#endif

#define STMMAC_COAL_TIMER(x) (jiffies + usecs_to_jiffies(x))

/**
 * stmmac_verify_args - verify the driver parameters.
 * Description: it checks the driver parameters and set a default in case of
 * errors.
 */
static void stmmac_verify_args(void)
{
	if (unlikely(watchdog < 0))
		watchdog = TX_TIMEO;
	if (unlikely((buf_sz < DEFAULT_BUFSIZE) || (buf_sz > BUF_SIZE_16KiB)))
		buf_sz = DEFAULT_BUFSIZE;
	if (unlikely(flow_ctrl > 1))
		flow_ctrl = FLOW_AUTO;
	else if (likely(flow_ctrl < 0))
		flow_ctrl = FLOW_OFF;
	if (unlikely((pause < 0) || (pause > 0xffff)))
		pause = PAUSE_TIME;
	if (eee_timer < 0)
		eee_timer = STMMAC_DEFAULT_LPI_TIMER;
}

/**
 * stmmac_disable_all_queues - Disable all queues
 * @priv: driver private structure
 */
static void stmmac_disable_all_queues(struct stmmac_priv *priv)
{
	u32 rx_queues_cnt = priv->plat->rx_queues_to_use;
	u32 tx_queues_cnt = priv->plat->tx_queues_to_use;
	u32 maxq = max(rx_queues_cnt, tx_queues_cnt);
	u32 queue;

	for (queue = 0; queue < maxq; queue++) {
		struct stmmac_channel *ch = &priv->channel[queue];

		if (queue < rx_queues_cnt)
			napi_disable(&ch->rx_napi);
		if (queue < tx_queues_cnt)
			napi_disable(&ch->tx_napi);
	}
}

/**
 * stmmac_enable_all_queues - Enable all queues
 * @priv: driver private structure
 */
static void stmmac_enable_all_queues(struct stmmac_priv *priv)
{
	u32 rx_queues_cnt = priv->plat->rx_queues_to_use;
	u32 tx_queues_cnt = priv->plat->tx_queues_to_use;
	u32 maxq = max(rx_queues_cnt, tx_queues_cnt);
	u32 queue;

	for (queue = 0; queue < maxq; queue++) {
		struct stmmac_channel *ch = &priv->channel[queue];

		if (queue < rx_queues_cnt)
			napi_enable(&ch->rx_napi);
		if (queue < tx_queues_cnt)
			napi_enable(&ch->tx_napi);
	}
}

/**
 * stmmac_stop_all_queues - Stop all queues
 * @priv: driver private structure
 */
static void stmmac_stop_all_queues(struct stmmac_priv *priv)
{
	u32 tx_queues_cnt = priv->plat->tx_queues_to_use;
	u32 queue;

	for (queue = 0; queue < tx_queues_cnt; queue++)
		netif_tx_stop_queue(netdev_get_tx_queue(priv->dev, queue));
}

/**
 * stmmac_start_all_queues - Start all queues
 * @priv: driver private structure
 */
static void stmmac_start_all_queues(struct stmmac_priv *priv)
{
	u32 tx_queues_cnt = priv->plat->tx_queues_to_use;
	u32 queue;

	for (queue = 0; queue < tx_queues_cnt; queue++)
		netif_tx_start_queue(netdev_get_tx_queue(priv->dev, queue));
}

static void stmmac_service_event_schedule(struct stmmac_priv *priv)
{
	if (!test_bit(STMMAC_DOWN, &priv->state) &&
	    !test_and_set_bit(STMMAC_SERVICE_SCHED, &priv->state))
		queue_work(priv->wq, &priv->service_task);
}

static void stmmac_global_err(struct stmmac_priv *priv)
{
	netif_carrier_off(priv->dev);
	set_bit(STMMAC_RESET_REQUESTED, &priv->state);
	stmmac_service_event_schedule(priv);
}

/**
 * stmmac_clk_csr_set - dynamically set the MDC clock
 * @priv: driver private structure
 * Description: this is to dynamically set the MDC clock according to the csr
 * clock input.
 * Note:
 *	If a specific clk_csr value is passed from the platform
 *	this means that the CSR Clock Range selection cannot be
 *	changed at run-time and it is fixed (as reported in the driver
 *	documentation). Viceversa the driver will try to set the MDC
 *	clock dynamically according to the actual clock input.
 */
static void stmmac_clk_csr_set(struct stmmac_priv *priv)
{
	u32 clk_rate;

	clk_rate = clk_get_rate(priv->plat->stmmac_clk);

	/* Platform provided default clk_csr would be assumed valid
	 * for all other cases except for the below mentioned ones.
	 * For values higher than the IEEE 802.3 specified frequency
	 * we can not estimate the proper divider as it is not known
	 * the frequency of clk_csr_i. So we do not change the default
	 * divider.
	 */
	if (!(priv->clk_csr & MAC_CSR_H_FRQ_MASK)) {
		if (clk_rate < CSR_F_35M)
			priv->clk_csr = STMMAC_CSR_20_35M;
		else if ((clk_rate >= CSR_F_35M) && (clk_rate < CSR_F_60M))
			priv->clk_csr = STMMAC_CSR_35_60M;
		else if ((clk_rate >= CSR_F_60M) && (clk_rate < CSR_F_100M))
			priv->clk_csr = STMMAC_CSR_60_100M;
		else if ((clk_rate >= CSR_F_100M) && (clk_rate < CSR_F_150M))
			priv->clk_csr = STMMAC_CSR_100_150M;
		else if ((clk_rate >= CSR_F_150M) && (clk_rate < CSR_F_250M))
			priv->clk_csr = STMMAC_CSR_150_250M;
		else if ((clk_rate >= CSR_F_250M) && (clk_rate < CSR_F_300M))
			priv->clk_csr = STMMAC_CSR_250_300M;
	}

	if (priv->plat->has_sun8i) {
		if (clk_rate > 160000000)
			priv->clk_csr = 0x03;
		else if (clk_rate > 80000000)
			priv->clk_csr = 0x02;
		else if (clk_rate > 40000000)
			priv->clk_csr = 0x01;
		else
			priv->clk_csr = 0;
	}

	if (priv->plat->has_xgmac) {
		if (clk_rate > 400000000)
			priv->clk_csr = 0x5;
		else if (clk_rate > 350000000)
			priv->clk_csr = 0x4;
		else if (clk_rate > 300000000)
			priv->clk_csr = 0x3;
		else if (clk_rate > 250000000)
			priv->clk_csr = 0x2;
		else if (clk_rate > 150000000)
			priv->clk_csr = 0x1;
		else
			priv->clk_csr = 0x0;
	}
}

static void print_pkt(unsigned char *buf, int len)
{
	pr_debug("len = %d byte, buf addr: 0x%p\n", len, buf);
	print_hex_dump_bytes("", DUMP_PREFIX_OFFSET, buf, len);
}

static inline u32 stmmac_tx_avail(struct stmmac_priv *priv, u32 queue)
{
	struct stmmac_tx_queue *tx_q = &priv->tx_queue[queue];
	u32 avail;

	if (tx_q->dirty_tx > tx_q->cur_tx)
		avail = tx_q->dirty_tx - tx_q->cur_tx - 1;
	else
		avail = DMA_TX_SIZE - tx_q->cur_tx + tx_q->dirty_tx - 1;

	return avail;
}

/**
 * stmmac_rx_dirty - Get RX queue dirty
 * @priv: driver private structure
 * @queue: RX queue index
 */
static inline u32 stmmac_rx_dirty(struct stmmac_priv *priv, u32 queue)
{
	struct stmmac_rx_queue *rx_q = &priv->rx_queue[queue];
	u32 dirty;

	if (rx_q->dirty_rx <= rx_q->cur_rx)
		dirty = rx_q->cur_rx - rx_q->dirty_rx;
	else
		dirty = DMA_RX_SIZE - rx_q->dirty_rx + rx_q->cur_rx;

	return dirty;
}

/**
 * stmmac_enable_eee_mode - check and enter in LPI mode
 * @priv: driver private structure
 * Description: this function is to verify and enter in LPI mode in case of
 * EEE.
 */
static void stmmac_enable_eee_mode(struct stmmac_priv *priv)
{
	u32 tx_cnt = priv->plat->tx_queues_to_use;
	u32 queue;

	/* check if all TX queues have the work finished */
	for (queue = 0; queue < tx_cnt; queue++) {
		struct stmmac_tx_queue *tx_q = &priv->tx_queue[queue];

		if (tx_q->dirty_tx != tx_q->cur_tx)
			return; /* still unfinished work */
	}

	/* Check and enter in LPI mode */
	if (!priv->tx_path_in_lpi_mode)
		stmmac_set_eee_mode(priv, priv->hw,
				priv->plat->en_tx_lpi_clockgating);
}

/**
 * stmmac_disable_eee_mode - disable and exit from LPI mode
 * @priv: driver private structure
 * Description: this function is to exit and disable EEE in case of
 * LPI state is true. This is called by the xmit.
 */
void stmmac_disable_eee_mode(struct stmmac_priv *priv)
{
	stmmac_reset_eee_mode(priv, priv->hw);
	del_timer_sync(&priv->eee_ctrl_timer);
	priv->tx_path_in_lpi_mode = false;
}

/**
 * stmmac_eee_ctrl_timer - EEE TX SW timer.
 * @arg : data hook
 * Description:
 *  if there is no data transfer and if we are not in LPI state,
 *  then MAC Transmitter can be moved to LPI state.
 */
static void stmmac_eee_ctrl_timer(struct timer_list *t)
{
	struct stmmac_priv *priv = from_timer(priv, t, eee_ctrl_timer);

	stmmac_enable_eee_mode(priv);
	mod_timer(&priv->eee_ctrl_timer, STMMAC_LPI_T(eee_timer));
}

/**
 * stmmac_eee_init - init EEE
 * @priv: driver private structure
 * Description:
 *  if the GMAC supports the EEE (from the HW cap reg) and the phy device
 *  can also manage EEE, this function enable the LPI state and start related
 *  timer.
 */
bool stmmac_eee_init(struct stmmac_priv *priv)
{
	int tx_lpi_timer = priv->tx_lpi_timer;

	/* Using PCS we cannot dial with the phy registers at this stage
	 * so we do not support extra feature like EEE.
	 */
	if (priv->hw->pcs == STMMAC_PCS_TBI ||
	    priv->hw->pcs == STMMAC_PCS_RTBI)
		return false;

	/* Check if MAC core supports the EEE feature. */
	if (!priv->dma_cap.eee)
		return false;

	mutex_lock(&priv->lock);

	/* Check if it needs to be deactivated */
	if (!priv->eee_active) {
		if (priv->eee_enabled) {
			netdev_dbg(priv->dev, "disable EEE\n");
			del_timer_sync(&priv->eee_ctrl_timer);
			stmmac_set_eee_timer(priv, priv->hw, 0, tx_lpi_timer);
		}
		mutex_unlock(&priv->lock);
		return false;
	}

	if (priv->eee_active && !priv->eee_enabled) {
		timer_setup(&priv->eee_ctrl_timer, stmmac_eee_ctrl_timer, 0);
		mod_timer(&priv->eee_ctrl_timer, STMMAC_LPI_T(eee_timer));
		stmmac_set_eee_timer(priv, priv->hw, STMMAC_DEFAULT_LIT_LS,
				     tx_lpi_timer);
	}

	mutex_unlock(&priv->lock);
	netdev_dbg(priv->dev, "Energy-Efficient Ethernet initialized\n");
	return true;
}

/* stmmac_get_tx_hwtstamp - get HW TX timestamps
 * @priv: driver private structure
 * @p : descriptor pointer
 * @skb : the socket buffer
 * Description :
 * This function will read timestamp from the descriptor & pass it to stack.
 * and also perform some sanity checks.
 */
static void stmmac_get_tx_hwtstamp(struct stmmac_priv *priv,
				   struct dma_desc *p, struct sk_buff *skb)
{
	struct skb_shared_hwtstamps shhwtstamp;
	bool found = false;
	u64 ns = 0;

	if (!priv->hwts_tx_en)
		return;

	/* exit if skb doesn't support hw tstamp */
	if (likely(!skb || !(skb_shinfo(skb)->tx_flags & SKBTX_IN_PROGRESS)))
		return;

	/* check tx tstamp status */
	if (stmmac_get_tx_timestamp_status(priv, p)) {
		stmmac_get_timestamp(priv, p, priv->adv_ts, &ns);
		found = true;
	} else if (!stmmac_get_mac_tx_timestamp(priv, priv->hw, &ns)) {
		found = true;
	}

	if (found) {
		memset(&shhwtstamp, 0, sizeof(struct skb_shared_hwtstamps));
		shhwtstamp.hwtstamp = ns_to_ktime(ns);

		netdev_dbg(priv->dev, "get valid TX hw timestamp %llu\n", ns);
		/* pass tstamp to stack */
		skb_tstamp_tx(skb, &shhwtstamp);
	}
}

/* stmmac_get_rx_hwtstamp - get HW RX timestamps
 * @priv: driver private structure
 * @p : descriptor pointer
 * @np : next descriptor pointer
 * @skb : the socket buffer
 * Description :
 * This function will read received packet's timestamp from the descriptor
 * and pass it to stack. It also perform some sanity checks.
 */
static void stmmac_get_rx_hwtstamp(struct stmmac_priv *priv, struct dma_desc *p,
				   struct dma_desc *np, struct sk_buff *skb)
{
	struct skb_shared_hwtstamps *shhwtstamp = NULL;
	struct dma_desc *desc = p;
	u64 ns = 0;

	if (!priv->hwts_rx_en)
		return;
	/* For GMAC4, the valid timestamp is from CTX next desc. */
	if (priv->plat->has_gmac4 || priv->plat->has_xgmac)
		desc = np;

	/* Check if timestamp is available */
	if (stmmac_get_rx_timestamp_status(priv, p, np, priv->adv_ts)) {
		stmmac_get_timestamp(priv, desc, priv->adv_ts, &ns);
		netdev_dbg(priv->dev, "get valid RX hw timestamp %llu\n", ns);
		shhwtstamp = skb_hwtstamps(skb);
		memset(shhwtstamp, 0, sizeof(struct skb_shared_hwtstamps));
		shhwtstamp->hwtstamp = ns_to_ktime(ns);
	} else  {
		netdev_dbg(priv->dev, "cannot get RX hw timestamp\n");
	}
}

/**
 *  stmmac_hwtstamp_set - control hardware timestamping.
 *  @dev: device pointer.
 *  @ifr: An IOCTL specific structure, that can contain a pointer to
 *  a proprietary structure used to pass information to the driver.
 *  Description:
 *  This function configures the MAC to enable/disable both outgoing(TX)
 *  and incoming(RX) packets time stamping based on user input.
 *  Return Value:
 *  0 on success and an appropriate -ve integer on failure.
 */
static int stmmac_hwtstamp_set(struct net_device *dev, struct ifreq *ifr)
{
	struct stmmac_priv *priv = netdev_priv(dev);
	struct hwtstamp_config config;
	struct timespec64 now;
	u64 temp = 0;
	u32 ptp_v2 = 0;
	u32 tstamp_all = 0;
	u32 ptp_over_ipv4_udp = 0;
	u32 ptp_over_ipv6_udp = 0;
	u32 ptp_over_ethernet = 0;
	u32 snap_type_sel = 0;
	u32 ts_master_en = 0;
	u32 ts_event_en = 0;
	u32 sec_inc = 0;
	u32 value = 0;
	bool xmac;

	xmac = priv->plat->has_gmac4 || priv->plat->has_xgmac;

	if (!(priv->dma_cap.time_stamp || priv->adv_ts)) {
		netdev_alert(priv->dev, "No support for HW time stamping\n");
		priv->hwts_tx_en = 0;
		priv->hwts_rx_en = 0;

		return -EOPNOTSUPP;
	}

	if (copy_from_user(&config, ifr->ifr_data,
			   sizeof(config)))
		return -EFAULT;

	netdev_dbg(priv->dev, "%s config flags:0x%x, tx_type:0x%x, rx_filter:0x%x\n",
		   __func__, config.flags, config.tx_type, config.rx_filter);

	/* reserved for future extensions */
	if (config.flags)
		return -EINVAL;

	if (config.tx_type != HWTSTAMP_TX_OFF &&
	    config.tx_type != HWTSTAMP_TX_ON)
		return -ERANGE;

	if (priv->adv_ts) {
		switch (config.rx_filter) {
		case HWTSTAMP_FILTER_NONE:
			/* time stamp no incoming packet at all */
			config.rx_filter = HWTSTAMP_FILTER_NONE;
			break;

		case HWTSTAMP_FILTER_PTP_V1_L4_EVENT:
			/* PTP v1, UDP, any kind of event packet */
			config.rx_filter = HWTSTAMP_FILTER_PTP_V1_L4_EVENT;
			/* 'xmac' hardware can support Sync, Pdelay_Req and
			 * Pdelay_resp by setting bit14 and bits17/16 to 01
			 * This leaves Delay_Req timestamps out.
			 * Enable all events *and* general purpose message
			 * timestamping
			 */
			snap_type_sel = PTP_TCR_SNAPTYPSEL_1;
			ptp_over_ipv4_udp = PTP_TCR_TSIPV4ENA;
			ptp_over_ipv6_udp = PTP_TCR_TSIPV6ENA;
			break;

		case HWTSTAMP_FILTER_PTP_V1_L4_SYNC:
			/* PTP v1, UDP, Sync packet */
			config.rx_filter = HWTSTAMP_FILTER_PTP_V1_L4_SYNC;
			/* take time stamp for SYNC messages only */
			ts_event_en = PTP_TCR_TSEVNTENA;

			ptp_over_ipv4_udp = PTP_TCR_TSIPV4ENA;
			ptp_over_ipv6_udp = PTP_TCR_TSIPV6ENA;
			break;

		case HWTSTAMP_FILTER_PTP_V1_L4_DELAY_REQ:
			/* PTP v1, UDP, Delay_req packet */
			config.rx_filter = HWTSTAMP_FILTER_PTP_V1_L4_DELAY_REQ;
			/* take time stamp for Delay_Req messages only */
			ts_master_en = PTP_TCR_TSMSTRENA;
			ts_event_en = PTP_TCR_TSEVNTENA;

			ptp_over_ipv4_udp = PTP_TCR_TSIPV4ENA;
			ptp_over_ipv6_udp = PTP_TCR_TSIPV6ENA;
			break;

		case HWTSTAMP_FILTER_PTP_V2_L4_EVENT:
			/* PTP v2, UDP, any kind of event packet */
			config.rx_filter = HWTSTAMP_FILTER_PTP_V2_L4_EVENT;
			ptp_v2 = PTP_TCR_TSVER2ENA;
			/* take time stamp for all event messages */
			snap_type_sel = PTP_TCR_SNAPTYPSEL_1;

			ptp_over_ipv4_udp = PTP_TCR_TSIPV4ENA;
			ptp_over_ipv6_udp = PTP_TCR_TSIPV6ENA;
			break;

		case HWTSTAMP_FILTER_PTP_V2_L4_SYNC:
			/* PTP v2, UDP, Sync packet */
			config.rx_filter = HWTSTAMP_FILTER_PTP_V2_L4_SYNC;
			ptp_v2 = PTP_TCR_TSVER2ENA;
			/* take time stamp for SYNC messages only */
			ts_event_en = PTP_TCR_TSEVNTENA;

			ptp_over_ipv4_udp = PTP_TCR_TSIPV4ENA;
			ptp_over_ipv6_udp = PTP_TCR_TSIPV6ENA;
			break;

		case HWTSTAMP_FILTER_PTP_V2_L4_DELAY_REQ:
			/* PTP v2, UDP, Delay_req packet */
			config.rx_filter = HWTSTAMP_FILTER_PTP_V2_L4_DELAY_REQ;
			ptp_v2 = PTP_TCR_TSVER2ENA;
			/* take time stamp for Delay_Req messages only */
			ts_master_en = PTP_TCR_TSMSTRENA;
			ts_event_en = PTP_TCR_TSEVNTENA;

			ptp_over_ipv4_udp = PTP_TCR_TSIPV4ENA;
			ptp_over_ipv6_udp = PTP_TCR_TSIPV6ENA;
			break;

		case HWTSTAMP_FILTER_PTP_V2_EVENT:
			/* PTP v2/802.AS1 any layer, any kind of event packet */
			config.rx_filter = HWTSTAMP_FILTER_PTP_V2_EVENT;
			ptp_v2 = PTP_TCR_TSVER2ENA;
			snap_type_sel = PTP_TCR_SNAPTYPSEL_1;
			ts_event_en = PTP_TCR_TSEVNTENA;
			ptp_over_ipv4_udp = PTP_TCR_TSIPV4ENA;
			ptp_over_ipv6_udp = PTP_TCR_TSIPV6ENA;
			ptp_over_ethernet = PTP_TCR_TSIPENA;
			break;

		case HWTSTAMP_FILTER_PTP_V2_SYNC:
			/* PTP v2/802.AS1, any layer, Sync packet */
			config.rx_filter = HWTSTAMP_FILTER_PTP_V2_SYNC;
			ptp_v2 = PTP_TCR_TSVER2ENA;
			/* take time stamp for SYNC messages only */
			ts_event_en = PTP_TCR_TSEVNTENA;

			ptp_over_ipv4_udp = PTP_TCR_TSIPV4ENA;
			ptp_over_ipv6_udp = PTP_TCR_TSIPV6ENA;
			ptp_over_ethernet = PTP_TCR_TSIPENA;
			break;

		case HWTSTAMP_FILTER_PTP_V2_DELAY_REQ:
			/* PTP v2/802.AS1, any layer, Delay_req packet */
			config.rx_filter = HWTSTAMP_FILTER_PTP_V2_DELAY_REQ;
			ptp_v2 = PTP_TCR_TSVER2ENA;
			/* take time stamp for Delay_Req messages only */
			ts_master_en = PTP_TCR_TSMSTRENA;
			ts_event_en = PTP_TCR_TSEVNTENA;

			ptp_over_ipv4_udp = PTP_TCR_TSIPV4ENA;
			ptp_over_ipv6_udp = PTP_TCR_TSIPV6ENA;
			ptp_over_ethernet = PTP_TCR_TSIPENA;
			break;

		case HWTSTAMP_FILTER_NTP_ALL:
		case HWTSTAMP_FILTER_ALL:
			/* time stamp any incoming packet */
			config.rx_filter = HWTSTAMP_FILTER_ALL;
			tstamp_all = PTP_TCR_TSENALL;
			break;

		default:
			return -ERANGE;
		}
	} else {
		switch (config.rx_filter) {
		case HWTSTAMP_FILTER_NONE:
			config.rx_filter = HWTSTAMP_FILTER_NONE;
			break;
		default:
			/* PTP v1, UDP, any kind of event packet */
			config.rx_filter = HWTSTAMP_FILTER_PTP_V1_L4_EVENT;
			break;
		}
	}
	priv->hwts_rx_en = ((config.rx_filter == HWTSTAMP_FILTER_NONE) ? 0 : 1);
	priv->hwts_tx_en = config.tx_type == HWTSTAMP_TX_ON;

	if (!priv->hwts_tx_en && !priv->hwts_rx_en)
		stmmac_config_hw_tstamping(priv, priv->ptpaddr, 0);
	else {
		value = (PTP_TCR_TSENA | PTP_TCR_TSCFUPDT | PTP_TCR_TSCTRLSSR |
			 tstamp_all | ptp_v2 | ptp_over_ethernet |
			 ptp_over_ipv6_udp | ptp_over_ipv4_udp | ts_event_en |
			 ts_master_en | snap_type_sel);
		stmmac_config_hw_tstamping(priv, priv->ptpaddr, value);

		/* program Sub Second Increment reg */
		stmmac_config_sub_second_increment(priv,
				priv->ptpaddr, priv->plat->clk_ptp_rate,
				xmac, &sec_inc);
		temp = div_u64(1000000000ULL, sec_inc);

		/* Store sub second increment and flags for later use */
		priv->sub_second_inc = sec_inc;
		priv->systime_flags = value;

		/* calculate default added value:
		 * formula is :
		 * addend = (2^32)/freq_div_ratio;
		 * where, freq_div_ratio = 1e9ns/sec_inc
		 */
		temp = (u64)(temp << 32);
		priv->default_addend = div_u64(temp, priv->plat->clk_ptp_rate);
		stmmac_config_addend(priv, priv->ptpaddr, priv->default_addend);

		/* initialize system time */
		ktime_get_real_ts64(&now);

		/* lower 32 bits of tv_sec are safe until y2106 */
		stmmac_init_systime(priv, priv->ptpaddr,
				(u32)now.tv_sec, now.tv_nsec);
	}

	memcpy(&priv->tstamp_config, &config, sizeof(config));

	return copy_to_user(ifr->ifr_data, &config,
			    sizeof(config)) ? -EFAULT : 0;
}

/**
 *  stmmac_hwtstamp_get - read hardware timestamping.
 *  @dev: device pointer.
 *  @ifr: An IOCTL specific structure, that can contain a pointer to
 *  a proprietary structure used to pass information to the driver.
 *  Description:
 *  This function obtain the current hardware timestamping settings
    as requested.
 */
static int stmmac_hwtstamp_get(struct net_device *dev, struct ifreq *ifr)
{
	struct stmmac_priv *priv = netdev_priv(dev);
	struct hwtstamp_config *config = &priv->tstamp_config;

	if (!(priv->dma_cap.time_stamp || priv->dma_cap.atime_stamp))
		return -EOPNOTSUPP;

	return copy_to_user(ifr->ifr_data, config,
			    sizeof(*config)) ? -EFAULT : 0;
}

/**
 * stmmac_init_ptp - init PTP
 * @priv: driver private structure
 * Description: this is to verify if the HW supports the PTPv1 or PTPv2.
 * This is done by looking at the HW cap. register.
 * This function also registers the ptp driver.
 */
static int stmmac_init_ptp(struct stmmac_priv *priv)
{
	bool xmac = priv->plat->has_gmac4 || priv->plat->has_xgmac;

	if (!(priv->dma_cap.time_stamp || priv->dma_cap.atime_stamp))
		return -EOPNOTSUPP;

	priv->adv_ts = 0;
	/* Check if adv_ts can be enabled for dwmac 4.x / xgmac core */
	if (xmac && priv->dma_cap.atime_stamp)
		priv->adv_ts = 1;
	/* Dwmac 3.x core with extend_desc can support adv_ts */
	else if (priv->extend_desc && priv->dma_cap.atime_stamp)
		priv->adv_ts = 1;

	if (priv->dma_cap.time_stamp)
		netdev_info(priv->dev, "IEEE 1588-2002 Timestamp supported\n");

	if (priv->adv_ts)
		netdev_info(priv->dev,
			    "IEEE 1588-2008 Advanced Timestamp supported\n");

	priv->hwts_tx_en = 0;
	priv->hwts_rx_en = 0;

	stmmac_ptp_register(priv);

	return 0;
}

static void stmmac_release_ptp(struct stmmac_priv *priv)
{
	if (priv->plat->clk_ptp_ref)
		clk_disable_unprepare(priv->plat->clk_ptp_ref);
	stmmac_ptp_unregister(priv);
}

/**
 *  stmmac_mac_flow_ctrl - Configure flow control in all queues
 *  @priv: driver private structure
 *  Description: It is used for configuring the flow control in all queues
 */
static void stmmac_mac_flow_ctrl(struct stmmac_priv *priv, u32 duplex)
{
	u32 tx_cnt = priv->plat->tx_queues_to_use;

	stmmac_flow_ctrl(priv, priv->hw, duplex, priv->flow_ctrl,
			priv->pause, tx_cnt);
}

static void stmmac_validate(struct phylink_config *config,
			    unsigned long *supported,
			    struct phylink_link_state *state)
{
	struct stmmac_priv *priv = netdev_priv(to_net_dev(config->dev));
	__ETHTOOL_DECLARE_LINK_MODE_MASK(mac_supported) = { 0, };
	__ETHTOOL_DECLARE_LINK_MODE_MASK(mask) = { 0, };
	int tx_cnt = priv->plat->tx_queues_to_use;
	int max_speed = priv->plat->max_speed;

	phylink_set(mac_supported, 10baseT_Half);
	phylink_set(mac_supported, 10baseT_Full);
	phylink_set(mac_supported, 100baseT_Half);
	phylink_set(mac_supported, 100baseT_Full);
	phylink_set(mac_supported, 1000baseT_Half);
	phylink_set(mac_supported, 1000baseT_Full);
	phylink_set(mac_supported, 1000baseKX_Full);

	phylink_set(mac_supported, Autoneg);
	phylink_set(mac_supported, Pause);
	phylink_set(mac_supported, Asym_Pause);
	phylink_set_port_modes(mac_supported);

	/* Cut down 1G if asked to */
	if ((max_speed > 0) && (max_speed < 1000)) {
		phylink_set(mask, 1000baseT_Full);
		phylink_set(mask, 1000baseX_Full);
	} else if (priv->plat->has_xgmac) {
		if (!max_speed || (max_speed >= 2500)) {
			phylink_set(mac_supported, 2500baseT_Full);
			phylink_set(mac_supported, 2500baseX_Full);
		}
		if (!max_speed || (max_speed >= 5000)) {
			phylink_set(mac_supported, 5000baseT_Full);
		}
		if (!max_speed || (max_speed >= 10000)) {
			phylink_set(mac_supported, 10000baseSR_Full);
			phylink_set(mac_supported, 10000baseLR_Full);
			phylink_set(mac_supported, 10000baseER_Full);
			phylink_set(mac_supported, 10000baseLRM_Full);
			phylink_set(mac_supported, 10000baseT_Full);
			phylink_set(mac_supported, 10000baseKX4_Full);
			phylink_set(mac_supported, 10000baseKR_Full);
		}
		if (!max_speed || (max_speed >= 25000)) {
			phylink_set(mac_supported, 25000baseCR_Full);
			phylink_set(mac_supported, 25000baseKR_Full);
			phylink_set(mac_supported, 25000baseSR_Full);
		}
		if (!max_speed || (max_speed >= 40000)) {
			phylink_set(mac_supported, 40000baseKR4_Full);
			phylink_set(mac_supported, 40000baseCR4_Full);
			phylink_set(mac_supported, 40000baseSR4_Full);
			phylink_set(mac_supported, 40000baseLR4_Full);
		}
		if (!max_speed || (max_speed >= 50000)) {
			phylink_set(mac_supported, 50000baseCR2_Full);
			phylink_set(mac_supported, 50000baseKR2_Full);
			phylink_set(mac_supported, 50000baseSR2_Full);
			phylink_set(mac_supported, 50000baseKR_Full);
			phylink_set(mac_supported, 50000baseSR_Full);
			phylink_set(mac_supported, 50000baseCR_Full);
			phylink_set(mac_supported, 50000baseLR_ER_FR_Full);
			phylink_set(mac_supported, 50000baseDR_Full);
		}
		if (!max_speed || (max_speed >= 100000)) {
			phylink_set(mac_supported, 100000baseKR4_Full);
			phylink_set(mac_supported, 100000baseSR4_Full);
			phylink_set(mac_supported, 100000baseCR4_Full);
			phylink_set(mac_supported, 100000baseLR4_ER4_Full);
			phylink_set(mac_supported, 100000baseKR2_Full);
			phylink_set(mac_supported, 100000baseSR2_Full);
			phylink_set(mac_supported, 100000baseCR2_Full);
			phylink_set(mac_supported, 100000baseLR2_ER2_FR2_Full);
			phylink_set(mac_supported, 100000baseDR2_Full);
		}
	}

	/* Half-Duplex can only work with single queue */
	if (tx_cnt > 1) {
		phylink_set(mask, 10baseT_Half);
		phylink_set(mask, 100baseT_Half);
		phylink_set(mask, 1000baseT_Half);
	}

	linkmode_and(supported, supported, mac_supported);
	linkmode_andnot(supported, supported, mask);

	linkmode_and(state->advertising, state->advertising, mac_supported);
	linkmode_andnot(state->advertising, state->advertising, mask);

	/* If PCS is supported, check which modes it supports. */
	stmmac_xpcs_validate(priv, &priv->hw->xpcs_args, supported, state);
}

static void stmmac_mac_pcs_get_state(struct phylink_config *config,
				     struct phylink_link_state *state)
{
	struct stmmac_priv *priv = netdev_priv(to_net_dev(config->dev));

	state->link = 0;
	stmmac_xpcs_get_state(priv, &priv->hw->xpcs_args, state);
}

static void stmmac_mac_config(struct phylink_config *config, unsigned int mode,
			      const struct phylink_link_state *state)
{
	struct stmmac_priv *priv = netdev_priv(to_net_dev(config->dev));

	stmmac_xpcs_config(priv, &priv->hw->xpcs_args, state);
}

static void stmmac_mac_an_restart(struct phylink_config *config)
{
	/* Not Supported */
}

static void stmmac_mac_link_down(struct phylink_config *config,
				 unsigned int mode, phy_interface_t interface)
{
	struct stmmac_priv *priv = netdev_priv(to_net_dev(config->dev));

	stmmac_mac_set(priv, priv->ioaddr, false);
	priv->eee_active = false;
	stmmac_eee_init(priv);
	stmmac_set_eee_pls(priv, priv->hw, false);
}

static void stmmac_mac_link_up(struct phylink_config *config,
			       struct phy_device *phy,
			       unsigned int mode, phy_interface_t interface,
			       int speed, int duplex,
			       bool tx_pause, bool rx_pause)
{
	struct stmmac_priv *priv = netdev_priv(to_net_dev(config->dev));
	u32 ctrl;

	stmmac_xpcs_link_up(priv, &priv->hw->xpcs_args, speed, interface);

	ctrl = readl(priv->ioaddr + MAC_CTRL_REG);
	ctrl &= ~priv->hw->link.speed_mask;

	if (interface == PHY_INTERFACE_MODE_USXGMII) {
		switch (speed) {
		case SPEED_10000:
			ctrl |= priv->hw->link.xgmii.speed10000;
			break;
		case SPEED_5000:
			ctrl |= priv->hw->link.xgmii.speed5000;
			break;
		case SPEED_2500:
			ctrl |= priv->hw->link.xgmii.speed2500;
			break;
		default:
			return;
		}
	} else if (interface == PHY_INTERFACE_MODE_XLGMII) {
		switch (speed) {
		case SPEED_100000:
			ctrl |= priv->hw->link.xlgmii.speed100000;
			break;
		case SPEED_50000:
			ctrl |= priv->hw->link.xlgmii.speed50000;
			break;
		case SPEED_40000:
			ctrl |= priv->hw->link.xlgmii.speed40000;
			break;
		case SPEED_25000:
			ctrl |= priv->hw->link.xlgmii.speed25000;
			break;
		case SPEED_10000:
			ctrl |= priv->hw->link.xgmii.speed10000;
			break;
		case SPEED_2500:
			ctrl |= priv->hw->link.speed2500;
			break;
		case SPEED_1000:
			ctrl |= priv->hw->link.speed1000;
			break;
		default:
			return;
		}
	} else {
		switch (speed) {
		case SPEED_2500:
			ctrl |= priv->hw->link.speed2500;
			break;
		case SPEED_1000:
			ctrl |= priv->hw->link.speed1000;
			break;
		case SPEED_100:
			ctrl |= priv->hw->link.speed100;
			break;
		case SPEED_10:
			ctrl |= priv->hw->link.speed10;
			break;
		default:
			return;
		}
	}

	priv->speed = speed;

	if (priv->plat->fix_mac_speed)
		priv->plat->fix_mac_speed(priv->plat->bsp_priv, speed);

	if (!duplex)
		ctrl &= ~priv->hw->link.duplex;
	else
		ctrl |= priv->hw->link.duplex;

	/* Flow Control operation */
	if (tx_pause && rx_pause)
		stmmac_mac_flow_ctrl(priv, duplex);

	writel(ctrl, priv->ioaddr + MAC_CTRL_REG);

	stmmac_mac_set(priv, priv->ioaddr, true);
	if (phy && priv->dma_cap.eee) {
		priv->eee_active = phy_init_eee(phy, 1) >= 0;
		priv->eee_enabled = stmmac_eee_init(priv);
		stmmac_set_eee_pls(priv, priv->hw, true);
	}
}

static const struct phylink_mac_ops stmmac_phylink_mac_ops = {
	.validate = stmmac_validate,
	.mac_pcs_get_state = stmmac_mac_pcs_get_state,
	.mac_config = stmmac_mac_config,
	.mac_an_restart = stmmac_mac_an_restart,
	.mac_link_down = stmmac_mac_link_down,
	.mac_link_up = stmmac_mac_link_up,
};

/**
 * stmmac_check_pcs_mode - verify if RGMII/SGMII is supported
 * @priv: driver private structure
 * Description: this is to verify if the HW supports the PCS.
 * Physical Coding Sublayer (PCS) interface that can be used when the MAC is
 * configured for the TBI, RTBI, or SGMII PHY interface.
 */
static void stmmac_check_pcs_mode(struct stmmac_priv *priv)
{
	int interface = priv->plat->interface;

	if (priv->dma_cap.pcs) {
		if ((interface == PHY_INTERFACE_MODE_RGMII) ||
		    (interface == PHY_INTERFACE_MODE_RGMII_ID) ||
		    (interface == PHY_INTERFACE_MODE_RGMII_RXID) ||
		    (interface == PHY_INTERFACE_MODE_RGMII_TXID)) {
			netdev_dbg(priv->dev, "PCS RGMII support enabled\n");
			priv->hw->pcs = STMMAC_PCS_RGMII;
		} else if (interface == PHY_INTERFACE_MODE_SGMII) {
			netdev_dbg(priv->dev, "PCS SGMII support enabled\n");
			priv->hw->pcs = STMMAC_PCS_SGMII;
		}
	}
}

/**
 * stmmac_init_phy - PHY initialization
 * @dev: net device structure
 * Description: it initializes the driver's PHY state, and attaches the PHY
 * to the mac driver.
 *  Return value:
 *  0 on success
 */
static int stmmac_init_phy(struct net_device *dev)
{
	struct stmmac_priv *priv = netdev_priv(dev);
	struct device_node *node;
	int ret;

	node = priv->plat->phylink_node;

	if (node)
		ret = phylink_of_phy_connect(priv->phylink, node, 0);

	/* Some DT bindings do not set-up the PHY handle. Let's try to
	 * manually parse it
	 */
	if (!node || ret) {
		int addr = priv->plat->phy_addr;
		struct phy_device *phydev;

		phydev = mdiobus_get_phy(priv->mii, addr);
		if (!phydev) {
			netdev_err(priv->dev, "no phy at addr %d\n", addr);
			return -ENODEV;
		}

		ret = phylink_connect_phy(priv->phylink, phydev);
	}

	return ret;
}

static int stmmac_phy_setup(struct stmmac_priv *priv)
{
	struct fwnode_handle *fwnode = of_fwnode_handle(priv->plat->phylink_node);
	int mode = priv->plat->phy_interface;
	struct phylink *phylink;

	priv->phylink_config.dev = &priv->dev->dev;
	priv->phylink_config.type = PHYLINK_NETDEV;
	priv->phylink_config.pcs_poll = true;

	if (!fwnode)
		fwnode = dev_fwnode(priv->device);

	phylink = phylink_create(&priv->phylink_config, fwnode,
				 mode, &stmmac_phylink_mac_ops);
	if (IS_ERR(phylink))
		return PTR_ERR(phylink);

	priv->phylink = phylink;
	return 0;
}

static void stmmac_display_rx_rings(struct stmmac_priv *priv)
{
	u32 rx_cnt = priv->plat->rx_queues_to_use;
	void *head_rx;
	u32 queue;

	/* Display RX rings */
	for (queue = 0; queue < rx_cnt; queue++) {
		struct stmmac_rx_queue *rx_q = &priv->rx_queue[queue];

		pr_info("\tRX Queue %u rings\n", queue);

		if (priv->extend_desc)
			head_rx = (void *)rx_q->dma_erx;
		else
			head_rx = (void *)rx_q->dma_rx;

		/* Display RX ring */
		stmmac_display_ring(priv, head_rx, DMA_RX_SIZE, true);
	}
}

static void stmmac_display_tx_rings(struct stmmac_priv *priv)
{
	u32 tx_cnt = priv->plat->tx_queues_to_use;
	void *head_tx;
	u32 queue;

	/* Display TX rings */
	for (queue = 0; queue < tx_cnt; queue++) {
		struct stmmac_tx_queue *tx_q = &priv->tx_queue[queue];

		pr_info("\tTX Queue %d rings\n", queue);

		if (priv->extend_desc)
			head_tx = (void *)tx_q->dma_etx;
		else if (tx_q->tbs & STMMAC_TBS_AVAIL)
			head_tx = (void *)tx_q->dma_entx;
		else
			head_tx = (void *)tx_q->dma_tx;

		stmmac_display_ring(priv, head_tx, DMA_TX_SIZE, false);
	}
}

static void stmmac_display_rings(struct stmmac_priv *priv)
{
	/* Display RX ring */
	stmmac_display_rx_rings(priv);

	/* Display TX ring */
	stmmac_display_tx_rings(priv);
}

static int stmmac_set_bfsize(int mtu, int bufsize)
{
	int ret = bufsize;

	if (mtu >= BUF_SIZE_8KiB)
		ret = BUF_SIZE_16KiB;
	else if (mtu >= BUF_SIZE_4KiB)
		ret = BUF_SIZE_8KiB;
	else if (mtu >= BUF_SIZE_2KiB)
		ret = BUF_SIZE_4KiB;
	else if (mtu > DEFAULT_BUFSIZE)
		ret = BUF_SIZE_2KiB;
	else
		ret = DEFAULT_BUFSIZE;

	return ret;
}

/**
 * stmmac_clear_rx_descriptors - clear RX descriptors
 * @priv: driver private structure
 * @queue: RX queue index
 * Description: this function is called to clear the RX descriptors
 * in case of both basic and extended descriptors are used.
 */
static void stmmac_clear_rx_descriptors(struct stmmac_priv *priv, u32 queue)
{
	struct stmmac_rx_queue *rx_q = &priv->rx_queue[queue];
	int i;

	/* Clear the RX descriptors */
	for (i = 0; i < DMA_RX_SIZE; i++)
		if (priv->extend_desc)
			stmmac_init_rx_desc(priv, &rx_q->dma_erx[i].basic,
					priv->use_riwt, priv->mode,
					(i == DMA_RX_SIZE - 1),
					priv->dma_buf_sz);
		else
			stmmac_init_rx_desc(priv, &rx_q->dma_rx[i],
					priv->use_riwt, priv->mode,
					(i == DMA_RX_SIZE - 1),
					priv->dma_buf_sz);
}

/**
 * stmmac_clear_tx_descriptors - clear tx descriptors
 * @priv: driver private structure
 * @queue: TX queue index.
 * Description: this function is called to clear the TX descriptors
 * in case of both basic and extended descriptors are used.
 */
static void stmmac_clear_tx_descriptors(struct stmmac_priv *priv, u32 queue)
{
	struct stmmac_tx_queue *tx_q = &priv->tx_queue[queue];
	int i;

	/* Clear the TX descriptors */
	for (i = 0; i < DMA_TX_SIZE; i++) {
		int last = (i == (DMA_TX_SIZE - 1));
		struct dma_desc *p;

		if (priv->extend_desc)
			p = &tx_q->dma_etx[i].basic;
		else if (tx_q->tbs & STMMAC_TBS_AVAIL)
			p = &tx_q->dma_entx[i].basic;
		else
			p = &tx_q->dma_tx[i];

		stmmac_init_tx_desc(priv, p, priv->mode, last);
	}
}

/**
 * stmmac_clear_descriptors - clear descriptors
 * @priv: driver private structure
 * Description: this function is called to clear the TX and RX descriptors
 * in case of both basic and extended descriptors are used.
 */
static void stmmac_clear_descriptors(struct stmmac_priv *priv)
{
	u32 rx_queue_cnt = priv->plat->rx_queues_to_use;
	u32 tx_queue_cnt = priv->plat->tx_queues_to_use;
	u32 queue;

	/* Clear the RX descriptors */
	for (queue = 0; queue < rx_queue_cnt; queue++)
		stmmac_clear_rx_descriptors(priv, queue);

	/* Clear the TX descriptors */
	for (queue = 0; queue < tx_queue_cnt; queue++)
		stmmac_clear_tx_descriptors(priv, queue);
}

/**
 * stmmac_init_rx_buffers - init the RX descriptor buffer.
 * @priv: driver private structure
 * @p: descriptor pointer
 * @i: descriptor index
 * @flags: gfp flag
 * @queue: RX queue index
 * Description: this function is called to allocate a receive buffer, perform
 * the DMA mapping and init the descriptor.
 */
static int stmmac_init_rx_buffers(struct stmmac_priv *priv, struct dma_desc *p,
				  int i, gfp_t flags, u32 queue)
{
	struct stmmac_rx_queue *rx_q = &priv->rx_queue[queue];
	struct stmmac_rx_buffer *buf = &rx_q->buf_pool[i];

	buf->page = page_pool_dev_alloc_pages(rx_q->page_pool);
	if (!buf->page)
		return -ENOMEM;

	if (priv->sph) {
		buf->sec_page = page_pool_dev_alloc_pages(rx_q->page_pool);
		if (!buf->sec_page)
			return -ENOMEM;

		buf->sec_addr = page_pool_get_dma_addr(buf->sec_page);
		stmmac_set_desc_sec_addr(priv, p, buf->sec_addr);
	} else {
		buf->sec_page = NULL;
	}

	buf->addr = page_pool_get_dma_addr(buf->page);
	stmmac_set_desc_addr(priv, p, buf->addr);
	if (priv->dma_buf_sz == BUF_SIZE_16KiB)
		stmmac_init_desc3(priv, p);

	return 0;
}

/**
 * stmmac_free_rx_buffer - free RX dma buffers
 * @priv: private structure
 * @queue: RX queue index
 * @i: buffer index.
 */
static void stmmac_free_rx_buffer(struct stmmac_priv *priv, u32 queue, int i)
{
	struct stmmac_rx_queue *rx_q = &priv->rx_queue[queue];
	struct stmmac_rx_buffer *buf = &rx_q->buf_pool[i];

	if (buf->page)
		page_pool_put_full_page(rx_q->page_pool, buf->page, false);
	buf->page = NULL;

	if (buf->sec_page)
		page_pool_put_full_page(rx_q->page_pool, buf->sec_page, false);
	buf->sec_page = NULL;
}

/**
 * stmmac_free_tx_buffer - free RX dma buffers
 * @priv: private structure
 * @queue: RX queue index
 * @i: buffer index.
 */
static void stmmac_free_tx_buffer(struct stmmac_priv *priv, u32 queue, int i)
{
	struct stmmac_tx_queue *tx_q = &priv->tx_queue[queue];

	if (tx_q->tx_skbuff_dma[i].buf) {
		if (tx_q->tx_skbuff_dma[i].map_as_page)
			dma_unmap_page(priv->device,
				       tx_q->tx_skbuff_dma[i].buf,
				       tx_q->tx_skbuff_dma[i].len,
				       DMA_TO_DEVICE);
		else
			dma_unmap_single(priv->device,
					 tx_q->tx_skbuff_dma[i].buf,
					 tx_q->tx_skbuff_dma[i].len,
					 DMA_TO_DEVICE);
	}

	if (tx_q->tx_skbuff[i]) {
		dev_kfree_skb_any(tx_q->tx_skbuff[i]);
		tx_q->tx_skbuff[i] = NULL;
		tx_q->tx_skbuff_dma[i].buf = 0;
		tx_q->tx_skbuff_dma[i].map_as_page = false;
	}
}

/**
 * init_dma_rx_desc_rings - init the RX descriptor rings
 * @dev: net device structure
 * @flags: gfp flag.
 * Description: this function initializes the DMA RX descriptors
 * and allocates the socket buffers. It supports the chained and ring
 * modes.
 */
static int init_dma_rx_desc_rings(struct net_device *dev, gfp_t flags)
{
	struct stmmac_priv *priv = netdev_priv(dev);
	u32 rx_count = priv->plat->rx_queues_to_use;
	int ret = -ENOMEM;
	int queue;
	int i;

	/* RX INITIALIZATION */
	netif_dbg(priv, probe, priv->dev,
		  "SKB addresses:\nskb\t\tskb data\tdma data\n");

	for (queue = 0; queue < rx_count; queue++) {
		struct stmmac_rx_queue *rx_q = &priv->rx_queue[queue];

		netif_dbg(priv, probe, priv->dev,
			  "(%s) dma_rx_phy=0x%08x\n", __func__,
			  (u32)rx_q->dma_rx_phy);

		stmmac_clear_rx_descriptors(priv, queue);

		for (i = 0; i < DMA_RX_SIZE; i++) {
			struct dma_desc *p;

			if (priv->extend_desc)
				p = &((rx_q->dma_erx + i)->basic);
			else
				p = rx_q->dma_rx + i;

			ret = stmmac_init_rx_buffers(priv, p, i, flags,
						     queue);
			if (ret)
				goto err_init_rx_buffers;
		}

		rx_q->cur_rx = 0;
		rx_q->dirty_rx = (unsigned int)(i - DMA_RX_SIZE);

		/* Setup the chained descriptor addresses */
		if (priv->mode == STMMAC_CHAIN_MODE) {
			if (priv->extend_desc)
				stmmac_mode_init(priv, rx_q->dma_erx,
						rx_q->dma_rx_phy, DMA_RX_SIZE, 1);
			else
				stmmac_mode_init(priv, rx_q->dma_rx,
						rx_q->dma_rx_phy, DMA_RX_SIZE, 0);
		}
	}

	return 0;

err_init_rx_buffers:
	while (queue >= 0) {
		while (--i >= 0)
			stmmac_free_rx_buffer(priv, queue, i);

		if (queue == 0)
			break;

		i = DMA_RX_SIZE;
		queue--;
	}

	return ret;
}

/**
 * init_dma_tx_desc_rings - init the TX descriptor rings
 * @dev: net device structure.
 * Description: this function initializes the DMA TX descriptors
 * and allocates the socket buffers. It supports the chained and ring
 * modes.
 */
static int init_dma_tx_desc_rings(struct net_device *dev)
{
	struct stmmac_priv *priv = netdev_priv(dev);
	u32 tx_queue_cnt = priv->plat->tx_queues_to_use;
	u32 queue;
	int i;

	for (queue = 0; queue < tx_queue_cnt; queue++) {
		struct stmmac_tx_queue *tx_q = &priv->tx_queue[queue];

		netif_dbg(priv, probe, priv->dev,
			  "(%s) dma_tx_phy=0x%08x\n", __func__,
			 (u32)tx_q->dma_tx_phy);

		/* Setup the chained descriptor addresses */
		if (priv->mode == STMMAC_CHAIN_MODE) {
			if (priv->extend_desc)
				stmmac_mode_init(priv, tx_q->dma_etx,
						tx_q->dma_tx_phy, DMA_TX_SIZE, 1);
			else if (!(tx_q->tbs & STMMAC_TBS_AVAIL))
				stmmac_mode_init(priv, tx_q->dma_tx,
						tx_q->dma_tx_phy, DMA_TX_SIZE, 0);
		}

		for (i = 0; i < DMA_TX_SIZE; i++) {
			struct dma_desc *p;
			if (priv->extend_desc)
				p = &((tx_q->dma_etx + i)->basic);
			else if (tx_q->tbs & STMMAC_TBS_AVAIL)
				p = &((tx_q->dma_entx + i)->basic);
			else
				p = tx_q->dma_tx + i;

			stmmac_clear_desc(priv, p);

			tx_q->tx_skbuff_dma[i].buf = 0;
			tx_q->tx_skbuff_dma[i].map_as_page = false;
			tx_q->tx_skbuff_dma[i].len = 0;
			tx_q->tx_skbuff_dma[i].last_segment = false;
			tx_q->tx_skbuff[i] = NULL;
		}

		tx_q->dirty_tx = 0;
		tx_q->cur_tx = 0;
		tx_q->mss = 0;

		netdev_tx_reset_queue(netdev_get_tx_queue(priv->dev, queue));
	}

	return 0;
}

/**
 * init_dma_desc_rings - init the RX/TX descriptor rings
 * @dev: net device structure
 * @flags: gfp flag.
 * Description: this function initializes the DMA RX/TX descriptors
 * and allocates the socket buffers. It supports the chained and ring
 * modes.
 */
static int init_dma_desc_rings(struct net_device *dev, gfp_t flags)
{
	struct stmmac_priv *priv = netdev_priv(dev);
	int ret;

	ret = init_dma_rx_desc_rings(dev, flags);
	if (ret)
		return ret;

	ret = init_dma_tx_desc_rings(dev);

	stmmac_clear_descriptors(priv);

	if (netif_msg_hw(priv))
		stmmac_display_rings(priv);

	return ret;
}

/**
 * dma_free_rx_skbufs - free RX dma buffers
 * @priv: private structure
 * @queue: RX queue index
 */
static void dma_free_rx_skbufs(struct stmmac_priv *priv, u32 queue)
{
	int i;

	for (i = 0; i < DMA_RX_SIZE; i++)
		stmmac_free_rx_buffer(priv, queue, i);
}

/**
 * dma_free_tx_skbufs - free TX dma buffers
 * @priv: private structure
 * @queue: TX queue index
 */
static void dma_free_tx_skbufs(struct stmmac_priv *priv, u32 queue)
{
	int i;

	for (i = 0; i < DMA_TX_SIZE; i++)
		stmmac_free_tx_buffer(priv, queue, i);
}

/**
 * free_dma_rx_desc_resources - free RX dma desc resources
 * @priv: private structure
 */
static void free_dma_rx_desc_resources(struct stmmac_priv *priv)
{
	u32 rx_count = priv->plat->rx_queues_to_use;
	u32 queue;

	/* Free RX queue resources */
	for (queue = 0; queue < rx_count; queue++) {
		struct stmmac_rx_queue *rx_q = &priv->rx_queue[queue];

		/* Release the DMA RX socket buffers */
		dma_free_rx_skbufs(priv, queue);

		/* Free DMA regions of consistent memory previously allocated */
		if (!priv->extend_desc)
			dma_free_coherent(priv->device,
					  DMA_RX_SIZE * sizeof(struct dma_desc),
					  rx_q->dma_rx, rx_q->dma_rx_phy);
		else
			dma_free_coherent(priv->device, DMA_RX_SIZE *
					  sizeof(struct dma_extended_desc),
					  rx_q->dma_erx, rx_q->dma_rx_phy);

		kfree(rx_q->buf_pool);
		if (rx_q->page_pool)
			page_pool_destroy(rx_q->page_pool);
	}
}

/**
 * free_dma_tx_desc_resources - free TX dma desc resources
 * @priv: private structure
 */
static void free_dma_tx_desc_resources(struct stmmac_priv *priv)
{
	u32 tx_count = priv->plat->tx_queues_to_use;
	u32 queue;

	/* Free TX queue resources */
	for (queue = 0; queue < tx_count; queue++) {
		struct stmmac_tx_queue *tx_q = &priv->tx_queue[queue];
		size_t size;
		void *addr;

		/* Release the DMA TX socket buffers */
		dma_free_tx_skbufs(priv, queue);

		if (priv->extend_desc) {
			size = sizeof(struct dma_extended_desc);
			addr = tx_q->dma_etx;
		} else if (tx_q->tbs & STMMAC_TBS_AVAIL) {
			size = sizeof(struct dma_edesc);
			addr = tx_q->dma_entx;
		} else {
			size = sizeof(struct dma_desc);
			addr = tx_q->dma_tx;
		}

		size *= DMA_TX_SIZE;

		dma_free_coherent(priv->device, size, addr, tx_q->dma_tx_phy);

		kfree(tx_q->tx_skbuff_dma);
		kfree(tx_q->tx_skbuff);
	}
}

/**
 * alloc_dma_rx_desc_resources - alloc RX resources.
 * @priv: private structure
 * Description: according to which descriptor can be used (extend or basic)
 * this function allocates the resources for TX and RX paths. In case of
 * reception, for example, it pre-allocated the RX socket buffer in order to
 * allow zero-copy mechanism.
 */
static int alloc_dma_rx_desc_resources(struct stmmac_priv *priv)
{
	u32 rx_count = priv->plat->rx_queues_to_use;
	int ret = -ENOMEM;
	u32 queue;

	/* RX queues buffers and DMA */
	for (queue = 0; queue < rx_count; queue++) {
		struct stmmac_rx_queue *rx_q = &priv->rx_queue[queue];
		struct page_pool_params pp_params = { 0 };
		unsigned int num_pages;

		rx_q->queue_index = queue;
		rx_q->priv_data = priv;

		pp_params.flags = PP_FLAG_DMA_MAP;
		pp_params.pool_size = DMA_RX_SIZE;
		num_pages = DIV_ROUND_UP(priv->dma_buf_sz, PAGE_SIZE);
		pp_params.order = ilog2(num_pages);
		pp_params.nid = dev_to_node(priv->device);
		pp_params.dev = priv->device;
		pp_params.dma_dir = DMA_FROM_DEVICE;

		rx_q->page_pool = page_pool_create(&pp_params);
		if (IS_ERR(rx_q->page_pool)) {
			ret = PTR_ERR(rx_q->page_pool);
			rx_q->page_pool = NULL;
			goto err_dma;
		}

		rx_q->buf_pool = kcalloc(DMA_RX_SIZE, sizeof(*rx_q->buf_pool),
					 GFP_KERNEL);
		if (!rx_q->buf_pool)
			goto err_dma;

		if (priv->extend_desc) {
			rx_q->dma_erx = dma_alloc_coherent(priv->device,
							   DMA_RX_SIZE * sizeof(struct dma_extended_desc),
							   &rx_q->dma_rx_phy,
							   GFP_KERNEL);
			if (!rx_q->dma_erx)
				goto err_dma;

		} else {
			rx_q->dma_rx = dma_alloc_coherent(priv->device,
							  DMA_RX_SIZE * sizeof(struct dma_desc),
							  &rx_q->dma_rx_phy,
							  GFP_KERNEL);
			if (!rx_q->dma_rx)
				goto err_dma;
		}
	}

	return 0;

err_dma:
	free_dma_rx_desc_resources(priv);

	return ret;
}

/**
 * alloc_dma_tx_desc_resources - alloc TX resources.
 * @priv: private structure
 * Description: according to which descriptor can be used (extend or basic)
 * this function allocates the resources for TX and RX paths. In case of
 * reception, for example, it pre-allocated the RX socket buffer in order to
 * allow zero-copy mechanism.
 */
static int alloc_dma_tx_desc_resources(struct stmmac_priv *priv)
{
	u32 tx_count = priv->plat->tx_queues_to_use;
	int ret = -ENOMEM;
	u32 queue;

	/* TX queues buffers and DMA */
	for (queue = 0; queue < tx_count; queue++) {
		struct stmmac_tx_queue *tx_q = &priv->tx_queue[queue];
		size_t size;
		void *addr;

		tx_q->queue_index = queue;
		tx_q->priv_data = priv;

		tx_q->tx_skbuff_dma = kcalloc(DMA_TX_SIZE,
					      sizeof(*tx_q->tx_skbuff_dma),
					      GFP_KERNEL);
		if (!tx_q->tx_skbuff_dma)
			goto err_dma;

		tx_q->tx_skbuff = kcalloc(DMA_TX_SIZE,
					  sizeof(struct sk_buff *),
					  GFP_KERNEL);
		if (!tx_q->tx_skbuff)
			goto err_dma;

		if (priv->extend_desc)
			size = sizeof(struct dma_extended_desc);
		else if (tx_q->tbs & STMMAC_TBS_AVAIL)
			size = sizeof(struct dma_edesc);
		else
			size = sizeof(struct dma_desc);

		size *= DMA_TX_SIZE;

		addr = dma_alloc_coherent(priv->device, size,
					  &tx_q->dma_tx_phy, GFP_KERNEL);
		if (!addr)
			goto err_dma;

		if (priv->extend_desc)
			tx_q->dma_etx = addr;
		else if (tx_q->tbs & STMMAC_TBS_AVAIL)
			tx_q->dma_entx = addr;
		else
			tx_q->dma_tx = addr;
	}

	return 0;

err_dma:
	free_dma_tx_desc_resources(priv);
	return ret;
}

/**
 * alloc_dma_desc_resources - alloc TX/RX resources.
 * @priv: private structure
 * Description: according to which descriptor can be used (extend or basic)
 * this function allocates the resources for TX and RX paths. In case of
 * reception, for example, it pre-allocated the RX socket buffer in order to
 * allow zero-copy mechanism.
 */
static int alloc_dma_desc_resources(struct stmmac_priv *priv)
{
	/* RX Allocation */
	int ret = alloc_dma_rx_desc_resources(priv);

	if (ret)
		return ret;

	ret = alloc_dma_tx_desc_resources(priv);

	return ret;
}

/**
 * free_dma_desc_resources - free dma desc resources
 * @priv: private structure
 */
static void free_dma_desc_resources(struct stmmac_priv *priv)
{
	/* Release the DMA RX socket buffers */
	free_dma_rx_desc_resources(priv);

	/* Release the DMA TX socket buffers */
	free_dma_tx_desc_resources(priv);
}

/**
 *  stmmac_mac_enable_rx_queues - Enable MAC rx queues
 *  @priv: driver private structure
 *  Description: It is used for enabling the rx queues in the MAC
 */
static void stmmac_mac_enable_rx_queues(struct stmmac_priv *priv)
{
	u32 rx_queues_count = priv->plat->rx_queues_to_use;
	int queue;
	u8 mode;

	for (queue = 0; queue < rx_queues_count; queue++) {
		mode = priv->plat->rx_queues_cfg[queue].mode_to_use;
		stmmac_rx_queue_enable(priv, priv->hw, mode, queue);
	}
}

/**
 * stmmac_start_rx_dma - start RX DMA channel
 * @priv: driver private structure
 * @chan: RX channel index
 * Description:
 * This starts a RX DMA channel
 */
static void stmmac_start_rx_dma(struct stmmac_priv *priv, u32 chan)
{
	netdev_dbg(priv->dev, "DMA RX processes started in channel %d\n", chan);
	stmmac_start_rx(priv, priv->ioaddr, chan);
}

/**
 * stmmac_start_tx_dma - start TX DMA channel
 * @priv: driver private structure
 * @chan: TX channel index
 * Description:
 * This starts a TX DMA channel
 */
static void stmmac_start_tx_dma(struct stmmac_priv *priv, u32 chan)
{
	netdev_dbg(priv->dev, "DMA TX processes started in channel %d\n", chan);
	stmmac_start_tx(priv, priv->ioaddr, chan);
}

/**
 * stmmac_stop_rx_dma - stop RX DMA channel
 * @priv: driver private structure
 * @chan: RX channel index
 * Description:
 * This stops a RX DMA channel
 */
static void stmmac_stop_rx_dma(struct stmmac_priv *priv, u32 chan)
{
	netdev_dbg(priv->dev, "DMA RX processes stopped in channel %d\n", chan);
	stmmac_stop_rx(priv, priv->ioaddr, chan);
}

/**
 * stmmac_stop_tx_dma - stop TX DMA channel
 * @priv: driver private structure
 * @chan: TX channel index
 * Description:
 * This stops a TX DMA channel
 */
static void stmmac_stop_tx_dma(struct stmmac_priv *priv, u32 chan)
{
	netdev_dbg(priv->dev, "DMA TX processes stopped in channel %d\n", chan);
	stmmac_stop_tx(priv, priv->ioaddr, chan);
}

/**
 * stmmac_start_all_dma - start all RX and TX DMA channels
 * @priv: driver private structure
 * Description:
 * This starts all the RX and TX DMA channels
 */
static void stmmac_start_all_dma(struct stmmac_priv *priv)
{
	u32 rx_channels_count = priv->plat->rx_queues_to_use;
	u32 tx_channels_count = priv->plat->tx_queues_to_use;
	u32 chan = 0;

	for (chan = 0; chan < rx_channels_count; chan++)
		stmmac_start_rx_dma(priv, chan);

	for (chan = 0; chan < tx_channels_count; chan++)
		stmmac_start_tx_dma(priv, chan);
}

/**
 * stmmac_stop_all_dma - stop all RX and TX DMA channels
 * @priv: driver private structure
 * Description:
 * This stops the RX and TX DMA channels
 */
static void stmmac_stop_all_dma(struct stmmac_priv *priv)
{
	u32 rx_channels_count = priv->plat->rx_queues_to_use;
	u32 tx_channels_count = priv->plat->tx_queues_to_use;
	u32 chan = 0;

	for (chan = 0; chan < rx_channels_count; chan++)
		stmmac_stop_rx_dma(priv, chan);

	for (chan = 0; chan < tx_channels_count; chan++)
		stmmac_stop_tx_dma(priv, chan);
}

/**
 *  stmmac_dma_operation_mode - HW DMA operation mode
 *  @priv: driver private structure
 *  Description: it is used for configuring the DMA operation mode register in
 *  order to program the tx/rx DMA thresholds or Store-And-Forward mode.
 */
static void stmmac_dma_operation_mode(struct stmmac_priv *priv)
{
	u32 rx_channels_count = priv->plat->rx_queues_to_use;
	u32 tx_channels_count = priv->plat->tx_queues_to_use;
	int rxfifosz = priv->plat->rx_fifo_size;
	int txfifosz = priv->plat->tx_fifo_size;
	u32 txmode = 0;
	u32 rxmode = 0;
	u32 chan = 0;
	u8 qmode = 0;

	if (rxfifosz == 0)
		rxfifosz = priv->dma_cap.rx_fifo_size;
	if (txfifosz == 0)
		txfifosz = priv->dma_cap.tx_fifo_size;

	/* Adjust for real per queue fifo size */
	rxfifosz /= rx_channels_count;
	txfifosz /= tx_channels_count;

	if (priv->plat->force_thresh_dma_mode) {
		txmode = tc;
		rxmode = tc;
	} else if (priv->plat->force_sf_dma_mode || priv->plat->tx_coe) {
		/*
		 * In case of GMAC, SF mode can be enabled
		 * to perform the TX COE in HW. This depends on:
		 * 1) TX COE if actually supported
		 * 2) There is no bugged Jumbo frame support
		 *    that needs to not insert csum in the TDES.
		 */
		txmode = SF_DMA_MODE;
		rxmode = SF_DMA_MODE;
		priv->xstats.threshold = SF_DMA_MODE;
	} else {
		txmode = tc;
		rxmode = SF_DMA_MODE;
	}

	/* configure all channels */
	for (chan = 0; chan < rx_channels_count; chan++) {
		qmode = priv->plat->rx_queues_cfg[chan].mode_to_use;

		stmmac_dma_rx_mode(priv, priv->ioaddr, rxmode, chan,
				rxfifosz, qmode);
		stmmac_set_dma_bfsize(priv, priv->ioaddr, priv->dma_buf_sz,
				chan);
	}

	for (chan = 0; chan < tx_channels_count; chan++) {
		qmode = priv->plat->tx_queues_cfg[chan].mode_to_use;

		stmmac_dma_tx_mode(priv, priv->ioaddr, txmode, chan,
				txfifosz, qmode);
	}
}

/**
 * stmmac_tx_clean - to manage the transmission completion
 * @priv: driver private structure
 * @queue: TX queue index
 * Description: it reclaims the transmit resources after transmission completes.
 */
static int stmmac_tx_clean(struct stmmac_priv *priv, int budget, u32 queue)
{
	struct stmmac_tx_queue *tx_q = &priv->tx_queue[queue];
	unsigned int bytes_compl = 0, pkts_compl = 0;
	unsigned int entry, count = 0;

	__netif_tx_lock_bh(netdev_get_tx_queue(priv->dev, queue));

	priv->xstats.tx_clean++;

	entry = tx_q->dirty_tx;
	while ((entry != tx_q->cur_tx) && (count < budget)) {
		struct sk_buff *skb = tx_q->tx_skbuff[entry];
		struct dma_desc *p;
		int status;

		if (priv->extend_desc)
			p = (struct dma_desc *)(tx_q->dma_etx + entry);
		else if (tx_q->tbs & STMMAC_TBS_AVAIL)
			p = &tx_q->dma_entx[entry].basic;
		else
			p = tx_q->dma_tx + entry;

		status = stmmac_tx_status(priv, &priv->dev->stats,
				&priv->xstats, p, priv->ioaddr);
		/* Check if the descriptor is owned by the DMA */
		if (unlikely(status & tx_dma_own))
			break;

		count++;

		/* Make sure descriptor fields are read after reading
		 * the own bit.
		 */
		dma_rmb();

		/* Just consider the last segment and ...*/
		if (likely(!(status & tx_not_ls))) {
			/* ... verify the status error condition */
			if (unlikely(status & tx_err)) {
				priv->dev->stats.tx_errors++;
			} else {
				priv->dev->stats.tx_packets++;
				priv->xstats.tx_pkt_n++;
			}
			stmmac_get_tx_hwtstamp(priv, p, skb);
		}

		if (likely(tx_q->tx_skbuff_dma[entry].buf)) {
			if (tx_q->tx_skbuff_dma[entry].map_as_page)
				dma_unmap_page(priv->device,
					       tx_q->tx_skbuff_dma[entry].buf,
					       tx_q->tx_skbuff_dma[entry].len,
					       DMA_TO_DEVICE);
			else
				dma_unmap_single(priv->device,
						 tx_q->tx_skbuff_dma[entry].buf,
						 tx_q->tx_skbuff_dma[entry].len,
						 DMA_TO_DEVICE);
			tx_q->tx_skbuff_dma[entry].buf = 0;
			tx_q->tx_skbuff_dma[entry].len = 0;
			tx_q->tx_skbuff_dma[entry].map_as_page = false;
		}

		stmmac_clean_desc3(priv, tx_q, p);

		tx_q->tx_skbuff_dma[entry].last_segment = false;
		tx_q->tx_skbuff_dma[entry].is_jumbo = false;

		if (likely(skb != NULL)) {
			pkts_compl++;
			bytes_compl += skb->len;
			dev_consume_skb_any(skb);
			tx_q->tx_skbuff[entry] = NULL;
		}

		stmmac_release_tx_desc(priv, p, priv->mode);

		entry = STMMAC_GET_ENTRY(entry, DMA_TX_SIZE);
	}
	tx_q->dirty_tx = entry;

	netdev_tx_completed_queue(netdev_get_tx_queue(priv->dev, queue),
				  pkts_compl, bytes_compl);

	if (unlikely(netif_tx_queue_stopped(netdev_get_tx_queue(priv->dev,
								queue))) &&
	    stmmac_tx_avail(priv, queue) > STMMAC_TX_THRESH) {

		netif_dbg(priv, tx_done, priv->dev,
			  "%s: restart transmit\n", __func__);
		netif_tx_wake_queue(netdev_get_tx_queue(priv->dev, queue));
	}

	if ((priv->eee_enabled) && (!priv->tx_path_in_lpi_mode)) {
		stmmac_enable_eee_mode(priv);
		mod_timer(&priv->eee_ctrl_timer, STMMAC_LPI_T(eee_timer));
	}

	/* We still have pending packets, let's call for a new scheduling */
	if (tx_q->dirty_tx != tx_q->cur_tx)
		mod_timer(&tx_q->txtimer, STMMAC_COAL_TIMER(priv->tx_coal_timer));

	__netif_tx_unlock_bh(netdev_get_tx_queue(priv->dev, queue));

	return count;
}

/**
 * stmmac_tx_err - to manage the tx error
 * @priv: driver private structure
 * @chan: channel index
 * Description: it cleans the descriptors and restarts the transmission
 * in case of transmission errors.
 */
static void stmmac_tx_err(struct stmmac_priv *priv, u32 chan)
{
	struct stmmac_tx_queue *tx_q = &priv->tx_queue[chan];

	netif_tx_stop_queue(netdev_get_tx_queue(priv->dev, chan));

	stmmac_stop_tx_dma(priv, chan);
	dma_free_tx_skbufs(priv, chan);
	stmmac_clear_tx_descriptors(priv, chan);
	tx_q->dirty_tx = 0;
	tx_q->cur_tx = 0;
	tx_q->mss = 0;
	netdev_tx_reset_queue(netdev_get_tx_queue(priv->dev, chan));
	stmmac_init_tx_chan(priv, priv->ioaddr, priv->plat->dma_cfg,
			    tx_q->dma_tx_phy, chan);
	stmmac_start_tx_dma(priv, chan);

	priv->dev->stats.tx_errors++;
	netif_tx_wake_queue(netdev_get_tx_queue(priv->dev, chan));
}

/**
 *  stmmac_set_dma_operation_mode - Set DMA operation mode by channel
 *  @priv: driver private structure
 *  @txmode: TX operating mode
 *  @rxmode: RX operating mode
 *  @chan: channel index
 *  Description: it is used for configuring of the DMA operation mode in
 *  runtime in order to program the tx/rx DMA thresholds or Store-And-Forward
 *  mode.
 */
static void stmmac_set_dma_operation_mode(struct stmmac_priv *priv, u32 txmode,
					  u32 rxmode, u32 chan)
{
	u8 rxqmode = priv->plat->rx_queues_cfg[chan].mode_to_use;
	u8 txqmode = priv->plat->tx_queues_cfg[chan].mode_to_use;
	u32 rx_channels_count = priv->plat->rx_queues_to_use;
	u32 tx_channels_count = priv->plat->tx_queues_to_use;
	int rxfifosz = priv->plat->rx_fifo_size;
	int txfifosz = priv->plat->tx_fifo_size;

	if (rxfifosz == 0)
		rxfifosz = priv->dma_cap.rx_fifo_size;
	if (txfifosz == 0)
		txfifosz = priv->dma_cap.tx_fifo_size;

	/* Adjust for real per queue fifo size */
	rxfifosz /= rx_channels_count;
	txfifosz /= tx_channels_count;

	stmmac_dma_rx_mode(priv, priv->ioaddr, rxmode, chan, rxfifosz, rxqmode);
	stmmac_dma_tx_mode(priv, priv->ioaddr, txmode, chan, txfifosz, txqmode);
}

static bool stmmac_safety_feat_interrupt(struct stmmac_priv *priv)
{
	int ret;

	ret = stmmac_safety_feat_irq_status(priv, priv->dev,
			priv->ioaddr, priv->dma_cap.asp, &priv->sstats);
	if (ret && (ret != -EINVAL)) {
		stmmac_global_err(priv);
		return true;
	}

	return false;
}

static int stmmac_napi_check(struct stmmac_priv *priv, u32 chan)
{
	int status = stmmac_dma_interrupt_status(priv, priv->ioaddr,
						 &priv->xstats, chan);
	struct stmmac_channel *ch = &priv->channel[chan];
	unsigned long flags;

	if ((status & handle_rx) && (chan < priv->plat->rx_queues_to_use)) {
		if (napi_schedule_prep(&ch->rx_napi)) {
			spin_lock_irqsave(&ch->lock, flags);
			stmmac_disable_dma_irq(priv, priv->ioaddr, chan, 1, 0);
			spin_unlock_irqrestore(&ch->lock, flags);
			__napi_schedule_irqoff(&ch->rx_napi);
		}
	}

	if ((status & handle_tx) && (chan < priv->plat->tx_queues_to_use)) {
		if (napi_schedule_prep(&ch->tx_napi)) {
			spin_lock_irqsave(&ch->lock, flags);
			stmmac_disable_dma_irq(priv, priv->ioaddr, chan, 0, 1);
			spin_unlock_irqrestore(&ch->lock, flags);
			__napi_schedule_irqoff(&ch->tx_napi);
		}
	}

	return status;
}

/**
 * stmmac_dma_interrupt - DMA ISR
 * @priv: driver private structure
 * Description: this is the DMA ISR. It is called by the main ISR.
 * It calls the dwmac dma routine and schedule poll method in case of some
 * work can be done.
 */
static void stmmac_dma_interrupt(struct stmmac_priv *priv)
{
	u32 tx_channel_count = priv->plat->tx_queues_to_use;
	u32 rx_channel_count = priv->plat->rx_queues_to_use;
	u32 channels_to_check = tx_channel_count > rx_channel_count ?
				tx_channel_count : rx_channel_count;
	u32 chan;
	int status[max_t(u32, MTL_MAX_TX_QUEUES, MTL_MAX_RX_QUEUES)];

	/* Make sure we never check beyond our status buffer. */
	if (WARN_ON_ONCE(channels_to_check > ARRAY_SIZE(status)))
		channels_to_check = ARRAY_SIZE(status);

	for (chan = 0; chan < channels_to_check; chan++)
		status[chan] = stmmac_napi_check(priv, chan);

	for (chan = 0; chan < tx_channel_count; chan++) {
		if (unlikely(status[chan] & tx_hard_error_bump_tc)) {
			/* Try to bump up the dma threshold on this failure */
			if (unlikely(priv->xstats.threshold != SF_DMA_MODE) &&
			    (tc <= 256)) {
				tc += 64;
				if (priv->plat->force_thresh_dma_mode)
					stmmac_set_dma_operation_mode(priv,
								      tc,
								      tc,
								      chan);
				else
					stmmac_set_dma_operation_mode(priv,
								    tc,
								    SF_DMA_MODE,
								    chan);
				priv->xstats.threshold = tc;
			}
		} else if (unlikely(status[chan] == tx_hard_error)) {
			stmmac_tx_err(priv, chan);
		}
	}
}

/**
 * stmmac_mmc_setup: setup the Mac Management Counters (MMC)
 * @priv: driver private structure
 * Description: this masks the MMC irq, in fact, the counters are managed in SW.
 */
static void stmmac_mmc_setup(struct stmmac_priv *priv)
{
	unsigned int mode = MMC_CNTRL_RESET_ON_READ | MMC_CNTRL_COUNTER_RESET |
			    MMC_CNTRL_PRESET | MMC_CNTRL_FULL_HALF_PRESET;

	stmmac_mmc_intr_all_mask(priv, priv->mmcaddr);

	if (priv->dma_cap.rmon) {
		stmmac_mmc_ctrl(priv, priv->mmcaddr, mode);
		memset(&priv->mmc, 0, sizeof(struct stmmac_counters));
	} else
		netdev_info(priv->dev, "No MAC Management Counters available\n");
}

/**
 * stmmac_get_hw_features - get MAC capabilities from the HW cap. register.
 * @priv: driver private structure
 * Description:
 *  new GMAC chip generations have a new register to indicate the
 *  presence of the optional feature/functions.
 *  This can be also used to override the value passed through the
 *  platform and necessary for old MAC10/100 and GMAC chips.
 */
static int stmmac_get_hw_features(struct stmmac_priv *priv)
{
	return stmmac_get_hw_feature(priv, priv->ioaddr, &priv->dma_cap) == 0;
}

/**
 * stmmac_check_ether_addr - check if the MAC addr is valid
 * @priv: driver private structure
 * Description:
 * it is to verify if the MAC address is valid, in case of failures it
 * generates a random MAC address
 */
static void stmmac_check_ether_addr(struct stmmac_priv *priv)
{
	if (!is_valid_ether_addr(priv->dev->dev_addr)) {
		stmmac_get_umac_addr(priv, priv->hw, priv->dev->dev_addr, 0);
		if (!is_valid_ether_addr(priv->dev->dev_addr))
			eth_hw_addr_random(priv->dev);
		dev_info(priv->device, "device MAC address %pM\n",
			 priv->dev->dev_addr);
	}
}

/**
 * stmmac_init_dma_engine - DMA init.
 * @priv: driver private structure
 * Description:
 * It inits the DMA invoking the specific MAC/GMAC callback.
 * Some DMA parameters can be passed from the platform;
 * in case of these are not passed a default is kept for the MAC or GMAC.
 */
static int stmmac_init_dma_engine(struct stmmac_priv *priv)
{
	u32 rx_channels_count = priv->plat->rx_queues_to_use;
	u32 tx_channels_count = priv->plat->tx_queues_to_use;
	u32 dma_csr_ch = max(rx_channels_count, tx_channels_count);
	struct stmmac_rx_queue *rx_q;
	struct stmmac_tx_queue *tx_q;
	u32 chan = 0;
	int atds = 0;
	int ret = 0;

	if (!priv->plat->dma_cfg || !priv->plat->dma_cfg->pbl) {
		dev_err(priv->device, "Invalid DMA configuration\n");
		return -EINVAL;
	}

	if (priv->extend_desc && (priv->mode == STMMAC_RING_MODE))
		atds = 1;

	ret = stmmac_reset(priv, priv->ioaddr);
	if (ret) {
		dev_err(priv->device, "Failed to reset the dma\n");
		return ret;
	}

	/* DMA Configuration */
	stmmac_dma_init(priv, priv->ioaddr, priv->plat->dma_cfg, atds);

	if (priv->plat->axi)
		stmmac_axi(priv, priv->ioaddr, priv->plat->axi);

	/* DMA CSR Channel configuration */
	for (chan = 0; chan < dma_csr_ch; chan++)
		stmmac_init_chan(priv, priv->ioaddr, priv->plat->dma_cfg, chan);

	/* DMA RX Channel Configuration */
	for (chan = 0; chan < rx_channels_count; chan++) {
		rx_q = &priv->rx_queue[chan];

		stmmac_init_rx_chan(priv, priv->ioaddr, priv->plat->dma_cfg,
				    rx_q->dma_rx_phy, chan);

		rx_q->rx_tail_addr = rx_q->dma_rx_phy +
			    (DMA_RX_SIZE * sizeof(struct dma_desc));
		stmmac_set_rx_tail_ptr(priv, priv->ioaddr,
				       rx_q->rx_tail_addr, chan);
	}

	/* DMA TX Channel Configuration */
	for (chan = 0; chan < tx_channels_count; chan++) {
		tx_q = &priv->tx_queue[chan];

		stmmac_init_tx_chan(priv, priv->ioaddr, priv->plat->dma_cfg,
				    tx_q->dma_tx_phy, chan);

		tx_q->tx_tail_addr = tx_q->dma_tx_phy;
		stmmac_set_tx_tail_ptr(priv, priv->ioaddr,
				       tx_q->tx_tail_addr, chan);
	}

	return ret;
}

static void stmmac_tx_timer_arm(struct stmmac_priv *priv, u32 queue)
{
	struct stmmac_tx_queue *tx_q = &priv->tx_queue[queue];

	mod_timer(&tx_q->txtimer, STMMAC_COAL_TIMER(priv->tx_coal_timer));
}

/**
 * stmmac_tx_timer - mitigation sw timer for tx.
 * @data: data pointer
 * Description:
 * This is the timer handler to directly invoke the stmmac_tx_clean.
 */
static void stmmac_tx_timer(struct timer_list *t)
{
	struct stmmac_tx_queue *tx_q = from_timer(tx_q, t, txtimer);
	struct stmmac_priv *priv = tx_q->priv_data;
	struct stmmac_channel *ch;

	ch = &priv->channel[tx_q->queue_index];

	if (likely(napi_schedule_prep(&ch->tx_napi))) {
		unsigned long flags;

		spin_lock_irqsave(&ch->lock, flags);
		stmmac_disable_dma_irq(priv, priv->ioaddr, ch->index, 0, 1);
		spin_unlock_irqrestore(&ch->lock, flags);
		__napi_schedule(&ch->tx_napi);
	}
}

/**
 * stmmac_init_coalesce - init mitigation options.
 * @priv: driver private structure
 * Description:
 * This inits the coalesce parameters: i.e. timer rate,
 * timer handler and default threshold used for enabling the
 * interrupt on completion bit.
 */
static void stmmac_init_coalesce(struct stmmac_priv *priv)
{
	u32 tx_channel_count = priv->plat->tx_queues_to_use;
	u32 chan;

	priv->tx_coal_frames = STMMAC_TX_FRAMES;
	priv->tx_coal_timer = STMMAC_COAL_TX_TIMER;
	priv->rx_coal_frames = STMMAC_RX_FRAMES;

	for (chan = 0; chan < tx_channel_count; chan++) {
		struct stmmac_tx_queue *tx_q = &priv->tx_queue[chan];

		timer_setup(&tx_q->txtimer, stmmac_tx_timer, 0);
	}
}

static void stmmac_set_rings_length(struct stmmac_priv *priv)
{
	u32 rx_channels_count = priv->plat->rx_queues_to_use;
	u32 tx_channels_count = priv->plat->tx_queues_to_use;
	u32 chan;

	/* set TX ring length */
	for (chan = 0; chan < tx_channels_count; chan++)
		stmmac_set_tx_ring_len(priv, priv->ioaddr,
				(DMA_TX_SIZE - 1), chan);

	/* set RX ring length */
	for (chan = 0; chan < rx_channels_count; chan++)
		stmmac_set_rx_ring_len(priv, priv->ioaddr,
				(DMA_RX_SIZE - 1), chan);
}

/**
 *  stmmac_set_tx_queue_weight - Set TX queue weight
 *  @priv: driver private structure
 *  Description: It is used for setting TX queues weight
 */
static void stmmac_set_tx_queue_weight(struct stmmac_priv *priv)
{
	u32 tx_queues_count = priv->plat->tx_queues_to_use;
	u32 weight;
	u32 queue;

	for (queue = 0; queue < tx_queues_count; queue++) {
		weight = priv->plat->tx_queues_cfg[queue].weight;
		stmmac_set_mtl_tx_queue_weight(priv, priv->hw, weight, queue);
	}
}

/**
 *  stmmac_configure_cbs - Configure CBS in TX queue
 *  @priv: driver private structure
 *  Description: It is used for configuring CBS in AVB TX queues
 */
static void stmmac_configure_cbs(struct stmmac_priv *priv)
{
	u32 tx_queues_count = priv->plat->tx_queues_to_use;
	u32 mode_to_use;
	u32 queue;

	/* queue 0 is reserved for legacy traffic */
	for (queue = 1; queue < tx_queues_count; queue++) {
		mode_to_use = priv->plat->tx_queues_cfg[queue].mode_to_use;
		if (mode_to_use == MTL_QUEUE_DCB)
			continue;

		stmmac_config_cbs(priv, priv->hw,
				priv->plat->tx_queues_cfg[queue].send_slope,
				priv->plat->tx_queues_cfg[queue].idle_slope,
				priv->plat->tx_queues_cfg[queue].high_credit,
				priv->plat->tx_queues_cfg[queue].low_credit,
				queue);
	}
}

/**
 *  stmmac_rx_queue_dma_chan_map - Map RX queue to RX dma channel
 *  @priv: driver private structure
 *  Description: It is used for mapping RX queues to RX dma channels
 */
static void stmmac_rx_queue_dma_chan_map(struct stmmac_priv *priv)
{
	u32 rx_queues_count = priv->plat->rx_queues_to_use;
	u32 queue;
	u32 chan;

	for (queue = 0; queue < rx_queues_count; queue++) {
		chan = priv->plat->rx_queues_cfg[queue].chan;
		stmmac_map_mtl_to_dma(priv, priv->hw, queue, chan);
	}
}

/**
 *  stmmac_mac_config_rx_queues_prio - Configure RX Queue priority
 *  @priv: driver private structure
 *  Description: It is used for configuring the RX Queue Priority
 */
static void stmmac_mac_config_rx_queues_prio(struct stmmac_priv *priv)
{
	u32 rx_queues_count = priv->plat->rx_queues_to_use;
	u32 queue;
	u32 prio;

	for (queue = 0; queue < rx_queues_count; queue++) {
		if (!priv->plat->rx_queues_cfg[queue].use_prio)
			continue;

		prio = priv->plat->rx_queues_cfg[queue].prio;
		stmmac_rx_queue_prio(priv, priv->hw, prio, queue);
	}
}

/**
 *  stmmac_mac_config_tx_queues_prio - Configure TX Queue priority
 *  @priv: driver private structure
 *  Description: It is used for configuring the TX Queue Priority
 */
static void stmmac_mac_config_tx_queues_prio(struct stmmac_priv *priv)
{
	u32 tx_queues_count = priv->plat->tx_queues_to_use;
	u32 queue;
	u32 prio;

	for (queue = 0; queue < tx_queues_count; queue++) {
		if (!priv->plat->tx_queues_cfg[queue].use_prio)
			continue;

		prio = priv->plat->tx_queues_cfg[queue].prio;
		stmmac_tx_queue_prio(priv, priv->hw, prio, queue);
	}
}

/**
 *  stmmac_mac_config_rx_queues_routing - Configure RX Queue Routing
 *  @priv: driver private structure
 *  Description: It is used for configuring the RX queue routing
 */
static void stmmac_mac_config_rx_queues_routing(struct stmmac_priv *priv)
{
	u32 rx_queues_count = priv->plat->rx_queues_to_use;
	u32 queue;
	u8 packet;

	for (queue = 0; queue < rx_queues_count; queue++) {
		/* no specific packet type routing specified for the queue */
		if (priv->plat->rx_queues_cfg[queue].pkt_route == 0x0)
			continue;

		packet = priv->plat->rx_queues_cfg[queue].pkt_route;
		stmmac_rx_queue_routing(priv, priv->hw, packet, queue);
	}
}

static void stmmac_mac_config_rss(struct stmmac_priv *priv)
{
	if (!priv->dma_cap.rssen || !priv->plat->rss_en) {
		priv->rss.enable = false;
		return;
	}

	if (priv->dev->features & NETIF_F_RXHASH)
		priv->rss.enable = true;
	else
		priv->rss.enable = false;

	stmmac_rss_configure(priv, priv->hw, &priv->rss,
			     priv->plat->rx_queues_to_use);
}

/**
 *  stmmac_mtl_configuration - Configure MTL
 *  @priv: driver private structure
 *  Description: It is used for configurring MTL
 */
static void stmmac_mtl_configuration(struct stmmac_priv *priv)
{
	u32 rx_queues_count = priv->plat->rx_queues_to_use;
	u32 tx_queues_count = priv->plat->tx_queues_to_use;

	if (tx_queues_count > 1)
		stmmac_set_tx_queue_weight(priv);

	/* Configure MTL RX algorithms */
	if (rx_queues_count > 1)
		stmmac_prog_mtl_rx_algorithms(priv, priv->hw,
				priv->plat->rx_sched_algorithm);

	/* Configure MTL TX algorithms */
	if (tx_queues_count > 1)
		stmmac_prog_mtl_tx_algorithms(priv, priv->hw,
				priv->plat->tx_sched_algorithm);

	/* Configure CBS in AVB TX queues */
	if (tx_queues_count > 1)
		stmmac_configure_cbs(priv);

	/* Map RX MTL to DMA channels */
	stmmac_rx_queue_dma_chan_map(priv);

	/* Enable MAC RX Queues */
	stmmac_mac_enable_rx_queues(priv);

	/* Set RX priorities */
	if (rx_queues_count > 1)
		stmmac_mac_config_rx_queues_prio(priv);

	/* Set TX priorities */
	if (tx_queues_count > 1)
		stmmac_mac_config_tx_queues_prio(priv);

	/* Set RX routing */
	if (rx_queues_count > 1)
		stmmac_mac_config_rx_queues_routing(priv);

	/* Receive Side Scaling */
	if (rx_queues_count > 1)
		stmmac_mac_config_rss(priv);
}

static void stmmac_safety_feat_configuration(struct stmmac_priv *priv)
{
	if (priv->dma_cap.asp) {
		netdev_info(priv->dev, "Enabling Safety Features\n");
		stmmac_safety_feat_config(priv, priv->ioaddr, priv->dma_cap.asp);
	} else {
		netdev_info(priv->dev, "No Safety Features support found\n");
	}
}

/**
 * stmmac_hw_setup - setup mac in a usable state.
 *  @dev : pointer to the device structure.
 *  Description:
 *  this is the main function to setup the HW in a usable state because the
 *  dma engine is reset, the core registers are configured (e.g. AXI,
 *  Checksum features, timers). The DMA is ready to start receiving and
 *  transmitting.
 *  Return value:
 *  0 on success and an appropriate (-)ve integer as defined in errno.h
 *  file on failure.
 */
static int stmmac_hw_setup(struct net_device *dev, bool init_ptp)
{
	struct stmmac_priv *priv = netdev_priv(dev);
	u32 rx_cnt = priv->plat->rx_queues_to_use;
	u32 tx_cnt = priv->plat->tx_queues_to_use;
	u32 chan;
	int ret;

	/* DMA initialization and SW reset */
	ret = stmmac_init_dma_engine(priv);
	if (ret < 0) {
		netdev_err(priv->dev, "%s: DMA engine initialization failed\n",
			   __func__);
		return ret;
	}

	/* Copy the MAC addr into the HW  */
	stmmac_set_umac_addr(priv, priv->hw, dev->dev_addr, 0);

	/* PS and related bits will be programmed according to the speed */
	if (priv->hw->pcs) {
		int speed = priv->plat->mac_port_sel_speed;

		if ((speed == SPEED_10) || (speed == SPEED_100) ||
		    (speed == SPEED_1000)) {
			priv->hw->ps = speed;
		} else {
			dev_warn(priv->device, "invalid port speed\n");
			priv->hw->ps = 0;
		}
	}

	/* Initialize the MAC Core */
	stmmac_core_init(priv, priv->hw, dev);

	/* Initialize MTL*/
	stmmac_mtl_configuration(priv);

	/* Initialize Safety Features */
	stmmac_safety_feat_configuration(priv);

	ret = stmmac_rx_ipc(priv, priv->hw);
	if (!ret) {
		netdev_warn(priv->dev, "RX IPC Checksum Offload disabled\n");
		priv->plat->rx_coe = STMMAC_RX_COE_NONE;
		priv->hw->rx_csum = 0;
	}

	/* Enable the MAC Rx/Tx */
	stmmac_mac_set(priv, priv->ioaddr, true);

	/* Set the HW DMA mode and the COE */
	stmmac_dma_operation_mode(priv);

	stmmac_mmc_setup(priv);

	if (init_ptp) {
		ret = clk_prepare_enable(priv->plat->clk_ptp_ref);
		if (ret < 0)
			netdev_warn(priv->dev, "failed to enable PTP reference clock: %d\n", ret);

		ret = stmmac_init_ptp(priv);
		if (ret == -EOPNOTSUPP)
			netdev_warn(priv->dev, "PTP not supported by HW\n");
		else if (ret)
			netdev_warn(priv->dev, "PTP init failed\n");
	}

	priv->tx_lpi_timer = STMMAC_DEFAULT_TWT_LS;

	if (priv->use_riwt) {
		if (!priv->rx_riwt)
			priv->rx_riwt = DEF_DMA_RIWT;

		ret = stmmac_rx_watchdog(priv, priv->ioaddr, priv->rx_riwt, rx_cnt);
	}

	if (priv->hw->pcs)
		stmmac_pcs_ctrl_ane(priv, priv->ioaddr, 1, priv->hw->ps, 0);

	/* set TX and RX rings length */
	stmmac_set_rings_length(priv);

	/* Enable TSO */
	if (priv->tso) {
		for (chan = 0; chan < tx_cnt; chan++)
			stmmac_enable_tso(priv, priv->ioaddr, 1, chan);
	}

	/* Enable Split Header */
	if (priv->sph && priv->hw->rx_csum) {
		for (chan = 0; chan < rx_cnt; chan++)
			stmmac_enable_sph(priv, priv->ioaddr, 1, chan);
	}

	/* VLAN Tag Insertion */
	if (priv->dma_cap.vlins)
		stmmac_enable_vlan(priv, priv->hw, STMMAC_VLAN_INSERT);

	/* TBS */
	for (chan = 0; chan < tx_cnt; chan++) {
		struct stmmac_tx_queue *tx_q = &priv->tx_queue[chan];
		int enable = tx_q->tbs & STMMAC_TBS_AVAIL;

		stmmac_enable_tbs(priv, priv->ioaddr, enable, chan);
	}

	/* Start the ball rolling... */
	stmmac_start_all_dma(priv);

	return 0;
}

static void stmmac_hw_teardown(struct net_device *dev)
{
	struct stmmac_priv *priv = netdev_priv(dev);

	clk_disable_unprepare(priv->plat->clk_ptp_ref);
}

/**
 *  stmmac_open - open entry point of the driver
 *  @dev : pointer to the device structure.
 *  Description:
 *  This function is the open entry point of the driver.
 *  Return value:
 *  0 on success and an appropriate (-)ve integer as defined in errno.h
 *  file on failure.
 */
static int stmmac_open(struct net_device *dev)
{
	struct stmmac_priv *priv = netdev_priv(dev);
	int bfsize = 0;
	u32 chan;
	int ret;

	if (priv->hw->pcs != STMMAC_PCS_TBI &&
	    priv->hw->pcs != STMMAC_PCS_RTBI &&
	    priv->hw->xpcs == NULL) {
		ret = stmmac_init_phy(dev);
		if (ret) {
			netdev_err(priv->dev,
				   "%s: Cannot attach to PHY (error: %d)\n",
				   __func__, ret);
			return ret;
		}
	}

	/* Extra statistics */
	memset(&priv->xstats, 0, sizeof(struct stmmac_extra_stats));
	priv->xstats.threshold = tc;

	bfsize = stmmac_set_16kib_bfsize(priv, dev->mtu);
	if (bfsize < 0)
		bfsize = 0;

	if (bfsize < BUF_SIZE_16KiB)
		bfsize = stmmac_set_bfsize(dev->mtu, priv->dma_buf_sz);

	priv->dma_buf_sz = bfsize;
	buf_sz = bfsize;

	priv->rx_copybreak = STMMAC_RX_COPYBREAK;

	/* Earlier check for TBS */
	for (chan = 0; chan < priv->plat->tx_queues_to_use; chan++) {
		struct stmmac_tx_queue *tx_q = &priv->tx_queue[chan];
		int tbs_en = priv->plat->tx_queues_cfg[chan].tbs_en;

		tx_q->tbs |= tbs_en ? STMMAC_TBS_AVAIL : 0;
		if (stmmac_enable_tbs(priv, priv->ioaddr, tbs_en, chan))
			tx_q->tbs &= ~STMMAC_TBS_AVAIL;
	}

	ret = alloc_dma_desc_resources(priv);
	if (ret < 0) {
		netdev_err(priv->dev, "%s: DMA descriptors allocation failed\n",
			   __func__);
		goto dma_desc_error;
	}

	ret = init_dma_desc_rings(dev, GFP_KERNEL);
	if (ret < 0) {
		netdev_err(priv->dev, "%s: DMA descriptors initialization failed\n",
			   __func__);
		goto init_error;
	}

	ret = stmmac_hw_setup(dev, true);
	if (ret < 0) {
		netdev_err(priv->dev, "%s: Hw setup failed\n", __func__);
		goto init_error;
	}

	stmmac_init_coalesce(priv);

	phylink_start(priv->phylink);

	/* Request the IRQ lines */
	ret = request_irq(dev->irq, stmmac_interrupt,
			  IRQF_SHARED, dev->name, dev);
	if (unlikely(ret < 0)) {
		netdev_err(priv->dev,
			   "%s: ERROR: allocating the IRQ %d (error: %d)\n",
			   __func__, dev->irq, ret);
		goto irq_error;
	}

	/* Request the Wake IRQ in case of another line is used for WoL */
	if (priv->wol_irq != dev->irq) {
		ret = request_irq(priv->wol_irq, stmmac_interrupt,
				  IRQF_SHARED, dev->name, dev);
		if (unlikely(ret < 0)) {
			netdev_err(priv->dev,
				   "%s: ERROR: allocating the WoL IRQ %d (%d)\n",
				   __func__, priv->wol_irq, ret);
			goto wolirq_error;
		}
	}

	/* Request the IRQ lines */
	if (priv->lpi_irq > 0) {
		ret = request_irq(priv->lpi_irq, stmmac_interrupt, IRQF_SHARED,
				  dev->name, dev);
		if (unlikely(ret < 0)) {
			netdev_err(priv->dev,
				   "%s: ERROR: allocating the LPI IRQ %d (%d)\n",
				   __func__, priv->lpi_irq, ret);
			goto lpiirq_error;
		}
	}

	stmmac_enable_all_queues(priv);
	stmmac_start_all_queues(priv);

	return 0;

lpiirq_error:
	if (priv->wol_irq != dev->irq)
		free_irq(priv->wol_irq, dev);
wolirq_error:
	free_irq(dev->irq, dev);
irq_error:
	phylink_stop(priv->phylink);

	for (chan = 0; chan < priv->plat->tx_queues_to_use; chan++)
		del_timer_sync(&priv->tx_queue[chan].txtimer);

	stmmac_hw_teardown(dev);
init_error:
	free_dma_desc_resources(priv);
dma_desc_error:
	phylink_disconnect_phy(priv->phylink);
	return ret;
}

/**
 *  stmmac_release - close entry point of the driver
 *  @dev : device pointer.
 *  Description:
 *  This is the stop entry point of the driver.
 */
static int stmmac_release(struct net_device *dev)
{
	struct stmmac_priv *priv = netdev_priv(dev);
	u32 chan;

	if (priv->eee_enabled)
		del_timer_sync(&priv->eee_ctrl_timer);

	/* Stop and disconnect the PHY */
	phylink_stop(priv->phylink);
	phylink_disconnect_phy(priv->phylink);

	stmmac_stop_all_queues(priv);

	stmmac_disable_all_queues(priv);

	for (chan = 0; chan < priv->plat->tx_queues_to_use; chan++)
		del_timer_sync(&priv->tx_queue[chan].txtimer);

	/* Free the IRQ lines */
	free_irq(dev->irq, dev);
	if (priv->wol_irq != dev->irq)
		free_irq(priv->wol_irq, dev);
	if (priv->lpi_irq > 0)
		free_irq(priv->lpi_irq, dev);

	/* Stop TX/RX DMA and clear the descriptors */
	stmmac_stop_all_dma(priv);

	/* Release and free the Rx/Tx resources */
	free_dma_desc_resources(priv);

	/* Disable the MAC Rx/Tx */
	stmmac_mac_set(priv, priv->ioaddr, false);

	netif_carrier_off(dev);

	stmmac_release_ptp(priv);

	return 0;
}

static bool stmmac_vlan_insert(struct stmmac_priv *priv, struct sk_buff *skb,
			       struct stmmac_tx_queue *tx_q)
{
	u16 tag = 0x0, inner_tag = 0x0;
	u32 inner_type = 0x0;
	struct dma_desc *p;

	if (!priv->dma_cap.vlins)
		return false;
	if (!skb_vlan_tag_present(skb))
		return false;
	if (skb->vlan_proto == htons(ETH_P_8021AD)) {
		inner_tag = skb_vlan_tag_get(skb);
		inner_type = STMMAC_VLAN_INSERT;
	}

	tag = skb_vlan_tag_get(skb);

	if (tx_q->tbs & STMMAC_TBS_AVAIL)
		p = &tx_q->dma_entx[tx_q->cur_tx].basic;
	else
		p = &tx_q->dma_tx[tx_q->cur_tx];

	if (stmmac_set_desc_vlan_tag(priv, p, tag, inner_tag, inner_type))
		return false;

	stmmac_set_tx_owner(priv, p);
	tx_q->cur_tx = STMMAC_GET_ENTRY(tx_q->cur_tx, DMA_TX_SIZE);
	return true;
}

/**
 *  stmmac_tso_allocator - close entry point of the driver
 *  @priv: driver private structure
 *  @des: buffer start address
 *  @total_len: total length to fill in descriptors
 *  @last_segmant: condition for the last descriptor
 *  @queue: TX queue index
 *  Description:
 *  This function fills descriptor and request new descriptors according to
 *  buffer length to fill
 */
static void stmmac_tso_allocator(struct stmmac_priv *priv, dma_addr_t des,
				 int total_len, bool last_segment, u32 queue)
{
	struct stmmac_tx_queue *tx_q = &priv->tx_queue[queue];
	struct dma_desc *desc;
	u32 buff_size;
	int tmp_len;

	tmp_len = total_len;

	while (tmp_len > 0) {
		dma_addr_t curr_addr;

		tx_q->cur_tx = STMMAC_GET_ENTRY(tx_q->cur_tx, DMA_TX_SIZE);
		WARN_ON(tx_q->tx_skbuff[tx_q->cur_tx]);

		if (tx_q->tbs & STMMAC_TBS_AVAIL)
			desc = &tx_q->dma_entx[tx_q->cur_tx].basic;
		else
			desc = &tx_q->dma_tx[tx_q->cur_tx];

		curr_addr = des + (total_len - tmp_len);
		if (priv->dma_cap.addr64 <= 32)
			desc->des0 = cpu_to_le32(curr_addr);
		else
			stmmac_set_desc_addr(priv, desc, curr_addr);

		buff_size = tmp_len >= TSO_MAX_BUFF_SIZE ?
			    TSO_MAX_BUFF_SIZE : tmp_len;

		stmmac_prepare_tso_tx_desc(priv, desc, 0, buff_size,
				0, 1,
				(last_segment) && (tmp_len <= TSO_MAX_BUFF_SIZE),
				0, 0);

		tmp_len -= TSO_MAX_BUFF_SIZE;
	}
}

/**
 *  stmmac_tso_xmit - Tx entry point of the driver for oversized frames (TSO)
 *  @skb : the socket buffer
 *  @dev : device pointer
 *  Description: this is the transmit function that is called on TSO frames
 *  (support available on GMAC4 and newer chips).
 *  Diagram below show the ring programming in case of TSO frames:
 *
 *  First Descriptor
 *   --------
 *   | DES0 |---> buffer1 = L2/L3/L4 header
 *   | DES1 |---> TCP Payload (can continue on next descr...)
 *   | DES2 |---> buffer 1 and 2 len
 *   | DES3 |---> must set TSE, TCP hdr len-> [22:19]. TCP payload len [17:0]
 *   --------
 *	|
 *     ...
 *	|
 *   --------
 *   | DES0 | --| Split TCP Payload on Buffers 1 and 2
 *   | DES1 | --|
 *   | DES2 | --> buffer 1 and 2 len
 *   | DES3 |
 *   --------
 *
 * mss is fixed when enable tso, so w/o programming the TDES3 ctx field.
 */
static netdev_tx_t stmmac_tso_xmit(struct sk_buff *skb, struct net_device *dev)
{
	struct dma_desc *desc, *first, *mss_desc = NULL;
	struct stmmac_priv *priv = netdev_priv(dev);
	int desc_size, tmp_pay_len = 0, first_tx;
	int nfrags = skb_shinfo(skb)->nr_frags;
	u32 queue = skb_get_queue_mapping(skb);
	unsigned int first_entry, tx_packets;
	struct stmmac_tx_queue *tx_q;
	bool has_vlan, set_ic;
	u8 proto_hdr_len, hdr;
	u32 pay_len, mss;
	dma_addr_t des;
	int i;

	tx_q = &priv->tx_queue[queue];
	first_tx = tx_q->cur_tx;

	/* Compute header lengths */
	if (skb_shinfo(skb)->gso_type & SKB_GSO_UDP_L4) {
		proto_hdr_len = skb_transport_offset(skb) + sizeof(struct udphdr);
		hdr = sizeof(struct udphdr);
	} else {
		proto_hdr_len = skb_transport_offset(skb) + tcp_hdrlen(skb);
		hdr = tcp_hdrlen(skb);
	}

	/* Desc availability based on threshold should be enough safe */
	if (unlikely(stmmac_tx_avail(priv, queue) <
		(((skb->len - proto_hdr_len) / TSO_MAX_BUFF_SIZE + 1)))) {
		if (!netif_tx_queue_stopped(netdev_get_tx_queue(dev, queue))) {
			netif_tx_stop_queue(netdev_get_tx_queue(priv->dev,
								queue));
			/* This is a hard error, log it. */
			netdev_err(priv->dev,
				   "%s: Tx Ring full when queue awake\n",
				   __func__);
		}
		return NETDEV_TX_BUSY;
	}

	pay_len = skb_headlen(skb) - proto_hdr_len; /* no frags */

	mss = skb_shinfo(skb)->gso_size;

	/* set new MSS value if needed */
	if (mss != tx_q->mss) {
		if (tx_q->tbs & STMMAC_TBS_AVAIL)
			mss_desc = &tx_q->dma_entx[tx_q->cur_tx].basic;
		else
			mss_desc = &tx_q->dma_tx[tx_q->cur_tx];

		stmmac_set_mss(priv, mss_desc, mss);
		tx_q->mss = mss;
		tx_q->cur_tx = STMMAC_GET_ENTRY(tx_q->cur_tx, DMA_TX_SIZE);
		WARN_ON(tx_q->tx_skbuff[tx_q->cur_tx]);
	}

	if (netif_msg_tx_queued(priv)) {
		pr_info("%s: hdrlen %d, hdr_len %d, pay_len %d, mss %d\n",
			__func__, hdr, proto_hdr_len, pay_len, mss);
		pr_info("\tskb->len %d, skb->data_len %d\n", skb->len,
			skb->data_len);
	}

	/* Check if VLAN can be inserted by HW */
	has_vlan = stmmac_vlan_insert(priv, skb, tx_q);

	first_entry = tx_q->cur_tx;
	WARN_ON(tx_q->tx_skbuff[first_entry]);

	if (tx_q->tbs & STMMAC_TBS_AVAIL)
		desc = &tx_q->dma_entx[first_entry].basic;
	else
		desc = &tx_q->dma_tx[first_entry];
	first = desc;

	if (has_vlan)
		stmmac_set_desc_vlan(priv, first, STMMAC_VLAN_INSERT);

	/* first descriptor: fill Headers on Buf1 */
	des = dma_map_single(priv->device, skb->data, skb_headlen(skb),
			     DMA_TO_DEVICE);
	if (dma_mapping_error(priv->device, des))
		goto dma_map_err;

	tx_q->tx_skbuff_dma[first_entry].buf = des;
	tx_q->tx_skbuff_dma[first_entry].len = skb_headlen(skb);

	if (priv->dma_cap.addr64 <= 32) {
		first->des0 = cpu_to_le32(des);

		/* Fill start of payload in buff2 of first descriptor */
		if (pay_len)
			first->des1 = cpu_to_le32(des + proto_hdr_len);

		/* If needed take extra descriptors to fill the remaining payload */
		tmp_pay_len = pay_len - TSO_MAX_BUFF_SIZE;
	} else {
		stmmac_set_desc_addr(priv, first, des);
		tmp_pay_len = pay_len;
		des += proto_hdr_len;
		pay_len = 0;
	}

	stmmac_tso_allocator(priv, des, tmp_pay_len, (nfrags == 0), queue);

	/* Prepare fragments */
	for (i = 0; i < nfrags; i++) {
		const skb_frag_t *frag = &skb_shinfo(skb)->frags[i];

		des = skb_frag_dma_map(priv->device, frag, 0,
				       skb_frag_size(frag),
				       DMA_TO_DEVICE);
		if (dma_mapping_error(priv->device, des))
			goto dma_map_err;

		stmmac_tso_allocator(priv, des, skb_frag_size(frag),
				     (i == nfrags - 1), queue);

		tx_q->tx_skbuff_dma[tx_q->cur_tx].buf = des;
		tx_q->tx_skbuff_dma[tx_q->cur_tx].len = skb_frag_size(frag);
		tx_q->tx_skbuff_dma[tx_q->cur_tx].map_as_page = true;
	}

	tx_q->tx_skbuff_dma[tx_q->cur_tx].last_segment = true;

	/* Only the last descriptor gets to point to the skb. */
	tx_q->tx_skbuff[tx_q->cur_tx] = skb;

	/* Manage tx mitigation */
	tx_packets = (tx_q->cur_tx + 1) - first_tx;
	tx_q->tx_count_frames += tx_packets;

	if ((skb_shinfo(skb)->tx_flags & SKBTX_HW_TSTAMP) && priv->hwts_tx_en)
		set_ic = true;
	else if (!priv->tx_coal_frames)
		set_ic = false;
	else if (tx_packets > priv->tx_coal_frames)
		set_ic = true;
	else if ((tx_q->tx_count_frames % priv->tx_coal_frames) < tx_packets)
		set_ic = true;
	else
		set_ic = false;

	if (set_ic) {
		if (tx_q->tbs & STMMAC_TBS_AVAIL)
			desc = &tx_q->dma_entx[tx_q->cur_tx].basic;
		else
			desc = &tx_q->dma_tx[tx_q->cur_tx];

		tx_q->tx_count_frames = 0;
		stmmac_set_tx_ic(priv, desc);
		priv->xstats.tx_set_ic_bit++;
	}

	/* We've used all descriptors we need for this skb, however,
	 * advance cur_tx so that it references a fresh descriptor.
	 * ndo_start_xmit will fill this descriptor the next time it's
	 * called and stmmac_tx_clean may clean up to this descriptor.
	 */
	tx_q->cur_tx = STMMAC_GET_ENTRY(tx_q->cur_tx, DMA_TX_SIZE);

	if (unlikely(stmmac_tx_avail(priv, queue) <= (MAX_SKB_FRAGS + 1))) {
		netif_dbg(priv, hw, priv->dev, "%s: stop transmitted packets\n",
			  __func__);
		netif_tx_stop_queue(netdev_get_tx_queue(priv->dev, queue));
	}

	dev->stats.tx_bytes += skb->len;
	priv->xstats.tx_tso_frames++;
	priv->xstats.tx_tso_nfrags += nfrags;

	if (priv->sarc_type)
		stmmac_set_desc_sarc(priv, first, priv->sarc_type);

	skb_tx_timestamp(skb);

	if (unlikely((skb_shinfo(skb)->tx_flags & SKBTX_HW_TSTAMP) &&
		     priv->hwts_tx_en)) {
		/* declare that device is doing timestamping */
		skb_shinfo(skb)->tx_flags |= SKBTX_IN_PROGRESS;
		stmmac_enable_tx_timestamp(priv, first);
	}

	/* Complete the first descriptor before granting the DMA */
	stmmac_prepare_tso_tx_desc(priv, first, 1,
			proto_hdr_len,
			pay_len,
			1, tx_q->tx_skbuff_dma[first_entry].last_segment,
			hdr / 4, (skb->len - proto_hdr_len));

	/* If context desc is used to change MSS */
	if (mss_desc) {
		/* Make sure that first descriptor has been completely
		 * written, including its own bit. This is because MSS is
		 * actually before first descriptor, so we need to make
		 * sure that MSS's own bit is the last thing written.
		 */
		dma_wmb();
		stmmac_set_tx_owner(priv, mss_desc);
	}

	/* The own bit must be the latest setting done when prepare the
	 * descriptor and then barrier is needed to make sure that
	 * all is coherent before granting the DMA engine.
	 */
	wmb();

	if (netif_msg_pktdata(priv)) {
		pr_info("%s: curr=%d dirty=%d f=%d, e=%d, f_p=%p, nfrags %d\n",
			__func__, tx_q->cur_tx, tx_q->dirty_tx, first_entry,
			tx_q->cur_tx, first, nfrags);
		pr_info(">>> frame to be transmitted: ");
		print_pkt(skb->data, skb_headlen(skb));
	}

	netdev_tx_sent_queue(netdev_get_tx_queue(dev, queue), skb->len);

	if (tx_q->tbs & STMMAC_TBS_AVAIL)
		desc_size = sizeof(struct dma_edesc);
	else
		desc_size = sizeof(struct dma_desc);

	tx_q->tx_tail_addr = tx_q->dma_tx_phy + (tx_q->cur_tx * desc_size);
	stmmac_set_tx_tail_ptr(priv, priv->ioaddr, tx_q->tx_tail_addr, queue);
	stmmac_tx_timer_arm(priv, queue);

	return NETDEV_TX_OK;

dma_map_err:
	dev_err(priv->device, "Tx dma map failed\n");
	dev_kfree_skb(skb);
	priv->dev->stats.tx_dropped++;
	return NETDEV_TX_OK;
}

/**
 *  stmmac_xmit - Tx entry point of the driver
 *  @skb : the socket buffer
 *  @dev : device pointer
 *  Description : this is the tx entry point of the driver.
 *  It programs the chain or the ring and supports oversized frames
 *  and SG feature.
 */
static netdev_tx_t stmmac_xmit(struct sk_buff *skb, struct net_device *dev)
{
	unsigned int first_entry, tx_packets, enh_desc;
	struct stmmac_priv *priv = netdev_priv(dev);
	unsigned int nopaged_len = skb_headlen(skb);
	int i, csum_insertion = 0, is_jumbo = 0;
	u32 queue = skb_get_queue_mapping(skb);
	int nfrags = skb_shinfo(skb)->nr_frags;
	int gso = skb_shinfo(skb)->gso_type;
	struct dma_edesc *tbs_desc = NULL;
	int entry, desc_size, first_tx;
	struct dma_desc *desc, *first;
	struct stmmac_tx_queue *tx_q;
	bool has_vlan, set_ic;
	dma_addr_t des;

	tx_q = &priv->tx_queue[queue];
	first_tx = tx_q->cur_tx;

	if (priv->tx_path_in_lpi_mode)
		stmmac_disable_eee_mode(priv);

	/* Manage oversized TCP frames for GMAC4 device */
	if (skb_is_gso(skb) && priv->tso) {
		if (gso & (SKB_GSO_TCPV4 | SKB_GSO_TCPV6))
			return stmmac_tso_xmit(skb, dev);
		if (priv->plat->has_gmac4 && (gso & SKB_GSO_UDP_L4))
			return stmmac_tso_xmit(skb, dev);
	}

	if (unlikely(stmmac_tx_avail(priv, queue) < nfrags + 1)) {
		if (!netif_tx_queue_stopped(netdev_get_tx_queue(dev, queue))) {
			netif_tx_stop_queue(netdev_get_tx_queue(priv->dev,
								queue));
			/* This is a hard error, log it. */
			netdev_err(priv->dev,
				   "%s: Tx Ring full when queue awake\n",
				   __func__);
		}
		return NETDEV_TX_BUSY;
	}

	/* Check if VLAN can be inserted by HW */
	has_vlan = stmmac_vlan_insert(priv, skb, tx_q);

	entry = tx_q->cur_tx;
	first_entry = entry;
	WARN_ON(tx_q->tx_skbuff[first_entry]);

	csum_insertion = (skb->ip_summed == CHECKSUM_PARTIAL);

	if (likely(priv->extend_desc))
		desc = (struct dma_desc *)(tx_q->dma_etx + entry);
	else if (tx_q->tbs & STMMAC_TBS_AVAIL)
		desc = &tx_q->dma_entx[entry].basic;
	else
		desc = tx_q->dma_tx + entry;

	first = desc;

	if (has_vlan)
		stmmac_set_desc_vlan(priv, first, STMMAC_VLAN_INSERT);

	enh_desc = priv->plat->enh_desc;
	/* To program the descriptors according to the size of the frame */
	if (enh_desc)
		is_jumbo = stmmac_is_jumbo_frm(priv, skb->len, enh_desc);

	if (unlikely(is_jumbo)) {
		entry = stmmac_jumbo_frm(priv, tx_q, skb, csum_insertion);
		if (unlikely(entry < 0) && (entry != -EINVAL))
			goto dma_map_err;
	}

	for (i = 0; i < nfrags; i++) {
		const skb_frag_t *frag = &skb_shinfo(skb)->frags[i];
		int len = skb_frag_size(frag);
		bool last_segment = (i == (nfrags - 1));

		entry = STMMAC_GET_ENTRY(entry, DMA_TX_SIZE);
		WARN_ON(tx_q->tx_skbuff[entry]);

		if (likely(priv->extend_desc))
			desc = (struct dma_desc *)(tx_q->dma_etx + entry);
		else if (tx_q->tbs & STMMAC_TBS_AVAIL)
			desc = &tx_q->dma_entx[entry].basic;
		else
			desc = tx_q->dma_tx + entry;

		des = skb_frag_dma_map(priv->device, frag, 0, len,
				       DMA_TO_DEVICE);
		if (dma_mapping_error(priv->device, des))
			goto dma_map_err; /* should reuse desc w/o issues */

		tx_q->tx_skbuff_dma[entry].buf = des;

		stmmac_set_desc_addr(priv, desc, des);

		tx_q->tx_skbuff_dma[entry].map_as_page = true;
		tx_q->tx_skbuff_dma[entry].len = len;
		tx_q->tx_skbuff_dma[entry].last_segment = last_segment;

		/* Prepare the descriptor and set the own bit too */
		stmmac_prepare_tx_desc(priv, desc, 0, len, csum_insertion,
				priv->mode, 1, last_segment, skb->len);
	}

	/* Only the last descriptor gets to point to the skb. */
	tx_q->tx_skbuff[entry] = skb;

	/* According to the coalesce parameter the IC bit for the latest
	 * segment is reset and the timer re-started to clean the tx status.
	 * This approach takes care about the fragments: desc is the first
	 * element in case of no SG.
	 */
	tx_packets = (entry + 1) - first_tx;
	tx_q->tx_count_frames += tx_packets;

	if ((skb_shinfo(skb)->tx_flags & SKBTX_HW_TSTAMP) && priv->hwts_tx_en)
		set_ic = true;
	else if (!priv->tx_coal_frames)
		set_ic = false;
	else if (tx_packets > priv->tx_coal_frames)
		set_ic = true;
	else if ((tx_q->tx_count_frames % priv->tx_coal_frames) < tx_packets)
		set_ic = true;
	else
		set_ic = false;

	if (set_ic) {
		if (likely(priv->extend_desc))
			desc = &tx_q->dma_etx[entry].basic;
		else if (tx_q->tbs & STMMAC_TBS_AVAIL)
			desc = &tx_q->dma_entx[entry].basic;
		else
			desc = &tx_q->dma_tx[entry];

		tx_q->tx_count_frames = 0;
		stmmac_set_tx_ic(priv, desc);
		priv->xstats.tx_set_ic_bit++;
	}

	/* We've used all descriptors we need for this skb, however,
	 * advance cur_tx so that it references a fresh descriptor.
	 * ndo_start_xmit will fill this descriptor the next time it's
	 * called and stmmac_tx_clean may clean up to this descriptor.
	 */
	entry = STMMAC_GET_ENTRY(entry, DMA_TX_SIZE);
	tx_q->cur_tx = entry;

	if (netif_msg_pktdata(priv)) {
		netdev_dbg(priv->dev,
			   "%s: curr=%d dirty=%d f=%d, e=%d, first=%p, nfrags=%d",
			   __func__, tx_q->cur_tx, tx_q->dirty_tx, first_entry,
			   entry, first, nfrags);

		netdev_dbg(priv->dev, ">>> frame to be transmitted: ");
		print_pkt(skb->data, skb->len);
	}

	if (unlikely(stmmac_tx_avail(priv, queue) <= (MAX_SKB_FRAGS + 1))) {
		netif_dbg(priv, hw, priv->dev, "%s: stop transmitted packets\n",
			  __func__);
		netif_tx_stop_queue(netdev_get_tx_queue(priv->dev, queue));
	}

	dev->stats.tx_bytes += skb->len;

	if (priv->sarc_type)
		stmmac_set_desc_sarc(priv, first, priv->sarc_type);

	skb_tx_timestamp(skb);

	/* Ready to fill the first descriptor and set the OWN bit w/o any
	 * problems because all the descriptors are actually ready to be
	 * passed to the DMA engine.
	 */
	if (likely(!is_jumbo)) {
		bool last_segment = (nfrags == 0);

		des = dma_map_single(priv->device, skb->data,
				     nopaged_len, DMA_TO_DEVICE);
		if (dma_mapping_error(priv->device, des))
			goto dma_map_err;

		tx_q->tx_skbuff_dma[first_entry].buf = des;

		stmmac_set_desc_addr(priv, first, des);

		tx_q->tx_skbuff_dma[first_entry].len = nopaged_len;
		tx_q->tx_skbuff_dma[first_entry].last_segment = last_segment;

		if (unlikely((skb_shinfo(skb)->tx_flags & SKBTX_HW_TSTAMP) &&
			     priv->hwts_tx_en)) {
			/* declare that device is doing timestamping */
			skb_shinfo(skb)->tx_flags |= SKBTX_IN_PROGRESS;
			stmmac_enable_tx_timestamp(priv, first);
		}

		/* Prepare the first descriptor setting the OWN bit too */
		stmmac_prepare_tx_desc(priv, first, 1, nopaged_len,
				csum_insertion, priv->mode, 0, last_segment,
				skb->len);
	}

	if (tx_q->tbs & STMMAC_TBS_EN) {
		struct timespec64 ts = ns_to_timespec64(skb->tstamp);

		tbs_desc = &tx_q->dma_entx[first_entry];
		stmmac_set_desc_tbs(priv, tbs_desc, ts.tv_sec, ts.tv_nsec);
	}

	stmmac_set_tx_owner(priv, first);

	/* The own bit must be the latest setting done when prepare the
	 * descriptor and then barrier is needed to make sure that
	 * all is coherent before granting the DMA engine.
	 */
	wmb();

	netdev_tx_sent_queue(netdev_get_tx_queue(dev, queue), skb->len);

	stmmac_enable_dma_transmission(priv, priv->ioaddr);

	if (likely(priv->extend_desc))
		desc_size = sizeof(struct dma_extended_desc);
	else if (tx_q->tbs & STMMAC_TBS_AVAIL)
		desc_size = sizeof(struct dma_edesc);
	else
		desc_size = sizeof(struct dma_desc);

	tx_q->tx_tail_addr = tx_q->dma_tx_phy + (tx_q->cur_tx * desc_size);
	stmmac_set_tx_tail_ptr(priv, priv->ioaddr, tx_q->tx_tail_addr, queue);
	stmmac_tx_timer_arm(priv, queue);

	return NETDEV_TX_OK;

dma_map_err:
	netdev_err(priv->dev, "Tx DMA map failed\n");
	dev_kfree_skb(skb);
	priv->dev->stats.tx_dropped++;
	return NETDEV_TX_OK;
}

static void stmmac_rx_vlan(struct net_device *dev, struct sk_buff *skb)
{
	struct vlan_ethhdr *veth;
	__be16 vlan_proto;
	u16 vlanid;

	veth = (struct vlan_ethhdr *)skb->data;
	vlan_proto = veth->h_vlan_proto;

	if ((vlan_proto == htons(ETH_P_8021Q) &&
	     dev->features & NETIF_F_HW_VLAN_CTAG_RX) ||
	    (vlan_proto == htons(ETH_P_8021AD) &&
	     dev->features & NETIF_F_HW_VLAN_STAG_RX)) {
		/* pop the vlan tag */
		vlanid = ntohs(veth->h_vlan_TCI);
		memmove(skb->data + VLAN_HLEN, veth, ETH_ALEN * 2);
		skb_pull(skb, VLAN_HLEN);
		__vlan_hwaccel_put_tag(skb, vlan_proto, vlanid);
	}
}


static inline int stmmac_rx_threshold_count(struct stmmac_rx_queue *rx_q)
{
	if (rx_q->rx_zeroc_thresh < STMMAC_RX_THRESH)
		return 0;

	return 1;
}

/**
 * stmmac_rx_refill - refill used skb preallocated buffers
 * @priv: driver private structure
 * @queue: RX queue index
 * Description : this is to reallocate the skb for the reception process
 * that is based on zero-copy.
 */
static inline void stmmac_rx_refill(struct stmmac_priv *priv, u32 queue)
{
	struct stmmac_rx_queue *rx_q = &priv->rx_queue[queue];
	int len, dirty = stmmac_rx_dirty(priv, queue);
	unsigned int entry = rx_q->dirty_rx;

	len = DIV_ROUND_UP(priv->dma_buf_sz, PAGE_SIZE) * PAGE_SIZE;

	while (dirty-- > 0) {
		struct stmmac_rx_buffer *buf = &rx_q->buf_pool[entry];
		struct dma_desc *p;
		bool use_rx_wd;

		if (priv->extend_desc)
			p = (struct dma_desc *)(rx_q->dma_erx + entry);
		else
			p = rx_q->dma_rx + entry;

		if (!buf->page) {
			buf->page = page_pool_dev_alloc_pages(rx_q->page_pool);
			if (!buf->page)
				break;
		}

		if (priv->sph && !buf->sec_page) {
			buf->sec_page = page_pool_dev_alloc_pages(rx_q->page_pool);
			if (!buf->sec_page)
				break;

			buf->sec_addr = page_pool_get_dma_addr(buf->sec_page);

			dma_sync_single_for_device(priv->device, buf->sec_addr,
						   len, DMA_FROM_DEVICE);
		}

		buf->addr = page_pool_get_dma_addr(buf->page);

		/* Sync whole allocation to device. This will invalidate old
		 * data.
		 */
		dma_sync_single_for_device(priv->device, buf->addr, len,
					   DMA_FROM_DEVICE);

		stmmac_set_desc_addr(priv, p, buf->addr);
		stmmac_set_desc_sec_addr(priv, p, buf->sec_addr);
		stmmac_refill_desc3(priv, rx_q, p);

		rx_q->rx_count_frames++;
		rx_q->rx_count_frames += priv->rx_coal_frames;
		if (rx_q->rx_count_frames > priv->rx_coal_frames)
			rx_q->rx_count_frames = 0;

		use_rx_wd = !priv->rx_coal_frames;
		use_rx_wd |= rx_q->rx_count_frames > 0;
		if (!priv->use_riwt)
			use_rx_wd = false;

		dma_wmb();
		stmmac_set_rx_owner(priv, p, use_rx_wd);

		entry = STMMAC_GET_ENTRY(entry, DMA_RX_SIZE);
	}
	rx_q->dirty_rx = entry;
	rx_q->rx_tail_addr = rx_q->dma_rx_phy +
			    (rx_q->dirty_rx * sizeof(struct dma_desc));
	stmmac_set_rx_tail_ptr(priv, priv->ioaddr, rx_q->rx_tail_addr, queue);
}

static unsigned int stmmac_rx_buf1_len(struct stmmac_priv *priv,
				       struct dma_desc *p,
				       int status, unsigned int len)
{
	int ret, coe = priv->hw->rx_csum;
	unsigned int plen = 0, hlen = 0;

	/* Not first descriptor, buffer is always zero */
	if (priv->sph && len)
		return 0;

	/* First descriptor, get split header length */
	ret = stmmac_get_rx_header_len(priv, p, &hlen);
	if (priv->sph && hlen) {
		priv->xstats.rx_split_hdr_pkt_n++;
		return hlen;
	}

	/* First descriptor, not last descriptor and not split header */
	if (status & rx_not_ls)
		return priv->dma_buf_sz;

	plen = stmmac_get_rx_frame_len(priv, p, coe);

	/* First descriptor and last descriptor and not split header */
	return min_t(unsigned int, priv->dma_buf_sz, plen);
}

static unsigned int stmmac_rx_buf2_len(struct stmmac_priv *priv,
				       struct dma_desc *p,
				       int status, unsigned int len)
{
	int coe = priv->hw->rx_csum;
	unsigned int plen = 0;

	/* Not split header, buffer is not available */
	if (!priv->sph)
		return 0;

	/* Not last descriptor */
	if (status & rx_not_ls)
		return priv->dma_buf_sz;

	plen = stmmac_get_rx_frame_len(priv, p, coe);

	/* Last descriptor */
	return plen - len;
}

/**
 * stmmac_rx - manage the receive process
 * @priv: driver private structure
 * @limit: napi bugget
 * @queue: RX queue index.
 * Description :  this the function called by the napi poll method.
 * It gets all the frames inside the ring.
 */
static int stmmac_rx(struct stmmac_priv *priv, int limit, u32 queue)
{
	struct stmmac_rx_queue *rx_q = &priv->rx_queue[queue];
	struct stmmac_channel *ch = &priv->channel[queue];
	unsigned int count = 0, error = 0, len = 0;
	int status = 0, coe = priv->hw->rx_csum;
	unsigned int next_entry = rx_q->cur_rx;
	struct sk_buff *skb = NULL;

	if (netif_msg_rx_status(priv)) {
		void *rx_head;

		netdev_dbg(priv->dev, "%s: descriptor ring:\n", __func__);
		if (priv->extend_desc)
			rx_head = (void *)rx_q->dma_erx;
		else
			rx_head = (void *)rx_q->dma_rx;

		stmmac_display_ring(priv, rx_head, DMA_RX_SIZE, true);
	}
	while (count < limit) {
		unsigned int buf1_len = 0, buf2_len = 0;
		enum pkt_hash_types hash_type;
		struct stmmac_rx_buffer *buf;
		struct dma_desc *np, *p;
		int entry;
		u32 hash;

		if (!count && rx_q->state_saved) {
			skb = rx_q->state.skb;
			error = rx_q->state.error;
			len = rx_q->state.len;
		} else {
			rx_q->state_saved = false;
			skb = NULL;
			error = 0;
			len = 0;
		}

		if (count >= limit)
			break;

read_again:
		buf1_len = 0;
		buf2_len = 0;
		entry = next_entry;
		buf = &rx_q->buf_pool[entry];

		if (priv->extend_desc)
			p = (struct dma_desc *)(rx_q->dma_erx + entry);
		else
			p = rx_q->dma_rx + entry;

		/* read the status of the incoming frame */
		status = stmmac_rx_status(priv, &priv->dev->stats,
				&priv->xstats, p);
		/* check if managed by the DMA otherwise go ahead */
		if (unlikely(status & dma_own))
			break;

		rx_q->cur_rx = STMMAC_GET_ENTRY(rx_q->cur_rx, DMA_RX_SIZE);
		next_entry = rx_q->cur_rx;

		if (priv->extend_desc)
			np = (struct dma_desc *)(rx_q->dma_erx + next_entry);
		else
			np = rx_q->dma_rx + next_entry;

		prefetch(np);

		if (priv->extend_desc)
			stmmac_rx_extended_status(priv, &priv->dev->stats,
					&priv->xstats, rx_q->dma_erx + entry);
		if (unlikely(status == discard_frame)) {
			page_pool_recycle_direct(rx_q->page_pool, buf->page);
			buf->page = NULL;
			error = 1;
			if (!priv->hwts_rx_en)
				priv->dev->stats.rx_errors++;
		}

		if (unlikely(error && (status & rx_not_ls)))
			goto read_again;
		if (unlikely(error)) {
			dev_kfree_skb(skb);
			skb = NULL;
			count++;
			continue;
		}

		/* Buffer is good. Go on. */

		prefetch(page_address(buf->page));
		if (buf->sec_page)
			prefetch(page_address(buf->sec_page));

		buf1_len = stmmac_rx_buf1_len(priv, p, status, len);
		len += buf1_len;
		buf2_len = stmmac_rx_buf2_len(priv, p, status, len);
		len += buf2_len;

		/* ACS is set; GMAC core strips PAD/FCS for IEEE 802.3
		 * Type frames (LLC/LLC-SNAP)
		 *
		 * llc_snap is never checked in GMAC >= 4, so this ACS
		 * feature is always disabled and packets need to be
		 * stripped manually.
		 */
		if (likely(!(status & rx_not_ls)) &&
		    (likely(priv->synopsys_id >= DWMAC_CORE_4_00) ||
		     unlikely(status != llc_snap))) {
			if (buf2_len)
				buf2_len -= ETH_FCS_LEN;
			else
				buf1_len -= ETH_FCS_LEN;

			len -= ETH_FCS_LEN;
		}

		if (!skb) {
			skb = napi_alloc_skb(&ch->rx_napi, buf1_len);
			if (!skb) {
				priv->dev->stats.rx_dropped++;
				count++;
				goto drain_data;
			}

			dma_sync_single_for_cpu(priv->device, buf->addr,
						buf1_len, DMA_FROM_DEVICE);
			skb_copy_to_linear_data(skb, page_address(buf->page),
						buf1_len);
			skb_put(skb, buf1_len);

			/* Data payload copied into SKB, page ready for recycle */
			page_pool_recycle_direct(rx_q->page_pool, buf->page);
			buf->page = NULL;
		} else if (buf1_len) {
			dma_sync_single_for_cpu(priv->device, buf->addr,
						buf1_len, DMA_FROM_DEVICE);
			skb_add_rx_frag(skb, skb_shinfo(skb)->nr_frags,
					buf->page, 0, buf1_len,
					priv->dma_buf_sz);

			/* Data payload appended into SKB */
			page_pool_release_page(rx_q->page_pool, buf->page);
			buf->page = NULL;
		}

		if (buf2_len) {
			dma_sync_single_for_cpu(priv->device, buf->sec_addr,
						buf2_len, DMA_FROM_DEVICE);
			skb_add_rx_frag(skb, skb_shinfo(skb)->nr_frags,
					buf->sec_page, 0, buf2_len,
					priv->dma_buf_sz);

			/* Data payload appended into SKB */
			page_pool_release_page(rx_q->page_pool, buf->sec_page);
			buf->sec_page = NULL;
		}

drain_data:
		if (likely(status & rx_not_ls))
			goto read_again;
		if (!skb)
			continue;

		/* Got entire packet into SKB. Finish it. */

		stmmac_get_rx_hwtstamp(priv, p, np, skb);
		stmmac_rx_vlan(priv->dev, skb);
		skb->protocol = eth_type_trans(skb, priv->dev);

		if (unlikely(!coe))
			skb_checksum_none_assert(skb);
		else
			skb->ip_summed = CHECKSUM_UNNECESSARY;

		if (!stmmac_get_rx_hash(priv, p, &hash, &hash_type))
			skb_set_hash(skb, hash, hash_type);

		skb_record_rx_queue(skb, queue);
		napi_gro_receive(&ch->rx_napi, skb);
		skb = NULL;

		priv->dev->stats.rx_packets++;
		priv->dev->stats.rx_bytes += len;
		count++;
	}

	if (status & rx_not_ls || skb) {
		rx_q->state_saved = true;
		rx_q->state.skb = skb;
		rx_q->state.error = error;
		rx_q->state.len = len;
	}

	stmmac_rx_refill(priv, queue);

	priv->xstats.rx_pkt_n += count;

	return count;
}

static int stmmac_napi_poll_rx(struct napi_struct *napi, int budget)
{
	struct stmmac_channel *ch =
		container_of(napi, struct stmmac_channel, rx_napi);
	struct stmmac_priv *priv = ch->priv_data;
	u32 chan = ch->index;
	int work_done;

	priv->xstats.napi_poll++;

	work_done = stmmac_rx(priv, budget, chan);
	if (work_done < budget && napi_complete_done(napi, work_done)) {
		unsigned long flags;

		spin_lock_irqsave(&ch->lock, flags);
		stmmac_enable_dma_irq(priv, priv->ioaddr, chan, 1, 0);
		spin_unlock_irqrestore(&ch->lock, flags);
	}

	return work_done;
}

static int stmmac_napi_poll_tx(struct napi_struct *napi, int budget)
{
	struct stmmac_channel *ch =
		container_of(napi, struct stmmac_channel, tx_napi);
	struct stmmac_priv *priv = ch->priv_data;
	u32 chan = ch->index;
	int work_done;

	priv->xstats.napi_poll++;

	work_done = stmmac_tx_clean(priv, DMA_TX_SIZE, chan);
	work_done = min(work_done, budget);

	if (work_done < budget && napi_complete_done(napi, work_done)) {
		unsigned long flags;

		spin_lock_irqsave(&ch->lock, flags);
		stmmac_enable_dma_irq(priv, priv->ioaddr, chan, 0, 1);
		spin_unlock_irqrestore(&ch->lock, flags);
	}

	return work_done;
}

/**
 *  stmmac_tx_timeout
 *  @dev : Pointer to net device structure
 *  Description: this function is called when a packet transmission fails to
 *   complete within a reasonable time. The driver will mark the error in the
 *   netdev structure and arrange for the device to be reset to a sane state
 *   in order to transmit a new packet.
 */
static void stmmac_tx_timeout(struct net_device *dev, unsigned int txqueue)
{
	struct stmmac_priv *priv = netdev_priv(dev);

	stmmac_global_err(priv);
}

/**
 *  stmmac_set_rx_mode - entry point for multicast addressing
 *  @dev : pointer to the device structure
 *  Description:
 *  This function is a driver entry point which gets called by the kernel
 *  whenever multicast addresses must be enabled/disabled.
 *  Return value:
 *  void.
 */
static void stmmac_set_rx_mode(struct net_device *dev)
{
	struct stmmac_priv *priv = netdev_priv(dev);

	stmmac_set_filter(priv, priv->hw, dev);
}

/**
 *  stmmac_change_mtu - entry point to change MTU size for the device.
 *  @dev : device pointer.
 *  @new_mtu : the new MTU size for the device.
 *  Description: the Maximum Transfer Unit (MTU) is used by the network layer
 *  to drive packet transmission. Ethernet has an MTU of 1500 octets
 *  (ETH_DATA_LEN). This value can be changed with ifconfig.
 *  Return value:
 *  0 on success and an appropriate (-)ve integer as defined in errno.h
 *  file on failure.
 */
static int stmmac_change_mtu(struct net_device *dev, int new_mtu)
{
	struct stmmac_priv *priv = netdev_priv(dev);
	int txfifosz = priv->plat->tx_fifo_size;

	if (txfifosz == 0)
		txfifosz = priv->dma_cap.tx_fifo_size;

	txfifosz /= priv->plat->tx_queues_to_use;

	if (netif_running(dev)) {
		netdev_err(priv->dev, "must be stopped to change its MTU\n");
		return -EBUSY;
	}

	new_mtu = STMMAC_ALIGN(new_mtu);

	/* If condition true, FIFO is too small or MTU too large */
	if ((txfifosz < new_mtu) || (new_mtu > BUF_SIZE_16KiB))
		return -EINVAL;

	dev->mtu = new_mtu;

	netdev_update_features(dev);

	return 0;
}

static netdev_features_t stmmac_fix_features(struct net_device *dev,
					     netdev_features_t features)
{
	struct stmmac_priv *priv = netdev_priv(dev);

	if (priv->plat->rx_coe == STMMAC_RX_COE_NONE)
		features &= ~NETIF_F_RXCSUM;

	if (!priv->plat->tx_coe)
		features &= ~NETIF_F_CSUM_MASK;

	/* Some GMAC devices have a bugged Jumbo frame support that
	 * needs to have the Tx COE disabled for oversized frames
	 * (due to limited buffer sizes). In this case we disable
	 * the TX csum insertion in the TDES and not use SF.
	 */
	if (priv->plat->bugged_jumbo && (dev->mtu > ETH_DATA_LEN))
		features &= ~NETIF_F_CSUM_MASK;

	/* Disable tso if asked by ethtool */
	if ((priv->plat->tso_en) && (priv->dma_cap.tsoen)) {
		if (features & NETIF_F_TSO)
			priv->tso = true;
		else
			priv->tso = false;
	}

	return features;
}

static int stmmac_set_features(struct net_device *netdev,
			       netdev_features_t features)
{
	struct stmmac_priv *priv = netdev_priv(netdev);
	bool sph_en;
	u32 chan;

	/* Keep the COE Type in case of csum is supporting */
	if (features & NETIF_F_RXCSUM)
		priv->hw->rx_csum = priv->plat->rx_coe;
	else
		priv->hw->rx_csum = 0;
	/* No check needed because rx_coe has been set before and it will be
	 * fixed in case of issue.
	 */
	stmmac_rx_ipc(priv, priv->hw);

	sph_en = (priv->hw->rx_csum > 0) && priv->sph;
	for (chan = 0; chan < priv->plat->rx_queues_to_use; chan++)
		stmmac_enable_sph(priv, priv->ioaddr, sph_en, chan);

	return 0;
}

/**
 *  stmmac_interrupt - main ISR
 *  @irq: interrupt number.
 *  @dev_id: to pass the net device pointer (must be valid).
 *  Description: this is the main driver interrupt service routine.
 *  It can call:
 *  o DMA service routine (to manage incoming frame reception and transmission
 *    status)
 *  o Core interrupts to manage: remote wake-up, management counter, LPI
 *    interrupts.
 */
static irqreturn_t stmmac_interrupt(int irq, void *dev_id)
{
	struct net_device *dev = (struct net_device *)dev_id;
	struct stmmac_priv *priv = netdev_priv(dev);
	u32 rx_cnt = priv->plat->rx_queues_to_use;
	u32 tx_cnt = priv->plat->tx_queues_to_use;
	u32 queues_count;
	u32 queue;
	bool xmac;

	xmac = priv->plat->has_gmac4 || priv->plat->has_xgmac;
	queues_count = (rx_cnt > tx_cnt) ? rx_cnt : tx_cnt;

	if (priv->irq_wake)
		pm_wakeup_event(priv->device, 0);

	/* Check if adapter is up */
	if (test_bit(STMMAC_DOWN, &priv->state))
		return IRQ_HANDLED;
	/* Check if a fatal error happened */
	if (stmmac_safety_feat_interrupt(priv))
		return IRQ_HANDLED;

	/* To handle GMAC own interrupts */
	if ((priv->plat->has_gmac) || xmac) {
		int status = stmmac_host_irq_status(priv, priv->hw, &priv->xstats);
		int mtl_status;

		if (unlikely(status)) {
			/* For LPI we need to save the tx status */
			if (status & CORE_IRQ_TX_PATH_IN_LPI_MODE)
				priv->tx_path_in_lpi_mode = true;
			if (status & CORE_IRQ_TX_PATH_EXIT_LPI_MODE)
				priv->tx_path_in_lpi_mode = false;
		}

		for (queue = 0; queue < queues_count; queue++) {
			struct stmmac_rx_queue *rx_q = &priv->rx_queue[queue];

			mtl_status = stmmac_host_mtl_irq_status(priv, priv->hw,
								queue);
			if (mtl_status != -EINVAL)
				status |= mtl_status;

			if (status & CORE_IRQ_MTL_RX_OVERFLOW)
				stmmac_set_rx_tail_ptr(priv, priv->ioaddr,
						       rx_q->rx_tail_addr,
						       queue);
		}

		/* PCS link status */
		if (priv->hw->pcs) {
			if (priv->xstats.pcs_link)
				netif_carrier_on(dev);
			else
				netif_carrier_off(dev);
		}
	}

	/* To handle DMA interrupts */
	stmmac_dma_interrupt(priv);

	return IRQ_HANDLED;
}

#ifdef CONFIG_NET_POLL_CONTROLLER
/* Polling receive - used by NETCONSOLE and other diagnostic tools
 * to allow network I/O with interrupts disabled.
 */
static void stmmac_poll_controller(struct net_device *dev)
{
	disable_irq(dev->irq);
	stmmac_interrupt(dev->irq, dev);
	enable_irq(dev->irq);
}
#endif

/**
 *  stmmac_ioctl - Entry point for the Ioctl
 *  @dev: Device pointer.
 *  @rq: An IOCTL specefic structure, that can contain a pointer to
 *  a proprietary structure used to pass information to the driver.
 *  @cmd: IOCTL command
 *  Description:
 *  Currently it supports the phy_mii_ioctl(...) and HW time stamping.
 */
static int stmmac_ioctl(struct net_device *dev, struct ifreq *rq, int cmd)
{
	struct stmmac_priv *priv = netdev_priv (dev);
	int ret = -EOPNOTSUPP;

	if (!netif_running(dev))
		return -EINVAL;

	switch (cmd) {
	case SIOCGMIIPHY:
	case SIOCGMIIREG:
	case SIOCSMIIREG:
		ret = phylink_mii_ioctl(priv->phylink, rq, cmd);
		break;
	case SIOCSHWTSTAMP:
		ret = stmmac_hwtstamp_set(dev, rq);
		break;
	case SIOCGHWTSTAMP:
		ret = stmmac_hwtstamp_get(dev, rq);
		break;
	default:
		break;
	}

	return ret;
}

static int stmmac_setup_tc_block_cb(enum tc_setup_type type, void *type_data,
				    void *cb_priv)
{
	struct stmmac_priv *priv = cb_priv;
	int ret = -EOPNOTSUPP;

	if (!tc_cls_can_offload_and_chain0(priv->dev, type_data))
		return ret;

	stmmac_disable_all_queues(priv);

	switch (type) {
	case TC_SETUP_CLSU32:
		ret = stmmac_tc_setup_cls_u32(priv, priv, type_data);
		break;
	case TC_SETUP_CLSFLOWER:
		ret = stmmac_tc_setup_cls(priv, priv, type_data);
		break;
	default:
		break;
	}

	stmmac_enable_all_queues(priv);
	return ret;
}

static LIST_HEAD(stmmac_block_cb_list);

static int stmmac_setup_tc(struct net_device *ndev, enum tc_setup_type type,
			   void *type_data)
{
	struct stmmac_priv *priv = netdev_priv(ndev);

	switch (type) {
	case TC_SETUP_BLOCK:
		return flow_block_cb_setup_simple(type_data,
						  &stmmac_block_cb_list,
						  stmmac_setup_tc_block_cb,
						  priv, priv, true);
	case TC_SETUP_QDISC_CBS:
		return stmmac_tc_setup_cbs(priv, priv, type_data);
	case TC_SETUP_QDISC_TAPRIO:
		return stmmac_tc_setup_taprio(priv, priv, type_data);
	case TC_SETUP_QDISC_ETF:
		return stmmac_tc_setup_etf(priv, priv, type_data);
	default:
		return -EOPNOTSUPP;
	}
}

static u16 stmmac_select_queue(struct net_device *dev, struct sk_buff *skb,
			       struct net_device *sb_dev)
{
	int gso = skb_shinfo(skb)->gso_type;

	if (gso & (SKB_GSO_TCPV4 | SKB_GSO_TCPV6 | SKB_GSO_UDP_L4)) {
		/*
		 * There is no way to determine the number of TSO/USO
		 * capable Queues. Let's use always the Queue 0
		 * because if TSO/USO is supported then at least this
		 * one will be capable.
		 */
		return 0;
	}

	return netdev_pick_tx(dev, skb, NULL) % dev->real_num_tx_queues;
}

static int stmmac_set_mac_address(struct net_device *ndev, void *addr)
{
	struct stmmac_priv *priv = netdev_priv(ndev);
	int ret = 0;

	ret = eth_mac_addr(ndev, addr);
	if (ret)
		return ret;

	stmmac_set_umac_addr(priv, priv->hw, ndev->dev_addr, 0);

	return ret;
}

#ifdef CONFIG_DEBUG_FS
static struct dentry *stmmac_fs_dir;

static void sysfs_display_ring(void *head, int size, int extend_desc,
			       struct seq_file *seq)
{
	int i;
	struct dma_extended_desc *ep = (struct dma_extended_desc *)head;
	struct dma_desc *p = (struct dma_desc *)head;

	for (i = 0; i < size; i++) {
		if (extend_desc) {
			seq_printf(seq, "%d [0x%x]: 0x%x 0x%x 0x%x 0x%x\n",
				   i, (unsigned int)virt_to_phys(ep),
				   le32_to_cpu(ep->basic.des0),
				   le32_to_cpu(ep->basic.des1),
				   le32_to_cpu(ep->basic.des2),
				   le32_to_cpu(ep->basic.des3));
			ep++;
		} else {
			seq_printf(seq, "%d [0x%x]: 0x%x 0x%x 0x%x 0x%x\n",
				   i, (unsigned int)virt_to_phys(p),
				   le32_to_cpu(p->des0), le32_to_cpu(p->des1),
				   le32_to_cpu(p->des2), le32_to_cpu(p->des3));
			p++;
		}
		seq_printf(seq, "\n");
	}
}

static int stmmac_rings_status_show(struct seq_file *seq, void *v)
{
	struct net_device *dev = seq->private;
	struct stmmac_priv *priv = netdev_priv(dev);
	u32 rx_count = priv->plat->rx_queues_to_use;
	u32 tx_count = priv->plat->tx_queues_to_use;
	u32 queue;

	if ((dev->flags & IFF_UP) == 0)
		return 0;

	for (queue = 0; queue < rx_count; queue++) {
		struct stmmac_rx_queue *rx_q = &priv->rx_queue[queue];

		seq_printf(seq, "RX Queue %d:\n", queue);

		if (priv->extend_desc) {
			seq_printf(seq, "Extended descriptor ring:\n");
			sysfs_display_ring((void *)rx_q->dma_erx,
					   DMA_RX_SIZE, 1, seq);
		} else {
			seq_printf(seq, "Descriptor ring:\n");
			sysfs_display_ring((void *)rx_q->dma_rx,
					   DMA_RX_SIZE, 0, seq);
		}
	}

	for (queue = 0; queue < tx_count; queue++) {
		struct stmmac_tx_queue *tx_q = &priv->tx_queue[queue];

		seq_printf(seq, "TX Queue %d:\n", queue);

		if (priv->extend_desc) {
			seq_printf(seq, "Extended descriptor ring:\n");
			sysfs_display_ring((void *)tx_q->dma_etx,
					   DMA_TX_SIZE, 1, seq);
		} else if (!(tx_q->tbs & STMMAC_TBS_AVAIL)) {
			seq_printf(seq, "Descriptor ring:\n");
			sysfs_display_ring((void *)tx_q->dma_tx,
					   DMA_TX_SIZE, 0, seq);
		}
	}

	return 0;
}
DEFINE_SHOW_ATTRIBUTE(stmmac_rings_status);

static int stmmac_dma_cap_show(struct seq_file *seq, void *v)
{
	struct net_device *dev = seq->private;
	struct stmmac_priv *priv = netdev_priv(dev);

	if (!priv->hw_cap_support) {
		seq_printf(seq, "DMA HW features not supported\n");
		return 0;
	}

	seq_printf(seq, "==============================\n");
	seq_printf(seq, "\tDMA HW features\n");
	seq_printf(seq, "==============================\n");

	seq_printf(seq, "\t10/100 Mbps: %s\n",
		   (priv->dma_cap.mbps_10_100) ? "Y" : "N");
	seq_printf(seq, "\t1000 Mbps: %s\n",
		   (priv->dma_cap.mbps_1000) ? "Y" : "N");
	seq_printf(seq, "\tHalf duplex: %s\n",
		   (priv->dma_cap.half_duplex) ? "Y" : "N");
	seq_printf(seq, "\tHash Filter: %s\n",
		   (priv->dma_cap.hash_filter) ? "Y" : "N");
	seq_printf(seq, "\tMultiple MAC address registers: %s\n",
		   (priv->dma_cap.multi_addr) ? "Y" : "N");
	seq_printf(seq, "\tPCS (TBI/SGMII/RTBI PHY interfaces): %s\n",
		   (priv->dma_cap.pcs) ? "Y" : "N");
	seq_printf(seq, "\tSMA (MDIO) Interface: %s\n",
		   (priv->dma_cap.sma_mdio) ? "Y" : "N");
	seq_printf(seq, "\tPMT Remote wake up: %s\n",
		   (priv->dma_cap.pmt_remote_wake_up) ? "Y" : "N");
	seq_printf(seq, "\tPMT Magic Frame: %s\n",
		   (priv->dma_cap.pmt_magic_frame) ? "Y" : "N");
	seq_printf(seq, "\tRMON module: %s\n",
		   (priv->dma_cap.rmon) ? "Y" : "N");
	seq_printf(seq, "\tIEEE 1588-2002 Time Stamp: %s\n",
		   (priv->dma_cap.time_stamp) ? "Y" : "N");
	seq_printf(seq, "\tIEEE 1588-2008 Advanced Time Stamp: %s\n",
		   (priv->dma_cap.atime_stamp) ? "Y" : "N");
	seq_printf(seq, "\t802.3az - Energy-Efficient Ethernet (EEE): %s\n",
		   (priv->dma_cap.eee) ? "Y" : "N");
	seq_printf(seq, "\tAV features: %s\n", (priv->dma_cap.av) ? "Y" : "N");
	seq_printf(seq, "\tChecksum Offload in TX: %s\n",
		   (priv->dma_cap.tx_coe) ? "Y" : "N");
	if (priv->synopsys_id >= DWMAC_CORE_4_00) {
		seq_printf(seq, "\tIP Checksum Offload in RX: %s\n",
			   (priv->dma_cap.rx_coe) ? "Y" : "N");
	} else {
		seq_printf(seq, "\tIP Checksum Offload (type1) in RX: %s\n",
			   (priv->dma_cap.rx_coe_type1) ? "Y" : "N");
		seq_printf(seq, "\tIP Checksum Offload (type2) in RX: %s\n",
			   (priv->dma_cap.rx_coe_type2) ? "Y" : "N");
	}
	seq_printf(seq, "\tRXFIFO > 2048bytes: %s\n",
		   (priv->dma_cap.rxfifo_over_2048) ? "Y" : "N");
	seq_printf(seq, "\tNumber of Additional RX channel: %d\n",
		   priv->dma_cap.number_rx_channel);
	seq_printf(seq, "\tNumber of Additional TX channel: %d\n",
		   priv->dma_cap.number_tx_channel);
	seq_printf(seq, "\tNumber of Additional RX queues: %d\n",
		   priv->dma_cap.number_rx_queues);
	seq_printf(seq, "\tNumber of Additional TX queues: %d\n",
		   priv->dma_cap.number_tx_queues);
	seq_printf(seq, "\tEnhanced descriptors: %s\n",
		   (priv->dma_cap.enh_desc) ? "Y" : "N");
	seq_printf(seq, "\tTX Fifo Size: %d\n", priv->dma_cap.tx_fifo_size);
	seq_printf(seq, "\tRX Fifo Size: %d\n", priv->dma_cap.rx_fifo_size);
	seq_printf(seq, "\tHash Table Size: %d\n", priv->dma_cap.hash_tb_sz);
	seq_printf(seq, "\tTSO: %s\n", priv->dma_cap.tsoen ? "Y" : "N");
	seq_printf(seq, "\tNumber of PPS Outputs: %d\n",
		   priv->dma_cap.pps_out_num);
	seq_printf(seq, "\tSafety Features: %s\n",
		   priv->dma_cap.asp ? "Y" : "N");
	seq_printf(seq, "\tFlexible RX Parser: %s\n",
		   priv->dma_cap.frpsel ? "Y" : "N");
	seq_printf(seq, "\tEnhanced Addressing: %d\n",
		   priv->dma_cap.addr64);
	seq_printf(seq, "\tReceive Side Scaling: %s\n",
		   priv->dma_cap.rssen ? "Y" : "N");
	seq_printf(seq, "\tVLAN Hash Filtering: %s\n",
		   priv->dma_cap.vlhash ? "Y" : "N");
	seq_printf(seq, "\tSplit Header: %s\n",
		   priv->dma_cap.sphen ? "Y" : "N");
	seq_printf(seq, "\tVLAN TX Insertion: %s\n",
		   priv->dma_cap.vlins ? "Y" : "N");
	seq_printf(seq, "\tDouble VLAN: %s\n",
		   priv->dma_cap.dvlan ? "Y" : "N");
	seq_printf(seq, "\tNumber of L3/L4 Filters: %d\n",
		   priv->dma_cap.l3l4fnum);
	seq_printf(seq, "\tARP Offloading: %s\n",
		   priv->dma_cap.arpoffsel ? "Y" : "N");
	seq_printf(seq, "\tEnhancements to Scheduled Traffic (EST): %s\n",
		   priv->dma_cap.estsel ? "Y" : "N");
	seq_printf(seq, "\tFrame Preemption (FPE): %s\n",
		   priv->dma_cap.fpesel ? "Y" : "N");
	seq_printf(seq, "\tTime-Based Scheduling (TBS): %s\n",
		   priv->dma_cap.tbssel ? "Y" : "N");
	return 0;
}
DEFINE_SHOW_ATTRIBUTE(stmmac_dma_cap);

/* Use network device events to rename debugfs file entries.
 */
static int stmmac_device_event(struct notifier_block *unused,
			       unsigned long event, void *ptr)
{
	struct net_device *dev = netdev_notifier_info_to_dev(ptr);
	struct stmmac_priv *priv = netdev_priv(dev);

	if (dev->netdev_ops != &stmmac_netdev_ops)
		goto done;

	switch (event) {
	case NETDEV_CHANGENAME:
		if (priv->dbgfs_dir)
			priv->dbgfs_dir = debugfs_rename(stmmac_fs_dir,
							 priv->dbgfs_dir,
							 stmmac_fs_dir,
							 dev->name);
		break;
	}
done:
	return NOTIFY_DONE;
}

static struct notifier_block stmmac_notifier = {
	.notifier_call = stmmac_device_event,
};

static void stmmac_init_fs(struct net_device *dev)
{
	struct stmmac_priv *priv = netdev_priv(dev);

	rtnl_lock();

	/* Create per netdev entries */
	priv->dbgfs_dir = debugfs_create_dir(dev->name, stmmac_fs_dir);

	/* Entry to report DMA RX/TX rings */
	debugfs_create_file("descriptors_status", 0444, priv->dbgfs_dir, dev,
			    &stmmac_rings_status_fops);

	/* Entry to report the DMA HW features */
	debugfs_create_file("dma_cap", 0444, priv->dbgfs_dir, dev,
			    &stmmac_dma_cap_fops);

	rtnl_unlock();
}

static void stmmac_exit_fs(struct net_device *dev)
{
	struct stmmac_priv *priv = netdev_priv(dev);

	debugfs_remove_recursive(priv->dbgfs_dir);
}
#endif /* CONFIG_DEBUG_FS */

static u32 stmmac_vid_crc32_le(__le16 vid_le)
{
	unsigned char *data = (unsigned char *)&vid_le;
	unsigned char data_byte = 0;
	u32 crc = ~0x0;
	u32 temp = 0;
	int i, bits;

	bits = get_bitmask_order(VLAN_VID_MASK);
	for (i = 0; i < bits; i++) {
		if ((i % 8) == 0)
			data_byte = data[i / 8];

		temp = ((crc & 1) ^ data_byte) & 1;
		crc >>= 1;
		data_byte >>= 1;

		if (temp)
			crc ^= 0xedb88320;
	}

	return crc;
}

static int stmmac_vlan_update(struct stmmac_priv *priv, bool is_double)
{
	u32 crc, hash = 0;
	__le16 pmatch = 0;
	int count = 0;
	u16 vid = 0;

	for_each_set_bit(vid, priv->active_vlans, VLAN_N_VID) {
		__le16 vid_le = cpu_to_le16(vid);
		crc = bitrev32(~stmmac_vid_crc32_le(vid_le)) >> 28;
		hash |= (1 << crc);
		count++;
	}

	if (!priv->dma_cap.vlhash) {
		if (count > 2) /* VID = 0 always passes filter */
			return -EOPNOTSUPP;

		pmatch = cpu_to_le16(vid);
		hash = 0;
	}

	return stmmac_update_vlan_hash(priv, priv->hw, hash, pmatch, is_double);
}

static int stmmac_vlan_rx_add_vid(struct net_device *ndev, __be16 proto, u16 vid)
{
	struct stmmac_priv *priv = netdev_priv(ndev);
	bool is_double = false;
	int ret;

	if (be16_to_cpu(proto) == ETH_P_8021AD)
		is_double = true;

	set_bit(vid, priv->active_vlans);
	ret = stmmac_vlan_update(priv, is_double);
	if (ret) {
		clear_bit(vid, priv->active_vlans);
		return ret;
	}

	if (priv->hw->num_vlan) {
		ret = stmmac_add_hw_vlan_rx_fltr(priv, ndev, priv->hw, proto, vid);
		if (ret)
			return ret;
	}

	return 0;
}

static int stmmac_vlan_rx_kill_vid(struct net_device *ndev, __be16 proto, u16 vid)
{
	struct stmmac_priv *priv = netdev_priv(ndev);
	bool is_double = false;
	int ret;

	if (be16_to_cpu(proto) == ETH_P_8021AD)
		is_double = true;

	clear_bit(vid, priv->active_vlans);

	if (priv->hw->num_vlan) {
		ret = stmmac_del_hw_vlan_rx_fltr(priv, ndev, priv->hw, proto, vid);
		if (ret)
			return ret;
	}

	return stmmac_vlan_update(priv, is_double);
}

static const struct net_device_ops stmmac_netdev_ops = {
	.ndo_open = stmmac_open,
	.ndo_start_xmit = stmmac_xmit,
	.ndo_stop = stmmac_release,
	.ndo_change_mtu = stmmac_change_mtu,
	.ndo_fix_features = stmmac_fix_features,
	.ndo_set_features = stmmac_set_features,
	.ndo_set_rx_mode = stmmac_set_rx_mode,
	.ndo_tx_timeout = stmmac_tx_timeout,
	.ndo_do_ioctl = stmmac_ioctl,
	.ndo_setup_tc = stmmac_setup_tc,
	.ndo_select_queue = stmmac_select_queue,
#ifdef CONFIG_NET_POLL_CONTROLLER
	.ndo_poll_controller = stmmac_poll_controller,
#endif
	.ndo_set_mac_address = stmmac_set_mac_address,
	.ndo_vlan_rx_add_vid = stmmac_vlan_rx_add_vid,
	.ndo_vlan_rx_kill_vid = stmmac_vlan_rx_kill_vid,
};

static void stmmac_reset_subtask(struct stmmac_priv *priv)
{
	if (!test_and_clear_bit(STMMAC_RESET_REQUESTED, &priv->state))
		return;
	if (test_bit(STMMAC_DOWN, &priv->state))
		return;

	netdev_err(priv->dev, "Reset adapter.\n");

	rtnl_lock();
	netif_trans_update(priv->dev);
	while (test_and_set_bit(STMMAC_RESETING, &priv->state))
		usleep_range(1000, 2000);

	set_bit(STMMAC_DOWN, &priv->state);
	dev_close(priv->dev);
	dev_open(priv->dev, NULL);
	clear_bit(STMMAC_DOWN, &priv->state);
	clear_bit(STMMAC_RESETING, &priv->state);
	rtnl_unlock();
}

static void stmmac_service_task(struct work_struct *work)
{
	struct stmmac_priv *priv = container_of(work, struct stmmac_priv,
			service_task);

	stmmac_reset_subtask(priv);
	clear_bit(STMMAC_SERVICE_SCHED, &priv->state);
}

/**
 *  stmmac_hw_init - Init the MAC device
 *  @priv: driver private structure
 *  Description: this function is to configure the MAC device according to
 *  some platform parameters or the HW capability register. It prepares the
 *  driver to use either ring or chain modes and to setup either enhanced or
 *  normal descriptors.
 */
static int stmmac_hw_init(struct stmmac_priv *priv)
{
	int ret;

	/* dwmac-sun8i only work in chain mode */
	if (priv->plat->has_sun8i)
		chain_mode = 1;
	priv->chain_mode = chain_mode;

	/* Initialize HW Interface */
	ret = stmmac_hwif_init(priv);
	if (ret)
		return ret;

	/* Get the HW capability (new GMAC newer than 3.50a) */
	priv->hw_cap_support = stmmac_get_hw_features(priv);
	if (priv->hw_cap_support) {
		dev_info(priv->device, "DMA HW capability register supported\n");

		/* We can override some gmac/dma configuration fields: e.g.
		 * enh_desc, tx_coe (e.g. that are passed through the
		 * platform) with the values from the HW capability
		 * register (if supported).
		 */
		priv->plat->enh_desc = priv->dma_cap.enh_desc;
		priv->plat->pmt = priv->dma_cap.pmt_remote_wake_up;
		priv->hw->pmt = priv->plat->pmt;
		if (priv->dma_cap.hash_tb_sz) {
			priv->hw->multicast_filter_bins =
					(BIT(priv->dma_cap.hash_tb_sz) << 5);
			priv->hw->mcast_bits_log2 =
					ilog2(priv->hw->multicast_filter_bins);
		}

		/* TXCOE doesn't work in thresh DMA mode */
		if (priv->plat->force_thresh_dma_mode)
			priv->plat->tx_coe = 0;
		else
			priv->plat->tx_coe = priv->dma_cap.tx_coe;

		/* In case of GMAC4 rx_coe is from HW cap register. */
		priv->plat->rx_coe = priv->dma_cap.rx_coe;

		if (priv->dma_cap.rx_coe_type2)
			priv->plat->rx_coe = STMMAC_RX_COE_TYPE2;
		else if (priv->dma_cap.rx_coe_type1)
			priv->plat->rx_coe = STMMAC_RX_COE_TYPE1;

	} else {
		dev_info(priv->device, "No HW DMA feature register supported\n");
	}

	if (priv->plat->rx_coe) {
		priv->hw->rx_csum = priv->plat->rx_coe;
		dev_info(priv->device, "RX Checksum Offload Engine supported\n");
		if (priv->synopsys_id < DWMAC_CORE_4_00)
			dev_info(priv->device, "COE Type %d\n", priv->hw->rx_csum);
	}
	if (priv->plat->tx_coe)
		dev_info(priv->device, "TX Checksum insertion supported\n");

	if (priv->plat->pmt) {
		dev_info(priv->device, "Wake-Up On Lan supported\n");
		device_set_wakeup_capable(priv->device, 1);
	}

	if (priv->dma_cap.tsoen)
		dev_info(priv->device, "TSO supported\n");

	/* Run HW quirks, if any */
	if (priv->hwif_quirks) {
		ret = priv->hwif_quirks(priv);
		if (ret)
			return ret;
	}

	/* Rx Watchdog is available in the COREs newer than the 3.40.
	 * In some case, for example on bugged HW this feature
	 * has to be disable and this can be done by passing the
	 * riwt_off field from the platform.
	 */
	if (((priv->synopsys_id >= DWMAC_CORE_3_50) ||
	    (priv->plat->has_xgmac)) && (!priv->plat->riwt_off)) {
		priv->use_riwt = 1;
		dev_info(priv->device,
			 "Enable RX Mitigation via HW Watchdog Timer\n");
	}

	return 0;
}

/**
 * stmmac_dvr_probe
 * @device: device pointer
 * @plat_dat: platform data pointer
 * @res: stmmac resource pointer
 * Description: this is the main probe function used to
 * call the alloc_etherdev, allocate the priv structure.
 * Return:
 * returns 0 on success, otherwise errno.
 */
int stmmac_dvr_probe(struct device *device,
		     struct plat_stmmacenet_data *plat_dat,
		     struct stmmac_resources *res)
{
	struct net_device *ndev = NULL;
	struct stmmac_priv *priv;
	u32 queue, rxq, maxq;
	int i, ret = 0;

	ndev = devm_alloc_etherdev_mqs(device, sizeof(struct stmmac_priv),
				       MTL_MAX_TX_QUEUES, MTL_MAX_RX_QUEUES);
	if (!ndev)
		return -ENOMEM;

	SET_NETDEV_DEV(ndev, device);

	priv = netdev_priv(ndev);
	priv->device = device;
	priv->dev = ndev;

	stmmac_set_ethtool_ops(ndev);
	priv->pause = pause;
	priv->plat = plat_dat;
	priv->ioaddr = res->addr;
	priv->dev->base_addr = (unsigned long)res->addr;

	priv->dev->irq = res->irq;
	priv->wol_irq = res->wol_irq;
	priv->lpi_irq = res->lpi_irq;

	if (!IS_ERR_OR_NULL(res->mac))
		memcpy(priv->dev->dev_addr, res->mac, ETH_ALEN);

	dev_set_drvdata(device, priv->dev);

	/* Verify driver arguments */
	stmmac_verify_args();

	/* Allocate workqueue */
	priv->wq = create_singlethread_workqueue("stmmac_wq");
	if (!priv->wq) {
		dev_err(priv->device, "failed to create workqueue\n");
		return -ENOMEM;
	}

	INIT_WORK(&priv->service_task, stmmac_service_task);

	/* Override with kernel parameters if supplied XXX CRS XXX
	 * this needs to have multiple instances
	 */
	if ((phyaddr >= 0) && (phyaddr <= 31))
		priv->plat->phy_addr = phyaddr;

	if (priv->plat->stmmac_rst) {
		ret = reset_control_assert(priv->plat->stmmac_rst);
		reset_control_deassert(priv->plat->stmmac_rst);
		/* Some reset controllers have only reset callback instead of
		 * assert + deassert callbacks pair.
		 */
		if (ret == -ENOTSUPP)
			reset_control_reset(priv->plat->stmmac_rst);
	}

	/* Init MAC and get the capabilities */
	ret = stmmac_hw_init(priv);
	if (ret)
		goto error_hw_init;

	stmmac_check_ether_addr(priv);

	/* Configure real RX and TX queues */
	netif_set_real_num_rx_queues(ndev, priv->plat->rx_queues_to_use);
	netif_set_real_num_tx_queues(ndev, priv->plat->tx_queues_to_use);

	ndev->netdev_ops = &stmmac_netdev_ops;

	ndev->hw_features = NETIF_F_SG | NETIF_F_IP_CSUM | NETIF_F_IPV6_CSUM |
			    NETIF_F_RXCSUM;

	ret = stmmac_tc_init(priv, priv);
	if (!ret) {
		ndev->hw_features |= NETIF_F_HW_TC;
	}

	if ((priv->plat->tso_en) && (priv->dma_cap.tsoen)) {
		ndev->hw_features |= NETIF_F_TSO | NETIF_F_TSO6;
		if (priv->plat->has_gmac4)
			ndev->hw_features |= NETIF_F_GSO_UDP_L4;
		priv->tso = true;
		dev_info(priv->device, "TSO feature enabled\n");
	}

	if (priv->dma_cap.sphen) {
		ndev->hw_features |= NETIF_F_GRO;
		priv->sph = true;
		dev_info(priv->device, "SPH feature enabled\n");
	}

	if (priv->dma_cap.addr64) {
		ret = dma_set_mask_and_coherent(device,
				DMA_BIT_MASK(priv->dma_cap.addr64));
		if (!ret) {
			dev_info(priv->device, "Using %d bits DMA width\n",
				 priv->dma_cap.addr64);

			/*
			 * If more than 32 bits can be addressed, make sure to
			 * enable enhanced addressing mode.
			 */
			if (IS_ENABLED(CONFIG_ARCH_DMA_ADDR_T_64BIT))
				priv->plat->dma_cfg->eame = true;
		} else {
			ret = dma_set_mask_and_coherent(device, DMA_BIT_MASK(32));
			if (ret) {
				dev_err(priv->device, "Failed to set DMA Mask\n");
				goto error_hw_init;
			}

			priv->dma_cap.addr64 = 32;
		}
	}

	ndev->features |= ndev->hw_features | NETIF_F_HIGHDMA;
	ndev->watchdog_timeo = msecs_to_jiffies(watchdog);
#ifdef STMMAC_VLAN_TAG_USED
	/* Both mac100 and gmac support receive VLAN tag detection */
	ndev->features |= NETIF_F_HW_VLAN_CTAG_RX | NETIF_F_HW_VLAN_STAG_RX;
	if (priv->dma_cap.vlhash) {
		ndev->features |= NETIF_F_HW_VLAN_CTAG_FILTER;
		ndev->features |= NETIF_F_HW_VLAN_STAG_FILTER;
	}
	if (priv->dma_cap.vlins) {
		ndev->features |= NETIF_F_HW_VLAN_CTAG_TX;
		if (priv->dma_cap.dvlan)
			ndev->features |= NETIF_F_HW_VLAN_STAG_TX;
	}
#endif
	priv->msg_enable = netif_msg_init(debug, default_msg_level);

	/* Initialize RSS */
	rxq = priv->plat->rx_queues_to_use;
	netdev_rss_key_fill(priv->rss.key, sizeof(priv->rss.key));
	for (i = 0; i < ARRAY_SIZE(priv->rss.table); i++)
		priv->rss.table[i] = ethtool_rxfh_indir_default(i, rxq);

	if (priv->dma_cap.rssen && priv->plat->rss_en)
		ndev->features |= NETIF_F_RXHASH;

	/* MTU range: 46 - hw-specific max */
	ndev->min_mtu = ETH_ZLEN - ETH_HLEN;
	if (priv->plat->has_xgmac)
		ndev->max_mtu = XGMAC_JUMBO_LEN;
	else if ((priv->plat->enh_desc) || (priv->synopsys_id >= DWMAC_CORE_4_00))
		ndev->max_mtu = JUMBO_LEN;
	else
		ndev->max_mtu = SKB_MAX_HEAD(NET_SKB_PAD + NET_IP_ALIGN);
	/* Will not overwrite ndev->max_mtu if plat->maxmtu > ndev->max_mtu
	 * as well as plat->maxmtu < ndev->min_mtu which is a invalid range.
	 */
	if ((priv->plat->maxmtu < ndev->max_mtu) &&
	    (priv->plat->maxmtu >= ndev->min_mtu))
		ndev->max_mtu = priv->plat->maxmtu;
	else if (priv->plat->maxmtu < ndev->min_mtu)
		dev_warn(priv->device,
			 "%s: warning: maxmtu having invalid value (%d)\n",
			 __func__, priv->plat->maxmtu);

	if (flow_ctrl)
		priv->flow_ctrl = FLOW_AUTO;	/* RX/TX pause on */

	/* Setup channels NAPI */
	maxq = max(priv->plat->rx_queues_to_use, priv->plat->tx_queues_to_use);

	for (queue = 0; queue < maxq; queue++) {
		struct stmmac_channel *ch = &priv->channel[queue];

		spin_lock_init(&ch->lock);
		ch->priv_data = priv;
		ch->index = queue;

		if (queue < priv->plat->rx_queues_to_use) {
			netif_napi_add(ndev, &ch->rx_napi, stmmac_napi_poll_rx,
				       NAPI_POLL_WEIGHT);
		}
		if (queue < priv->plat->tx_queues_to_use) {
			netif_tx_napi_add(ndev, &ch->tx_napi,
					  stmmac_napi_poll_tx,
					  NAPI_POLL_WEIGHT);
		}
	}

	mutex_init(&priv->lock);

	/* If a specific clk_csr value is passed from the platform
	 * this means that the CSR Clock Range selection cannot be
	 * changed at run-time and it is fixed. Viceversa the driver'll try to
	 * set the MDC clock dynamically according to the csr actual
	 * clock input.
	 */
	if (priv->plat->clk_csr >= 0)
		priv->clk_csr = priv->plat->clk_csr;
	else
		stmmac_clk_csr_set(priv);

	stmmac_check_pcs_mode(priv);

	if (priv->hw->pcs != STMMAC_PCS_TBI &&
	    priv->hw->pcs != STMMAC_PCS_RTBI) {
		/* MDIO bus Registration */
		ret = stmmac_mdio_register(ndev);
		if (ret < 0) {
			dev_err(priv->device,
				"%s: MDIO bus (id: %d) registration failed",
				__func__, priv->plat->bus_id);
			goto error_mdio_register;
		}
	}

	ret = stmmac_phy_setup(priv);
	if (ret) {
		netdev_err(ndev, "failed to setup phy (%d)\n", ret);
		goto error_phy_setup;
	}

	ret = register_netdev(ndev);
	if (ret) {
		dev_err(priv->device, "%s: ERROR %i registering the device\n",
			__func__, ret);
		goto error_netdev_register;
	}

	if (priv->plat->serdes_powerup) {
		ret = priv->plat->serdes_powerup(ndev,
						 priv->plat->bsp_priv);

		if (ret < 0)
			goto error_serdes_powerup;
	}

#ifdef CONFIG_DEBUG_FS
	stmmac_init_fs(ndev);
#endif

	return ret;

error_serdes_powerup:
	unregister_netdev(ndev);
error_netdev_register:
	phylink_destroy(priv->phylink);
error_phy_setup:
	if (priv->hw->pcs != STMMAC_PCS_TBI &&
	    priv->hw->pcs != STMMAC_PCS_RTBI)
		stmmac_mdio_unregister(ndev);
error_mdio_register:
	for (queue = 0; queue < maxq; queue++) {
		struct stmmac_channel *ch = &priv->channel[queue];

		if (queue < priv->plat->rx_queues_to_use)
			netif_napi_del(&ch->rx_napi);
		if (queue < priv->plat->tx_queues_to_use)
			netif_napi_del(&ch->tx_napi);
	}
error_hw_init:
	destroy_workqueue(priv->wq);

	return ret;
}
EXPORT_SYMBOL_GPL(stmmac_dvr_probe);

/**
 * stmmac_dvr_remove
 * @dev: device pointer
 * Description: this function resets the TX/RX processes, disables the MAC RX/TX
 * changes the link status, releases the DMA descriptor rings.
 */
int stmmac_dvr_remove(struct device *dev)
{
	struct net_device *ndev = dev_get_drvdata(dev);
	struct stmmac_priv *priv = netdev_priv(ndev);

	netdev_info(priv->dev, "%s: removing driver", __func__);

	stmmac_stop_all_dma(priv);

	if (priv->plat->serdes_powerdown)
		priv->plat->serdes_powerdown(ndev, priv->plat->bsp_priv);

	stmmac_mac_set(priv, priv->ioaddr, false);
	netif_carrier_off(ndev);
	unregister_netdev(ndev);
#ifdef CONFIG_DEBUG_FS
	stmmac_exit_fs(ndev);
#endif
	phylink_destroy(priv->phylink);
	if (priv->plat->stmmac_rst)
		reset_control_assert(priv->plat->stmmac_rst);
	clk_disable_unprepare(priv->plat->pclk);
	clk_disable_unprepare(priv->plat->stmmac_clk);
	if (priv->hw->pcs != STMMAC_PCS_TBI &&
	    priv->hw->pcs != STMMAC_PCS_RTBI)
		stmmac_mdio_unregister(ndev);
	destroy_workqueue(priv->wq);
	mutex_destroy(&priv->lock);

	return 0;
}
EXPORT_SYMBOL_GPL(stmmac_dvr_remove);

/**
 * stmmac_suspend - suspend callback
 * @dev: device pointer
 * Description: this is the function to suspend the device and it is called
 * by the platform driver to stop the network queue, release the resources,
 * program the PMT register (for WoL), clean and release driver resources.
 */
int stmmac_suspend(struct device *dev)
{
	struct net_device *ndev = dev_get_drvdata(dev);
	struct stmmac_priv *priv = netdev_priv(ndev);
	u32 chan;

	if (!ndev || !netif_running(ndev))
		return 0;

	phylink_mac_change(priv->phylink, false);

	mutex_lock(&priv->lock);

	netif_device_detach(ndev);
	stmmac_stop_all_queues(priv);

	stmmac_disable_all_queues(priv);

	for (chan = 0; chan < priv->plat->tx_queues_to_use; chan++)
		del_timer_sync(&priv->tx_queue[chan].txtimer);

	/* Stop TX/RX DMA */
	stmmac_stop_all_dma(priv);

	if (priv->plat->serdes_powerdown)
		priv->plat->serdes_powerdown(ndev, priv->plat->bsp_priv);

	/* Enable Power down mode by programming the PMT regs */
	if (device_may_wakeup(priv->device)) {
		stmmac_pmt(priv, priv->hw, priv->wolopts);
		priv->irq_wake = 1;
	} else {
		mutex_unlock(&priv->lock);
		rtnl_lock();
		phylink_stop(priv->phylink);
		rtnl_unlock();
		mutex_lock(&priv->lock);

		stmmac_mac_set(priv, priv->ioaddr, false);
		pinctrl_pm_select_sleep_state(priv->device);
		/* Disable clock in case of PWM is off */
		if (priv->plat->clk_ptp_ref)
			clk_disable_unprepare(priv->plat->clk_ptp_ref);
		clk_disable_unprepare(priv->plat->pclk);
		clk_disable_unprepare(priv->plat->stmmac_clk);
	}
	mutex_unlock(&priv->lock);

	priv->speed = SPEED_UNKNOWN;
	return 0;
}
EXPORT_SYMBOL_GPL(stmmac_suspend);

/**
 * stmmac_reset_queues_param - reset queue parameters
 * @dev: device pointer
 */
static void stmmac_reset_queues_param(struct stmmac_priv *priv)
{
	u32 rx_cnt = priv->plat->rx_queues_to_use;
	u32 tx_cnt = priv->plat->tx_queues_to_use;
	u32 queue;

	for (queue = 0; queue < rx_cnt; queue++) {
		struct stmmac_rx_queue *rx_q = &priv->rx_queue[queue];

		rx_q->cur_rx = 0;
		rx_q->dirty_rx = 0;
	}

	for (queue = 0; queue < tx_cnt; queue++) {
		struct stmmac_tx_queue *tx_q = &priv->tx_queue[queue];

		tx_q->cur_tx = 0;
		tx_q->dirty_tx = 0;
		tx_q->mss = 0;
	}
}

/**
 * stmmac_resume - resume callback
 * @dev: device pointer
 * Description: when resume this function is invoked to setup the DMA and CORE
 * in a usable state.
 */
int stmmac_resume(struct device *dev)
{
	struct net_device *ndev = dev_get_drvdata(dev);
	struct stmmac_priv *priv = netdev_priv(ndev);
	int ret;

	if (!netif_running(ndev))
		return 0;

	/* Power Down bit, into the PM register, is cleared
	 * automatically as soon as a magic packet or a Wake-up frame
	 * is received. Anyway, it's better to manually clear
	 * this bit because it can generate problems while resuming
	 * from another devices (e.g. serial console).
	 */
	if (device_may_wakeup(priv->device)) {
		mutex_lock(&priv->lock);
		stmmac_pmt(priv, priv->hw, 0);
		mutex_unlock(&priv->lock);
		priv->irq_wake = 0;
	} else {
		pinctrl_pm_select_default_state(priv->device);
		/* enable the clk previously disabled */
		clk_prepare_enable(priv->plat->stmmac_clk);
		clk_prepare_enable(priv->plat->pclk);
		if (priv->plat->clk_ptp_ref)
			clk_prepare_enable(priv->plat->clk_ptp_ref);
		/* reset the phy so that it's ready */
		if (priv->mii)
			stmmac_mdio_reset(priv->mii);
	}

	if (priv->plat->serdes_powerup) {
		ret = priv->plat->serdes_powerup(ndev,
						 priv->plat->bsp_priv);

		if (ret < 0)
			return ret;
	}
<<<<<<< HEAD

	netif_device_attach(ndev);
=======
>>>>>>> 7f6e100e

	mutex_lock(&priv->lock);

	stmmac_reset_queues_param(priv);

	stmmac_clear_descriptors(priv);

	stmmac_hw_setup(ndev, false);
	stmmac_init_coalesce(priv);
	stmmac_set_rx_mode(ndev);

	stmmac_restore_hw_vlan_rx_fltr(priv, ndev, priv->hw);

	stmmac_enable_all_queues(priv);

	stmmac_start_all_queues(priv);

	mutex_unlock(&priv->lock);

	if (!device_may_wakeup(priv->device)) {
		rtnl_lock();
		phylink_start(priv->phylink);
		rtnl_unlock();
	}

	phylink_mac_change(priv->phylink, true);

	netif_device_attach(ndev);

	return 0;
}
EXPORT_SYMBOL_GPL(stmmac_resume);

#ifndef MODULE
static int __init stmmac_cmdline_opt(char *str)
{
	char *opt;

	if (!str || !*str)
		return -EINVAL;
	while ((opt = strsep(&str, ",")) != NULL) {
		if (!strncmp(opt, "debug:", 6)) {
			if (kstrtoint(opt + 6, 0, &debug))
				goto err;
		} else if (!strncmp(opt, "phyaddr:", 8)) {
			if (kstrtoint(opt + 8, 0, &phyaddr))
				goto err;
		} else if (!strncmp(opt, "buf_sz:", 7)) {
			if (kstrtoint(opt + 7, 0, &buf_sz))
				goto err;
		} else if (!strncmp(opt, "tc:", 3)) {
			if (kstrtoint(opt + 3, 0, &tc))
				goto err;
		} else if (!strncmp(opt, "watchdog:", 9)) {
			if (kstrtoint(opt + 9, 0, &watchdog))
				goto err;
		} else if (!strncmp(opt, "flow_ctrl:", 10)) {
			if (kstrtoint(opt + 10, 0, &flow_ctrl))
				goto err;
		} else if (!strncmp(opt, "pause:", 6)) {
			if (kstrtoint(opt + 6, 0, &pause))
				goto err;
		} else if (!strncmp(opt, "eee_timer:", 10)) {
			if (kstrtoint(opt + 10, 0, &eee_timer))
				goto err;
		} else if (!strncmp(opt, "chain_mode:", 11)) {
			if (kstrtoint(opt + 11, 0, &chain_mode))
				goto err;
		}
	}
	return 0;

err:
	pr_err("%s: ERROR broken module parameter conversion", __func__);
	return -EINVAL;
}

__setup("stmmaceth=", stmmac_cmdline_opt);
#endif /* MODULE */

static int __init stmmac_init(void)
{
#ifdef CONFIG_DEBUG_FS
	/* Create debugfs main directory if it doesn't exist yet */
	if (!stmmac_fs_dir)
		stmmac_fs_dir = debugfs_create_dir(STMMAC_RESOURCE_NAME, NULL);
	register_netdevice_notifier(&stmmac_notifier);
#endif

	return 0;
}

static void __exit stmmac_exit(void)
{
#ifdef CONFIG_DEBUG_FS
	unregister_netdevice_notifier(&stmmac_notifier);
	debugfs_remove_recursive(stmmac_fs_dir);
#endif
}

module_init(stmmac_init)
module_exit(stmmac_exit)

MODULE_DESCRIPTION("STMMAC 10/100/1000 Ethernet device driver");
MODULE_AUTHOR("Giuseppe Cavallaro <peppe.cavallaro@st.com>");
MODULE_LICENSE("GPL");<|MERGE_RESOLUTION|>--- conflicted
+++ resolved
@@ -5189,11 +5189,6 @@
 		if (ret < 0)
 			return ret;
 	}
-<<<<<<< HEAD
-
-	netif_device_attach(ndev);
-=======
->>>>>>> 7f6e100e
 
 	mutex_lock(&priv->lock);
 
