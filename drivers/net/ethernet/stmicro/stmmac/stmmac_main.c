--- conflicted
+++ resolved
@@ -1519,10 +1519,6 @@
 }
 
 /**
-<<<<<<< HEAD
- * init_dma_rx_desc_rings - init the RX descriptor rings
- * @dev: net device structure
-=======
  * dma_free_rx_skbufs - free RX dma buffers
  * @priv: private structure
  * @queue: RX queue index
@@ -1623,7 +1619,6 @@
  * __init_dma_rx_desc_rings - init the RX descriptor ring (per queue)
  * @priv: driver private structure
  * @queue: RX queue index
->>>>>>> 7238353f
  * @flags: gfp flag.
  * Description: this function initializes the DMA RX descriptors
  * and allocates the socket buffers. It supports the chained and ring
