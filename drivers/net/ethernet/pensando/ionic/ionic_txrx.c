--- conflicted
+++ resolved
@@ -550,14 +550,9 @@
 		ionic_rx_fill_cb(rxcq->bound_q);
 
 	if (rx_work_done < budget && napi_complete_done(napi, rx_work_done)) {
-<<<<<<< HEAD
-		flags |= IONIC_INTR_CRED_UNMASK;
-		DEBUG_STATS_INTR_REARM(rxcq->bound_intr);
-=======
 		ionic_dim_update(qcq);
 		flags |= IONIC_INTR_CRED_UNMASK;
 		rxcq->bound_intr->rearm_count++;
->>>>>>> 11811d61
 	}
 
 	if (rx_work_done || flags) {
