--- conflicted
+++ resolved
@@ -2076,14 +2076,4 @@
 {
 	dev->cmd.state = cmdif_state;
 }
-<<<<<<< HEAD
-EXPORT_SYMBOL(mlx5_cmd_cleanup);
-
-void mlx5_cmd_set_state(struct mlx5_core_dev *dev,
-			enum mlx5_cmdif_state cmdif_state)
-{
-	dev->cmd.state = cmdif_state;
-}
-=======
->>>>>>> 4775cbe7
 EXPORT_SYMBOL(mlx5_cmd_set_state);