// SPDX-License-Identifier: GPL-2.0
/*
 * Released under the GPLv2 only.
 */

#include <linux/usb.h>
#include <linux/usb/ch9.h>
#include <linux/usb/hcd.h>
#include <linux/usb/quirks.h>
#include <linux/module.h>
#include <linux/slab.h>
#include <linux/device.h>
#include <asm/byteorder.h>
#include "usb.h"


#define USB_MAXALTSETTING		128	/* Hard limit */

#define USB_MAXCONFIG			8	/* Arbitrary limit */


static inline const char *plural(int n)
{
	return (n == 1 ? "" : "s");
}

static int find_next_descriptor(unsigned char *buffer, int size,
    int dt1, int dt2, int *num_skipped)
{
	struct usb_descriptor_header *h;
	int n = 0;
	unsigned char *buffer0 = buffer;

	/* Find the next descriptor of type dt1 or dt2 */
	while (size > 0) {
		h = (struct usb_descriptor_header *) buffer;
		if (h->bDescriptorType == dt1 || h->bDescriptorType == dt2)
			break;
		buffer += h->bLength;
		size -= h->bLength;
		++n;
	}

	/* Store the number of descriptors skipped and return the
	 * number of bytes skipped */
	if (num_skipped)
		*num_skipped = n;
	return buffer - buffer0;
}

static void usb_parse_ssp_isoc_endpoint_companion(struct device *ddev,
		int cfgno, int inum, int asnum, struct usb_host_endpoint *ep,
		unsigned char *buffer, int size)
{
	struct usb_ssp_isoc_ep_comp_descriptor *desc;

	/*
	 * The SuperSpeedPlus Isoc endpoint companion descriptor immediately
	 * follows the SuperSpeed Endpoint Companion descriptor
	 */
	desc = (struct usb_ssp_isoc_ep_comp_descriptor *) buffer;
	if (desc->bDescriptorType != USB_DT_SSP_ISOC_ENDPOINT_COMP ||
	    size < USB_DT_SSP_ISOC_EP_COMP_SIZE) {
		dev_warn(ddev, "Invalid SuperSpeedPlus isoc endpoint companion"
			 "for config %d interface %d altsetting %d ep %d.\n",
			 cfgno, inum, asnum, ep->desc.bEndpointAddress);
		return;
	}
	memcpy(&ep->ssp_isoc_ep_comp, desc, USB_DT_SSP_ISOC_EP_COMP_SIZE);
}

static void usb_parse_ss_endpoint_companion(struct device *ddev, int cfgno,
		int inum, int asnum, struct usb_host_endpoint *ep,
		unsigned char *buffer, int size)
{
	struct usb_ss_ep_comp_descriptor *desc;
	int max_tx;

	/* The SuperSpeed endpoint companion descriptor is supposed to
	 * be the first thing immediately following the endpoint descriptor.
	 */
	desc = (struct usb_ss_ep_comp_descriptor *) buffer;

	if (desc->bDescriptorType != USB_DT_SS_ENDPOINT_COMP ||
			size < USB_DT_SS_EP_COMP_SIZE) {
		dev_warn(ddev, "No SuperSpeed endpoint companion for config %d "
				" interface %d altsetting %d ep %d: "
				"using minimum values\n",
				cfgno, inum, asnum, ep->desc.bEndpointAddress);

		/* Fill in some default values.
		 * Leave bmAttributes as zero, which will mean no streams for
		 * bulk, and isoc won't support multiple bursts of packets.
		 * With bursts of only one packet, and a Mult of 1, the max
		 * amount of data moved per endpoint service interval is one
		 * packet.
		 */
		ep->ss_ep_comp.bLength = USB_DT_SS_EP_COMP_SIZE;
		ep->ss_ep_comp.bDescriptorType = USB_DT_SS_ENDPOINT_COMP;
		if (usb_endpoint_xfer_isoc(&ep->desc) ||
				usb_endpoint_xfer_int(&ep->desc))
			ep->ss_ep_comp.wBytesPerInterval =
					ep->desc.wMaxPacketSize;
		return;
	}
	buffer += desc->bLength;
	size -= desc->bLength;
	memcpy(&ep->ss_ep_comp, desc, USB_DT_SS_EP_COMP_SIZE);

	/* Check the various values */
	if (usb_endpoint_xfer_control(&ep->desc) && desc->bMaxBurst != 0) {
		dev_warn(ddev, "Control endpoint with bMaxBurst = %d in "
				"config %d interface %d altsetting %d ep %d: "
				"setting to zero\n", desc->bMaxBurst,
				cfgno, inum, asnum, ep->desc.bEndpointAddress);
		ep->ss_ep_comp.bMaxBurst = 0;
	} else if (desc->bMaxBurst > 15) {
		dev_warn(ddev, "Endpoint with bMaxBurst = %d in "
				"config %d interface %d altsetting %d ep %d: "
				"setting to 15\n", desc->bMaxBurst,
				cfgno, inum, asnum, ep->desc.bEndpointAddress);
		ep->ss_ep_comp.bMaxBurst = 15;
	}

	if ((usb_endpoint_xfer_control(&ep->desc) ||
			usb_endpoint_xfer_int(&ep->desc)) &&
				desc->bmAttributes != 0) {
		dev_warn(ddev, "%s endpoint with bmAttributes = %d in "
				"config %d interface %d altsetting %d ep %d: "
				"setting to zero\n",
				usb_endpoint_xfer_control(&ep->desc) ? "Control" : "Bulk",
				desc->bmAttributes,
				cfgno, inum, asnum, ep->desc.bEndpointAddress);
		ep->ss_ep_comp.bmAttributes = 0;
	} else if (usb_endpoint_xfer_bulk(&ep->desc) &&
			desc->bmAttributes > 16) {
		dev_warn(ddev, "Bulk endpoint with more than 65536 streams in "
				"config %d interface %d altsetting %d ep %d: "
				"setting to max\n",
				cfgno, inum, asnum, ep->desc.bEndpointAddress);
		ep->ss_ep_comp.bmAttributes = 16;
	} else if (usb_endpoint_xfer_isoc(&ep->desc) &&
		   !USB_SS_SSP_ISOC_COMP(desc->bmAttributes) &&
		   USB_SS_MULT(desc->bmAttributes) > 3) {
		dev_warn(ddev, "Isoc endpoint has Mult of %d in "
				"config %d interface %d altsetting %d ep %d: "
				"setting to 3\n",
				USB_SS_MULT(desc->bmAttributes),
				cfgno, inum, asnum, ep->desc.bEndpointAddress);
		ep->ss_ep_comp.bmAttributes = 2;
	}

	if (usb_endpoint_xfer_isoc(&ep->desc))
		max_tx = (desc->bMaxBurst + 1) *
			(USB_SS_MULT(desc->bmAttributes)) *
			usb_endpoint_maxp(&ep->desc);
	else if (usb_endpoint_xfer_int(&ep->desc))
		max_tx = usb_endpoint_maxp(&ep->desc) *
			(desc->bMaxBurst + 1);
	else
		max_tx = 999999;
	if (le16_to_cpu(desc->wBytesPerInterval) > max_tx) {
		dev_warn(ddev, "%s endpoint with wBytesPerInterval of %d in "
				"config %d interface %d altsetting %d ep %d: "
				"setting to %d\n",
				usb_endpoint_xfer_isoc(&ep->desc) ? "Isoc" : "Int",
				le16_to_cpu(desc->wBytesPerInterval),
				cfgno, inum, asnum, ep->desc.bEndpointAddress,
				max_tx);
		ep->ss_ep_comp.wBytesPerInterval = cpu_to_le16(max_tx);
	}
	/* Parse a possible SuperSpeedPlus isoc ep companion descriptor */
	if (usb_endpoint_xfer_isoc(&ep->desc) &&
	    USB_SS_SSP_ISOC_COMP(desc->bmAttributes))
		usb_parse_ssp_isoc_endpoint_companion(ddev, cfgno, inum, asnum,
							ep, buffer, size);
}

static const unsigned short low_speed_maxpacket_maxes[4] = {
	[USB_ENDPOINT_XFER_CONTROL] = 8,
	[USB_ENDPOINT_XFER_ISOC] = 0,
	[USB_ENDPOINT_XFER_BULK] = 0,
	[USB_ENDPOINT_XFER_INT] = 8,
};
static const unsigned short full_speed_maxpacket_maxes[4] = {
	[USB_ENDPOINT_XFER_CONTROL] = 64,
	[USB_ENDPOINT_XFER_ISOC] = 1023,
	[USB_ENDPOINT_XFER_BULK] = 64,
	[USB_ENDPOINT_XFER_INT] = 64,
};
static const unsigned short high_speed_maxpacket_maxes[4] = {
	[USB_ENDPOINT_XFER_CONTROL] = 64,
	[USB_ENDPOINT_XFER_ISOC] = 1024,

	/* Bulk should be 512, but some devices use 1024: we will warn below */
	[USB_ENDPOINT_XFER_BULK] = 1024,
	[USB_ENDPOINT_XFER_INT] = 1024,
};
static const unsigned short super_speed_maxpacket_maxes[4] = {
	[USB_ENDPOINT_XFER_CONTROL] = 512,
	[USB_ENDPOINT_XFER_ISOC] = 1024,
	[USB_ENDPOINT_XFER_BULK] = 1024,
	[USB_ENDPOINT_XFER_INT] = 1024,
};

static bool endpoint_is_duplicate(struct usb_endpoint_descriptor *e1,
		struct usb_endpoint_descriptor *e2)
<<<<<<< HEAD
{
	if (e1->bEndpointAddress == e2->bEndpointAddress)
		return true;

	if (usb_endpoint_xfer_control(e1) || usb_endpoint_xfer_control(e2)) {
		if (usb_endpoint_num(e1) == usb_endpoint_num(e2))
			return true;
	}

	return false;
}

/*
 * Check for duplicate endpoint addresses in other interfaces and in the
 * altsetting currently being parsed.
 */
static bool config_endpoint_is_duplicate(struct usb_host_config *config,
		int inum, int asnum, struct usb_endpoint_descriptor *d)
{
	struct usb_endpoint_descriptor *epd;
	struct usb_interface_cache *intfc;
	struct usb_host_interface *alt;
	int i, j, k;

	for (i = 0; i < config->desc.bNumInterfaces; ++i) {
		intfc = config->intf_cache[i];

		for (j = 0; j < intfc->num_altsetting; ++j) {
			alt = &intfc->altsetting[j];

			if (alt->desc.bInterfaceNumber == inum &&
					alt->desc.bAlternateSetting != asnum)
				continue;

			for (k = 0; k < alt->desc.bNumEndpoints; ++k) {
				epd = &alt->endpoint[k].desc;

				if (endpoint_is_duplicate(epd, d))
					return true;
			}
		}
	}

	return false;
}

static int usb_parse_endpoint(struct device *ddev, int cfgno,
		struct usb_host_config *config, int inum, int asnum,
		struct usb_host_interface *ifp, int num_ep,
		unsigned char *buffer, int size)
=======
>>>>>>> 2c523b34
{
	if (e1->bEndpointAddress == e2->bEndpointAddress)
		return true;

	if (usb_endpoint_xfer_control(e1) || usb_endpoint_xfer_control(e2)) {
		if (usb_endpoint_num(e1) == usb_endpoint_num(e2))
			return true;
	}

	return false;
}

/*
 * Check for duplicate endpoint addresses in other interfaces and in the
 * altsetting currently being parsed.
 */
static bool config_endpoint_is_duplicate(struct usb_host_config *config,
		int inum, int asnum, struct usb_endpoint_descriptor *d)
{
	struct usb_endpoint_descriptor *epd;
	struct usb_interface_cache *intfc;
	struct usb_host_interface *alt;
	int i, j, k;

	for (i = 0; i < config->desc.bNumInterfaces; ++i) {
		intfc = config->intf_cache[i];

		for (j = 0; j < intfc->num_altsetting; ++j) {
			alt = &intfc->altsetting[j];

			if (alt->desc.bInterfaceNumber == inum &&
					alt->desc.bAlternateSetting != asnum)
				continue;

			for (k = 0; k < alt->desc.bNumEndpoints; ++k) {
				epd = &alt->endpoint[k].desc;

				if (endpoint_is_duplicate(epd, d))
					return true;
			}
		}
	}

	return false;
}

static int usb_parse_endpoint(struct device *ddev, int cfgno,
		struct usb_host_config *config, int inum, int asnum,
		struct usb_host_interface *ifp, int num_ep,
		unsigned char *buffer, int size)
{
	struct usb_device *udev = to_usb_device(ddev);
	unsigned char *buffer0 = buffer;
	struct usb_endpoint_descriptor *d;
	struct usb_host_endpoint *endpoint;
	int n, i, j, retval;
	unsigned int maxp;
	const unsigned short *maxpacket_maxes;

	d = (struct usb_endpoint_descriptor *) buffer;
	buffer += d->bLength;
	size -= d->bLength;

	if (d->bLength >= USB_DT_ENDPOINT_AUDIO_SIZE)
		n = USB_DT_ENDPOINT_AUDIO_SIZE;
	else if (d->bLength >= USB_DT_ENDPOINT_SIZE)
		n = USB_DT_ENDPOINT_SIZE;
	else {
		dev_warn(ddev, "config %d interface %d altsetting %d has an "
		    "invalid endpoint descriptor of length %d, skipping\n",
		    cfgno, inum, asnum, d->bLength);
		goto skip_to_next_endpoint_or_interface_descriptor;
	}

	i = d->bEndpointAddress & ~USB_ENDPOINT_DIR_MASK;
	if (i >= 16 || i == 0) {
		dev_warn(ddev, "config %d interface %d altsetting %d has an "
		    "invalid endpoint with address 0x%X, skipping\n",
		    cfgno, inum, asnum, d->bEndpointAddress);
		goto skip_to_next_endpoint_or_interface_descriptor;
	}

	/* Only store as many endpoints as we have room for */
	if (ifp->desc.bNumEndpoints >= num_ep)
		goto skip_to_next_endpoint_or_interface_descriptor;

	/* Check for duplicate endpoint addresses */
	if (config_endpoint_is_duplicate(config, inum, asnum, d)) {
		dev_warn(ddev, "config %d interface %d altsetting %d has a duplicate endpoint with address 0x%X, skipping\n",
				cfgno, inum, asnum, d->bEndpointAddress);
		goto skip_to_next_endpoint_or_interface_descriptor;
<<<<<<< HEAD
=======
	}

	/* Ignore blacklisted endpoints */
	if (udev->quirks & USB_QUIRK_ENDPOINT_BLACKLIST) {
		if (usb_endpoint_is_blacklisted(udev, ifp, d)) {
			dev_warn(ddev, "config %d interface %d altsetting %d has a blacklisted endpoint with address 0x%X, skipping\n",
					cfgno, inum, asnum,
					d->bEndpointAddress);
			goto skip_to_next_endpoint_or_interface_descriptor;
		}
>>>>>>> 2c523b34
	}

	endpoint = &ifp->endpoint[ifp->desc.bNumEndpoints];
	++ifp->desc.bNumEndpoints;

	memcpy(&endpoint->desc, d, n);
	INIT_LIST_HEAD(&endpoint->urb_list);

	/*
	 * Fix up bInterval values outside the legal range.
	 * Use 10 or 8 ms if no proper value can be guessed.
	 */
	i = 0;		/* i = min, j = max, n = default */
	j = 255;
	if (usb_endpoint_xfer_int(d)) {
		i = 1;
		switch (udev->speed) {
		case USB_SPEED_SUPER_PLUS:
		case USB_SPEED_SUPER:
		case USB_SPEED_HIGH:
			/*
			 * Many device manufacturers are using full-speed
			 * bInterval values in high-speed interrupt endpoint
			 * descriptors. Try to fix those and fall back to an
			 * 8-ms default value otherwise.
			 */
			n = fls(d->bInterval*8);
			if (n == 0)
				n = 7;	/* 8 ms = 2^(7-1) uframes */
			j = 16;

			/*
			 * Adjust bInterval for quirked devices.
			 */
			/*
			 * This quirk fixes bIntervals reported in ms.
			 */
			if (udev->quirks & USB_QUIRK_LINEAR_FRAME_INTR_BINTERVAL) {
				n = clamp(fls(d->bInterval) + 3, i, j);
				i = j = n;
			}
			/*
			 * This quirk fixes bIntervals reported in
			 * linear microframes.
			 */
			if (udev->quirks & USB_QUIRK_LINEAR_UFRAME_INTR_BINTERVAL) {
				n = clamp(fls(d->bInterval), i, j);
				i = j = n;
			}
			break;
		default:		/* USB_SPEED_FULL or _LOW */
			/*
			 * For low-speed, 10 ms is the official minimum.
			 * But some "overclocked" devices might want faster
			 * polling so we'll allow it.
			 */
			n = 10;
			break;
		}
	} else if (usb_endpoint_xfer_isoc(d)) {
		i = 1;
		j = 16;
		switch (udev->speed) {
		case USB_SPEED_HIGH:
			n = 7;		/* 8 ms = 2^(7-1) uframes */
			break;
		default:		/* USB_SPEED_FULL */
			n = 4;		/* 8 ms = 2^(4-1) frames */
			break;
		}
	}
	if (d->bInterval < i || d->bInterval > j) {
		dev_warn(ddev, "config %d interface %d altsetting %d "
		    "endpoint 0x%X has an invalid bInterval %d, "
		    "changing to %d\n",
		    cfgno, inum, asnum,
		    d->bEndpointAddress, d->bInterval, n);
		endpoint->desc.bInterval = n;
	}

	/* Some buggy low-speed devices have Bulk endpoints, which is
	 * explicitly forbidden by the USB spec.  In an attempt to make
	 * them usable, we will try treating them as Interrupt endpoints.
	 */
	if (udev->speed == USB_SPEED_LOW && usb_endpoint_xfer_bulk(d)) {
		dev_warn(ddev, "config %d interface %d altsetting %d "
		    "endpoint 0x%X is Bulk; changing to Interrupt\n",
		    cfgno, inum, asnum, d->bEndpointAddress);
		endpoint->desc.bmAttributes = USB_ENDPOINT_XFER_INT;
		endpoint->desc.bInterval = 1;
		if (usb_endpoint_maxp(&endpoint->desc) > 8)
			endpoint->desc.wMaxPacketSize = cpu_to_le16(8);
	}

	/*
	 * Validate the wMaxPacketSize field.
	 * Some devices have isochronous endpoints in altsetting 0;
	 * the USB-2 spec requires such endpoints to have wMaxPacketSize = 0
	 * (see the end of section 5.6.3), so don't warn about them.
	 */
	maxp = usb_endpoint_maxp(&endpoint->desc);
	if (maxp == 0 && !(usb_endpoint_xfer_isoc(d) && asnum == 0)) {
		dev_warn(ddev, "config %d interface %d altsetting %d endpoint 0x%X has invalid wMaxPacketSize 0\n",
		    cfgno, inum, asnum, d->bEndpointAddress);
	}

	/* Find the highest legal maxpacket size for this endpoint */
	i = 0;		/* additional transactions per microframe */
	switch (udev->speed) {
	case USB_SPEED_LOW:
		maxpacket_maxes = low_speed_maxpacket_maxes;
		break;
	case USB_SPEED_FULL:
		maxpacket_maxes = full_speed_maxpacket_maxes;
		break;
	case USB_SPEED_HIGH:
		/* Bits 12..11 are allowed only for HS periodic endpoints */
		if (usb_endpoint_xfer_int(d) || usb_endpoint_xfer_isoc(d)) {
			i = maxp & (BIT(12) | BIT(11));
			maxp &= ~i;
		}
		/* fallthrough */
	default:
		maxpacket_maxes = high_speed_maxpacket_maxes;
		break;
	case USB_SPEED_SUPER:
	case USB_SPEED_SUPER_PLUS:
		maxpacket_maxes = super_speed_maxpacket_maxes;
		break;
	}
	j = maxpacket_maxes[usb_endpoint_type(&endpoint->desc)];

	if (maxp > j) {
		dev_warn(ddev, "config %d interface %d altsetting %d endpoint 0x%X has invalid maxpacket %d, setting to %d\n",
		    cfgno, inum, asnum, d->bEndpointAddress, maxp, j);
		maxp = j;
		endpoint->desc.wMaxPacketSize = cpu_to_le16(i | maxp);
	}

	/*
	 * Some buggy high speed devices have bulk endpoints using
	 * maxpacket sizes other than 512.  High speed HCDs may not
	 * be able to handle that particular bug, so let's warn...
	 */
	if (udev->speed == USB_SPEED_HIGH && usb_endpoint_xfer_bulk(d)) {
		if (maxp != 512)
			dev_warn(ddev, "config %d interface %d altsetting %d "
				"bulk endpoint 0x%X has invalid maxpacket %d\n",
				cfgno, inum, asnum, d->bEndpointAddress,
				maxp);
	}

	/* Parse a possible SuperSpeed endpoint companion descriptor */
	if (udev->speed >= USB_SPEED_SUPER)
		usb_parse_ss_endpoint_companion(ddev, cfgno,
				inum, asnum, endpoint, buffer, size);

	/* Skip over any Class Specific or Vendor Specific descriptors;
	 * find the next endpoint or interface descriptor */
	endpoint->extra = buffer;
	i = find_next_descriptor(buffer, size, USB_DT_ENDPOINT,
			USB_DT_INTERFACE, &n);
	endpoint->extralen = i;
	retval = buffer - buffer0 + i;
	if (n > 0)
		dev_dbg(ddev, "skipped %d descriptor%s after %s\n",
		    n, plural(n), "endpoint");
	return retval;

skip_to_next_endpoint_or_interface_descriptor:
	i = find_next_descriptor(buffer, size, USB_DT_ENDPOINT,
	    USB_DT_INTERFACE, NULL);
	return buffer - buffer0 + i;
}

void usb_release_interface_cache(struct kref *ref)
{
	struct usb_interface_cache *intfc = ref_to_usb_interface_cache(ref);
	int j;

	for (j = 0; j < intfc->num_altsetting; j++) {
		struct usb_host_interface *alt = &intfc->altsetting[j];

		kfree(alt->endpoint);
		kfree(alt->string);
	}
	kfree(intfc);
}

static int usb_parse_interface(struct device *ddev, int cfgno,
    struct usb_host_config *config, unsigned char *buffer, int size,
    u8 inums[], u8 nalts[])
{
	unsigned char *buffer0 = buffer;
	struct usb_interface_descriptor	*d;
	int inum, asnum;
	struct usb_interface_cache *intfc;
	struct usb_host_interface *alt;
	int i, n;
	int len, retval;
	int num_ep, num_ep_orig;

	d = (struct usb_interface_descriptor *) buffer;
	buffer += d->bLength;
	size -= d->bLength;

	if (d->bLength < USB_DT_INTERFACE_SIZE)
		goto skip_to_next_interface_descriptor;

	/* Which interface entry is this? */
	intfc = NULL;
	inum = d->bInterfaceNumber;
	for (i = 0; i < config->desc.bNumInterfaces; ++i) {
		if (inums[i] == inum) {
			intfc = config->intf_cache[i];
			break;
		}
	}
	if (!intfc || intfc->num_altsetting >= nalts[i])
		goto skip_to_next_interface_descriptor;

	/* Check for duplicate altsetting entries */
	asnum = d->bAlternateSetting;
	for ((i = 0, alt = &intfc->altsetting[0]);
	      i < intfc->num_altsetting;
	     (++i, ++alt)) {
		if (alt->desc.bAlternateSetting == asnum) {
			dev_warn(ddev, "Duplicate descriptor for config %d "
			    "interface %d altsetting %d, skipping\n",
			    cfgno, inum, asnum);
			goto skip_to_next_interface_descriptor;
		}
	}

	++intfc->num_altsetting;
	memcpy(&alt->desc, d, USB_DT_INTERFACE_SIZE);

	/* Skip over any Class Specific or Vendor Specific descriptors;
	 * find the first endpoint or interface descriptor */
	alt->extra = buffer;
	i = find_next_descriptor(buffer, size, USB_DT_ENDPOINT,
	    USB_DT_INTERFACE, &n);
	alt->extralen = i;
	if (n > 0)
		dev_dbg(ddev, "skipped %d descriptor%s after %s\n",
		    n, plural(n), "interface");
	buffer += i;
	size -= i;

	/* Allocate space for the right(?) number of endpoints */
	num_ep = num_ep_orig = alt->desc.bNumEndpoints;
	alt->desc.bNumEndpoints = 0;		/* Use as a counter */
	if (num_ep > USB_MAXENDPOINTS) {
		dev_warn(ddev, "too many endpoints for config %d interface %d "
		    "altsetting %d: %d, using maximum allowed: %d\n",
		    cfgno, inum, asnum, num_ep, USB_MAXENDPOINTS);
		num_ep = USB_MAXENDPOINTS;
	}

	if (num_ep > 0) {
		/* Can't allocate 0 bytes */
		len = sizeof(struct usb_host_endpoint) * num_ep;
		alt->endpoint = kzalloc(len, GFP_KERNEL);
		if (!alt->endpoint)
			return -ENOMEM;
	}

	/* Parse all the endpoint descriptors */
	n = 0;
	while (size > 0) {
		if (((struct usb_descriptor_header *) buffer)->bDescriptorType
		     == USB_DT_INTERFACE)
			break;
		retval = usb_parse_endpoint(ddev, cfgno, config, inum, asnum,
				alt, num_ep, buffer, size);
		if (retval < 0)
			return retval;
		++n;

		buffer += retval;
		size -= retval;
	}

	if (n != num_ep_orig)
		dev_warn(ddev, "config %d interface %d altsetting %d has %d "
		    "endpoint descriptor%s, different from the interface "
		    "descriptor's value: %d\n",
		    cfgno, inum, asnum, n, plural(n), num_ep_orig);
	return buffer - buffer0;

skip_to_next_interface_descriptor:
	i = find_next_descriptor(buffer, size, USB_DT_INTERFACE,
	    USB_DT_INTERFACE, NULL);
	return buffer - buffer0 + i;
}

static int usb_parse_configuration(struct usb_device *dev, int cfgidx,
    struct usb_host_config *config, unsigned char *buffer, int size)
{
	struct device *ddev = &dev->dev;
	unsigned char *buffer0 = buffer;
	int cfgno;
	int nintf, nintf_orig;
	int i, j, n;
	struct usb_interface_cache *intfc;
	unsigned char *buffer2;
	int size2;
	struct usb_descriptor_header *header;
	int retval;
	u8 inums[USB_MAXINTERFACES], nalts[USB_MAXINTERFACES];
	unsigned iad_num = 0;

	memcpy(&config->desc, buffer, USB_DT_CONFIG_SIZE);
	nintf = nintf_orig = config->desc.bNumInterfaces;
	config->desc.bNumInterfaces = 0;	// Adjusted later

	if (config->desc.bDescriptorType != USB_DT_CONFIG ||
	    config->desc.bLength < USB_DT_CONFIG_SIZE ||
	    config->desc.bLength > size) {
		dev_err(ddev, "invalid descriptor for config index %d: "
		    "type = 0x%X, length = %d\n", cfgidx,
		    config->desc.bDescriptorType, config->desc.bLength);
		return -EINVAL;
	}
	cfgno = config->desc.bConfigurationValue;

	buffer += config->desc.bLength;
	size -= config->desc.bLength;

	if (nintf > USB_MAXINTERFACES) {
		dev_warn(ddev, "config %d has too many interfaces: %d, "
		    "using maximum allowed: %d\n",
		    cfgno, nintf, USB_MAXINTERFACES);
		nintf = USB_MAXINTERFACES;
	}

	/* Go through the descriptors, checking their length and counting the
	 * number of altsettings for each interface */
	n = 0;
	for ((buffer2 = buffer, size2 = size);
	      size2 > 0;
	     (buffer2 += header->bLength, size2 -= header->bLength)) {

		if (size2 < sizeof(struct usb_descriptor_header)) {
			dev_warn(ddev, "config %d descriptor has %d excess "
			    "byte%s, ignoring\n",
			    cfgno, size2, plural(size2));
			break;
		}

		header = (struct usb_descriptor_header *) buffer2;
		if ((header->bLength > size2) || (header->bLength < 2)) {
			dev_warn(ddev, "config %d has an invalid descriptor "
			    "of length %d, skipping remainder of the config\n",
			    cfgno, header->bLength);
			break;
		}

		if (header->bDescriptorType == USB_DT_INTERFACE) {
			struct usb_interface_descriptor *d;
			int inum;

			d = (struct usb_interface_descriptor *) header;
			if (d->bLength < USB_DT_INTERFACE_SIZE) {
				dev_warn(ddev, "config %d has an invalid "
				    "interface descriptor of length %d, "
				    "skipping\n", cfgno, d->bLength);
				continue;
			}

			inum = d->bInterfaceNumber;

			if ((dev->quirks & USB_QUIRK_HONOR_BNUMINTERFACES) &&
			    n >= nintf_orig) {
				dev_warn(ddev, "config %d has more interface "
				    "descriptors, than it declares in "
				    "bNumInterfaces, ignoring interface "
				    "number: %d\n", cfgno, inum);
				continue;
			}

			if (inum >= nintf_orig)
				dev_warn(ddev, "config %d has an invalid "
				    "interface number: %d but max is %d\n",
				    cfgno, inum, nintf_orig - 1);

			/* Have we already encountered this interface?
			 * Count its altsettings */
			for (i = 0; i < n; ++i) {
				if (inums[i] == inum)
					break;
			}
			if (i < n) {
				if (nalts[i] < 255)
					++nalts[i];
			} else if (n < USB_MAXINTERFACES) {
				inums[n] = inum;
				nalts[n] = 1;
				++n;
			}

		} else if (header->bDescriptorType ==
				USB_DT_INTERFACE_ASSOCIATION) {
			struct usb_interface_assoc_descriptor *d;

			d = (struct usb_interface_assoc_descriptor *)header;
			if (d->bLength < USB_DT_INTERFACE_ASSOCIATION_SIZE) {
				dev_warn(ddev,
					 "config %d has an invalid interface association descriptor of length %d, skipping\n",
					 cfgno, d->bLength);
				continue;
			}

			if (iad_num == USB_MAXIADS) {
				dev_warn(ddev, "found more Interface "
					       "Association Descriptors "
					       "than allocated for in "
					       "configuration %d\n", cfgno);
			} else {
				config->intf_assoc[iad_num] = d;
				iad_num++;
			}

		} else if (header->bDescriptorType == USB_DT_DEVICE ||
			    header->bDescriptorType == USB_DT_CONFIG)
			dev_warn(ddev, "config %d contains an unexpected "
			    "descriptor of type 0x%X, skipping\n",
			    cfgno, header->bDescriptorType);

	}	/* for ((buffer2 = buffer, size2 = size); ...) */
	size = buffer2 - buffer;
	config->desc.wTotalLength = cpu_to_le16(buffer2 - buffer0);

	if (n != nintf)
		dev_warn(ddev, "config %d has %d interface%s, different from "
		    "the descriptor's value: %d\n",
		    cfgno, n, plural(n), nintf_orig);
	else if (n == 0)
		dev_warn(ddev, "config %d has no interfaces?\n", cfgno);
	config->desc.bNumInterfaces = nintf = n;

	/* Check for missing interface numbers */
	for (i = 0; i < nintf; ++i) {
		for (j = 0; j < nintf; ++j) {
			if (inums[j] == i)
				break;
		}
		if (j >= nintf)
			dev_warn(ddev, "config %d has no interface number "
			    "%d\n", cfgno, i);
	}

	/* Allocate the usb_interface_caches and altsetting arrays */
	for (i = 0; i < nintf; ++i) {
		j = nalts[i];
		if (j > USB_MAXALTSETTING) {
			dev_warn(ddev, "too many alternate settings for "
			    "config %d interface %d: %d, "
			    "using maximum allowed: %d\n",
			    cfgno, inums[i], j, USB_MAXALTSETTING);
			nalts[i] = j = USB_MAXALTSETTING;
		}

		intfc = kzalloc(struct_size(intfc, altsetting, j), GFP_KERNEL);
		config->intf_cache[i] = intfc;
		if (!intfc)
			return -ENOMEM;
		kref_init(&intfc->ref);
	}

	/* FIXME: parse the BOS descriptor */

	/* Skip over any Class Specific or Vendor Specific descriptors;
	 * find the first interface descriptor */
	config->extra = buffer;
	i = find_next_descriptor(buffer, size, USB_DT_INTERFACE,
	    USB_DT_INTERFACE, &n);
	config->extralen = i;
	if (n > 0)
		dev_dbg(ddev, "skipped %d descriptor%s after %s\n",
		    n, plural(n), "configuration");
	buffer += i;
	size -= i;

	/* Parse all the interface/altsetting descriptors */
	while (size > 0) {
		retval = usb_parse_interface(ddev, cfgno, config,
		    buffer, size, inums, nalts);
		if (retval < 0)
			return retval;

		buffer += retval;
		size -= retval;
	}

	/* Check for missing altsettings */
	for (i = 0; i < nintf; ++i) {
		intfc = config->intf_cache[i];
		for (j = 0; j < intfc->num_altsetting; ++j) {
			for (n = 0; n < intfc->num_altsetting; ++n) {
				if (intfc->altsetting[n].desc.
				    bAlternateSetting == j)
					break;
			}
			if (n >= intfc->num_altsetting)
				dev_warn(ddev, "config %d interface %d has no "
				    "altsetting %d\n", cfgno, inums[i], j);
		}
	}

	return 0;
}

/* hub-only!! ... and only exported for reset/reinit path.
 * otherwise used internally on disconnect/destroy path
 */
void usb_destroy_configuration(struct usb_device *dev)
{
	int c, i;

	if (!dev->config)
		return;

	if (dev->rawdescriptors) {
		for (i = 0; i < dev->descriptor.bNumConfigurations; i++)
			kfree(dev->rawdescriptors[i]);

		kfree(dev->rawdescriptors);
		dev->rawdescriptors = NULL;
	}

	for (c = 0; c < dev->descriptor.bNumConfigurations; c++) {
		struct usb_host_config *cf = &dev->config[c];

		kfree(cf->string);
		for (i = 0; i < cf->desc.bNumInterfaces; i++) {
			if (cf->intf_cache[i])
				kref_put(&cf->intf_cache[i]->ref,
					  usb_release_interface_cache);
		}
	}
	kfree(dev->config);
	dev->config = NULL;
}


/*
 * Get the USB config descriptors, cache and parse'em
 *
 * hub-only!! ... and only in reset path, or usb_new_device()
 * (used by real hubs and virtual root hubs)
 */
int usb_get_configuration(struct usb_device *dev)
{
	struct device *ddev = &dev->dev;
	int ncfg = dev->descriptor.bNumConfigurations;
	unsigned int cfgno, length;
	unsigned char *bigbuffer;
	struct usb_config_descriptor *desc;
	int result;

	if (ncfg > USB_MAXCONFIG) {
		dev_warn(ddev, "too many configurations: %d, "
		    "using maximum allowed: %d\n", ncfg, USB_MAXCONFIG);
		dev->descriptor.bNumConfigurations = ncfg = USB_MAXCONFIG;
	}

	if (ncfg < 1) {
		dev_err(ddev, "no configurations\n");
		return -EINVAL;
	}

	length = ncfg * sizeof(struct usb_host_config);
	dev->config = kzalloc(length, GFP_KERNEL);
	if (!dev->config)
		return -ENOMEM;

	length = ncfg * sizeof(char *);
	dev->rawdescriptors = kzalloc(length, GFP_KERNEL);
	if (!dev->rawdescriptors)
		return -ENOMEM;

	desc = kmalloc(USB_DT_CONFIG_SIZE, GFP_KERNEL);
	if (!desc)
		return -ENOMEM;

	for (cfgno = 0; cfgno < ncfg; cfgno++) {
		/* We grab just the first descriptor so we know how long
		 * the whole configuration is */
		result = usb_get_descriptor(dev, USB_DT_CONFIG, cfgno,
		    desc, USB_DT_CONFIG_SIZE);
		if (result < 0) {
			dev_err(ddev, "unable to read config index %d "
			    "descriptor/%s: %d\n", cfgno, "start", result);
			if (result != -EPIPE)
				goto err;
			dev_err(ddev, "chopping to %d config(s)\n", cfgno);
			dev->descriptor.bNumConfigurations = cfgno;
			break;
		} else if (result < 4) {
			dev_err(ddev, "config index %d descriptor too short "
			    "(expected %i, got %i)\n", cfgno,
			    USB_DT_CONFIG_SIZE, result);
			result = -EINVAL;
			goto err;
		}
		length = max((int) le16_to_cpu(desc->wTotalLength),
		    USB_DT_CONFIG_SIZE);

		/* Now that we know the length, get the whole thing */
		bigbuffer = kmalloc(length, GFP_KERNEL);
		if (!bigbuffer) {
			result = -ENOMEM;
			goto err;
		}

		if (dev->quirks & USB_QUIRK_DELAY_INIT)
			msleep(200);

		result = usb_get_descriptor(dev, USB_DT_CONFIG, cfgno,
		    bigbuffer, length);
		if (result < 0) {
			dev_err(ddev, "unable to read config index %d "
			    "descriptor/%s\n", cfgno, "all");
			kfree(bigbuffer);
			goto err;
		}
		if (result < length) {
			dev_warn(ddev, "config index %d descriptor too short "
			    "(expected %i, got %i)\n", cfgno, length, result);
			length = result;
		}

		dev->rawdescriptors[cfgno] = bigbuffer;

		result = usb_parse_configuration(dev, cfgno,
		    &dev->config[cfgno], bigbuffer, length);
		if (result < 0) {
			++cfgno;
			goto err;
		}
	}

err:
	kfree(desc);
	dev->descriptor.bNumConfigurations = cfgno;

	return result;
}

void usb_release_bos_descriptor(struct usb_device *dev)
{
	if (dev->bos) {
		kfree(dev->bos->desc);
		kfree(dev->bos);
		dev->bos = NULL;
	}
}

static const __u8 bos_desc_len[256] = {
	[USB_CAP_TYPE_WIRELESS_USB] = USB_DT_USB_WIRELESS_CAP_SIZE,
	[USB_CAP_TYPE_EXT]          = USB_DT_USB_EXT_CAP_SIZE,
	[USB_SS_CAP_TYPE]           = USB_DT_USB_SS_CAP_SIZE,
	[USB_SSP_CAP_TYPE]          = USB_DT_USB_SSP_CAP_SIZE(1),
	[CONTAINER_ID_TYPE]         = USB_DT_USB_SS_CONTN_ID_SIZE,
	[USB_PTM_CAP_TYPE]          = USB_DT_USB_PTM_ID_SIZE,
};

/* Get BOS descriptor set */
int usb_get_bos_descriptor(struct usb_device *dev)
{
	struct device *ddev = &dev->dev;
	struct usb_bos_descriptor *bos;
	struct usb_dev_cap_header *cap;
	struct usb_ssp_cap_descriptor *ssp_cap;
	unsigned char *buffer, *buffer0;
	int length, total_len, num, i, ssac;
	__u8 cap_type;
	int ret;

	bos = kzalloc(sizeof(struct usb_bos_descriptor), GFP_KERNEL);
	if (!bos)
		return -ENOMEM;

	/* Get BOS descriptor */
	ret = usb_get_descriptor(dev, USB_DT_BOS, 0, bos, USB_DT_BOS_SIZE);
	if (ret < USB_DT_BOS_SIZE || bos->bLength < USB_DT_BOS_SIZE) {
		dev_err(ddev, "unable to get BOS descriptor or descriptor too short\n");
		if (ret >= 0)
			ret = -ENOMSG;
		kfree(bos);
		return ret;
	}

	length = bos->bLength;
	total_len = le16_to_cpu(bos->wTotalLength);
	num = bos->bNumDeviceCaps;
	kfree(bos);
	if (total_len < length)
		return -EINVAL;

	dev->bos = kzalloc(sizeof(struct usb_host_bos), GFP_KERNEL);
	if (!dev->bos)
		return -ENOMEM;

	/* Now let's get the whole BOS descriptor set */
	buffer = kzalloc(total_len, GFP_KERNEL);
	if (!buffer) {
		ret = -ENOMEM;
		goto err;
	}
	dev->bos->desc = (struct usb_bos_descriptor *)buffer;

	ret = usb_get_descriptor(dev, USB_DT_BOS, 0, buffer, total_len);
	if (ret < total_len) {
		dev_err(ddev, "unable to get BOS descriptor set\n");
		if (ret >= 0)
			ret = -ENOMSG;
		goto err;
	}

	buffer0 = buffer;
	total_len -= length;
	buffer += length;

	for (i = 0; i < num; i++) {
		cap = (struct usb_dev_cap_header *)buffer;

		if (total_len < sizeof(*cap) || total_len < cap->bLength) {
			dev->bos->desc->bNumDeviceCaps = i;
			break;
		}
		cap_type = cap->bDevCapabilityType;
		length = cap->bLength;
		if (bos_desc_len[cap_type] && length < bos_desc_len[cap_type]) {
			dev->bos->desc->bNumDeviceCaps = i;
			break;
		}

		if (cap->bDescriptorType != USB_DT_DEVICE_CAPABILITY) {
			dev_warn(ddev, "descriptor type invalid, skip\n");
			continue;
		}

		switch (cap_type) {
		case USB_CAP_TYPE_WIRELESS_USB:
			/* Wireless USB cap descriptor is handled by wusb */
			break;
		case USB_CAP_TYPE_EXT:
			dev->bos->ext_cap =
				(struct usb_ext_cap_descriptor *)buffer;
			break;
		case USB_SS_CAP_TYPE:
			dev->bos->ss_cap =
				(struct usb_ss_cap_descriptor *)buffer;
			break;
		case USB_SSP_CAP_TYPE:
			ssp_cap = (struct usb_ssp_cap_descriptor *)buffer;
			ssac = (le32_to_cpu(ssp_cap->bmAttributes) &
				USB_SSP_SUBLINK_SPEED_ATTRIBS);
			if (length >= USB_DT_USB_SSP_CAP_SIZE(ssac))
				dev->bos->ssp_cap = ssp_cap;
			break;
		case CONTAINER_ID_TYPE:
			dev->bos->ss_id =
				(struct usb_ss_container_id_descriptor *)buffer;
			break;
		case USB_PTM_CAP_TYPE:
			dev->bos->ptm_cap =
				(struct usb_ptm_cap_descriptor *)buffer;
		default:
			break;
		}

		total_len -= length;
		buffer += length;
	}
	dev->bos->desc->wTotalLength = cpu_to_le16(buffer - buffer0);

	return 0;

err:
	usb_release_bos_descriptor(dev);
	return ret;
}<|MERGE_RESOLUTION|>--- conflicted
+++ resolved
@@ -205,59 +205,6 @@
 
 static bool endpoint_is_duplicate(struct usb_endpoint_descriptor *e1,
 		struct usb_endpoint_descriptor *e2)
-<<<<<<< HEAD
-{
-	if (e1->bEndpointAddress == e2->bEndpointAddress)
-		return true;
-
-	if (usb_endpoint_xfer_control(e1) || usb_endpoint_xfer_control(e2)) {
-		if (usb_endpoint_num(e1) == usb_endpoint_num(e2))
-			return true;
-	}
-
-	return false;
-}
-
-/*
- * Check for duplicate endpoint addresses in other interfaces and in the
- * altsetting currently being parsed.
- */
-static bool config_endpoint_is_duplicate(struct usb_host_config *config,
-		int inum, int asnum, struct usb_endpoint_descriptor *d)
-{
-	struct usb_endpoint_descriptor *epd;
-	struct usb_interface_cache *intfc;
-	struct usb_host_interface *alt;
-	int i, j, k;
-
-	for (i = 0; i < config->desc.bNumInterfaces; ++i) {
-		intfc = config->intf_cache[i];
-
-		for (j = 0; j < intfc->num_altsetting; ++j) {
-			alt = &intfc->altsetting[j];
-
-			if (alt->desc.bInterfaceNumber == inum &&
-					alt->desc.bAlternateSetting != asnum)
-				continue;
-
-			for (k = 0; k < alt->desc.bNumEndpoints; ++k) {
-				epd = &alt->endpoint[k].desc;
-
-				if (endpoint_is_duplicate(epd, d))
-					return true;
-			}
-		}
-	}
-
-	return false;
-}
-
-static int usb_parse_endpoint(struct device *ddev, int cfgno,
-		struct usb_host_config *config, int inum, int asnum,
-		struct usb_host_interface *ifp, int num_ep,
-		unsigned char *buffer, int size)
-=======
->>>>>>> 2c523b34
 {
 	if (e1->bEndpointAddress == e2->bEndpointAddress)
 		return true;
@@ -349,8 +296,6 @@
 		dev_warn(ddev, "config %d interface %d altsetting %d has a duplicate endpoint with address 0x%X, skipping\n",
 				cfgno, inum, asnum, d->bEndpointAddress);
 		goto skip_to_next_endpoint_or_interface_descriptor;
-<<<<<<< HEAD
-=======
 	}
 
 	/* Ignore blacklisted endpoints */
@@ -361,7 +306,6 @@
 					d->bEndpointAddress);
 			goto skip_to_next_endpoint_or_interface_descriptor;
 		}
->>>>>>> 2c523b34
 	}
 
 	endpoint = &ifp->endpoint[ifp->desc.bNumEndpoints];
