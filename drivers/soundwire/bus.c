// SPDX-License-Identifier: (GPL-2.0 OR BSD-3-Clause)
// Copyright(c) 2015-17 Intel Corporation.

#include <linux/acpi.h>
#include <linux/delay.h>
#include <linux/mod_devicetable.h>
#include <linux/pm_runtime.h>
#include <linux/soundwire/sdw_registers.h>
#include <linux/soundwire/sdw.h>
#include "bus.h"
#include "sysfs_local.h"

static DEFINE_IDA(sdw_ida);

static int sdw_get_id(struct sdw_bus *bus)
{
	int rc = ida_alloc(&sdw_ida, GFP_KERNEL);

	if (rc < 0)
		return rc;

	bus->id = rc;
	return 0;
}

/**
 * sdw_bus_master_add() - add a bus Master instance
 * @bus: bus instance
 * @parent: parent device
 * @fwnode: firmware node handle
 *
 * Initializes the bus instance, read properties and create child
 * devices.
 */
int sdw_bus_master_add(struct sdw_bus *bus, struct device *parent,
		       struct fwnode_handle *fwnode)
{
	struct sdw_master_prop *prop = NULL;
	int ret;

	if (!parent) {
		pr_err("SoundWire parent device is not set\n");
		return -ENODEV;
	}

	ret = sdw_get_id(bus);
	if (ret < 0) {
		dev_err(parent, "Failed to get bus id\n");
		return ret;
	}

	ret = sdw_master_device_add(bus, parent, fwnode);
	if (ret < 0) {
		dev_err(parent, "Failed to add master device at link %d\n",
			bus->link_id);
		return ret;
	}

	if (!bus->ops) {
		dev_err(bus->dev, "SoundWire Bus ops are not set\n");
		return -EINVAL;
	}

	if (!bus->compute_params) {
		dev_err(bus->dev,
			"Bandwidth allocation not configured, compute_params no set\n");
		return -EINVAL;
	}

	mutex_init(&bus->msg_lock);
	mutex_init(&bus->bus_lock);
	INIT_LIST_HEAD(&bus->slaves);
	INIT_LIST_HEAD(&bus->m_rt_list);

	/*
	 * Initialize multi_link flag
	 * TODO: populate this flag by reading property from FW node
	 */
	bus->multi_link = false;
	if (bus->ops->read_prop) {
		ret = bus->ops->read_prop(bus);
		if (ret < 0) {
			dev_err(bus->dev,
				"Bus read properties failed:%d\n", ret);
			return ret;
		}
	}

	sdw_bus_debugfs_init(bus);

	/*
	 * Device numbers in SoundWire are 0 through 15. Enumeration device
	 * number (0), Broadcast device number (15), Group numbers (12 and
	 * 13) and Master device number (14) are not used for assignment so
	 * mask these and other higher bits.
	 */

	/* Set higher order bits */
	*bus->assigned = ~GENMASK(SDW_BROADCAST_DEV_NUM, SDW_ENUM_DEV_NUM);

	/* Set enumuration device number and broadcast device number */
	set_bit(SDW_ENUM_DEV_NUM, bus->assigned);
	set_bit(SDW_BROADCAST_DEV_NUM, bus->assigned);

	/* Set group device numbers and master device number */
	set_bit(SDW_GROUP12_DEV_NUM, bus->assigned);
	set_bit(SDW_GROUP13_DEV_NUM, bus->assigned);
	set_bit(SDW_MASTER_DEV_NUM, bus->assigned);

	/*
	 * SDW is an enumerable bus, but devices can be powered off. So,
	 * they won't be able to report as present.
	 *
	 * Create Slave devices based on Slaves described in
	 * the respective firmware (ACPI/DT)
	 */
	if (IS_ENABLED(CONFIG_ACPI) && ACPI_HANDLE(bus->dev))
		ret = sdw_acpi_find_slaves(bus);
	else if (IS_ENABLED(CONFIG_OF) && bus->dev->of_node)
		ret = sdw_of_find_slaves(bus);
	else
		ret = -ENOTSUPP; /* No ACPI/DT so error out */

	if (ret < 0) {
		dev_err(bus->dev, "Finding slaves failed:%d\n", ret);
		return ret;
	}

	/*
	 * Initialize clock values based on Master properties. The max
	 * frequency is read from max_clk_freq property. Current assumption
	 * is that the bus will start at highest clock frequency when
	 * powered on.
	 *
	 * Default active bank will be 0 as out of reset the Slaves have
	 * to start with bank 0 (Table 40 of Spec)
	 */
	prop = &bus->prop;
	bus->params.max_dr_freq = prop->max_clk_freq * SDW_DOUBLE_RATE_FACTOR;
	bus->params.curr_dr_freq = bus->params.max_dr_freq;
	bus->params.curr_bank = SDW_BANK0;
	bus->params.next_bank = SDW_BANK1;

	return 0;
}
EXPORT_SYMBOL(sdw_bus_master_add);

static int sdw_delete_slave(struct device *dev, void *data)
{
	struct sdw_slave *slave = dev_to_sdw_dev(dev);
	struct sdw_bus *bus = slave->bus;

	pm_runtime_disable(dev);

	sdw_slave_debugfs_exit(slave);

	mutex_lock(&bus->bus_lock);

	if (slave->dev_num) /* clear dev_num if assigned */
		clear_bit(slave->dev_num, bus->assigned);

	list_del_init(&slave->node);
	mutex_unlock(&bus->bus_lock);

	device_unregister(dev);
	return 0;
}

/**
 * sdw_bus_master_delete() - delete the bus master instance
 * @bus: bus to be deleted
 *
 * Remove the instance, delete the child devices.
 */
void sdw_bus_master_delete(struct sdw_bus *bus)
{
	device_for_each_child(bus->dev, NULL, sdw_delete_slave);
	sdw_master_device_del(bus);

	sdw_bus_debugfs_exit(bus);
	ida_free(&sdw_ida, bus->id);
}
EXPORT_SYMBOL(sdw_bus_master_delete);

/*
 * SDW IO Calls
 */

static inline int find_response_code(enum sdw_command_response resp)
{
	switch (resp) {
	case SDW_CMD_OK:
		return 0;

	case SDW_CMD_IGNORED:
		return -ENODATA;

	case SDW_CMD_TIMEOUT:
		return -ETIMEDOUT;

	default:
		return -EIO;
	}
}

static inline int do_transfer(struct sdw_bus *bus, struct sdw_msg *msg)
{
	int retry = bus->prop.err_threshold;
	enum sdw_command_response resp;
	int ret = 0, i;

	for (i = 0; i <= retry; i++) {
		resp = bus->ops->xfer_msg(bus, msg);
		ret = find_response_code(resp);

		/* if cmd is ok or ignored return */
		if (ret == 0 || ret == -ENODATA)
			return ret;
	}

	return ret;
}

static inline int do_transfer_defer(struct sdw_bus *bus,
				    struct sdw_msg *msg,
				    struct sdw_defer *defer)
{
	int retry = bus->prop.err_threshold;
	enum sdw_command_response resp;
	int ret = 0, i;

	defer->msg = msg;
	defer->length = msg->len;
	init_completion(&defer->complete);

	for (i = 0; i <= retry; i++) {
		resp = bus->ops->xfer_msg_defer(bus, msg, defer);
		ret = find_response_code(resp);
		/* if cmd is ok or ignored return */
		if (ret == 0 || ret == -ENODATA)
			return ret;
	}

	return ret;
}

static int sdw_reset_page(struct sdw_bus *bus, u16 dev_num)
{
	int retry = bus->prop.err_threshold;
	enum sdw_command_response resp;
	int ret = 0, i;

	for (i = 0; i <= retry; i++) {
		resp = bus->ops->reset_page_addr(bus, dev_num);
		ret = find_response_code(resp);
		/* if cmd is ok or ignored return */
		if (ret == 0 || ret == -ENODATA)
			return ret;
	}

	return ret;
}

static int sdw_transfer_unlocked(struct sdw_bus *bus, struct sdw_msg *msg)
{
	int ret;

	ret = do_transfer(bus, msg);
	if (ret != 0 && ret != -ENODATA)
		dev_err(bus->dev, "trf on Slave %d failed:%d %s addr %x count %d\n",
			msg->dev_num, ret,
			(msg->flags & SDW_MSG_FLAG_WRITE) ? "write" : "read",
			msg->addr, msg->len);

	if (msg->page)
		sdw_reset_page(bus, msg->dev_num);

	return ret;
}

/**
 * sdw_transfer() - Synchronous transfer message to a SDW Slave device
 * @bus: SDW bus
 * @msg: SDW message to be xfered
 */
int sdw_transfer(struct sdw_bus *bus, struct sdw_msg *msg)
{
	int ret;

	mutex_lock(&bus->msg_lock);

	ret = sdw_transfer_unlocked(bus, msg);

	mutex_unlock(&bus->msg_lock);

	return ret;
}

/**
 * sdw_transfer_defer() - Asynchronously transfer message to a SDW Slave device
 * @bus: SDW bus
 * @msg: SDW message to be xfered
 * @defer: Defer block for signal completion
 *
 * Caller needs to hold the msg_lock lock while calling this
 */
int sdw_transfer_defer(struct sdw_bus *bus, struct sdw_msg *msg,
		       struct sdw_defer *defer)
{
	int ret;

	if (!bus->ops->xfer_msg_defer)
		return -ENOTSUPP;

	ret = do_transfer_defer(bus, msg, defer);
	if (ret != 0 && ret != -ENODATA)
		dev_err(bus->dev, "Defer trf on Slave %d failed:%d\n",
			msg->dev_num, ret);

	if (msg->page)
		sdw_reset_page(bus, msg->dev_num);

	return ret;
}

int sdw_fill_msg(struct sdw_msg *msg, struct sdw_slave *slave,
		 u32 addr, size_t count, u16 dev_num, u8 flags, u8 *buf)
{
	memset(msg, 0, sizeof(*msg));
	msg->addr = addr; /* addr is 16 bit and truncated here */
	msg->len = count;
	msg->dev_num = dev_num;
	msg->flags = flags;
	msg->buf = buf;

	if (addr < SDW_REG_NO_PAGE) /* no paging area */
		return 0;

	if (addr >= SDW_REG_MAX) { /* illegal addr */
		pr_err("SDW: Invalid address %x passed\n", addr);
		return -EINVAL;
	}

	if (addr < SDW_REG_OPTIONAL_PAGE) { /* 32k but no page */
		if (slave && !slave->prop.paging_support)
			return 0;
		/* no need for else as that will fall-through to paging */
	}

	/* paging mandatory */
	if (dev_num == SDW_ENUM_DEV_NUM || dev_num == SDW_BROADCAST_DEV_NUM) {
		pr_err("SDW: Invalid device for paging :%d\n", dev_num);
		return -EINVAL;
	}

	if (!slave) {
		pr_err("SDW: No slave for paging addr\n");
		return -EINVAL;
	}

	if (!slave->prop.paging_support) {
		dev_err(&slave->dev,
			"address %x needs paging but no support\n", addr);
		return -EINVAL;
	}

	msg->addr_page1 = FIELD_GET(SDW_SCP_ADDRPAGE1_MASK, addr);
	msg->addr_page2 = FIELD_GET(SDW_SCP_ADDRPAGE2_MASK, addr);
	msg->addr |= BIT(15);
	msg->page = true;

	return 0;
}

/*
 * Read/Write IO functions.
 * no_pm versions can only be called by the bus, e.g. while enumerating or
 * handling suspend-resume sequences.
 * all clients need to use the pm versions
 */

static int
sdw_nread_no_pm(struct sdw_slave *slave, u32 addr, size_t count, u8 *val)
{
	struct sdw_msg msg;
	int ret;

	ret = sdw_fill_msg(&msg, slave, addr, count,
			   slave->dev_num, SDW_MSG_FLAG_READ, val);
	if (ret < 0)
		return ret;

	return sdw_transfer(slave->bus, &msg);
}

static int
sdw_nwrite_no_pm(struct sdw_slave *slave, u32 addr, size_t count, u8 *val)
{
	struct sdw_msg msg;
	int ret;

	ret = sdw_fill_msg(&msg, slave, addr, count,
			   slave->dev_num, SDW_MSG_FLAG_WRITE, val);
	if (ret < 0)
		return ret;

	return sdw_transfer(slave->bus, &msg);
}

int sdw_write_no_pm(struct sdw_slave *slave, u32 addr, u8 value)
{
	return sdw_nwrite_no_pm(slave, addr, 1, &value);
}
EXPORT_SYMBOL(sdw_write_no_pm);

static int
sdw_bread_no_pm(struct sdw_bus *bus, u16 dev_num, u32 addr)
{
	struct sdw_msg msg;
	u8 buf;
	int ret;

	ret = sdw_fill_msg(&msg, NULL, addr, 1, dev_num,
			   SDW_MSG_FLAG_READ, &buf);
	if (ret < 0)
		return ret;

	ret = sdw_transfer(bus, &msg);
	if (ret < 0)
		return ret;

	return buf;
}

static int
sdw_bwrite_no_pm(struct sdw_bus *bus, u16 dev_num, u32 addr, u8 value)
{
	struct sdw_msg msg;
	int ret;

	ret = sdw_fill_msg(&msg, NULL, addr, 1, dev_num,
			   SDW_MSG_FLAG_WRITE, &value);
	if (ret < 0)
		return ret;

	return sdw_transfer(bus, &msg);
}

int sdw_bread_no_pm_unlocked(struct sdw_bus *bus, u16 dev_num, u32 addr)
{
	struct sdw_msg msg;
	u8 buf;
	int ret;

	ret = sdw_fill_msg(&msg, NULL, addr, 1, dev_num,
			   SDW_MSG_FLAG_READ, &buf);
	if (ret < 0)
		return ret;

	ret = sdw_transfer_unlocked(bus, &msg);
	if (ret < 0)
		return ret;

	return buf;
}
EXPORT_SYMBOL(sdw_bread_no_pm_unlocked);

int sdw_bwrite_no_pm_unlocked(struct sdw_bus *bus, u16 dev_num, u32 addr, u8 value)
{
	struct sdw_msg msg;
	int ret;

	ret = sdw_fill_msg(&msg, NULL, addr, 1, dev_num,
			   SDW_MSG_FLAG_WRITE, &value);
	if (ret < 0)
		return ret;

	return sdw_transfer_unlocked(bus, &msg);
}
EXPORT_SYMBOL(sdw_bwrite_no_pm_unlocked);

int sdw_read_no_pm(struct sdw_slave *slave, u32 addr)
{
	u8 buf;
	int ret;

	ret = sdw_nread_no_pm(slave, addr, 1, &buf);
	if (ret < 0)
		return ret;
	else
		return buf;
}
EXPORT_SYMBOL(sdw_read_no_pm);

static int sdw_update_no_pm(struct sdw_slave *slave, u32 addr, u8 mask, u8 val)
{
	int tmp;

	tmp = sdw_read_no_pm(slave, addr);
	if (tmp < 0)
		return tmp;

	tmp = (tmp & ~mask) | val;
	return sdw_write_no_pm(slave, addr, tmp);
}

/**
 * sdw_nread() - Read "n" contiguous SDW Slave registers
 * @slave: SDW Slave
 * @addr: Register address
 * @count: length
 * @val: Buffer for values to be read
 */
int sdw_nread(struct sdw_slave *slave, u32 addr, size_t count, u8 *val)
{
	int ret;

	ret = pm_runtime_get_sync(&slave->dev);
	if (ret < 0 && ret != -EACCES) {
		pm_runtime_put_noidle(&slave->dev);
		return ret;
	}

	ret = sdw_nread_no_pm(slave, addr, count, val);

	pm_runtime_mark_last_busy(&slave->dev);
	pm_runtime_put(&slave->dev);

	return ret;
}
EXPORT_SYMBOL(sdw_nread);

/**
 * sdw_nwrite() - Write "n" contiguous SDW Slave registers
 * @slave: SDW Slave
 * @addr: Register address
 * @count: length
 * @val: Buffer for values to be read
 */
int sdw_nwrite(struct sdw_slave *slave, u32 addr, size_t count, u8 *val)
{
	int ret;

	ret = pm_runtime_get_sync(&slave->dev);
	if (ret < 0 && ret != -EACCES) {
		pm_runtime_put_noidle(&slave->dev);
		return ret;
	}

	ret = sdw_nwrite_no_pm(slave, addr, count, val);

	pm_runtime_mark_last_busy(&slave->dev);
	pm_runtime_put(&slave->dev);

	return ret;
}
EXPORT_SYMBOL(sdw_nwrite);

/**
 * sdw_read() - Read a SDW Slave register
 * @slave: SDW Slave
 * @addr: Register address
 */
int sdw_read(struct sdw_slave *slave, u32 addr)
{
	u8 buf;
	int ret;

	ret = sdw_nread(slave, addr, 1, &buf);
	if (ret < 0)
		return ret;

	return buf;
}
EXPORT_SYMBOL(sdw_read);

/**
 * sdw_write() - Write a SDW Slave register
 * @slave: SDW Slave
 * @addr: Register address
 * @value: Register value
 */
int sdw_write(struct sdw_slave *slave, u32 addr, u8 value)
{
	return sdw_nwrite(slave, addr, 1, &value);
}
EXPORT_SYMBOL(sdw_write);

/*
 * SDW alert handling
 */

/* called with bus_lock held */
static struct sdw_slave *sdw_get_slave(struct sdw_bus *bus, int i)
{
	struct sdw_slave *slave;

	list_for_each_entry(slave, &bus->slaves, node) {
		if (slave->dev_num == i)
			return slave;
	}

	return NULL;
}

static int sdw_compare_devid(struct sdw_slave *slave, struct sdw_slave_id id)
{
	if (slave->id.mfg_id != id.mfg_id ||
	    slave->id.part_id != id.part_id ||
	    slave->id.class_id != id.class_id ||
	    (slave->id.unique_id != SDW_IGNORED_UNIQUE_ID &&
	     slave->id.unique_id != id.unique_id))
		return -ENODEV;

	return 0;
}

/* called with bus_lock held */
static int sdw_get_device_num(struct sdw_slave *slave)
{
	int bit;

	bit = find_first_zero_bit(slave->bus->assigned, SDW_MAX_DEVICES);
	if (bit == SDW_MAX_DEVICES) {
		bit = -ENODEV;
		goto err;
	}

	/*
	 * Do not update dev_num in Slave data structure here,
	 * Update once program dev_num is successful
	 */
	set_bit(bit, slave->bus->assigned);

err:
	return bit;
}

static int sdw_assign_device_num(struct sdw_slave *slave)
{
	struct sdw_bus *bus = slave->bus;
	int ret, dev_num;
	bool new_device = false;

	/* check first if device number is assigned, if so reuse that */
	if (!slave->dev_num) {
		if (!slave->dev_num_sticky) {
			mutex_lock(&slave->bus->bus_lock);
			dev_num = sdw_get_device_num(slave);
			mutex_unlock(&slave->bus->bus_lock);
			if (dev_num < 0) {
				dev_err(bus->dev, "Get dev_num failed: %d\n",
					dev_num);
				return dev_num;
			}
			slave->dev_num = dev_num;
			slave->dev_num_sticky = dev_num;
			new_device = true;
		} else {
			slave->dev_num = slave->dev_num_sticky;
		}
	}

	if (!new_device)
		dev_dbg(bus->dev,
			"Slave already registered, reusing dev_num:%d\n",
			slave->dev_num);

	/* Clear the slave->dev_num to transfer message on device 0 */
	dev_num = slave->dev_num;
	slave->dev_num = 0;

	ret = sdw_write_no_pm(slave, SDW_SCP_DEVNUMBER, dev_num);
	if (ret < 0) {
		dev_err(bus->dev, "Program device_num %d failed: %d\n",
			dev_num, ret);
		return ret;
	}

	/* After xfer of msg, restore dev_num */
	slave->dev_num = slave->dev_num_sticky;

	return 0;
}

void sdw_extract_slave_id(struct sdw_bus *bus,
			  u64 addr, struct sdw_slave_id *id)
{
	dev_dbg(bus->dev, "SDW Slave Addr: %llx\n", addr);

	id->sdw_version = SDW_VERSION(addr);
	id->unique_id = SDW_UNIQUE_ID(addr);
	id->mfg_id = SDW_MFG_ID(addr);
	id->part_id = SDW_PART_ID(addr);
	id->class_id = SDW_CLASS_ID(addr);

	dev_dbg(bus->dev,
		"SDW Slave class_id 0x%02x, mfg_id 0x%04x, part_id 0x%04x, unique_id 0x%x, version 0x%x\n",
		id->class_id, id->mfg_id, id->part_id, id->unique_id, id->sdw_version);
}

static int sdw_program_device_num(struct sdw_bus *bus)
{
	u8 buf[SDW_NUM_DEV_ID_REGISTERS] = {0};
	struct sdw_slave *slave, *_s;
	struct sdw_slave_id id;
	struct sdw_msg msg;
	bool found;
	int count = 0, ret;
	u64 addr;

	/* No Slave, so use raw xfer api */
	ret = sdw_fill_msg(&msg, NULL, SDW_SCP_DEVID_0,
			   SDW_NUM_DEV_ID_REGISTERS, 0, SDW_MSG_FLAG_READ, buf);
	if (ret < 0)
		return ret;

	do {
		ret = sdw_transfer(bus, &msg);
		if (ret == -ENODATA) { /* end of device id reads */
			dev_dbg(bus->dev, "No more devices to enumerate\n");
			ret = 0;
			break;
		}
		if (ret < 0) {
			dev_err(bus->dev, "DEVID read fail:%d\n", ret);
			break;
		}

		/*
		 * Construct the addr and extract. Cast the higher shift
		 * bits to avoid truncation due to size limit.
		 */
		addr = buf[5] | (buf[4] << 8) | (buf[3] << 16) |
			((u64)buf[2] << 24) | ((u64)buf[1] << 32) |
			((u64)buf[0] << 40);

		sdw_extract_slave_id(bus, addr, &id);

		found = false;
		/* Now compare with entries */
		list_for_each_entry_safe(slave, _s, &bus->slaves, node) {
			if (sdw_compare_devid(slave, id) == 0) {
				found = true;

				/*
				 * Assign a new dev_num to this Slave and
				 * not mark it present. It will be marked
				 * present after it reports ATTACHED on new
				 * dev_num
				 */
				ret = sdw_assign_device_num(slave);
				if (ret < 0) {
					dev_err(bus->dev,
						"Assign dev_num failed:%d\n",
						ret);
					return ret;
				}

				break;
			}
		}

		if (!found) {
			/* TODO: Park this device in Group 13 */

			/*
			 * add Slave device even if there is no platform
			 * firmware description. There will be no driver probe
			 * but the user/integration will be able to see the
			 * device, enumeration status and device number in sysfs
			 */
			sdw_slave_add(bus, &id, NULL);

			dev_err(bus->dev, "Slave Entry not found\n");
		}

		count++;

		/*
		 * Check till error out or retry (count) exhausts.
		 * Device can drop off and rejoin during enumeration
		 * so count till twice the bound.
		 */

	} while (ret == 0 && count < (SDW_MAX_DEVICES * 2));

	return ret;
}

static void sdw_modify_slave_status(struct sdw_slave *slave,
				    enum sdw_slave_status status)
{
	struct sdw_bus *bus = slave->bus;

	mutex_lock(&bus->bus_lock);

	dev_vdbg(bus->dev,
		 "%s: changing status slave %d status %d new status %d\n",
		 __func__, slave->dev_num, slave->status, status);

	if (status == SDW_SLAVE_UNATTACHED) {
		dev_dbg(&slave->dev,
			"%s: initializing enumeration and init completion for Slave %d\n",
			__func__, slave->dev_num);

		init_completion(&slave->enumeration_complete);
		init_completion(&slave->initialization_complete);

	} else if ((status == SDW_SLAVE_ATTACHED) &&
		   (slave->status == SDW_SLAVE_UNATTACHED)) {
		dev_dbg(&slave->dev,
			"%s: signaling enumeration completion for Slave %d\n",
			__func__, slave->dev_num);

		complete(&slave->enumeration_complete);
	}
	slave->status = status;
	mutex_unlock(&bus->bus_lock);
}

static enum sdw_clk_stop_mode sdw_get_clk_stop_mode(struct sdw_slave *slave)
{
	enum sdw_clk_stop_mode mode;

	/*
	 * Query for clock stop mode if Slave implements
	 * ops->get_clk_stop_mode, else read from property.
	 */
	if (slave->ops && slave->ops->get_clk_stop_mode) {
		mode = slave->ops->get_clk_stop_mode(slave);
	} else {
		if (slave->prop.clk_stop_mode1)
			mode = SDW_CLK_STOP_MODE1;
		else
			mode = SDW_CLK_STOP_MODE0;
	}

	return mode;
}

static int sdw_slave_clk_stop_callback(struct sdw_slave *slave,
				       enum sdw_clk_stop_mode mode,
				       enum sdw_clk_stop_type type)
{
	int ret;

	if (slave->ops && slave->ops->clk_stop) {
		ret = slave->ops->clk_stop(slave, mode, type);
		if (ret < 0) {
			sdw_dev_dbg_or_err(&slave->dev, ret != -ENODATA,
					   "Clk Stop mode %d type =%d failed: %d\n",
					   mode, type, ret);
			return ret;
		}
	}

	return 0;
}

static int sdw_slave_clk_stop_prepare(struct sdw_slave *slave,
				      enum sdw_clk_stop_mode mode,
				      bool prepare)
{
	bool wake_en;
	u32 val = 0;
	int ret;

	wake_en = slave->prop.wake_capable;

	if (prepare) {
		val = SDW_SCP_SYSTEMCTRL_CLK_STP_PREP;

		if (mode == SDW_CLK_STOP_MODE1)
			val |= SDW_SCP_SYSTEMCTRL_CLK_STP_MODE1;

		if (wake_en)
			val |= SDW_SCP_SYSTEMCTRL_WAKE_UP_EN;
	} else {
		ret = sdw_read_no_pm(slave, SDW_SCP_SYSTEMCTRL);
		if (ret < 0) {
<<<<<<< HEAD
			sdw_dev_dbg_or_err(&slave->dev, ret != -ENODATA,
					   "SDW_SCP_SYSTEMCTRL read failed:%d\n", ret);
=======
			dev_err(&slave->dev, "SDW_SCP_SYSTEMCTRL read failed:%d\n", ret);
>>>>>>> cefc1abd
			return ret;
		}
		val = ret;
		val &= ~(SDW_SCP_SYSTEMCTRL_CLK_STP_PREP);
	}

	ret = sdw_write_no_pm(slave, SDW_SCP_SYSTEMCTRL, val);

	if (ret < 0)
<<<<<<< HEAD
		sdw_dev_dbg_or_err(&slave->dev, ret != -ENODATA,
				   "SDW_SCP_SYSTEMCTRL write ignored:%d\n", ret);
=======
		dev_err(&slave->dev,
			"Clock Stop prepare failed for slave: %d", ret);
>>>>>>> cefc1abd

	return ret;
}

static int sdw_bus_wait_for_clk_prep_deprep(struct sdw_bus *bus, u16 dev_num)
{
	int retry = bus->clk_stop_timeout;
	int val;

	do {
		val = sdw_bread_no_pm(bus, dev_num, SDW_SCP_STAT);
		if (val < 0) {
			dev_err(bus->dev, "SDW_SCP_STAT bread failed:%d\n", val);
			return val;
		}
		val &= SDW_SCP_STAT_CLK_STP_NF;
		if (!val) {
<<<<<<< HEAD
			dev_dbg(bus->dev, "clock stop prep/de-prep done slave:%d\n",
=======
			dev_dbg(bus->dev, "clock stop prep/de-prep done slave:%d",
>>>>>>> cefc1abd
				dev_num);
			return 0;
		}

		usleep_range(1000, 1500);
		retry--;
	} while (retry);

	dev_err(bus->dev, "clock stop prep/de-prep failed slave:%d\n",
		dev_num);

	return -ETIMEDOUT;
}

/**
 * sdw_bus_prep_clk_stop: prepare Slave(s) for clock stop
 *
 * @bus: SDW bus instance
 *
 * Query Slave for clock stop mode and prepare for that mode.
 */
int sdw_bus_prep_clk_stop(struct sdw_bus *bus)
{
	enum sdw_clk_stop_mode slave_mode;
	bool simple_clk_stop = true;
	struct sdw_slave *slave;
	bool is_slave = false;
	int ret = 0;

	/*
	 * In order to save on transition time, prepare
	 * each Slave and then wait for all Slave(s) to be
	 * prepared for clock stop.
	 */
	list_for_each_entry(slave, &bus->slaves, node) {
		if (!slave->dev_num)
			continue;

		if (slave->status != SDW_SLAVE_ATTACHED &&
		    slave->status != SDW_SLAVE_ALERT)
			continue;

		/* Identify if Slave(s) are available on Bus */
		is_slave = true;

		slave_mode = sdw_get_clk_stop_mode(slave);
		slave->curr_clk_stop_mode = slave_mode;

		ret = sdw_slave_clk_stop_callback(slave, slave_mode, SDW_CLK_PRE_PREPARE);
		if (ret < 0) {
			sdw_dev_dbg_or_err(&slave->dev, ret != -ENODATA,
					   "clock stop pre prepare cb failed:%d\n", ret);
			return ret;
		}

		ret = sdw_slave_clk_stop_prepare(slave,
						 slave_mode, true);
		if (ret < 0) {
			sdw_dev_dbg_or_err(&slave->dev, ret != -ENODATA,
					   "clock stop prepare failed:%d\n", ret);
			return ret;
		}

		if (slave_mode == SDW_CLK_STOP_MODE1)
			simple_clk_stop = false;
	}

	/* Skip remaining clock stop preparation if no Slave is attached */
	if (!is_slave)
		return ret;

	if (!simple_clk_stop) {
		ret = sdw_bus_wait_for_clk_prep_deprep(bus,
						       SDW_BROADCAST_DEV_NUM);
		if (ret < 0)
			return ret;
	}

	/* Inform slaves that prep is done */
	list_for_each_entry(slave, &bus->slaves, node) {
		if (!slave->dev_num)
			continue;

		if (slave->status != SDW_SLAVE_ATTACHED &&
		    slave->status != SDW_SLAVE_ALERT)
			continue;

		slave_mode = slave->curr_clk_stop_mode;

		if (slave_mode == SDW_CLK_STOP_MODE1) {
			ret = sdw_slave_clk_stop_callback(slave, slave_mode, SDW_CLK_POST_PREPARE);
			if (ret < 0) {
				sdw_dev_dbg_or_err(&slave->dev, ret != -ENODATA,
						   "clock stop post-prepare cb failed:%d\n", ret);
				return ret;
			}
		}
	}

	return ret;
}
EXPORT_SYMBOL(sdw_bus_prep_clk_stop);

/**
 * sdw_bus_clk_stop: stop bus clock
 *
 * @bus: SDW bus instance
 *
 * After preparing the Slaves for clock stop, stop the clock by broadcasting
 * write to SCP_CTRL register.
 */
int sdw_bus_clk_stop(struct sdw_bus *bus)
{
	int ret;

	/*
	 * broadcast clock stop now, attached Slaves will ACK this,
	 * unattached will ignore
	 */
	ret = sdw_bwrite_no_pm(bus, SDW_BROADCAST_DEV_NUM,
			       SDW_SCP_CTRL, SDW_SCP_CTRL_CLK_STP_NOW);
	if (ret < 0) {
		sdw_dev_dbg_or_err(bus->dev, ret != -ENODATA,
				   "ClockStopNow Broadcast msg failed %d\n", ret);
		return ret;
	}

	return 0;
}
EXPORT_SYMBOL(sdw_bus_clk_stop);

/**
 * sdw_bus_exit_clk_stop: Exit clock stop mode
 *
 * @bus: SDW bus instance
 *
 * This De-prepares the Slaves by exiting Clock Stop Mode 0. For the Slaves
 * exiting Clock Stop Mode 1, they will be de-prepared after they enumerate
 * back.
 */
int sdw_bus_exit_clk_stop(struct sdw_bus *bus)
{
	enum sdw_clk_stop_mode mode;
	bool simple_clk_stop = true;
	struct sdw_slave *slave;
	bool is_slave = false;
	int ret;

	/*
	 * In order to save on transition time, de-prepare
	 * each Slave and then wait for all Slave(s) to be
	 * de-prepared after clock resume.
	 */
	list_for_each_entry(slave, &bus->slaves, node) {
		if (!slave->dev_num)
			continue;

		if (slave->status != SDW_SLAVE_ATTACHED &&
		    slave->status != SDW_SLAVE_ALERT)
			continue;

		/* Identify if Slave(s) are available on Bus */
		is_slave = true;

		mode = slave->curr_clk_stop_mode;

		if (mode == SDW_CLK_STOP_MODE1) {
			simple_clk_stop = false;
			continue;
		}

		ret = sdw_slave_clk_stop_callback(slave, mode, SDW_CLK_PRE_DEPREPARE);
		if (ret < 0)
			dev_warn(&slave->dev, "clock stop pre deprepare cb failed:%d\n", ret);

		ret = sdw_slave_clk_stop_prepare(slave, mode, false);
		if (ret < 0)
			dev_warn(&slave->dev, "clock stop deprepare failed:%d\n", ret);
	}

	/* Skip remaining clock stop de-preparation if no Slave is attached */
	if (!is_slave)
		return 0;

	if (!simple_clk_stop) {
		ret = sdw_bus_wait_for_clk_prep_deprep(bus, SDW_BROADCAST_DEV_NUM);
		if (ret < 0)
			dev_warn(&slave->dev, "clock stop deprepare wait failed:%d\n", ret);
	}

	list_for_each_entry(slave, &bus->slaves, node) {
		if (!slave->dev_num)
			continue;

		if (slave->status != SDW_SLAVE_ATTACHED &&
		    slave->status != SDW_SLAVE_ALERT)
			continue;

		mode = slave->curr_clk_stop_mode;
		ret = sdw_slave_clk_stop_callback(slave, mode, SDW_CLK_POST_DEPREPARE);
		if (ret < 0)
			dev_warn(&slave->dev, "clock stop post deprepare cb failed:%d\n", ret);
	}

	return 0;
}
EXPORT_SYMBOL(sdw_bus_exit_clk_stop);

int sdw_configure_dpn_intr(struct sdw_slave *slave,
			   int port, bool enable, int mask)
{
	u32 addr;
	int ret;
	u8 val = 0;

	if (slave->bus->params.s_data_mode != SDW_PORT_DATA_MODE_NORMAL) {
		dev_dbg(&slave->dev, "TEST FAIL interrupt %s\n",
			enable ? "on" : "off");
		mask |= SDW_DPN_INT_TEST_FAIL;
	}

	addr = SDW_DPN_INTMASK(port);

	/* Set/Clear port ready interrupt mask */
	if (enable) {
		val |= mask;
		val |= SDW_DPN_INT_PORT_READY;
	} else {
		val &= ~(mask);
		val &= ~SDW_DPN_INT_PORT_READY;
	}

	ret = sdw_update(slave, addr, (mask | SDW_DPN_INT_PORT_READY), val);
	if (ret < 0)
		dev_err(&slave->dev,
			"SDW_DPN_INTMASK write failed:%d\n", val);

	return ret;
}

static int sdw_slave_set_frequency(struct sdw_slave *slave)
{
	u32 mclk_freq = slave->bus->prop.mclk_freq;
	u32 curr_freq = slave->bus->params.curr_dr_freq >> 1;
	unsigned int scale;
	u8 scale_index;
	u8 base;
	int ret;

	/*
	 * frequency base and scale registers are required for SDCA
	 * devices. They may also be used for 1.2+/non-SDCA devices,
	 * but we will need a DisCo property to cover this case
	 */
	if (!slave->id.class_id)
		return 0;

	if (!mclk_freq) {
		dev_err(&slave->dev,
			"no bus MCLK, cannot set SDW_SCP_BUS_CLOCK_BASE\n");
		return -EINVAL;
	}

	/*
	 * map base frequency using Table 89 of SoundWire 1.2 spec.
	 * The order of the tests just follows the specification, this
	 * is not a selection between possible values or a search for
	 * the best value but just a mapping.  Only one case per platform
	 * is relevant.
	 * Some BIOS have inconsistent values for mclk_freq but a
	 * correct root so we force the mclk_freq to avoid variations.
	 */
	if (!(19200000 % mclk_freq)) {
		mclk_freq = 19200000;
		base = SDW_SCP_BASE_CLOCK_19200000_HZ;
	} else if (!(24000000 % mclk_freq)) {
		mclk_freq = 24000000;
		base = SDW_SCP_BASE_CLOCK_24000000_HZ;
	} else if (!(24576000 % mclk_freq)) {
		mclk_freq = 24576000;
		base = SDW_SCP_BASE_CLOCK_24576000_HZ;
	} else if (!(22579200 % mclk_freq)) {
		mclk_freq = 22579200;
		base = SDW_SCP_BASE_CLOCK_22579200_HZ;
	} else if (!(32000000 % mclk_freq)) {
		mclk_freq = 32000000;
		base = SDW_SCP_BASE_CLOCK_32000000_HZ;
	} else {
		dev_err(&slave->dev,
			"Unsupported clock base, mclk %d\n",
			mclk_freq);
		return -EINVAL;
	}

	if (mclk_freq % curr_freq) {
		dev_err(&slave->dev,
			"mclk %d is not multiple of bus curr_freq %d\n",
			mclk_freq, curr_freq);
		return -EINVAL;
	}

	scale = mclk_freq / curr_freq;

	/*
	 * map scale to Table 90 of SoundWire 1.2 spec - and check
	 * that the scale is a power of two and maximum 64
	 */
	scale_index = ilog2(scale);

	if (BIT(scale_index) != scale || scale_index > 6) {
		dev_err(&slave->dev,
			"No match found for scale %d, bus mclk %d curr_freq %d\n",
			scale, mclk_freq, curr_freq);
		return -EINVAL;
	}
	scale_index++;

	ret = sdw_write_no_pm(slave, SDW_SCP_BUS_CLOCK_BASE, base);
	if (ret < 0) {
		dev_err(&slave->dev,
			"SDW_SCP_BUS_CLOCK_BASE write failed:%d\n", ret);
		return ret;
	}

	/* initialize scale for both banks */
	ret = sdw_write_no_pm(slave, SDW_SCP_BUSCLOCK_SCALE_B0, scale_index);
	if (ret < 0) {
		dev_err(&slave->dev,
			"SDW_SCP_BUSCLOCK_SCALE_B0 write failed:%d\n", ret);
		return ret;
	}
	ret = sdw_write_no_pm(slave, SDW_SCP_BUSCLOCK_SCALE_B1, scale_index);
	if (ret < 0)
		dev_err(&slave->dev,
			"SDW_SCP_BUSCLOCK_SCALE_B1 write failed:%d\n", ret);

	dev_dbg(&slave->dev,
		"Configured bus base %d, scale %d, mclk %d, curr_freq %d\n",
		base, scale_index, mclk_freq, curr_freq);

	return ret;
}

static int sdw_initialize_slave(struct sdw_slave *slave)
{
	struct sdw_slave_prop *prop = &slave->prop;
	int status;
	int ret;
	u8 val;

	ret = sdw_slave_set_frequency(slave);
	if (ret < 0)
		return ret;

	if (slave->bus->prop.quirks & SDW_MASTER_QUIRKS_CLEAR_INITIAL_CLASH) {
		/* Clear bus clash interrupt before enabling interrupt mask */
		status = sdw_read_no_pm(slave, SDW_SCP_INT1);
		if (status < 0) {
			dev_err(&slave->dev,
				"SDW_SCP_INT1 (BUS_CLASH) read failed:%d\n", status);
			return status;
		}
		if (status & SDW_SCP_INT1_BUS_CLASH) {
			dev_warn(&slave->dev, "Bus clash detected before INT mask is enabled\n");
			ret = sdw_write_no_pm(slave, SDW_SCP_INT1, SDW_SCP_INT1_BUS_CLASH);
			if (ret < 0) {
				dev_err(&slave->dev,
					"SDW_SCP_INT1 (BUS_CLASH) write failed:%d\n", ret);
				return ret;
			}
		}
	}
	if ((slave->bus->prop.quirks & SDW_MASTER_QUIRKS_CLEAR_INITIAL_PARITY) &&
	    !(slave->prop.quirks & SDW_SLAVE_QUIRKS_INVALID_INITIAL_PARITY)) {
		/* Clear parity interrupt before enabling interrupt mask */
		status = sdw_read_no_pm(slave, SDW_SCP_INT1);
		if (status < 0) {
			dev_err(&slave->dev,
				"SDW_SCP_INT1 (PARITY) read failed:%d\n", status);
			return status;
		}
		if (status & SDW_SCP_INT1_PARITY) {
			dev_warn(&slave->dev, "PARITY error detected before INT mask is enabled\n");
			ret = sdw_write_no_pm(slave, SDW_SCP_INT1, SDW_SCP_INT1_PARITY);
			if (ret < 0) {
				dev_err(&slave->dev,
					"SDW_SCP_INT1 (PARITY) write failed:%d\n", ret);
				return ret;
			}
		}
	}

	/*
	 * Set SCP_INT1_MASK register, typically bus clash and
	 * implementation-defined interrupt mask. The Parity detection
	 * may not always be correct on startup so its use is
	 * device-dependent, it might e.g. only be enabled in
	 * steady-state after a couple of frames.
	 */
	val = slave->prop.scp_int1_mask;

	/* Enable SCP interrupts */
	ret = sdw_update_no_pm(slave, SDW_SCP_INTMASK1, val, val);
	if (ret < 0) {
		dev_err(&slave->dev,
			"SDW_SCP_INTMASK1 write failed:%d\n", ret);
		return ret;
	}

	/* No need to continue if DP0 is not present */
	if (!slave->prop.dp0_prop)
		return 0;

	/* Enable DP0 interrupts */
	val = prop->dp0_prop->imp_def_interrupts;
	val |= SDW_DP0_INT_PORT_READY | SDW_DP0_INT_BRA_FAILURE;

	ret = sdw_update_no_pm(slave, SDW_DP0_INTMASK, val, val);
	if (ret < 0)
		dev_err(&slave->dev,
			"SDW_DP0_INTMASK read failed:%d\n", ret);
	return ret;
}

static int sdw_handle_dp0_interrupt(struct sdw_slave *slave, u8 *slave_status)
{
	u8 clear, impl_int_mask;
	int status, status2, ret, count = 0;

	status = sdw_read_no_pm(slave, SDW_DP0_INT);
	if (status < 0) {
		dev_err(&slave->dev,
			"SDW_DP0_INT read failed:%d\n", status);
		return status;
	}

	do {
		clear = status & ~SDW_DP0_INTERRUPTS;

		if (status & SDW_DP0_INT_TEST_FAIL) {
			dev_err(&slave->dev, "Test fail for port 0\n");
			clear |= SDW_DP0_INT_TEST_FAIL;
		}

		/*
		 * Assumption: PORT_READY interrupt will be received only for
		 * ports implementing Channel Prepare state machine (CP_SM)
		 */

		if (status & SDW_DP0_INT_PORT_READY) {
			complete(&slave->port_ready[0]);
			clear |= SDW_DP0_INT_PORT_READY;
		}

		if (status & SDW_DP0_INT_BRA_FAILURE) {
			dev_err(&slave->dev, "BRA failed\n");
			clear |= SDW_DP0_INT_BRA_FAILURE;
		}

		impl_int_mask = SDW_DP0_INT_IMPDEF1 |
			SDW_DP0_INT_IMPDEF2 | SDW_DP0_INT_IMPDEF3;

		if (status & impl_int_mask) {
			clear |= impl_int_mask;
			*slave_status = clear;
		}

		/* clear the interrupts but don't touch reserved and SDCA_CASCADE fields */
		ret = sdw_write_no_pm(slave, SDW_DP0_INT, clear);
		if (ret < 0) {
			dev_err(&slave->dev,
				"SDW_DP0_INT write failed:%d\n", ret);
			return ret;
		}

		/* Read DP0 interrupt again */
		status2 = sdw_read_no_pm(slave, SDW_DP0_INT);
		if (status2 < 0) {
			dev_err(&slave->dev,
				"SDW_DP0_INT read failed:%d\n", status2);
			return status2;
		}
		/* filter to limit loop to interrupts identified in the first status read */
		status &= status2;

		count++;

		/* we can get alerts while processing so keep retrying */
	} while ((status & SDW_DP0_INTERRUPTS) && (count < SDW_READ_INTR_CLEAR_RETRY));

	if (count == SDW_READ_INTR_CLEAR_RETRY)
		dev_warn(&slave->dev, "Reached MAX_RETRY on DP0 read\n");

	return ret;
}

static int sdw_handle_port_interrupt(struct sdw_slave *slave,
				     int port, u8 *slave_status)
{
	u8 clear, impl_int_mask;
	int status, status2, ret, count = 0;
	u32 addr;

	if (port == 0)
		return sdw_handle_dp0_interrupt(slave, slave_status);

	addr = SDW_DPN_INT(port);
	status = sdw_read_no_pm(slave, addr);
	if (status < 0) {
		dev_err(&slave->dev,
			"SDW_DPN_INT read failed:%d\n", status);

		return status;
	}

	do {
		clear = status & ~SDW_DPN_INTERRUPTS;

		if (status & SDW_DPN_INT_TEST_FAIL) {
			dev_err(&slave->dev, "Test fail for port:%d\n", port);
			clear |= SDW_DPN_INT_TEST_FAIL;
		}

		/*
		 * Assumption: PORT_READY interrupt will be received only
		 * for ports implementing CP_SM.
		 */
		if (status & SDW_DPN_INT_PORT_READY) {
			complete(&slave->port_ready[port]);
			clear |= SDW_DPN_INT_PORT_READY;
		}

		impl_int_mask = SDW_DPN_INT_IMPDEF1 |
			SDW_DPN_INT_IMPDEF2 | SDW_DPN_INT_IMPDEF3;

		if (status & impl_int_mask) {
			clear |= impl_int_mask;
			*slave_status = clear;
		}

		/* clear the interrupt but don't touch reserved fields */
		ret = sdw_write_no_pm(slave, addr, clear);
		if (ret < 0) {
			dev_err(&slave->dev,
				"SDW_DPN_INT write failed:%d\n", ret);
			return ret;
		}

		/* Read DPN interrupt again */
		status2 = sdw_read_no_pm(slave, addr);
		if (status2 < 0) {
			dev_err(&slave->dev,
				"SDW_DPN_INT read failed:%d\n", status2);
			return status2;
		}
		/* filter to limit loop to interrupts identified in the first status read */
		status &= status2;

		count++;

		/* we can get alerts while processing so keep retrying */
	} while ((status & SDW_DPN_INTERRUPTS) && (count < SDW_READ_INTR_CLEAR_RETRY));

	if (count == SDW_READ_INTR_CLEAR_RETRY)
		dev_warn(&slave->dev, "Reached MAX_RETRY on port read");

	return ret;
}

static int sdw_handle_slave_alerts(struct sdw_slave *slave)
{
	struct sdw_slave_intr_status slave_intr;
	u8 clear = 0, bit, port_status[15] = {0};
	int port_num, stat, ret, count = 0;
	unsigned long port;
	bool slave_notify;
	u8 sdca_cascade = 0;
	u8 buf, buf2[2], _buf, _buf2[2];
	bool parity_check;
	bool parity_quirk;

	sdw_modify_slave_status(slave, SDW_SLAVE_ALERT);

	ret = pm_runtime_get_sync(&slave->dev);
	if (ret < 0 && ret != -EACCES) {
		dev_err(&slave->dev, "Failed to resume device: %d\n", ret);
		pm_runtime_put_noidle(&slave->dev);
		return ret;
	}

	/* Read Intstat 1, Intstat 2 and Intstat 3 registers */
	ret = sdw_read_no_pm(slave, SDW_SCP_INT1);
	if (ret < 0) {
		dev_err(&slave->dev,
			"SDW_SCP_INT1 read failed:%d\n", ret);
		goto io_err;
	}
	buf = ret;

	ret = sdw_nread_no_pm(slave, SDW_SCP_INTSTAT2, 2, buf2);
	if (ret < 0) {
		dev_err(&slave->dev,
			"SDW_SCP_INT2/3 read failed:%d\n", ret);
		goto io_err;
	}

	if (slave->prop.is_sdca) {
		ret = sdw_read_no_pm(slave, SDW_DP0_INT);
		if (ret < 0) {
			dev_err(&slave->dev,
				"SDW_DP0_INT read failed:%d\n", ret);
			goto io_err;
		}
		sdca_cascade = ret & SDW_DP0_SDCA_CASCADE;
	}

	do {
		slave_notify = false;

		/*
		 * Check parity, bus clash and Slave (impl defined)
		 * interrupt
		 */
		if (buf & SDW_SCP_INT1_PARITY) {
			parity_check = slave->prop.scp_int1_mask & SDW_SCP_INT1_PARITY;
			parity_quirk = !slave->first_interrupt_done &&
				(slave->prop.quirks & SDW_SLAVE_QUIRKS_INVALID_INITIAL_PARITY);

			if (parity_check && !parity_quirk)
				dev_err(&slave->dev, "Parity error detected\n");
			clear |= SDW_SCP_INT1_PARITY;
		}

		if (buf & SDW_SCP_INT1_BUS_CLASH) {
			if (slave->prop.scp_int1_mask & SDW_SCP_INT1_BUS_CLASH)
				dev_err(&slave->dev, "Bus clash detected\n");
			clear |= SDW_SCP_INT1_BUS_CLASH;
		}

		/*
		 * When bus clash or parity errors are detected, such errors
		 * are unlikely to be recoverable errors.
		 * TODO: In such scenario, reset bus. Make this configurable
		 * via sysfs property with bus reset being the default.
		 */

		if (buf & SDW_SCP_INT1_IMPL_DEF) {
			if (slave->prop.scp_int1_mask & SDW_SCP_INT1_IMPL_DEF) {
				dev_dbg(&slave->dev, "Slave impl defined interrupt\n");
				slave_notify = true;
			}
			clear |= SDW_SCP_INT1_IMPL_DEF;
		}

		/* the SDCA interrupts are cleared in the codec driver .interrupt_callback() */
		if (sdca_cascade)
			slave_notify = true;

		/* Check port 0 - 3 interrupts */
		port = buf & SDW_SCP_INT1_PORT0_3;

		/* To get port number corresponding to bits, shift it */
		port = FIELD_GET(SDW_SCP_INT1_PORT0_3, port);
		for_each_set_bit(bit, &port, 8) {
			sdw_handle_port_interrupt(slave, bit,
						  &port_status[bit]);
		}

		/* Check if cascade 2 interrupt is present */
		if (buf & SDW_SCP_INT1_SCP2_CASCADE) {
			port = buf2[0] & SDW_SCP_INTSTAT2_PORT4_10;
			for_each_set_bit(bit, &port, 8) {
				/* scp2 ports start from 4 */
				port_num = bit + 3;
				sdw_handle_port_interrupt(slave,
						port_num,
						&port_status[port_num]);
			}
		}

		/* now check last cascade */
		if (buf2[0] & SDW_SCP_INTSTAT2_SCP3_CASCADE) {
			port = buf2[1] & SDW_SCP_INTSTAT3_PORT11_14;
			for_each_set_bit(bit, &port, 8) {
				/* scp3 ports start from 11 */
				port_num = bit + 10;
				sdw_handle_port_interrupt(slave,
						port_num,
						&port_status[port_num]);
			}
		}

		/* Update the Slave driver */
		if (slave_notify && slave->ops &&
		    slave->ops->interrupt_callback) {
			slave_intr.sdca_cascade = sdca_cascade;
			slave_intr.control_port = clear;
			memcpy(slave_intr.port, &port_status,
			       sizeof(slave_intr.port));

			slave->ops->interrupt_callback(slave, &slave_intr);
		}

		/* Ack interrupt */
		ret = sdw_write_no_pm(slave, SDW_SCP_INT1, clear);
		if (ret < 0) {
			dev_err(&slave->dev,
				"SDW_SCP_INT1 write failed:%d\n", ret);
			goto io_err;
		}

		/* at this point all initial interrupt sources were handled */
		slave->first_interrupt_done = true;

		/*
		 * Read status again to ensure no new interrupts arrived
		 * while servicing interrupts.
		 */
		ret = sdw_read_no_pm(slave, SDW_SCP_INT1);
		if (ret < 0) {
			dev_err(&slave->dev,
				"SDW_SCP_INT1 recheck read failed:%d\n", ret);
			goto io_err;
		}
		_buf = ret;

		ret = sdw_nread_no_pm(slave, SDW_SCP_INTSTAT2, 2, _buf2);
		if (ret < 0) {
			dev_err(&slave->dev,
				"SDW_SCP_INT2/3 recheck read failed:%d\n", ret);
			goto io_err;
		}

		if (slave->prop.is_sdca) {
			ret = sdw_read_no_pm(slave, SDW_DP0_INT);
			if (ret < 0) {
				dev_err(&slave->dev,
					"SDW_DP0_INT recheck read failed:%d\n", ret);
				goto io_err;
			}
			sdca_cascade = ret & SDW_DP0_SDCA_CASCADE;
		}

		/*
		 * Make sure no interrupts are pending, but filter to limit loop
		 * to interrupts identified in the first status read
		 */
		buf &= _buf;
		buf2[0] &= _buf2[0];
		buf2[1] &= _buf2[1];
		stat = buf || buf2[0] || buf2[1] || sdca_cascade;

		/*
		 * Exit loop if Slave is continuously in ALERT state even
		 * after servicing the interrupt multiple times.
		 */
		count++;

		/* we can get alerts while processing so keep retrying */
	} while (stat != 0 && count < SDW_READ_INTR_CLEAR_RETRY);

	if (count == SDW_READ_INTR_CLEAR_RETRY)
		dev_warn(&slave->dev, "Reached MAX_RETRY on alert read\n");

io_err:
	pm_runtime_mark_last_busy(&slave->dev);
	pm_runtime_put_autosuspend(&slave->dev);

	return ret;
}

static int sdw_update_slave_status(struct sdw_slave *slave,
				   enum sdw_slave_status status)
{
	unsigned long time;

	if (!slave->probed) {
		/*
		 * the slave status update is typically handled in an
		 * interrupt thread, which can race with the driver
		 * probe, e.g. when a module needs to be loaded.
		 *
		 * make sure the probe is complete before updating
		 * status.
		 */
		time = wait_for_completion_timeout(&slave->probe_complete,
				msecs_to_jiffies(DEFAULT_PROBE_TIMEOUT));
		if (!time) {
			dev_err(&slave->dev, "Probe not complete, timed out\n");
			return -ETIMEDOUT;
		}
	}

	if (!slave->ops || !slave->ops->update_status)
		return 0;

	return slave->ops->update_status(slave, status);
}

/**
 * sdw_handle_slave_status() - Handle Slave status
 * @bus: SDW bus instance
 * @status: Status for all Slave(s)
 */
int sdw_handle_slave_status(struct sdw_bus *bus,
			    enum sdw_slave_status status[])
{
	enum sdw_slave_status prev_status;
	struct sdw_slave *slave;
	bool attached_initializing;
	int i, ret = 0;

	/* first check if any Slaves fell off the bus */
	for (i = 1; i <= SDW_MAX_DEVICES; i++) {
		mutex_lock(&bus->bus_lock);
		if (test_bit(i, bus->assigned) == false) {
			mutex_unlock(&bus->bus_lock);
			continue;
		}
		mutex_unlock(&bus->bus_lock);

		slave = sdw_get_slave(bus, i);
		if (!slave)
			continue;

		if (status[i] == SDW_SLAVE_UNATTACHED &&
		    slave->status != SDW_SLAVE_UNATTACHED)
			sdw_modify_slave_status(slave, SDW_SLAVE_UNATTACHED);
	}

	if (status[0] == SDW_SLAVE_ATTACHED) {
		dev_dbg(bus->dev, "Slave attached, programming device number\n");
		ret = sdw_program_device_num(bus);
		if (ret < 0)
			dev_err(bus->dev, "Slave attach failed: %d\n", ret);
		/*
		 * programming a device number will have side effects,
		 * so we deal with other devices at a later time
		 */
		return ret;
	}

	/* Continue to check other slave statuses */
	for (i = 1; i <= SDW_MAX_DEVICES; i++) {
		mutex_lock(&bus->bus_lock);
		if (test_bit(i, bus->assigned) == false) {
			mutex_unlock(&bus->bus_lock);
			continue;
		}
		mutex_unlock(&bus->bus_lock);

		slave = sdw_get_slave(bus, i);
		if (!slave)
			continue;

		attached_initializing = false;

		switch (status[i]) {
		case SDW_SLAVE_UNATTACHED:
			if (slave->status == SDW_SLAVE_UNATTACHED)
				break;

			sdw_modify_slave_status(slave, SDW_SLAVE_UNATTACHED);
			break;

		case SDW_SLAVE_ALERT:
			ret = sdw_handle_slave_alerts(slave);
			if (ret < 0)
				dev_err(&slave->dev,
					"Slave %d alert handling failed: %d\n",
					i, ret);
			break;

		case SDW_SLAVE_ATTACHED:
			if (slave->status == SDW_SLAVE_ATTACHED)
				break;

			prev_status = slave->status;
			sdw_modify_slave_status(slave, SDW_SLAVE_ATTACHED);

			if (prev_status == SDW_SLAVE_ALERT)
				break;

			attached_initializing = true;

			ret = sdw_initialize_slave(slave);
			if (ret < 0)
				dev_err(&slave->dev,
					"Slave %d initialization failed: %d\n",
					i, ret);

			break;

		default:
			dev_err(&slave->dev, "Invalid slave %d status:%d\n",
				i, status[i]);
			break;
		}

		ret = sdw_update_slave_status(slave, status[i]);
		if (ret < 0)
			dev_err(&slave->dev,
				"Update Slave status failed:%d\n", ret);
		if (attached_initializing) {
			dev_dbg(&slave->dev,
				"%s: signaling initialization completion for Slave %d\n",
				__func__, slave->dev_num);

			complete(&slave->initialization_complete);
		}
	}

	return ret;
}
EXPORT_SYMBOL(sdw_handle_slave_status);

void sdw_clear_slave_status(struct sdw_bus *bus, u32 request)
{
	struct sdw_slave *slave;
	int i;

	/* Check all non-zero devices */
	for (i = 1; i <= SDW_MAX_DEVICES; i++) {
		mutex_lock(&bus->bus_lock);
		if (test_bit(i, bus->assigned) == false) {
			mutex_unlock(&bus->bus_lock);
			continue;
		}
		mutex_unlock(&bus->bus_lock);

		slave = sdw_get_slave(bus, i);
		if (!slave)
			continue;

		if (slave->status != SDW_SLAVE_UNATTACHED) {
			sdw_modify_slave_status(slave, SDW_SLAVE_UNATTACHED);
			slave->first_interrupt_done = false;
		}

		/* keep track of request, used in pm_runtime resume */
		slave->unattach_request = request;
	}
}
EXPORT_SYMBOL(sdw_clear_slave_status);<|MERGE_RESOLUTION|>--- conflicted
+++ resolved
@@ -879,12 +879,8 @@
 	} else {
 		ret = sdw_read_no_pm(slave, SDW_SCP_SYSTEMCTRL);
 		if (ret < 0) {
-<<<<<<< HEAD
 			sdw_dev_dbg_or_err(&slave->dev, ret != -ENODATA,
 					   "SDW_SCP_SYSTEMCTRL read failed:%d\n", ret);
-=======
-			dev_err(&slave->dev, "SDW_SCP_SYSTEMCTRL read failed:%d\n", ret);
->>>>>>> cefc1abd
 			return ret;
 		}
 		val = ret;
@@ -894,13 +890,8 @@
 	ret = sdw_write_no_pm(slave, SDW_SCP_SYSTEMCTRL, val);
 
 	if (ret < 0)
-<<<<<<< HEAD
 		sdw_dev_dbg_or_err(&slave->dev, ret != -ENODATA,
 				   "SDW_SCP_SYSTEMCTRL write ignored:%d\n", ret);
-=======
-		dev_err(&slave->dev,
-			"Clock Stop prepare failed for slave: %d", ret);
->>>>>>> cefc1abd
 
 	return ret;
 }
@@ -918,11 +909,7 @@
 		}
 		val &= SDW_SCP_STAT_CLK_STP_NF;
 		if (!val) {
-<<<<<<< HEAD
 			dev_dbg(bus->dev, "clock stop prep/de-prep done slave:%d\n",
-=======
-			dev_dbg(bus->dev, "clock stop prep/de-prep done slave:%d",
->>>>>>> cefc1abd
 				dev_num);
 			return 0;
 		}
