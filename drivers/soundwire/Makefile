--- conflicted
+++ resolved
@@ -4,11 +4,7 @@
 #
 
 #Bus Objs
-<<<<<<< HEAD
-soundwire-bus-objs := bus_type.o bus.o master.o slave.o mipi_disco.o stream.o  \
-=======
 soundwire-bus-y := bus_type.o bus.o master.o slave.o mipi_disco.o stream.o  \
->>>>>>> 209564d5
 			sysfs_slave.o sysfs_slave_dpn.o
 obj-$(CONFIG_SOUNDWIRE) += soundwire-bus.o
 
@@ -24,11 +20,7 @@
 obj-$(CONFIG_SOUNDWIRE_CADENCE) += soundwire-cadence.o
 
 #Intel driver
-<<<<<<< HEAD
-soundwire-intel-objs :=	intel.o intel_init.o
-=======
 soundwire-intel-y :=	intel.o intel_init.o
->>>>>>> 209564d5
 obj-$(CONFIG_SOUNDWIRE_INTEL) += soundwire-intel.o
 
 #Qualcomm driver
