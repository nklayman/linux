--- conflicted
+++ resolved
@@ -17,10 +17,6 @@
 spi-nor-objs			+= winbond.o
 spi-nor-objs			+= xilinx.o
 spi-nor-objs			+= xmc.o
-<<<<<<< HEAD
-obj-$(CONFIG_MTD_SPI_NOR)	+= spi-nor.o
-=======
 obj-$(CONFIG_MTD_SPI_NOR)	+= spi-nor.o
 
-obj-$(CONFIG_MTD_SPI_NOR)	+= controllers/
->>>>>>> 0595b2d9
+obj-$(CONFIG_MTD_SPI_NOR)	+= controllers/