--- conflicted
+++ resolved
@@ -1481,11 +1481,7 @@
 
 static ssize_t lineevent_get_size(void)
 {
-<<<<<<< HEAD
-#ifdef __x86_64__
-=======
 #if defined(CONFIG_X86_64) && !defined(CONFIG_UML)
->>>>>>> 11811d61
 	/* i386 has no padding after 'id' */
 	if (in_ia32_syscall()) {
 		struct compat_gpioeevent_data {
