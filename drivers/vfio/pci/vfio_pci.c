// SPDX-License-Identifier: GPL-2.0-only
/*
 * Copyright (C) 2012 Red Hat, Inc.  All rights reserved.
 *     Author: Alex Williamson <alex.williamson@redhat.com>
 *
 * Derived from original vfio:
 * Copyright 2010 Cisco Systems, Inc.  All rights reserved.
 * Author: Tom Lyon, pugs@cisco.com
 */

#define pr_fmt(fmt) KBUILD_MODNAME ": " fmt

#include <linux/device.h>
#include <linux/eventfd.h>
#include <linux/file.h>
#include <linux/interrupt.h>
#include <linux/iommu.h>
#include <linux/module.h>
#include <linux/mutex.h>
#include <linux/notifier.h>
#include <linux/pci.h>
#include <linux/pm_runtime.h>
#include <linux/slab.h>
#include <linux/types.h>
#include <linux/uaccess.h>
#include <linux/vfio.h>
#include <linux/vgaarb.h>
#include <linux/nospec.h>
#include <linux/sched/mm.h>

#include "vfio_pci_private.h"

#define DRIVER_VERSION  "0.2"
#define DRIVER_AUTHOR   "Alex Williamson <alex.williamson@redhat.com>"
#define DRIVER_DESC     "VFIO PCI - User Level meta-driver"

static char ids[1024] __initdata;
module_param_string(ids, ids, sizeof(ids), 0);
MODULE_PARM_DESC(ids, "Initial PCI IDs to add to the vfio driver, format is \"vendor:device[:subvendor[:subdevice[:class[:class_mask]]]]\" and multiple comma separated entries can be specified");

static bool nointxmask;
module_param_named(nointxmask, nointxmask, bool, S_IRUGO | S_IWUSR);
MODULE_PARM_DESC(nointxmask,
		  "Disable support for PCI 2.3 style INTx masking.  If this resolves problems for specific devices, report lspci -vvvxxx to linux-pci@vger.kernel.org so the device can be fixed automatically via the broken_intx_masking flag.");

#ifdef CONFIG_VFIO_PCI_VGA
static bool disable_vga;
module_param(disable_vga, bool, S_IRUGO);
MODULE_PARM_DESC(disable_vga, "Disable VGA resource access through vfio-pci");
#endif

static bool disable_idle_d3;
module_param(disable_idle_d3, bool, S_IRUGO | S_IWUSR);
MODULE_PARM_DESC(disable_idle_d3,
		 "Disable using the PCI D3 low power state for idle, unused devices");

static bool enable_sriov;
#ifdef CONFIG_PCI_IOV
module_param(enable_sriov, bool, 0644);
MODULE_PARM_DESC(enable_sriov, "Enable support for SR-IOV configuration.  Enabling SR-IOV on a PF typically requires support of the userspace PF driver, enabling VFs without such support may result in non-functional VFs or PF.");
#endif

static inline bool vfio_vga_disabled(void)
{
#ifdef CONFIG_VFIO_PCI_VGA
	return disable_vga;
#else
	return true;
#endif
}

/*
 * Our VGA arbiter participation is limited since we don't know anything
 * about the device itself.  However, if the device is the only VGA device
 * downstream of a bridge and VFIO VGA support is disabled, then we can
 * safely return legacy VGA IO and memory as not decoded since the user
 * has no way to get to it and routing can be disabled externally at the
 * bridge.
 */
static unsigned int vfio_pci_set_vga_decode(void *opaque, bool single_vga)
{
	struct vfio_pci_device *vdev = opaque;
	struct pci_dev *tmp = NULL, *pdev = vdev->pdev;
	unsigned char max_busnr;
	unsigned int decodes;

	if (single_vga || !vfio_vga_disabled() || pci_is_root_bus(pdev->bus))
		return VGA_RSRC_NORMAL_IO | VGA_RSRC_NORMAL_MEM |
		       VGA_RSRC_LEGACY_IO | VGA_RSRC_LEGACY_MEM;

	max_busnr = pci_bus_max_busnr(pdev->bus);
	decodes = VGA_RSRC_NORMAL_IO | VGA_RSRC_NORMAL_MEM;

	while ((tmp = pci_get_class(PCI_CLASS_DISPLAY_VGA << 8, tmp)) != NULL) {
		if (tmp == pdev ||
		    pci_domain_nr(tmp->bus) != pci_domain_nr(pdev->bus) ||
		    pci_is_root_bus(tmp->bus))
			continue;

		if (tmp->bus->number >= pdev->bus->number &&
		    tmp->bus->number <= max_busnr) {
			pci_dev_put(tmp);
			decodes |= VGA_RSRC_LEGACY_IO | VGA_RSRC_LEGACY_MEM;
			break;
		}
	}

	return decodes;
}

static inline bool vfio_pci_is_vga(struct pci_dev *pdev)
{
	return (pdev->class >> 8) == PCI_CLASS_DISPLAY_VGA;
}

static void vfio_pci_probe_mmaps(struct vfio_pci_device *vdev)
{
	struct resource *res;
	int i;
	struct vfio_pci_dummy_resource *dummy_res;

	INIT_LIST_HEAD(&vdev->dummy_resources_list);

	for (i = 0; i < PCI_STD_NUM_BARS; i++) {
		int bar = i + PCI_STD_RESOURCES;

		res = &vdev->pdev->resource[bar];

		if (!IS_ENABLED(CONFIG_VFIO_PCI_MMAP))
			goto no_mmap;

		if (!(res->flags & IORESOURCE_MEM))
			goto no_mmap;

		/*
		 * The PCI core shouldn't set up a resource with a
		 * type but zero size. But there may be bugs that
		 * cause us to do that.
		 */
		if (!resource_size(res))
			goto no_mmap;

		if (resource_size(res) >= PAGE_SIZE) {
			vdev->bar_mmap_supported[bar] = true;
			continue;
		}

		if (!(res->start & ~PAGE_MASK)) {
			/*
			 * Add a dummy resource to reserve the remainder
			 * of the exclusive page in case that hot-add
			 * device's bar is assigned into it.
			 */
			dummy_res = kzalloc(sizeof(*dummy_res), GFP_KERNEL);
			if (dummy_res == NULL)
				goto no_mmap;

			dummy_res->resource.name = "vfio sub-page reserved";
			dummy_res->resource.start = res->end + 1;
			dummy_res->resource.end = res->start + PAGE_SIZE - 1;
			dummy_res->resource.flags = res->flags;
			if (request_resource(res->parent,
						&dummy_res->resource)) {
				kfree(dummy_res);
				goto no_mmap;
			}
			dummy_res->index = bar;
			list_add(&dummy_res->res_next,
					&vdev->dummy_resources_list);
			vdev->bar_mmap_supported[bar] = true;
			continue;
		}
		/*
		 * Here we don't handle the case when the BAR is not page
		 * aligned because we can't expect the BAR will be
		 * assigned into the same location in a page in guest
		 * when we passthrough the BAR. And it's hard to access
		 * this BAR in userspace because we have no way to get
		 * the BAR's location in a page.
		 */
no_mmap:
		vdev->bar_mmap_supported[bar] = false;
	}
}

static void vfio_pci_try_bus_reset(struct vfio_pci_device *vdev);
static void vfio_pci_disable(struct vfio_pci_device *vdev);
static int vfio_pci_try_zap_and_vma_lock_cb(struct pci_dev *pdev, void *data);

/*
 * INTx masking requires the ability to disable INTx signaling via PCI_COMMAND
 * _and_ the ability detect when the device is asserting INTx via PCI_STATUS.
 * If a device implements the former but not the latter we would typically
 * expect broken_intx_masking be set and require an exclusive interrupt.
 * However since we do have control of the device's ability to assert INTx,
 * we can instead pretend that the device does not implement INTx, virtualizing
 * the pin register to report zero and maintaining DisINTx set on the host.
 */
static bool vfio_pci_nointx(struct pci_dev *pdev)
{
	switch (pdev->vendor) {
	case PCI_VENDOR_ID_INTEL:
		switch (pdev->device) {
		/* All i40e (XL710/X710/XXV710) 10/20/25/40GbE NICs */
		case 0x1572:
		case 0x1574:
		case 0x1580 ... 0x1581:
		case 0x1583 ... 0x158b:
		case 0x37d0 ... 0x37d2:
			return true;
		default:
			return false;
		}
	}

	return false;
}

static void vfio_pci_probe_power_state(struct vfio_pci_device *vdev)
{
	struct pci_dev *pdev = vdev->pdev;
	u16 pmcsr;

	if (!pdev->pm_cap)
		return;

	pci_read_config_word(pdev, pdev->pm_cap + PCI_PM_CTRL, &pmcsr);

	vdev->needs_pm_restore = !(pmcsr & PCI_PM_CTRL_NO_SOFT_RESET);
}

/*
 * pci_set_power_state() wrapper handling devices which perform a soft reset on
 * D3->D0 transition.  Save state prior to D0/1/2->D3, stash it on the vdev,
 * restore when returned to D0.  Saved separately from pci_saved_state for use
 * by PM capability emulation and separately from pci_dev internal saved state
 * to avoid it being overwritten and consumed around other resets.
 */
int vfio_pci_set_power_state(struct vfio_pci_device *vdev, pci_power_t state)
{
	struct pci_dev *pdev = vdev->pdev;
	bool needs_restore = false, needs_save = false;
	int ret;

	if (vdev->needs_pm_restore) {
		if (pdev->current_state < PCI_D3hot && state >= PCI_D3hot) {
			pci_save_state(pdev);
			needs_save = true;
		}

		if (pdev->current_state >= PCI_D3hot && state <= PCI_D0)
			needs_restore = true;
	}

	ret = pci_set_power_state(pdev, state);

	if (!ret) {
		/* D3 might be unsupported via quirk, skip unless in D3 */
		if (needs_save && pdev->current_state >= PCI_D3hot) {
			vdev->pm_save = pci_store_saved_state(pdev);
		} else if (needs_restore) {
			pci_load_and_free_saved_state(pdev, &vdev->pm_save);
			pci_restore_state(pdev);
		}
	}

	return ret;
}

static int vfio_pci_enable(struct vfio_pci_device *vdev)
{
	struct pci_dev *pdev = vdev->pdev;
	int ret;
	u16 cmd;
	u8 msix_pos;

	vfio_pci_set_power_state(vdev, PCI_D0);

	/* Don't allow our initial saved state to include busmaster */
	pci_clear_master(pdev);

	ret = pci_enable_device(pdev);
	if (ret)
		return ret;

	/* If reset fails because of the device lock, fail this path entirely */
	ret = pci_try_reset_function(pdev);
	if (ret == -EAGAIN) {
		pci_disable_device(pdev);
		return ret;
	}

	vdev->reset_works = !ret;
	pci_save_state(pdev);
	vdev->pci_saved_state = pci_store_saved_state(pdev);
	if (!vdev->pci_saved_state)
		pci_dbg(pdev, "%s: Couldn't store saved state\n", __func__);

	if (likely(!nointxmask)) {
		if (vfio_pci_nointx(pdev)) {
			pci_info(pdev, "Masking broken INTx support\n");
			vdev->nointx = true;
			pci_intx(pdev, 0);
		} else
			vdev->pci_2_3 = pci_intx_mask_supported(pdev);
	}

	pci_read_config_word(pdev, PCI_COMMAND, &cmd);
	if (vdev->pci_2_3 && (cmd & PCI_COMMAND_INTX_DISABLE)) {
		cmd &= ~PCI_COMMAND_INTX_DISABLE;
		pci_write_config_word(pdev, PCI_COMMAND, cmd);
	}

	ret = vfio_config_init(vdev);
	if (ret) {
		kfree(vdev->pci_saved_state);
		vdev->pci_saved_state = NULL;
		pci_disable_device(pdev);
		return ret;
	}

	msix_pos = pdev->msix_cap;
	if (msix_pos) {
		u16 flags;
		u32 table;

		pci_read_config_word(pdev, msix_pos + PCI_MSIX_FLAGS, &flags);
		pci_read_config_dword(pdev, msix_pos + PCI_MSIX_TABLE, &table);

		vdev->msix_bar = table & PCI_MSIX_TABLE_BIR;
		vdev->msix_offset = table & PCI_MSIX_TABLE_OFFSET;
		vdev->msix_size = ((flags & PCI_MSIX_FLAGS_QSIZE) + 1) * 16;
	} else
		vdev->msix_bar = 0xFF;

	if (!vfio_vga_disabled() && vfio_pci_is_vga(pdev))
		vdev->has_vga = true;


	if (vfio_pci_is_vga(pdev) &&
	    pdev->vendor == PCI_VENDOR_ID_INTEL &&
	    IS_ENABLED(CONFIG_VFIO_PCI_IGD)) {
		ret = vfio_pci_igd_init(vdev);
		if (ret) {
			pci_warn(pdev, "Failed to setup Intel IGD regions\n");
			goto disable_exit;
		}
	}

	if (pdev->vendor == PCI_VENDOR_ID_NVIDIA &&
	    IS_ENABLED(CONFIG_VFIO_PCI_NVLINK2)) {
		ret = vfio_pci_nvdia_v100_nvlink2_init(vdev);
		if (ret && ret != -ENODEV) {
			pci_warn(pdev, "Failed to setup NVIDIA NV2 RAM region\n");
			goto disable_exit;
		}
	}

	if (pdev->vendor == PCI_VENDOR_ID_IBM &&
	    IS_ENABLED(CONFIG_VFIO_PCI_NVLINK2)) {
		ret = vfio_pci_ibm_npu2_init(vdev);
		if (ret && ret != -ENODEV) {
			pci_warn(pdev, "Failed to setup NVIDIA NV2 ATSD region\n");
			goto disable_exit;
		}
	}

	vfio_pci_probe_mmaps(vdev);

	return 0;

disable_exit:
	vfio_pci_disable(vdev);
	return ret;
}

static void vfio_pci_disable(struct vfio_pci_device *vdev)
{
	struct pci_dev *pdev = vdev->pdev;
	struct vfio_pci_dummy_resource *dummy_res, *tmp;
	struct vfio_pci_ioeventfd *ioeventfd, *ioeventfd_tmp;
	int i, bar;

	/* Stop the device from further DMA */
	pci_clear_master(pdev);

	vfio_pci_set_irqs_ioctl(vdev, VFIO_IRQ_SET_DATA_NONE |
				VFIO_IRQ_SET_ACTION_TRIGGER,
				vdev->irq_type, 0, 0, NULL);

	/* Device closed, don't need mutex here */
	list_for_each_entry_safe(ioeventfd, ioeventfd_tmp,
				 &vdev->ioeventfds_list, next) {
		vfio_virqfd_disable(&ioeventfd->virqfd);
		list_del(&ioeventfd->next);
		kfree(ioeventfd);
	}
	vdev->ioeventfds_nr = 0;

	vdev->virq_disabled = false;

	for (i = 0; i < vdev->num_regions; i++)
		vdev->region[i].ops->release(vdev, &vdev->region[i]);

	vdev->num_regions = 0;
	kfree(vdev->region);
	vdev->region = NULL; /* don't krealloc a freed pointer */

	vfio_config_free(vdev);

	for (i = 0; i < PCI_STD_NUM_BARS; i++) {
		bar = i + PCI_STD_RESOURCES;
		if (!vdev->barmap[bar])
			continue;
		pci_iounmap(pdev, vdev->barmap[bar]);
		pci_release_selected_regions(pdev, 1 << bar);
		vdev->barmap[bar] = NULL;
	}

	list_for_each_entry_safe(dummy_res, tmp,
				 &vdev->dummy_resources_list, res_next) {
		list_del(&dummy_res->res_next);
		release_resource(&dummy_res->resource);
		kfree(dummy_res);
	}

	vdev->needs_reset = true;

	/*
	 * If we have saved state, restore it.  If we can reset the device,
	 * even better.  Resetting with current state seems better than
	 * nothing, but saving and restoring current state without reset
	 * is just busy work.
	 */
	if (pci_load_and_free_saved_state(pdev, &vdev->pci_saved_state)) {
		pci_info(pdev, "%s: Couldn't reload saved state\n", __func__);

		if (!vdev->reset_works)
			goto out;

		pci_save_state(pdev);
	}

	/*
	 * Disable INTx and MSI, presumably to avoid spurious interrupts
	 * during reset.  Stolen from pci_reset_function()
	 */
	pci_write_config_word(pdev, PCI_COMMAND, PCI_COMMAND_INTX_DISABLE);

	/*
	 * Try to get the locks ourselves to prevent a deadlock. The
	 * success of this is dependent on being able to lock the device,
	 * which is not always possible.
	 * We can not use the "try" reset interface here, which will
	 * overwrite the previously restored configuration information.
	 */
	if (vdev->reset_works && pci_cfg_access_trylock(pdev)) {
		if (device_trylock(&pdev->dev)) {
			if (!__pci_reset_function_locked(pdev))
				vdev->needs_reset = false;
			device_unlock(&pdev->dev);
		}
		pci_cfg_access_unlock(pdev);
	}

	pci_restore_state(pdev);
out:
	pci_disable_device(pdev);

	vfio_pci_try_bus_reset(vdev);

	if (!disable_idle_d3)
		vfio_pci_set_power_state(vdev, PCI_D3hot);
}

static struct pci_driver vfio_pci_driver;

static struct vfio_pci_device *get_pf_vdev(struct vfio_pci_device *vdev,
					   struct vfio_device **pf_dev)
{
	struct pci_dev *physfn = pci_physfn(vdev->pdev);

	if (!vdev->pdev->is_virtfn)
		return NULL;

	*pf_dev = vfio_device_get_from_dev(&physfn->dev);
	if (!*pf_dev)
		return NULL;

	if (pci_dev_driver(physfn) != &vfio_pci_driver) {
		vfio_device_put(*pf_dev);
		return NULL;
	}

	return vfio_device_data(*pf_dev);
}

static void vfio_pci_vf_token_user_add(struct vfio_pci_device *vdev, int val)
{
	struct vfio_device *pf_dev;
	struct vfio_pci_device *pf_vdev = get_pf_vdev(vdev, &pf_dev);

	if (!pf_vdev)
		return;

	mutex_lock(&pf_vdev->vf_token->lock);
	pf_vdev->vf_token->users += val;
	WARN_ON(pf_vdev->vf_token->users < 0);
	mutex_unlock(&pf_vdev->vf_token->lock);

	vfio_device_put(pf_dev);
}

static void vfio_pci_release(void *device_data)
{
	struct vfio_pci_device *vdev = device_data;

	mutex_lock(&vdev->reflck->lock);

	if (!(--vdev->refcnt)) {
		vfio_pci_vf_token_user_add(vdev, -1);
		vfio_spapr_pci_eeh_release(vdev->pdev);
		vfio_pci_disable(vdev);
<<<<<<< HEAD
=======
		mutex_lock(&vdev->igate);
>>>>>>> 77e5934e
		if (vdev->err_trigger) {
			eventfd_ctx_put(vdev->err_trigger);
			vdev->err_trigger = NULL;
		}
<<<<<<< HEAD
=======
		mutex_unlock(&vdev->igate);

		mutex_lock(&vdev->igate);
>>>>>>> 77e5934e
		if (vdev->req_trigger) {
			eventfd_ctx_put(vdev->req_trigger);
			vdev->req_trigger = NULL;
		}
<<<<<<< HEAD
=======
		mutex_unlock(&vdev->igate);
>>>>>>> 77e5934e
	}

	mutex_unlock(&vdev->reflck->lock);

	module_put(THIS_MODULE);
}

static int vfio_pci_open(void *device_data)
{
	struct vfio_pci_device *vdev = device_data;
	int ret = 0;

	if (!try_module_get(THIS_MODULE))
		return -ENODEV;

	mutex_lock(&vdev->reflck->lock);

	if (!vdev->refcnt) {
		ret = vfio_pci_enable(vdev);
		if (ret)
			goto error;

		vfio_spapr_pci_eeh_open(vdev->pdev);
		vfio_pci_vf_token_user_add(vdev, 1);
	}
	vdev->refcnt++;
error:
	mutex_unlock(&vdev->reflck->lock);
	if (ret)
		module_put(THIS_MODULE);
	return ret;
}

static int vfio_pci_get_irq_count(struct vfio_pci_device *vdev, int irq_type)
{
	if (irq_type == VFIO_PCI_INTX_IRQ_INDEX) {
		u8 pin;

		if (!IS_ENABLED(CONFIG_VFIO_PCI_INTX) ||
		    vdev->nointx || vdev->pdev->is_virtfn)
			return 0;

		pci_read_config_byte(vdev->pdev, PCI_INTERRUPT_PIN, &pin);

		return pin ? 1 : 0;
	} else if (irq_type == VFIO_PCI_MSI_IRQ_INDEX) {
		u8 pos;
		u16 flags;

		pos = vdev->pdev->msi_cap;
		if (pos) {
			pci_read_config_word(vdev->pdev,
					     pos + PCI_MSI_FLAGS, &flags);
			return 1 << ((flags & PCI_MSI_FLAGS_QMASK) >> 1);
		}
	} else if (irq_type == VFIO_PCI_MSIX_IRQ_INDEX) {
		u8 pos;
		u16 flags;

		pos = vdev->pdev->msix_cap;
		if (pos) {
			pci_read_config_word(vdev->pdev,
					     pos + PCI_MSIX_FLAGS, &flags);

			return (flags & PCI_MSIX_FLAGS_QSIZE) + 1;
		}
	} else if (irq_type == VFIO_PCI_ERR_IRQ_INDEX) {
		if (pci_is_pcie(vdev->pdev))
			return 1;
	} else if (irq_type == VFIO_PCI_REQ_IRQ_INDEX) {
		return 1;
	}

	return 0;
}

static int vfio_pci_count_devs(struct pci_dev *pdev, void *data)
{
	(*(int *)data)++;
	return 0;
}

struct vfio_pci_fill_info {
	int max;
	int cur;
	struct vfio_pci_dependent_device *devices;
};

static int vfio_pci_fill_devs(struct pci_dev *pdev, void *data)
{
	struct vfio_pci_fill_info *fill = data;
	struct iommu_group *iommu_group;

	if (fill->cur == fill->max)
		return -EAGAIN; /* Something changed, try again */

	iommu_group = iommu_group_get(&pdev->dev);
	if (!iommu_group)
		return -EPERM; /* Cannot reset non-isolated devices */

	fill->devices[fill->cur].group_id = iommu_group_id(iommu_group);
	fill->devices[fill->cur].segment = pci_domain_nr(pdev->bus);
	fill->devices[fill->cur].bus = pdev->bus->number;
	fill->devices[fill->cur].devfn = pdev->devfn;
	fill->cur++;
	iommu_group_put(iommu_group);
	return 0;
}

struct vfio_pci_group_entry {
	struct vfio_group *group;
	int id;
};

struct vfio_pci_group_info {
	int count;
	struct vfio_pci_group_entry *groups;
};

static int vfio_pci_validate_devs(struct pci_dev *pdev, void *data)
{
	struct vfio_pci_group_info *info = data;
	struct iommu_group *group;
	int id, i;

	group = iommu_group_get(&pdev->dev);
	if (!group)
		return -EPERM;

	id = iommu_group_id(group);

	for (i = 0; i < info->count; i++)
		if (info->groups[i].id == id)
			break;

	iommu_group_put(group);

	return (i == info->count) ? -EINVAL : 0;
}

static bool vfio_pci_dev_below_slot(struct pci_dev *pdev, struct pci_slot *slot)
{
	for (; pdev; pdev = pdev->bus->self)
		if (pdev->bus == slot->bus)
			return (pdev->slot == slot);
	return false;
}

struct vfio_pci_walk_info {
	int (*fn)(struct pci_dev *, void *data);
	void *data;
	struct pci_dev *pdev;
	bool slot;
	int ret;
};

static int vfio_pci_walk_wrapper(struct pci_dev *pdev, void *data)
{
	struct vfio_pci_walk_info *walk = data;

	if (!walk->slot || vfio_pci_dev_below_slot(pdev, walk->pdev->slot))
		walk->ret = walk->fn(pdev, walk->data);

	return walk->ret;
}

static int vfio_pci_for_each_slot_or_bus(struct pci_dev *pdev,
					 int (*fn)(struct pci_dev *,
						   void *data), void *data,
					 bool slot)
{
	struct vfio_pci_walk_info walk = {
		.fn = fn, .data = data, .pdev = pdev, .slot = slot, .ret = 0,
	};

	pci_walk_bus(pdev->bus, vfio_pci_walk_wrapper, &walk);

	return walk.ret;
}

static int msix_mmappable_cap(struct vfio_pci_device *vdev,
			      struct vfio_info_cap *caps)
{
	struct vfio_info_cap_header header = {
		.id = VFIO_REGION_INFO_CAP_MSIX_MAPPABLE,
		.version = 1
	};

	return vfio_info_add_capability(caps, &header, sizeof(header));
}

int vfio_pci_register_dev_region(struct vfio_pci_device *vdev,
				 unsigned int type, unsigned int subtype,
				 const struct vfio_pci_regops *ops,
				 size_t size, u32 flags, void *data)
{
	struct vfio_pci_region *region;

	region = krealloc(vdev->region,
			  (vdev->num_regions + 1) * sizeof(*region),
			  GFP_KERNEL);
	if (!region)
		return -ENOMEM;

	vdev->region = region;
	vdev->region[vdev->num_regions].type = type;
	vdev->region[vdev->num_regions].subtype = subtype;
	vdev->region[vdev->num_regions].ops = ops;
	vdev->region[vdev->num_regions].size = size;
	vdev->region[vdev->num_regions].flags = flags;
	vdev->region[vdev->num_regions].data = data;

	vdev->num_regions++;

	return 0;
}

struct vfio_devices {
	struct vfio_device **devices;
	int cur_index;
	int max_index;
};

static long vfio_pci_ioctl(void *device_data,
			   unsigned int cmd, unsigned long arg)
{
	struct vfio_pci_device *vdev = device_data;
	unsigned long minsz;

	if (cmd == VFIO_DEVICE_GET_INFO) {
		struct vfio_device_info info;

		minsz = offsetofend(struct vfio_device_info, num_irqs);

		if (copy_from_user(&info, (void __user *)arg, minsz))
			return -EFAULT;

		if (info.argsz < minsz)
			return -EINVAL;

		info.flags = VFIO_DEVICE_FLAGS_PCI;

		if (vdev->reset_works)
			info.flags |= VFIO_DEVICE_FLAGS_RESET;

		info.num_regions = VFIO_PCI_NUM_REGIONS + vdev->num_regions;
		info.num_irqs = VFIO_PCI_NUM_IRQS;

		return copy_to_user((void __user *)arg, &info, minsz) ?
			-EFAULT : 0;

	} else if (cmd == VFIO_DEVICE_GET_REGION_INFO) {
		struct pci_dev *pdev = vdev->pdev;
		struct vfio_region_info info;
		struct vfio_info_cap caps = { .buf = NULL, .size = 0 };
		int i, ret;

		minsz = offsetofend(struct vfio_region_info, offset);

		if (copy_from_user(&info, (void __user *)arg, minsz))
			return -EFAULT;

		if (info.argsz < minsz)
			return -EINVAL;

		switch (info.index) {
		case VFIO_PCI_CONFIG_REGION_INDEX:
			info.offset = VFIO_PCI_INDEX_TO_OFFSET(info.index);
			info.size = pdev->cfg_size;
			info.flags = VFIO_REGION_INFO_FLAG_READ |
				     VFIO_REGION_INFO_FLAG_WRITE;
			break;
		case VFIO_PCI_BAR0_REGION_INDEX ... VFIO_PCI_BAR5_REGION_INDEX:
			info.offset = VFIO_PCI_INDEX_TO_OFFSET(info.index);
			info.size = pci_resource_len(pdev, info.index);
			if (!info.size) {
				info.flags = 0;
				break;
			}

			info.flags = VFIO_REGION_INFO_FLAG_READ |
				     VFIO_REGION_INFO_FLAG_WRITE;
			if (vdev->bar_mmap_supported[info.index]) {
				info.flags |= VFIO_REGION_INFO_FLAG_MMAP;
				if (info.index == vdev->msix_bar) {
					ret = msix_mmappable_cap(vdev, &caps);
					if (ret)
						return ret;
				}
			}

			break;
		case VFIO_PCI_ROM_REGION_INDEX:
		{
			void __iomem *io;
			size_t size;
			u16 cmd;

			info.offset = VFIO_PCI_INDEX_TO_OFFSET(info.index);
			info.flags = 0;

			/* Report the BAR size, not the ROM size */
			info.size = pci_resource_len(pdev, info.index);
			if (!info.size) {
				/* Shadow ROMs appear as PCI option ROMs */
				if (pdev->resource[PCI_ROM_RESOURCE].flags &
							IORESOURCE_ROM_SHADOW)
					info.size = 0x20000;
				else
					break;
			}

			/*
			 * Is it really there?  Enable memory decode for
			 * implicit access in pci_map_rom().
			 */
			cmd = vfio_pci_memory_lock_and_enable(vdev);
			io = pci_map_rom(pdev, &size);
			if (io) {
				info.flags = VFIO_REGION_INFO_FLAG_READ;
				pci_unmap_rom(pdev, io);
			} else {
				info.size = 0;
			}
			vfio_pci_memory_unlock_and_restore(vdev, cmd);

			break;
		}
		case VFIO_PCI_VGA_REGION_INDEX:
			if (!vdev->has_vga)
				return -EINVAL;

			info.offset = VFIO_PCI_INDEX_TO_OFFSET(info.index);
			info.size = 0xc0000;
			info.flags = VFIO_REGION_INFO_FLAG_READ |
				     VFIO_REGION_INFO_FLAG_WRITE;

			break;
		default:
		{
			struct vfio_region_info_cap_type cap_type = {
					.header.id = VFIO_REGION_INFO_CAP_TYPE,
					.header.version = 1 };

			if (info.index >=
			    VFIO_PCI_NUM_REGIONS + vdev->num_regions)
				return -EINVAL;
			info.index = array_index_nospec(info.index,
							VFIO_PCI_NUM_REGIONS +
							vdev->num_regions);

			i = info.index - VFIO_PCI_NUM_REGIONS;

			info.offset = VFIO_PCI_INDEX_TO_OFFSET(info.index);
			info.size = vdev->region[i].size;
			info.flags = vdev->region[i].flags;

			cap_type.type = vdev->region[i].type;
			cap_type.subtype = vdev->region[i].subtype;

			ret = vfio_info_add_capability(&caps, &cap_type.header,
						       sizeof(cap_type));
			if (ret)
				return ret;

			if (vdev->region[i].ops->add_capability) {
				ret = vdev->region[i].ops->add_capability(vdev,
						&vdev->region[i], &caps);
				if (ret)
					return ret;
			}
		}
		}

		if (caps.size) {
			info.flags |= VFIO_REGION_INFO_FLAG_CAPS;
			if (info.argsz < sizeof(info) + caps.size) {
				info.argsz = sizeof(info) + caps.size;
				info.cap_offset = 0;
			} else {
				vfio_info_cap_shift(&caps, sizeof(info));
				if (copy_to_user((void __user *)arg +
						  sizeof(info), caps.buf,
						  caps.size)) {
					kfree(caps.buf);
					return -EFAULT;
				}
				info.cap_offset = sizeof(info);
			}

			kfree(caps.buf);
		}

		return copy_to_user((void __user *)arg, &info, minsz) ?
			-EFAULT : 0;

	} else if (cmd == VFIO_DEVICE_GET_IRQ_INFO) {
		struct vfio_irq_info info;

		minsz = offsetofend(struct vfio_irq_info, count);

		if (copy_from_user(&info, (void __user *)arg, minsz))
			return -EFAULT;

		if (info.argsz < minsz || info.index >= VFIO_PCI_NUM_IRQS)
			return -EINVAL;

		switch (info.index) {
		case VFIO_PCI_INTX_IRQ_INDEX ... VFIO_PCI_MSIX_IRQ_INDEX:
		case VFIO_PCI_REQ_IRQ_INDEX:
			break;
		case VFIO_PCI_ERR_IRQ_INDEX:
			if (pci_is_pcie(vdev->pdev))
				break;
		/* fall through */
		default:
			return -EINVAL;
		}

		info.flags = VFIO_IRQ_INFO_EVENTFD;

		info.count = vfio_pci_get_irq_count(vdev, info.index);

		if (info.index == VFIO_PCI_INTX_IRQ_INDEX)
			info.flags |= (VFIO_IRQ_INFO_MASKABLE |
				       VFIO_IRQ_INFO_AUTOMASKED);
		else
			info.flags |= VFIO_IRQ_INFO_NORESIZE;

		return copy_to_user((void __user *)arg, &info, minsz) ?
			-EFAULT : 0;

	} else if (cmd == VFIO_DEVICE_SET_IRQS) {
		struct vfio_irq_set hdr;
		u8 *data = NULL;
		int max, ret = 0;
		size_t data_size = 0;

		minsz = offsetofend(struct vfio_irq_set, count);

		if (copy_from_user(&hdr, (void __user *)arg, minsz))
			return -EFAULT;

		max = vfio_pci_get_irq_count(vdev, hdr.index);

		ret = vfio_set_irqs_validate_and_prepare(&hdr, max,
						 VFIO_PCI_NUM_IRQS, &data_size);
		if (ret)
			return ret;

		if (data_size) {
			data = memdup_user((void __user *)(arg + minsz),
					    data_size);
			if (IS_ERR(data))
				return PTR_ERR(data);
		}

		mutex_lock(&vdev->igate);

		ret = vfio_pci_set_irqs_ioctl(vdev, hdr.flags, hdr.index,
					      hdr.start, hdr.count, data);

		mutex_unlock(&vdev->igate);
		kfree(data);

		return ret;

	} else if (cmd == VFIO_DEVICE_RESET) {
		int ret;

		if (!vdev->reset_works)
			return -EINVAL;

		vfio_pci_zap_and_down_write_memory_lock(vdev);
		ret = pci_try_reset_function(vdev->pdev);
		up_write(&vdev->memory_lock);

		return ret;

	} else if (cmd == VFIO_DEVICE_GET_PCI_HOT_RESET_INFO) {
		struct vfio_pci_hot_reset_info hdr;
		struct vfio_pci_fill_info fill = { 0 };
		struct vfio_pci_dependent_device *devices = NULL;
		bool slot = false;
		int ret = 0;

		minsz = offsetofend(struct vfio_pci_hot_reset_info, count);

		if (copy_from_user(&hdr, (void __user *)arg, minsz))
			return -EFAULT;

		if (hdr.argsz < minsz)
			return -EINVAL;

		hdr.flags = 0;

		/* Can we do a slot or bus reset or neither? */
		if (!pci_probe_reset_slot(vdev->pdev->slot))
			slot = true;
		else if (pci_probe_reset_bus(vdev->pdev->bus))
			return -ENODEV;

		/* How many devices are affected? */
		ret = vfio_pci_for_each_slot_or_bus(vdev->pdev,
						    vfio_pci_count_devs,
						    &fill.max, slot);
		if (ret)
			return ret;

		WARN_ON(!fill.max); /* Should always be at least one */

		/*
		 * If there's enough space, fill it now, otherwise return
		 * -ENOSPC and the number of devices affected.
		 */
		if (hdr.argsz < sizeof(hdr) + (fill.max * sizeof(*devices))) {
			ret = -ENOSPC;
			hdr.count = fill.max;
			goto reset_info_exit;
		}

		devices = kcalloc(fill.max, sizeof(*devices), GFP_KERNEL);
		if (!devices)
			return -ENOMEM;

		fill.devices = devices;

		ret = vfio_pci_for_each_slot_or_bus(vdev->pdev,
						    vfio_pci_fill_devs,
						    &fill, slot);

		/*
		 * If a device was removed between counting and filling,
		 * we may come up short of fill.max.  If a device was
		 * added, we'll have a return of -EAGAIN above.
		 */
		if (!ret)
			hdr.count = fill.cur;

reset_info_exit:
		if (copy_to_user((void __user *)arg, &hdr, minsz))
			ret = -EFAULT;

		if (!ret) {
			if (copy_to_user((void __user *)(arg + minsz), devices,
					 hdr.count * sizeof(*devices)))
				ret = -EFAULT;
		}

		kfree(devices);
		return ret;

	} else if (cmd == VFIO_DEVICE_PCI_HOT_RESET) {
		struct vfio_pci_hot_reset hdr;
		int32_t *group_fds;
		struct vfio_pci_group_entry *groups;
		struct vfio_pci_group_info info;
		struct vfio_devices devs = { .cur_index = 0 };
		bool slot = false;
		int i, group_idx, mem_idx = 0, count = 0, ret = 0;

		minsz = offsetofend(struct vfio_pci_hot_reset, count);

		if (copy_from_user(&hdr, (void __user *)arg, minsz))
			return -EFAULT;

		if (hdr.argsz < minsz || hdr.flags)
			return -EINVAL;

		/* Can we do a slot or bus reset or neither? */
		if (!pci_probe_reset_slot(vdev->pdev->slot))
			slot = true;
		else if (pci_probe_reset_bus(vdev->pdev->bus))
			return -ENODEV;

		/*
		 * We can't let userspace give us an arbitrarily large
		 * buffer to copy, so verify how many we think there
		 * could be.  Note groups can have multiple devices so
		 * one group per device is the max.
		 */
		ret = vfio_pci_for_each_slot_or_bus(vdev->pdev,
						    vfio_pci_count_devs,
						    &count, slot);
		if (ret)
			return ret;

		/* Somewhere between 1 and count is OK */
		if (!hdr.count || hdr.count > count)
			return -EINVAL;

		group_fds = kcalloc(hdr.count, sizeof(*group_fds), GFP_KERNEL);
		groups = kcalloc(hdr.count, sizeof(*groups), GFP_KERNEL);
		if (!group_fds || !groups) {
			kfree(group_fds);
			kfree(groups);
			return -ENOMEM;
		}

		if (copy_from_user(group_fds, (void __user *)(arg + minsz),
				   hdr.count * sizeof(*group_fds))) {
			kfree(group_fds);
			kfree(groups);
			return -EFAULT;
		}

		/*
		 * For each group_fd, get the group through the vfio external
		 * user interface and store the group and iommu ID.  This
		 * ensures the group is held across the reset.
		 */
		for (group_idx = 0; group_idx < hdr.count; group_idx++) {
			struct vfio_group *group;
			struct fd f = fdget(group_fds[group_idx]);
			if (!f.file) {
				ret = -EBADF;
				break;
			}

			group = vfio_group_get_external_user(f.file);
			fdput(f);
			if (IS_ERR(group)) {
				ret = PTR_ERR(group);
				break;
			}

			groups[group_idx].group = group;
			groups[group_idx].id =
					vfio_external_user_iommu_id(group);
		}

		kfree(group_fds);

		/* release reference to groups on error */
		if (ret)
			goto hot_reset_release;

		info.count = hdr.count;
		info.groups = groups;

		/*
		 * Test whether all the affected devices are contained
		 * by the set of groups provided by the user.
		 */
		ret = vfio_pci_for_each_slot_or_bus(vdev->pdev,
						    vfio_pci_validate_devs,
						    &info, slot);
		if (ret)
			goto hot_reset_release;

		devs.max_index = count;
		devs.devices = kcalloc(count, sizeof(struct vfio_device *),
				       GFP_KERNEL);
		if (!devs.devices) {
			ret = -ENOMEM;
			goto hot_reset_release;
		}

		/*
		 * We need to get memory_lock for each device, but devices
		 * can share mmap_lock, therefore we need to zap and hold
		 * the vma_lock for each device, and only then get each
		 * memory_lock.
		 */
		ret = vfio_pci_for_each_slot_or_bus(vdev->pdev,
					    vfio_pci_try_zap_and_vma_lock_cb,
					    &devs, slot);
		if (ret)
			goto hot_reset_release;

		for (; mem_idx < devs.cur_index; mem_idx++) {
			struct vfio_pci_device *tmp;

			tmp = vfio_device_data(devs.devices[mem_idx]);

			ret = down_write_trylock(&tmp->memory_lock);
			if (!ret) {
				ret = -EBUSY;
				goto hot_reset_release;
			}
			mutex_unlock(&tmp->vma_lock);
		}

		/* User has access, do the reset */
		ret = pci_reset_bus(vdev->pdev);

hot_reset_release:
		for (i = 0; i < devs.cur_index; i++) {
			struct vfio_device *device;
			struct vfio_pci_device *tmp;

			device = devs.devices[i];
			tmp = vfio_device_data(device);

			if (i < mem_idx)
				up_write(&tmp->memory_lock);
			else
				mutex_unlock(&tmp->vma_lock);
			vfio_device_put(device);
		}
		kfree(devs.devices);

		for (group_idx--; group_idx >= 0; group_idx--)
			vfio_group_put_external_user(groups[group_idx].group);

		kfree(groups);
		return ret;
	} else if (cmd == VFIO_DEVICE_IOEVENTFD) {
		struct vfio_device_ioeventfd ioeventfd;
		int count;

		minsz = offsetofend(struct vfio_device_ioeventfd, fd);

		if (copy_from_user(&ioeventfd, (void __user *)arg, minsz))
			return -EFAULT;

		if (ioeventfd.argsz < minsz)
			return -EINVAL;

		if (ioeventfd.flags & ~VFIO_DEVICE_IOEVENTFD_SIZE_MASK)
			return -EINVAL;

		count = ioeventfd.flags & VFIO_DEVICE_IOEVENTFD_SIZE_MASK;

		if (hweight8(count) != 1 || ioeventfd.fd < -1)
			return -EINVAL;

		return vfio_pci_ioeventfd(vdev, ioeventfd.offset,
					  ioeventfd.data, count, ioeventfd.fd);
	} else if (cmd == VFIO_DEVICE_FEATURE) {
		struct vfio_device_feature feature;
		uuid_t uuid;

		minsz = offsetofend(struct vfio_device_feature, flags);

		if (copy_from_user(&feature, (void __user *)arg, minsz))
			return -EFAULT;

		if (feature.argsz < minsz)
			return -EINVAL;

		/* Check unknown flags */
		if (feature.flags & ~(VFIO_DEVICE_FEATURE_MASK |
				      VFIO_DEVICE_FEATURE_SET |
				      VFIO_DEVICE_FEATURE_GET |
				      VFIO_DEVICE_FEATURE_PROBE))
			return -EINVAL;

		/* GET & SET are mutually exclusive except with PROBE */
		if (!(feature.flags & VFIO_DEVICE_FEATURE_PROBE) &&
		    (feature.flags & VFIO_DEVICE_FEATURE_SET) &&
		    (feature.flags & VFIO_DEVICE_FEATURE_GET))
			return -EINVAL;

		switch (feature.flags & VFIO_DEVICE_FEATURE_MASK) {
		case VFIO_DEVICE_FEATURE_PCI_VF_TOKEN:
			if (!vdev->vf_token)
				return -ENOTTY;

			/*
			 * We do not support GET of the VF Token UUID as this
			 * could expose the token of the previous device user.
			 */
			if (feature.flags & VFIO_DEVICE_FEATURE_GET)
				return -EINVAL;

			if (feature.flags & VFIO_DEVICE_FEATURE_PROBE)
				return 0;

			/* Don't SET unless told to do so */
			if (!(feature.flags & VFIO_DEVICE_FEATURE_SET))
				return -EINVAL;

			if (feature.argsz < minsz + sizeof(uuid))
				return -EINVAL;

			if (copy_from_user(&uuid, (void __user *)(arg + minsz),
					   sizeof(uuid)))
				return -EFAULT;

			mutex_lock(&vdev->vf_token->lock);
			uuid_copy(&vdev->vf_token->uuid, &uuid);
			mutex_unlock(&vdev->vf_token->lock);

			return 0;
		default:
			return -ENOTTY;
		}
	}

	return -ENOTTY;
}

static ssize_t vfio_pci_rw(void *device_data, char __user *buf,
			   size_t count, loff_t *ppos, bool iswrite)
{
	unsigned int index = VFIO_PCI_OFFSET_TO_INDEX(*ppos);
	struct vfio_pci_device *vdev = device_data;

	if (index >= VFIO_PCI_NUM_REGIONS + vdev->num_regions)
		return -EINVAL;

	switch (index) {
	case VFIO_PCI_CONFIG_REGION_INDEX:
		return vfio_pci_config_rw(vdev, buf, count, ppos, iswrite);

	case VFIO_PCI_ROM_REGION_INDEX:
		if (iswrite)
			return -EINVAL;
		return vfio_pci_bar_rw(vdev, buf, count, ppos, false);

	case VFIO_PCI_BAR0_REGION_INDEX ... VFIO_PCI_BAR5_REGION_INDEX:
		return vfio_pci_bar_rw(vdev, buf, count, ppos, iswrite);

	case VFIO_PCI_VGA_REGION_INDEX:
		return vfio_pci_vga_rw(vdev, buf, count, ppos, iswrite);
	default:
		index -= VFIO_PCI_NUM_REGIONS;
		return vdev->region[index].ops->rw(vdev, buf,
						   count, ppos, iswrite);
	}

	return -EINVAL;
}

static ssize_t vfio_pci_read(void *device_data, char __user *buf,
			     size_t count, loff_t *ppos)
{
	if (!count)
		return 0;

	return vfio_pci_rw(device_data, buf, count, ppos, false);
}

static ssize_t vfio_pci_write(void *device_data, const char __user *buf,
			      size_t count, loff_t *ppos)
{
	if (!count)
		return 0;

	return vfio_pci_rw(device_data, (char __user *)buf, count, ppos, true);
}

/* Return 1 on zap and vma_lock acquired, 0 on contention (only with @try) */
static int vfio_pci_zap_and_vma_lock(struct vfio_pci_device *vdev, bool try)
{
	struct vfio_pci_mmap_vma *mmap_vma, *tmp;

	/*
	 * Lock ordering:
	 * vma_lock is nested under mmap_lock for vm_ops callback paths.
	 * The memory_lock semaphore is used by both code paths calling
	 * into this function to zap vmas and the vm_ops.fault callback
	 * to protect the memory enable state of the device.
	 *
	 * When zapping vmas we need to maintain the mmap_lock => vma_lock
	 * ordering, which requires using vma_lock to walk vma_list to
	 * acquire an mm, then dropping vma_lock to get the mmap_lock and
	 * reacquiring vma_lock.  This logic is derived from similar
	 * requirements in uverbs_user_mmap_disassociate().
	 *
	 * mmap_lock must always be the top-level lock when it is taken.
	 * Therefore we can only hold the memory_lock write lock when
	 * vma_list is empty, as we'd need to take mmap_lock to clear
	 * entries.  vma_list can only be guaranteed empty when holding
	 * vma_lock, thus memory_lock is nested under vma_lock.
	 *
	 * This enables the vm_ops.fault callback to acquire vma_lock,
	 * followed by memory_lock read lock, while already holding
	 * mmap_lock without risk of deadlock.
	 */
	while (1) {
		struct mm_struct *mm = NULL;

		if (try) {
			if (!mutex_trylock(&vdev->vma_lock))
				return 0;
		} else {
			mutex_lock(&vdev->vma_lock);
		}
		while (!list_empty(&vdev->vma_list)) {
			mmap_vma = list_first_entry(&vdev->vma_list,
						    struct vfio_pci_mmap_vma,
						    vma_next);
			mm = mmap_vma->vma->vm_mm;
			if (mmget_not_zero(mm))
				break;

			list_del(&mmap_vma->vma_next);
			kfree(mmap_vma);
			mm = NULL;
		}
		if (!mm)
			return 1;
		mutex_unlock(&vdev->vma_lock);

		if (try) {
			if (!mmap_read_trylock(mm)) {
				mmput(mm);
				return 0;
			}
		} else {
			mmap_read_lock(mm);
		}
		if (mmget_still_valid(mm)) {
			if (try) {
				if (!mutex_trylock(&vdev->vma_lock)) {
					mmap_read_unlock(mm);
					mmput(mm);
					return 0;
				}
			} else {
				mutex_lock(&vdev->vma_lock);
			}
			list_for_each_entry_safe(mmap_vma, tmp,
						 &vdev->vma_list, vma_next) {
				struct vm_area_struct *vma = mmap_vma->vma;

				if (vma->vm_mm != mm)
					continue;

				list_del(&mmap_vma->vma_next);
				kfree(mmap_vma);

				zap_vma_ptes(vma, vma->vm_start,
					     vma->vm_end - vma->vm_start);
			}
			mutex_unlock(&vdev->vma_lock);
		}
		mmap_read_unlock(mm);
		mmput(mm);
	}
}

void vfio_pci_zap_and_down_write_memory_lock(struct vfio_pci_device *vdev)
{
	vfio_pci_zap_and_vma_lock(vdev, false);
	down_write(&vdev->memory_lock);
	mutex_unlock(&vdev->vma_lock);
}

u16 vfio_pci_memory_lock_and_enable(struct vfio_pci_device *vdev)
{
	u16 cmd;

	down_write(&vdev->memory_lock);
	pci_read_config_word(vdev->pdev, PCI_COMMAND, &cmd);
	if (!(cmd & PCI_COMMAND_MEMORY))
		pci_write_config_word(vdev->pdev, PCI_COMMAND,
				      cmd | PCI_COMMAND_MEMORY);

	return cmd;
}

void vfio_pci_memory_unlock_and_restore(struct vfio_pci_device *vdev, u16 cmd)
{
	pci_write_config_word(vdev->pdev, PCI_COMMAND, cmd);
	up_write(&vdev->memory_lock);
}

/* Caller holds vma_lock */
static int __vfio_pci_add_vma(struct vfio_pci_device *vdev,
			      struct vm_area_struct *vma)
{
	struct vfio_pci_mmap_vma *mmap_vma;

	mmap_vma = kmalloc(sizeof(*mmap_vma), GFP_KERNEL);
	if (!mmap_vma)
		return -ENOMEM;

	mmap_vma->vma = vma;
	list_add(&mmap_vma->vma_next, &vdev->vma_list);

	return 0;
}

/*
 * Zap mmaps on open so that we can fault them in on access and therefore
 * our vma_list only tracks mappings accessed since last zap.
 */
static void vfio_pci_mmap_open(struct vm_area_struct *vma)
{
	zap_vma_ptes(vma, vma->vm_start, vma->vm_end - vma->vm_start);
}

static void vfio_pci_mmap_close(struct vm_area_struct *vma)
{
	struct vfio_pci_device *vdev = vma->vm_private_data;
	struct vfio_pci_mmap_vma *mmap_vma;

	mutex_lock(&vdev->vma_lock);
	list_for_each_entry(mmap_vma, &vdev->vma_list, vma_next) {
		if (mmap_vma->vma == vma) {
			list_del(&mmap_vma->vma_next);
			kfree(mmap_vma);
			break;
		}
	}
	mutex_unlock(&vdev->vma_lock);
}

static vm_fault_t vfio_pci_mmap_fault(struct vm_fault *vmf)
{
	struct vm_area_struct *vma = vmf->vma;
	struct vfio_pci_device *vdev = vma->vm_private_data;
	vm_fault_t ret = VM_FAULT_NOPAGE;

	mutex_lock(&vdev->vma_lock);
	down_read(&vdev->memory_lock);

	if (!__vfio_pci_memory_enabled(vdev)) {
		ret = VM_FAULT_SIGBUS;
		mutex_unlock(&vdev->vma_lock);
		goto up_out;
	}

	if (__vfio_pci_add_vma(vdev, vma)) {
		ret = VM_FAULT_OOM;
		mutex_unlock(&vdev->vma_lock);
		goto up_out;
	}

	mutex_unlock(&vdev->vma_lock);

	if (remap_pfn_range(vma, vma->vm_start, vma->vm_pgoff,
			    vma->vm_end - vma->vm_start, vma->vm_page_prot))
		ret = VM_FAULT_SIGBUS;

up_out:
	up_read(&vdev->memory_lock);
	return ret;
}

static const struct vm_operations_struct vfio_pci_mmap_ops = {
	.open = vfio_pci_mmap_open,
	.close = vfio_pci_mmap_close,
	.fault = vfio_pci_mmap_fault,
};

static int vfio_pci_mmap(void *device_data, struct vm_area_struct *vma)
{
	struct vfio_pci_device *vdev = device_data;
	struct pci_dev *pdev = vdev->pdev;
	unsigned int index;
	u64 phys_len, req_len, pgoff, req_start;
	int ret;

	index = vma->vm_pgoff >> (VFIO_PCI_OFFSET_SHIFT - PAGE_SHIFT);

	if (vma->vm_end < vma->vm_start)
		return -EINVAL;
	if ((vma->vm_flags & VM_SHARED) == 0)
		return -EINVAL;
	if (index >= VFIO_PCI_NUM_REGIONS) {
		int regnum = index - VFIO_PCI_NUM_REGIONS;
		struct vfio_pci_region *region = vdev->region + regnum;

		if (region && region->ops && region->ops->mmap &&
		    (region->flags & VFIO_REGION_INFO_FLAG_MMAP))
			return region->ops->mmap(vdev, region, vma);
		return -EINVAL;
	}
	if (index >= VFIO_PCI_ROM_REGION_INDEX)
		return -EINVAL;
	if (!vdev->bar_mmap_supported[index])
		return -EINVAL;

	phys_len = PAGE_ALIGN(pci_resource_len(pdev, index));
	req_len = vma->vm_end - vma->vm_start;
	pgoff = vma->vm_pgoff &
		((1U << (VFIO_PCI_OFFSET_SHIFT - PAGE_SHIFT)) - 1);
	req_start = pgoff << PAGE_SHIFT;

	if (req_start + req_len > phys_len)
		return -EINVAL;

	/*
	 * Even though we don't make use of the barmap for the mmap,
	 * we need to request the region and the barmap tracks that.
	 */
	if (!vdev->barmap[index]) {
		ret = pci_request_selected_regions(pdev,
						   1 << index, "vfio-pci");
		if (ret)
			return ret;

		vdev->barmap[index] = pci_iomap(pdev, index, 0);
		if (!vdev->barmap[index]) {
			pci_release_selected_regions(pdev, 1 << index);
			return -ENOMEM;
		}
	}

	vma->vm_private_data = vdev;
	vma->vm_page_prot = pgprot_noncached(vma->vm_page_prot);
	vma->vm_pgoff = (pci_resource_start(pdev, index) >> PAGE_SHIFT) + pgoff;

	/*
	 * See remap_pfn_range(), called from vfio_pci_fault() but we can't
	 * change vm_flags within the fault handler.  Set them now.
	 */
	vma->vm_flags |= VM_IO | VM_PFNMAP | VM_DONTEXPAND | VM_DONTDUMP;
	vma->vm_ops = &vfio_pci_mmap_ops;

	return 0;
}

static void vfio_pci_request(void *device_data, unsigned int count)
{
	struct vfio_pci_device *vdev = device_data;
	struct pci_dev *pdev = vdev->pdev;

	mutex_lock(&vdev->igate);

	if (vdev->req_trigger) {
		if (!(count % 10))
			pci_notice_ratelimited(pdev,
				"Relaying device request to user (#%u)\n",
				count);
		eventfd_signal(vdev->req_trigger, 1);
	} else if (count == 0) {
		pci_warn(pdev,
			"No device request channel registered, blocked until released by user\n");
	}

	mutex_unlock(&vdev->igate);
}

static int vfio_pci_validate_vf_token(struct vfio_pci_device *vdev,
				      bool vf_token, uuid_t *uuid)
{
	/*
	 * There's always some degree of trust or collaboration between SR-IOV
	 * PF and VFs, even if just that the PF hosts the SR-IOV capability and
	 * can disrupt VFs with a reset, but often the PF has more explicit
	 * access to deny service to the VF or access data passed through the
	 * VF.  We therefore require an opt-in via a shared VF token (UUID) to
	 * represent this trust.  This both prevents that a VF driver might
	 * assume the PF driver is a trusted, in-kernel driver, and also that
	 * a PF driver might be replaced with a rogue driver, unknown to in-use
	 * VF drivers.
	 *
	 * Therefore when presented with a VF, if the PF is a vfio device and
	 * it is bound to the vfio-pci driver, the user needs to provide a VF
	 * token to access the device, in the form of appending a vf_token to
	 * the device name, for example:
	 *
	 * "0000:04:10.0 vf_token=bd8d9d2b-5a5f-4f5a-a211-f591514ba1f3"
	 *
	 * When presented with a PF which has VFs in use, the user must also
	 * provide the current VF token to prove collaboration with existing
	 * VF users.  If VFs are not in use, the VF token provided for the PF
	 * device will act to set the VF token.
	 *
	 * If the VF token is provided but unused, an error is generated.
	 */
	if (!vdev->pdev->is_virtfn && !vdev->vf_token && !vf_token)
		return 0; /* No VF token provided or required */

	if (vdev->pdev->is_virtfn) {
		struct vfio_device *pf_dev;
		struct vfio_pci_device *pf_vdev = get_pf_vdev(vdev, &pf_dev);
		bool match;

		if (!pf_vdev) {
			if (!vf_token)
				return 0; /* PF is not vfio-pci, no VF token */

			pci_info_ratelimited(vdev->pdev,
				"VF token incorrectly provided, PF not bound to vfio-pci\n");
			return -EINVAL;
		}

		if (!vf_token) {
			vfio_device_put(pf_dev);
			pci_info_ratelimited(vdev->pdev,
				"VF token required to access device\n");
			return -EACCES;
		}

		mutex_lock(&pf_vdev->vf_token->lock);
		match = uuid_equal(uuid, &pf_vdev->vf_token->uuid);
		mutex_unlock(&pf_vdev->vf_token->lock);

		vfio_device_put(pf_dev);

		if (!match) {
			pci_info_ratelimited(vdev->pdev,
				"Incorrect VF token provided for device\n");
			return -EACCES;
		}
	} else if (vdev->vf_token) {
		mutex_lock(&vdev->vf_token->lock);
		if (vdev->vf_token->users) {
			if (!vf_token) {
				mutex_unlock(&vdev->vf_token->lock);
				pci_info_ratelimited(vdev->pdev,
					"VF token required to access device\n");
				return -EACCES;
			}

			if (!uuid_equal(uuid, &vdev->vf_token->uuid)) {
				mutex_unlock(&vdev->vf_token->lock);
				pci_info_ratelimited(vdev->pdev,
					"Incorrect VF token provided for device\n");
				return -EACCES;
			}
		} else if (vf_token) {
			uuid_copy(&vdev->vf_token->uuid, uuid);
		}

		mutex_unlock(&vdev->vf_token->lock);
	} else if (vf_token) {
		pci_info_ratelimited(vdev->pdev,
			"VF token incorrectly provided, not a PF or VF\n");
		return -EINVAL;
	}

	return 0;
}

#define VF_TOKEN_ARG "vf_token="

static int vfio_pci_match(void *device_data, char *buf)
{
	struct vfio_pci_device *vdev = device_data;
	bool vf_token = false;
	uuid_t uuid;
	int ret;

	if (strncmp(pci_name(vdev->pdev), buf, strlen(pci_name(vdev->pdev))))
		return 0; /* No match */

	if (strlen(buf) > strlen(pci_name(vdev->pdev))) {
		buf += strlen(pci_name(vdev->pdev));

		if (*buf != ' ')
			return 0; /* No match: non-whitespace after name */

		while (*buf) {
			if (*buf == ' ') {
				buf++;
				continue;
			}

			if (!vf_token && !strncmp(buf, VF_TOKEN_ARG,
						  strlen(VF_TOKEN_ARG))) {
				buf += strlen(VF_TOKEN_ARG);

				if (strlen(buf) < UUID_STRING_LEN)
					return -EINVAL;

				ret = uuid_parse(buf, &uuid);
				if (ret)
					return ret;

				vf_token = true;
				buf += UUID_STRING_LEN;
			} else {
				/* Unknown/duplicate option */
				return -EINVAL;
			}
		}
	}

	ret = vfio_pci_validate_vf_token(vdev, vf_token, &uuid);
	if (ret)
		return ret;

	return 1; /* Match */
}

static const struct vfio_device_ops vfio_pci_ops = {
	.name		= "vfio-pci",
	.open		= vfio_pci_open,
	.release	= vfio_pci_release,
	.ioctl		= vfio_pci_ioctl,
	.read		= vfio_pci_read,
	.write		= vfio_pci_write,
	.mmap		= vfio_pci_mmap,
	.request	= vfio_pci_request,
	.match		= vfio_pci_match,
};

static int vfio_pci_reflck_attach(struct vfio_pci_device *vdev);
static void vfio_pci_reflck_put(struct vfio_pci_reflck *reflck);
static struct pci_driver vfio_pci_driver;

static int vfio_pci_bus_notifier(struct notifier_block *nb,
				 unsigned long action, void *data)
{
	struct vfio_pci_device *vdev = container_of(nb,
						    struct vfio_pci_device, nb);
	struct device *dev = data;
	struct pci_dev *pdev = to_pci_dev(dev);
	struct pci_dev *physfn = pci_physfn(pdev);

	if (action == BUS_NOTIFY_ADD_DEVICE &&
	    pdev->is_virtfn && physfn == vdev->pdev) {
		pci_info(vdev->pdev, "Captured SR-IOV VF %s driver_override\n",
			 pci_name(pdev));
		pdev->driver_override = kasprintf(GFP_KERNEL, "%s",
						  vfio_pci_ops.name);
	} else if (action == BUS_NOTIFY_BOUND_DRIVER &&
		   pdev->is_virtfn && physfn == vdev->pdev) {
		struct pci_driver *drv = pci_dev_driver(pdev);

		if (drv && drv != &vfio_pci_driver)
			pci_warn(vdev->pdev,
				 "VF %s bound to driver %s while PF bound to vfio-pci\n",
				 pci_name(pdev), drv->name);
	}

	return 0;
}

static int vfio_pci_probe(struct pci_dev *pdev, const struct pci_device_id *id)
{
	struct vfio_pci_device *vdev;
	struct iommu_group *group;
	int ret;

	if (pdev->hdr_type != PCI_HEADER_TYPE_NORMAL)
		return -EINVAL;

	/*
	 * Prevent binding to PFs with VFs enabled, the VFs might be in use
	 * by the host or other users.  We cannot capture the VFs if they
	 * already exist, nor can we track VF users.  Disabling SR-IOV here
	 * would initiate removing the VFs, which would unbind the driver,
	 * which is prone to blocking if that VF is also in use by vfio-pci.
	 * Just reject these PFs and let the user sort it out.
	 */
	if (pci_num_vf(pdev)) {
		pci_warn(pdev, "Cannot bind to PF with SR-IOV enabled\n");
		return -EBUSY;
	}

	group = vfio_iommu_group_get(&pdev->dev);
	if (!group)
		return -EINVAL;

	vdev = kzalloc(sizeof(*vdev), GFP_KERNEL);
	if (!vdev) {
		ret = -ENOMEM;
		goto out_group_put;
	}

	vdev->pdev = pdev;
	vdev->irq_type = VFIO_PCI_NUM_IRQS;
	mutex_init(&vdev->igate);
	spin_lock_init(&vdev->irqlock);
	mutex_init(&vdev->ioeventfds_lock);
	INIT_LIST_HEAD(&vdev->ioeventfds_list);
	mutex_init(&vdev->vma_lock);
	INIT_LIST_HEAD(&vdev->vma_list);
	init_rwsem(&vdev->memory_lock);

	ret = vfio_add_group_dev(&pdev->dev, &vfio_pci_ops, vdev);
	if (ret)
		goto out_free;

	ret = vfio_pci_reflck_attach(vdev);
	if (ret)
		goto out_del_group_dev;

	if (pdev->is_physfn) {
		vdev->vf_token = kzalloc(sizeof(*vdev->vf_token), GFP_KERNEL);
		if (!vdev->vf_token) {
			ret = -ENOMEM;
			goto out_reflck;
		}

		mutex_init(&vdev->vf_token->lock);
		uuid_gen(&vdev->vf_token->uuid);

		vdev->nb.notifier_call = vfio_pci_bus_notifier;
		ret = bus_register_notifier(&pci_bus_type, &vdev->nb);
		if (ret)
			goto out_vf_token;
	}

	if (vfio_pci_is_vga(pdev)) {
		vga_client_register(pdev, vdev, NULL, vfio_pci_set_vga_decode);
		vga_set_legacy_decoding(pdev,
					vfio_pci_set_vga_decode(vdev, false));
	}

	vfio_pci_probe_power_state(vdev);

	if (!disable_idle_d3) {
		/*
		 * pci-core sets the device power state to an unknown value at
		 * bootup and after being removed from a driver.  The only
		 * transition it allows from this unknown state is to D0, which
		 * typically happens when a driver calls pci_enable_device().
		 * We're not ready to enable the device yet, but we do want to
		 * be able to get to D3.  Therefore first do a D0 transition
		 * before going to D3.
		 */
		vfio_pci_set_power_state(vdev, PCI_D0);
		vfio_pci_set_power_state(vdev, PCI_D3hot);
	}

	return ret;

out_vf_token:
	kfree(vdev->vf_token);
out_reflck:
	vfio_pci_reflck_put(vdev->reflck);
out_del_group_dev:
	vfio_del_group_dev(&pdev->dev);
out_free:
	kfree(vdev);
out_group_put:
	vfio_iommu_group_put(group, &pdev->dev);
	return ret;
}

static void vfio_pci_remove(struct pci_dev *pdev)
{
	struct vfio_pci_device *vdev;

	pci_disable_sriov(pdev);

	vdev = vfio_del_group_dev(&pdev->dev);
	if (!vdev)
		return;

	if (vdev->vf_token) {
		WARN_ON(vdev->vf_token->users);
		mutex_destroy(&vdev->vf_token->lock);
		kfree(vdev->vf_token);
	}

	if (vdev->nb.notifier_call)
		bus_unregister_notifier(&pci_bus_type, &vdev->nb);

	vfio_pci_reflck_put(vdev->reflck);

	vfio_iommu_group_put(pdev->dev.iommu_group, &pdev->dev);
	kfree(vdev->region);
	mutex_destroy(&vdev->ioeventfds_lock);

	if (!disable_idle_d3)
		vfio_pci_set_power_state(vdev, PCI_D0);

	kfree(vdev->pm_save);
	kfree(vdev);

	if (vfio_pci_is_vga(pdev)) {
		vga_client_register(pdev, NULL, NULL, NULL);
		vga_set_legacy_decoding(pdev,
				VGA_RSRC_NORMAL_IO | VGA_RSRC_NORMAL_MEM |
				VGA_RSRC_LEGACY_IO | VGA_RSRC_LEGACY_MEM);
	}
}

static pci_ers_result_t vfio_pci_aer_err_detected(struct pci_dev *pdev,
						  pci_channel_state_t state)
{
	struct vfio_pci_device *vdev;
	struct vfio_device *device;

	device = vfio_device_get_from_dev(&pdev->dev);
	if (device == NULL)
		return PCI_ERS_RESULT_DISCONNECT;

	vdev = vfio_device_data(device);
	if (vdev == NULL) {
		vfio_device_put(device);
		return PCI_ERS_RESULT_DISCONNECT;
	}

	mutex_lock(&vdev->igate);

	if (vdev->err_trigger)
		eventfd_signal(vdev->err_trigger, 1);

	mutex_unlock(&vdev->igate);

	vfio_device_put(device);

	return PCI_ERS_RESULT_CAN_RECOVER;
}

static int vfio_pci_sriov_configure(struct pci_dev *pdev, int nr_virtfn)
{
	struct vfio_pci_device *vdev;
	struct vfio_device *device;
	int ret = 0;

	might_sleep();

	if (!enable_sriov)
		return -ENOENT;

	device = vfio_device_get_from_dev(&pdev->dev);
	if (!device)
		return -ENODEV;

	vdev = vfio_device_data(device);
	if (!vdev) {
		vfio_device_put(device);
		return -ENODEV;
	}

	if (nr_virtfn == 0)
		pci_disable_sriov(pdev);
	else
		ret = pci_enable_sriov(pdev, nr_virtfn);

	vfio_device_put(device);

	return ret < 0 ? ret : nr_virtfn;
}

static const struct pci_error_handlers vfio_err_handlers = {
	.error_detected = vfio_pci_aer_err_detected,
};

static struct pci_driver vfio_pci_driver = {
	.name			= "vfio-pci",
	.id_table		= NULL, /* only dynamic ids */
	.probe			= vfio_pci_probe,
	.remove			= vfio_pci_remove,
	.sriov_configure	= vfio_pci_sriov_configure,
	.err_handler		= &vfio_err_handlers,
};

static DEFINE_MUTEX(reflck_lock);

static struct vfio_pci_reflck *vfio_pci_reflck_alloc(void)
{
	struct vfio_pci_reflck *reflck;

	reflck = kzalloc(sizeof(*reflck), GFP_KERNEL);
	if (!reflck)
		return ERR_PTR(-ENOMEM);

	kref_init(&reflck->kref);
	mutex_init(&reflck->lock);

	return reflck;
}

static void vfio_pci_reflck_get(struct vfio_pci_reflck *reflck)
{
	kref_get(&reflck->kref);
}

static int vfio_pci_reflck_find(struct pci_dev *pdev, void *data)
{
	struct vfio_pci_reflck **preflck = data;
	struct vfio_device *device;
	struct vfio_pci_device *vdev;

	device = vfio_device_get_from_dev(&pdev->dev);
	if (!device)
		return 0;

	if (pci_dev_driver(pdev) != &vfio_pci_driver) {
		vfio_device_put(device);
		return 0;
	}

	vdev = vfio_device_data(device);

	if (vdev->reflck) {
		vfio_pci_reflck_get(vdev->reflck);
		*preflck = vdev->reflck;
		vfio_device_put(device);
		return 1;
	}

	vfio_device_put(device);
	return 0;
}

static int vfio_pci_reflck_attach(struct vfio_pci_device *vdev)
{
	bool slot = !pci_probe_reset_slot(vdev->pdev->slot);

	mutex_lock(&reflck_lock);

	if (pci_is_root_bus(vdev->pdev->bus) ||
	    vfio_pci_for_each_slot_or_bus(vdev->pdev, vfio_pci_reflck_find,
					  &vdev->reflck, slot) <= 0)
		vdev->reflck = vfio_pci_reflck_alloc();

	mutex_unlock(&reflck_lock);

	return PTR_ERR_OR_ZERO(vdev->reflck);
}

static void vfio_pci_reflck_release(struct kref *kref)
{
	struct vfio_pci_reflck *reflck = container_of(kref,
						      struct vfio_pci_reflck,
						      kref);

	kfree(reflck);
	mutex_unlock(&reflck_lock);
}

static void vfio_pci_reflck_put(struct vfio_pci_reflck *reflck)
{
	kref_put_mutex(&reflck->kref, vfio_pci_reflck_release, &reflck_lock);
}

static int vfio_pci_get_unused_devs(struct pci_dev *pdev, void *data)
{
	struct vfio_devices *devs = data;
	struct vfio_device *device;
	struct vfio_pci_device *vdev;

	if (devs->cur_index == devs->max_index)
		return -ENOSPC;

	device = vfio_device_get_from_dev(&pdev->dev);
	if (!device)
		return -EINVAL;

	if (pci_dev_driver(pdev) != &vfio_pci_driver) {
		vfio_device_put(device);
		return -EBUSY;
	}

	vdev = vfio_device_data(device);

	/* Fault if the device is not unused */
	if (vdev->refcnt) {
		vfio_device_put(device);
		return -EBUSY;
	}

	devs->devices[devs->cur_index++] = device;
	return 0;
}

static int vfio_pci_try_zap_and_vma_lock_cb(struct pci_dev *pdev, void *data)
{
	struct vfio_devices *devs = data;
	struct vfio_device *device;
	struct vfio_pci_device *vdev;

	if (devs->cur_index == devs->max_index)
		return -ENOSPC;

	device = vfio_device_get_from_dev(&pdev->dev);
	if (!device)
		return -EINVAL;

	if (pci_dev_driver(pdev) != &vfio_pci_driver) {
		vfio_device_put(device);
		return -EBUSY;
	}

	vdev = vfio_device_data(device);

	/*
	 * Locking multiple devices is prone to deadlock, runaway and
	 * unwind if we hit contention.
	 */
	if (!vfio_pci_zap_and_vma_lock(vdev, true)) {
		vfio_device_put(device);
		return -EBUSY;
	}

	devs->devices[devs->cur_index++] = device;
	return 0;
}

/*
 * If a bus or slot reset is available for the provided device and:
 *  - All of the devices affected by that bus or slot reset are unused
 *    (!refcnt)
 *  - At least one of the affected devices is marked dirty via
 *    needs_reset (such as by lack of FLR support)
 * Then attempt to perform that bus or slot reset.  Callers are required
 * to hold vdev->reflck->lock, protecting the bus/slot reset group from
 * concurrent opens.  A vfio_device reference is acquired for each device
 * to prevent unbinds during the reset operation.
 *
 * NB: vfio-core considers a group to be viable even if some devices are
 * bound to drivers like pci-stub or pcieport.  Here we require all devices
 * to be bound to vfio_pci since that's the only way we can be sure they
 * stay put.
 */
static void vfio_pci_try_bus_reset(struct vfio_pci_device *vdev)
{
	struct vfio_devices devs = { .cur_index = 0 };
	int i = 0, ret = -EINVAL;
	bool slot = false;
	struct vfio_pci_device *tmp;

	if (!pci_probe_reset_slot(vdev->pdev->slot))
		slot = true;
	else if (pci_probe_reset_bus(vdev->pdev->bus))
		return;

	if (vfio_pci_for_each_slot_or_bus(vdev->pdev, vfio_pci_count_devs,
					  &i, slot) || !i)
		return;

	devs.max_index = i;
	devs.devices = kcalloc(i, sizeof(struct vfio_device *), GFP_KERNEL);
	if (!devs.devices)
		return;

	if (vfio_pci_for_each_slot_or_bus(vdev->pdev,
					  vfio_pci_get_unused_devs,
					  &devs, slot))
		goto put_devs;

	/* Does at least one need a reset? */
	for (i = 0; i < devs.cur_index; i++) {
		tmp = vfio_device_data(devs.devices[i]);
		if (tmp->needs_reset) {
			ret = pci_reset_bus(vdev->pdev);
			break;
		}
	}

put_devs:
	for (i = 0; i < devs.cur_index; i++) {
		tmp = vfio_device_data(devs.devices[i]);

		/*
		 * If reset was successful, affected devices no longer need
		 * a reset and we should return all the collateral devices
		 * to low power.  If not successful, we either didn't reset
		 * the bus or timed out waiting for it, so let's not touch
		 * the power state.
		 */
		if (!ret) {
			tmp->needs_reset = false;

			if (tmp != vdev && !disable_idle_d3)
				vfio_pci_set_power_state(tmp, PCI_D3hot);
		}

		vfio_device_put(devs.devices[i]);
	}

	kfree(devs.devices);
}

static void __exit vfio_pci_cleanup(void)
{
	pci_unregister_driver(&vfio_pci_driver);
	vfio_pci_uninit_perm_bits();
}

static void __init vfio_pci_fill_ids(void)
{
	char *p, *id;
	int rc;

	/* no ids passed actually */
	if (ids[0] == '\0')
		return;

	/* add ids specified in the module parameter */
	p = ids;
	while ((id = strsep(&p, ","))) {
		unsigned int vendor, device, subvendor = PCI_ANY_ID,
			subdevice = PCI_ANY_ID, class = 0, class_mask = 0;
		int fields;

		if (!strlen(id))
			continue;

		fields = sscanf(id, "%x:%x:%x:%x:%x:%x",
				&vendor, &device, &subvendor, &subdevice,
				&class, &class_mask);

		if (fields < 2) {
			pr_warn("invalid id string \"%s\"\n", id);
			continue;
		}

		rc = pci_add_dynid(&vfio_pci_driver, vendor, device,
				   subvendor, subdevice, class, class_mask, 0);
		if (rc)
			pr_warn("failed to add dynamic id [%04x:%04x[%04x:%04x]] class %#08x/%08x (%d)\n",
				vendor, device, subvendor, subdevice,
				class, class_mask, rc);
		else
			pr_info("add [%04x:%04x[%04x:%04x]] class %#08x/%08x\n",
				vendor, device, subvendor, subdevice,
				class, class_mask);
	}
}

static int __init vfio_pci_init(void)
{
	int ret;

	/* Allocate shared config space permision data used by all devices */
	ret = vfio_pci_init_perm_bits();
	if (ret)
		return ret;

	/* Register and scan for devices */
	ret = pci_register_driver(&vfio_pci_driver);
	if (ret)
		goto out_driver;

	vfio_pci_fill_ids();

	return 0;

out_driver:
	vfio_pci_uninit_perm_bits();
	return ret;
}

module_init(vfio_pci_init);
module_exit(vfio_pci_cleanup);

MODULE_VERSION(DRIVER_VERSION);
MODULE_LICENSE("GPL v2");
MODULE_AUTHOR(DRIVER_AUTHOR);
MODULE_DESCRIPTION(DRIVER_DESC);<|MERGE_RESOLUTION|>--- conflicted
+++ resolved
@@ -521,28 +521,19 @@
 		vfio_pci_vf_token_user_add(vdev, -1);
 		vfio_spapr_pci_eeh_release(vdev->pdev);
 		vfio_pci_disable(vdev);
-<<<<<<< HEAD
-=======
 		mutex_lock(&vdev->igate);
->>>>>>> 77e5934e
 		if (vdev->err_trigger) {
 			eventfd_ctx_put(vdev->err_trigger);
 			vdev->err_trigger = NULL;
 		}
-<<<<<<< HEAD
-=======
 		mutex_unlock(&vdev->igate);
 
 		mutex_lock(&vdev->igate);
->>>>>>> 77e5934e
 		if (vdev->req_trigger) {
 			eventfd_ctx_put(vdev->req_trigger);
 			vdev->req_trigger = NULL;
 		}
-<<<<<<< HEAD
-=======
 		mutex_unlock(&vdev->igate);
->>>>>>> 77e5934e
 	}
 
 	mutex_unlock(&vdev->reflck->lock);
