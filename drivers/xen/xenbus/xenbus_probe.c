/******************************************************************************
 * Talks to Xen Store to figure out what devices we have.
 *
 * Copyright (C) 2005 Rusty Russell, IBM Corporation
 * Copyright (C) 2005 Mike Wray, Hewlett-Packard
 * Copyright (C) 2005, 2006 XenSource Ltd
 *
 * This program is free software; you can redistribute it and/or
 * modify it under the terms of the GNU General Public License version 2
 * as published by the Free Software Foundation; or, when distributed
 * separately from the Linux kernel or incorporated into other
 * software packages, subject to the following license:
 *
 * Permission is hereby granted, free of charge, to any person obtaining a copy
 * of this source file (the "Software"), to deal in the Software without
 * restriction, including without limitation the rights to use, copy, modify,
 * merge, publish, distribute, sublicense, and/or sell copies of the Software,
 * and to permit persons to whom the Software is furnished to do so, subject to
 * the following conditions:
 *
 * The above copyright notice and this permission notice shall be included in
 * all copies or substantial portions of the Software.
 *
 * THE SOFTWARE IS PROVIDED "AS IS", WITHOUT WARRANTY OF ANY KIND, EXPRESS OR
 * IMPLIED, INCLUDING BUT NOT LIMITED TO THE WARRANTIES OF MERCHANTABILITY,
 * FITNESS FOR A PARTICULAR PURPOSE AND NONINFRINGEMENT. IN NO EVENT SHALL THE
 * AUTHORS OR COPYRIGHT HOLDERS BE LIABLE FOR ANY CLAIM, DAMAGES OR OTHER
 * LIABILITY, WHETHER IN AN ACTION OF CONTRACT, TORT OR OTHERWISE, ARISING
 * FROM, OUT OF OR IN CONNECTION WITH THE SOFTWARE OR THE USE OR OTHER DEALINGS
 * IN THE SOFTWARE.
 */

#define pr_fmt(fmt) KBUILD_MODNAME ": " fmt
#define dev_fmt pr_fmt

#define DPRINTK(fmt, args...)				\
	pr_debug("xenbus_probe (%s:%d) " fmt ".\n",	\
		 __func__, __LINE__, ##args)

#include <linux/kernel.h>
#include <linux/err.h>
#include <linux/string.h>
#include <linux/ctype.h>
#include <linux/fcntl.h>
#include <linux/mm.h>
#include <linux/proc_fs.h>
#include <linux/notifier.h>
#include <linux/kthread.h>
#include <linux/mutex.h>
#include <linux/io.h>
#include <linux/slab.h>
#include <linux/module.h>

#include <asm/page.h>
#include <asm/xen/hypervisor.h>

#include <xen/xen.h>
#include <xen/xenbus.h>
#include <xen/events.h>
#include <xen/xen-ops.h>
#include <xen/page.h>

#include <xen/hvm.h>

#include "xenbus.h"


int xen_store_evtchn;
EXPORT_SYMBOL_GPL(xen_store_evtchn);

struct xenstore_domain_interface *xen_store_interface;
EXPORT_SYMBOL_GPL(xen_store_interface);

enum xenstore_init xen_store_domain_type;
EXPORT_SYMBOL_GPL(xen_store_domain_type);

static unsigned long xen_store_gfn;

static BLOCKING_NOTIFIER_HEAD(xenstore_chain);

/* If something in array of ids matches this device, return it. */
static const struct xenbus_device_id *
match_device(const struct xenbus_device_id *arr, struct xenbus_device *dev)
{
	for (; *arr->devicetype != '\0'; arr++) {
		if (!strcmp(arr->devicetype, dev->devicetype))
			return arr;
	}
	return NULL;
}

int xenbus_match(struct device *_dev, struct device_driver *_drv)
{
	struct xenbus_driver *drv = to_xenbus_driver(_drv);

	if (!drv->ids)
		return 0;

	return match_device(drv->ids, to_xenbus_device(_dev)) != NULL;
}
EXPORT_SYMBOL_GPL(xenbus_match);


static void free_otherend_details(struct xenbus_device *dev)
{
	kfree(dev->otherend);
	dev->otherend = NULL;
}


static void free_otherend_watch(struct xenbus_device *dev)
{
	if (dev->otherend_watch.node) {
		unregister_xenbus_watch(&dev->otherend_watch);
		kfree(dev->otherend_watch.node);
		dev->otherend_watch.node = NULL;
	}
}


static int talk_to_otherend(struct xenbus_device *dev)
{
	struct xenbus_driver *drv = to_xenbus_driver(dev->dev.driver);

	free_otherend_watch(dev);
	free_otherend_details(dev);

	return drv->read_otherend_details(dev);
}



static int watch_otherend(struct xenbus_device *dev)
{
	struct xen_bus_type *bus =
		container_of(dev->dev.bus, struct xen_bus_type, bus);

	return xenbus_watch_pathfmt(dev, &dev->otherend_watch,
				    bus->otherend_will_handle,
				    bus->otherend_changed,
				    "%s/%s", dev->otherend, "state");
}


int xenbus_read_otherend_details(struct xenbus_device *xendev,
				 char *id_node, char *path_node)
{
	int err = xenbus_gather(XBT_NIL, xendev->nodename,
				id_node, "%i", &xendev->otherend_id,
				path_node, NULL, &xendev->otherend,
				NULL);
	if (err) {
		xenbus_dev_fatal(xendev, err,
				 "reading other end details from %s",
				 xendev->nodename);
		return err;
	}
	if (strlen(xendev->otherend) == 0 ||
	    !xenbus_exists(XBT_NIL, xendev->otherend, "")) {
		xenbus_dev_fatal(xendev, -ENOENT,
				 "unable to read other end from %s.  "
				 "missing or inaccessible.",
				 xendev->nodename);
		free_otherend_details(xendev);
		return -ENOENT;
	}

	return 0;
}
EXPORT_SYMBOL_GPL(xenbus_read_otherend_details);

void xenbus_otherend_changed(struct xenbus_watch *watch,
			     const char *path, const char *token,
			     int ignore_on_shutdown)
{
	struct xenbus_device *dev =
		container_of(watch, struct xenbus_device, otherend_watch);
	struct xenbus_driver *drv = to_xenbus_driver(dev->dev.driver);
	enum xenbus_state state;

	/* Protect us against watches firing on old details when the otherend
	   details change, say immediately after a resume. */
	if (!dev->otherend ||
	    strncmp(dev->otherend, path, strlen(dev->otherend))) {
		dev_dbg(&dev->dev, "Ignoring watch at %s\n", path);
		return;
	}

	state = xenbus_read_driver_state(dev->otherend);

	dev_dbg(&dev->dev, "state is %d, (%s), %s, %s\n",
		state, xenbus_strstate(state), dev->otherend_watch.node, path);

	/*
	 * Ignore xenbus transitions during shutdown. This prevents us doing
	 * work that can fail e.g., when the rootfs is gone.
	 */
	if (system_state > SYSTEM_RUNNING) {
		if (ignore_on_shutdown && (state == XenbusStateClosing))
			xenbus_frontend_closed(dev);
		return;
	}

	if (drv->otherend_changed)
		drv->otherend_changed(dev, state);
}
EXPORT_SYMBOL_GPL(xenbus_otherend_changed);

#define XENBUS_SHOW_STAT(name)						\
static ssize_t show_##name(struct device *_dev,				\
			   struct device_attribute *attr,		\
			   char *buf)					\
{									\
	struct xenbus_device *dev = to_xenbus_device(_dev);		\
									\
	return sprintf(buf, "%d\n", atomic_read(&dev->name));		\
}									\
static DEVICE_ATTR(name, 0444, show_##name, NULL)

XENBUS_SHOW_STAT(event_channels);
XENBUS_SHOW_STAT(events);
XENBUS_SHOW_STAT(spurious_events);
XENBUS_SHOW_STAT(jiffies_eoi_delayed);

static ssize_t show_spurious_threshold(struct device *_dev,
				       struct device_attribute *attr,
				       char *buf)
{
	struct xenbus_device *dev = to_xenbus_device(_dev);

	return sprintf(buf, "%d\n", dev->spurious_threshold);
}

static ssize_t set_spurious_threshold(struct device *_dev,
				      struct device_attribute *attr,
				      const char *buf, size_t count)
{
	struct xenbus_device *dev = to_xenbus_device(_dev);
	unsigned int val;
	ssize_t ret;

	ret = kstrtouint(buf, 0, &val);
	if (ret)
		return ret;

	dev->spurious_threshold = val;

	return count;
}

static DEVICE_ATTR(spurious_threshold, 0644, show_spurious_threshold,
		   set_spurious_threshold);

static struct attribute *xenbus_attrs[] = {
	&dev_attr_event_channels.attr,
	&dev_attr_events.attr,
	&dev_attr_spurious_events.attr,
	&dev_attr_jiffies_eoi_delayed.attr,
	&dev_attr_spurious_threshold.attr,
	NULL
};

static const struct attribute_group xenbus_group = {
	.name = "xenbus",
	.attrs = xenbus_attrs,
};

int xenbus_dev_probe(struct device *_dev)
{
	struct xenbus_device *dev = to_xenbus_device(_dev);
	struct xenbus_driver *drv = to_xenbus_driver(_dev->driver);
	const struct xenbus_device_id *id;
	int err;

	DPRINTK("%s", dev->nodename);

	if (!drv->probe) {
		err = -ENODEV;
		goto fail;
	}

	id = match_device(drv->ids, dev);
	if (!id) {
		err = -ENODEV;
		goto fail;
	}

	err = talk_to_otherend(dev);
	if (err) {
		dev_warn(&dev->dev, "talk_to_otherend on %s failed.\n",
			 dev->nodename);
		return err;
	}

	if (!try_module_get(drv->driver.owner)) {
		dev_warn(&dev->dev, "failed to acquire module reference on '%s'\n",
			 drv->driver.name);
		err = -ESRCH;
		goto fail;
	}

	down(&dev->reclaim_sem);
	err = drv->probe(dev, id);
	up(&dev->reclaim_sem);
	if (err)
		goto fail_put;

	err = watch_otherend(dev);
	if (err) {
		dev_warn(&dev->dev, "watch_otherend on %s failed.\n",
		       dev->nodename);
		return err;
	}

	dev->spurious_threshold = 1;
	if (sysfs_create_group(&dev->dev.kobj, &xenbus_group))
		dev_warn(&dev->dev, "sysfs_create_group on %s failed.\n",
			 dev->nodename);

	return 0;
fail_put:
	module_put(drv->driver.owner);
fail:
	xenbus_dev_error(dev, err, "xenbus_dev_probe on %s", dev->nodename);
	return err;
}
EXPORT_SYMBOL_GPL(xenbus_dev_probe);

int xenbus_dev_remove(struct device *_dev)
{
	struct xenbus_device *dev = to_xenbus_device(_dev);
	struct xenbus_driver *drv = to_xenbus_driver(_dev->driver);

	DPRINTK("%s", dev->nodename);

	sysfs_remove_group(&dev->dev.kobj, &xenbus_group);

	free_otherend_watch(dev);

	if (drv->remove) {
		down(&dev->reclaim_sem);
		drv->remove(dev);
		up(&dev->reclaim_sem);
	}

	module_put(drv->driver.owner);

	free_otherend_details(dev);

	/*
	 * If the toolstack has forced the device state to closing then set
	 * the state to closed now to allow it to be cleaned up.
	 * Similarly, if the driver does not support re-bind, set the
	 * closed.
	 */
	if (!drv->allow_rebind ||
	    xenbus_read_driver_state(dev->nodename) == XenbusStateClosing)
		xenbus_switch_state(dev, XenbusStateClosed);

	return 0;
}
EXPORT_SYMBOL_GPL(xenbus_dev_remove);

int xenbus_register_driver_common(struct xenbus_driver *drv,
				  struct xen_bus_type *bus,
				  struct module *owner, const char *mod_name)
{
	drv->driver.name = drv->name ? drv->name : drv->ids[0].devicetype;
	drv->driver.bus = &bus->bus;
	drv->driver.owner = owner;
	drv->driver.mod_name = mod_name;

	return driver_register(&drv->driver);
}
EXPORT_SYMBOL_GPL(xenbus_register_driver_common);

void xenbus_unregister_driver(struct xenbus_driver *drv)
{
	driver_unregister(&drv->driver);
}
EXPORT_SYMBOL_GPL(xenbus_unregister_driver);

struct xb_find_info {
	struct xenbus_device *dev;
	const char *nodename;
};

static int cmp_dev(struct device *dev, void *data)
{
	struct xenbus_device *xendev = to_xenbus_device(dev);
	struct xb_find_info *info = data;

	if (!strcmp(xendev->nodename, info->nodename)) {
		info->dev = xendev;
		get_device(dev);
		return 1;
	}
	return 0;
}

static struct xenbus_device *xenbus_device_find(const char *nodename,
						struct bus_type *bus)
{
	struct xb_find_info info = { .dev = NULL, .nodename = nodename };

	bus_for_each_dev(bus, NULL, &info, cmp_dev);
	return info.dev;
}

static int cleanup_dev(struct device *dev, void *data)
{
	struct xenbus_device *xendev = to_xenbus_device(dev);
	struct xb_find_info *info = data;
	int len = strlen(info->nodename);

	DPRINTK("%s", info->nodename);

	/* Match the info->nodename path, or any subdirectory of that path. */
	if (strncmp(xendev->nodename, info->nodename, len))
		return 0;

	/* If the node name is longer, ensure it really is a subdirectory. */
	if ((strlen(xendev->nodename) > len) && (xendev->nodename[len] != '/'))
		return 0;

	info->dev = xendev;
	get_device(dev);
	return 1;
}

static void xenbus_cleanup_devices(const char *path, struct bus_type *bus)
{
	struct xb_find_info info = { .nodename = path };

	do {
		info.dev = NULL;
		bus_for_each_dev(bus, NULL, &info, cleanup_dev);
		if (info.dev) {
			device_unregister(&info.dev->dev);
			put_device(&info.dev->dev);
		}
	} while (info.dev);
}

static void xenbus_dev_release(struct device *dev)
{
	if (dev)
		kfree(to_xenbus_device(dev));
}

static ssize_t nodename_show(struct device *dev,
			     struct device_attribute *attr, char *buf)
{
	return sprintf(buf, "%s\n", to_xenbus_device(dev)->nodename);
}
static DEVICE_ATTR_RO(nodename);

static ssize_t devtype_show(struct device *dev,
			    struct device_attribute *attr, char *buf)
{
	return sprintf(buf, "%s\n", to_xenbus_device(dev)->devicetype);
}
static DEVICE_ATTR_RO(devtype);

static ssize_t modalias_show(struct device *dev,
			     struct device_attribute *attr, char *buf)
{
	return sprintf(buf, "%s:%s\n", dev->bus->name,
		       to_xenbus_device(dev)->devicetype);
}
static DEVICE_ATTR_RO(modalias);

static ssize_t state_show(struct device *dev,
			    struct device_attribute *attr, char *buf)
{
	return sprintf(buf, "%s\n",
			xenbus_strstate(to_xenbus_device(dev)->state));
}
static DEVICE_ATTR_RO(state);

static struct attribute *xenbus_dev_attrs[] = {
	&dev_attr_nodename.attr,
	&dev_attr_devtype.attr,
	&dev_attr_modalias.attr,
	&dev_attr_state.attr,
	NULL,
};

static const struct attribute_group xenbus_dev_group = {
	.attrs = xenbus_dev_attrs,
};

const struct attribute_group *xenbus_dev_groups[] = {
	&xenbus_dev_group,
	NULL,
};
EXPORT_SYMBOL_GPL(xenbus_dev_groups);

int xenbus_probe_node(struct xen_bus_type *bus,
		      const char *type,
		      const char *nodename)
{
	char devname[XEN_BUS_ID_SIZE];
	int err;
	struct xenbus_device *xendev;
	size_t stringlen;
	char *tmpstring;

	enum xenbus_state state = xenbus_read_driver_state(nodename);

	if (state != XenbusStateInitialising) {
		/* Device is not new, so ignore it.  This can happen if a
		   device is going away after switching to Closed.  */
		return 0;
	}

	stringlen = strlen(nodename) + 1 + strlen(type) + 1;
	xendev = kzalloc(sizeof(*xendev) + stringlen, GFP_KERNEL);
	if (!xendev)
		return -ENOMEM;

	xendev->state = XenbusStateInitialising;

	/* Copy the strings into the extra space. */

	tmpstring = (char *)(xendev + 1);
	strcpy(tmpstring, nodename);
	xendev->nodename = tmpstring;

	tmpstring += strlen(tmpstring) + 1;
	strcpy(tmpstring, type);
	xendev->devicetype = tmpstring;
	init_completion(&xendev->down);

	xendev->dev.bus = &bus->bus;
	xendev->dev.release = xenbus_dev_release;

	err = bus->get_bus_id(devname, xendev->nodename);
	if (err)
		goto fail;

	dev_set_name(&xendev->dev, "%s", devname);
	sema_init(&xendev->reclaim_sem, 1);

	/* Register with generic device framework. */
	err = device_register(&xendev->dev);
	if (err) {
		put_device(&xendev->dev);
		xendev = NULL;
		goto fail;
	}

	return 0;
fail:
	kfree(xendev);
	return err;
}
EXPORT_SYMBOL_GPL(xenbus_probe_node);

static int xenbus_probe_device_type(struct xen_bus_type *bus, const char *type)
{
	int err = 0;
	char **dir;
	unsigned int dir_n = 0;
	int i;

	dir = xenbus_directory(XBT_NIL, bus->root, type, &dir_n);
	if (IS_ERR(dir))
		return PTR_ERR(dir);

	for (i = 0; i < dir_n; i++) {
		err = bus->probe(bus, type, dir[i]);
		if (err)
			break;
	}

	kfree(dir);
	return err;
}

int xenbus_probe_devices(struct xen_bus_type *bus)
{
	int err = 0;
	char **dir;
	unsigned int i, dir_n;

	dir = xenbus_directory(XBT_NIL, bus->root, "", &dir_n);
	if (IS_ERR(dir))
		return PTR_ERR(dir);

	for (i = 0; i < dir_n; i++) {
		err = xenbus_probe_device_type(bus, dir[i]);
		if (err)
			break;
	}

	kfree(dir);
	return err;
}
EXPORT_SYMBOL_GPL(xenbus_probe_devices);

static unsigned int char_count(const char *str, char c)
{
	unsigned int i, ret = 0;

	for (i = 0; str[i]; i++)
		if (str[i] == c)
			ret++;
	return ret;
}

static int strsep_len(const char *str, char c, unsigned int len)
{
	unsigned int i;

	for (i = 0; str[i]; i++)
		if (str[i] == c) {
			if (len == 0)
				return i;
			len--;
		}
	return (len == 0) ? i : -ERANGE;
}

void xenbus_dev_changed(const char *node, struct xen_bus_type *bus)
{
	int exists, rootlen;
	struct xenbus_device *dev;
	char type[XEN_BUS_ID_SIZE];
	const char *p, *root;

	if (char_count(node, '/') < 2)
		return;

	exists = xenbus_exists(XBT_NIL, node, "");
	if (!exists) {
		xenbus_cleanup_devices(node, &bus->bus);
		return;
	}

	/* backend/<type>/... or device/<type>/... */
	p = strchr(node, '/') + 1;
	snprintf(type, XEN_BUS_ID_SIZE, "%.*s", (int)strcspn(p, "/"), p);
	type[XEN_BUS_ID_SIZE-1] = '\0';

	rootlen = strsep_len(node, '/', bus->levels);
	if (rootlen < 0)
		return;
	root = kasprintf(GFP_KERNEL, "%.*s", rootlen, node);
	if (!root)
		return;

	dev = xenbus_device_find(root, &bus->bus);
	if (!dev)
		xenbus_probe_node(bus, type, root);
	else
		put_device(&dev->dev);

	kfree(root);
}
EXPORT_SYMBOL_GPL(xenbus_dev_changed);

int xenbus_dev_suspend(struct device *dev)
{
	int err = 0;
	struct xenbus_driver *drv;
	struct xenbus_device *xdev
		= container_of(dev, struct xenbus_device, dev);

	DPRINTK("%s", xdev->nodename);

	if (dev->driver == NULL)
		return 0;
	drv = to_xenbus_driver(dev->driver);
	if (drv->suspend)
		err = drv->suspend(xdev);
	if (err)
		dev_warn(dev, "suspend failed: %i\n", err);
	return 0;
}
EXPORT_SYMBOL_GPL(xenbus_dev_suspend);

int xenbus_dev_resume(struct device *dev)
{
	int err;
	struct xenbus_driver *drv;
	struct xenbus_device *xdev
		= container_of(dev, struct xenbus_device, dev);

	DPRINTK("%s", xdev->nodename);

	if (dev->driver == NULL)
		return 0;
	drv = to_xenbus_driver(dev->driver);
	err = talk_to_otherend(xdev);
	if (err) {
		dev_warn(dev, "resume (talk_to_otherend) failed: %i\n", err);
		return err;
	}

	xdev->state = XenbusStateInitialising;

	if (drv->resume) {
		err = drv->resume(xdev);
		if (err) {
			dev_warn(dev, "resume failed: %i\n", err);
			return err;
		}
	}

	err = watch_otherend(xdev);
	if (err) {
		dev_warn(dev, "resume (watch_otherend) failed: %d\n", err);
		return err;
	}

	return 0;
}
EXPORT_SYMBOL_GPL(xenbus_dev_resume);

int xenbus_dev_cancel(struct device *dev)
{
	/* Do nothing */
	DPRINTK("cancel");
	return 0;
}
EXPORT_SYMBOL_GPL(xenbus_dev_cancel);

/* A flag to determine if xenstored is 'ready' (i.e. has started) */
int xenstored_ready;


int register_xenstore_notifier(struct notifier_block *nb)
{
	int ret = 0;

	if (xenstored_ready > 0)
		ret = nb->notifier_call(nb, 0, NULL);
	else
		blocking_notifier_chain_register(&xenstore_chain, nb);

	return ret;
}
EXPORT_SYMBOL_GPL(register_xenstore_notifier);

void unregister_xenstore_notifier(struct notifier_block *nb)
{
	blocking_notifier_chain_unregister(&xenstore_chain, nb);
}
EXPORT_SYMBOL_GPL(unregister_xenstore_notifier);

<<<<<<< HEAD
void xenbus_probe(void)
=======
static void xenbus_probe(void)
>>>>>>> eb596e0f
{
	xenstored_ready = 1;

	/*
	 * In the HVM case, xenbus_init() deferred its call to
	 * xs_init() in case callbacks were not operational yet.
	 * So do it now.
	 */
	if (xen_store_domain_type == XS_HVM)
		xs_init();

	/* Notify others that xenstore is up */
	blocking_notifier_call_chain(&xenstore_chain, 0, NULL);
}

/*
 * Returns true when XenStore init must be deferred in order to
 * allow the PCI platform device to be initialised, before we
 * can actually have event channel interrupts working.
 */
static bool xs_hvm_defer_init_for_callback(void)
{
#ifdef CONFIG_XEN_PVHVM
	return xen_store_domain_type == XS_HVM &&
		!xen_have_vector_callback;
#else
	return false;
#endif
}

static int xenbus_probe_thread(void *unused)
{
	DEFINE_WAIT(w);

	/*
	 * We actually just want to wait for *any* trigger of xb_waitq,
	 * and run xenbus_probe() the moment it occurs.
	 */
	prepare_to_wait(&xb_waitq, &w, TASK_INTERRUPTIBLE);
	schedule();
	finish_wait(&xb_waitq, &w);

	DPRINTK("probing");
	xenbus_probe();
	return 0;
}

static int __init xenbus_probe_initcall(void)
{
	/*
	 * Probe XenBus here in the XS_PV case, and also XS_HVM unless we
	 * need to wait for the platform PCI device to come up.
	 */
	if (xen_store_domain_type == XS_PV ||
	    (xen_store_domain_type == XS_HVM &&
	     !xs_hvm_defer_init_for_callback()))
		xenbus_probe();

	/*
	 * For XS_LOCAL, spawn a thread which will wait for xenstored
	 * or a xenstore-stubdom to be started, then probe. It will be
	 * triggered when communication starts happening, by waiting
	 * on xb_waitq.
	 */
	if (xen_store_domain_type == XS_LOCAL) {
		struct task_struct *probe_task;

		probe_task = kthread_run(xenbus_probe_thread, NULL,
					 "xenbus_probe");
		if (IS_ERR(probe_task))
			return PTR_ERR(probe_task);
	}
	return 0;
}
device_initcall(xenbus_probe_initcall);

int xen_set_callback_via(uint64_t via)
{
	struct xen_hvm_param a;
	int ret;

	a.domid = DOMID_SELF;
	a.index = HVM_PARAM_CALLBACK_IRQ;
	a.value = via;

	ret = HYPERVISOR_hvm_op(HVMOP_set_param, &a);
	if (ret)
		return ret;

	/*
	 * If xenbus_probe_initcall() deferred the xenbus_probe()
	 * due to the callback not functioning yet, we can do it now.
	 */
	if (!xenstored_ready && xs_hvm_defer_init_for_callback())
		xenbus_probe();

	return ret;
}
EXPORT_SYMBOL_GPL(xen_set_callback_via);

/* Set up event channel for xenstored which is run as a local process
 * (this is normally used only in dom0)
 */
static int __init xenstored_local_init(void)
{
	int err = -ENOMEM;
	unsigned long page = 0;
	struct evtchn_alloc_unbound alloc_unbound;

	/* Allocate Xenstore page */
	page = get_zeroed_page(GFP_KERNEL);
	if (!page)
		goto out_err;

	xen_store_gfn = virt_to_gfn((void *)page);

	/* Next allocate a local port which xenstored can bind to */
	alloc_unbound.dom        = DOMID_SELF;
	alloc_unbound.remote_dom = DOMID_SELF;

	err = HYPERVISOR_event_channel_op(EVTCHNOP_alloc_unbound,
					  &alloc_unbound);
	if (err == -ENOSYS)
		goto out_err;

	BUG_ON(err);
	xen_store_evtchn = alloc_unbound.port;

	return 0;

 out_err:
	if (page != 0)
		free_page(page);
	return err;
}

static int xenbus_resume_cb(struct notifier_block *nb,
			    unsigned long action, void *data)
{
	int err = 0;

	if (xen_hvm_domain()) {
		uint64_t v = 0;

		err = hvm_get_parameter(HVM_PARAM_STORE_EVTCHN, &v);
		if (!err && v)
			xen_store_evtchn = v;
		else
			pr_warn("Cannot update xenstore event channel: %d\n",
				err);
	} else
		xen_store_evtchn = xen_start_info->store_evtchn;

	return err;
}

static struct notifier_block xenbus_resume_nb = {
	.notifier_call = xenbus_resume_cb,
};

static int __init xenbus_init(void)
{
	int err = 0;
	uint64_t v = 0;
	xen_store_domain_type = XS_UNKNOWN;

	if (!xen_domain())
		return -ENODEV;

	xenbus_ring_ops_init();

	if (xen_pv_domain())
		xen_store_domain_type = XS_PV;
	if (xen_hvm_domain())
		xen_store_domain_type = XS_HVM;
	if (xen_hvm_domain() && xen_initial_domain())
		xen_store_domain_type = XS_LOCAL;
	if (xen_pv_domain() && !xen_start_info->store_evtchn)
		xen_store_domain_type = XS_LOCAL;
	if (xen_pv_domain() && xen_start_info->store_evtchn)
		xenstored_ready = 1;

	switch (xen_store_domain_type) {
	case XS_LOCAL:
		err = xenstored_local_init();
		if (err)
			goto out_error;
		xen_store_interface = gfn_to_virt(xen_store_gfn);
		break;
	case XS_PV:
		xen_store_evtchn = xen_start_info->store_evtchn;
		xen_store_gfn = xen_start_info->store_mfn;
		xen_store_interface = gfn_to_virt(xen_store_gfn);
		break;
	case XS_HVM:
		err = hvm_get_parameter(HVM_PARAM_STORE_EVTCHN, &v);
		if (err)
			goto out_error;
		xen_store_evtchn = (int)v;
		err = hvm_get_parameter(HVM_PARAM_STORE_PFN, &v);
		if (err)
			goto out_error;
		xen_store_gfn = (unsigned long)v;
		xen_store_interface =
			xen_remap(xen_store_gfn << XEN_PAGE_SHIFT,
				  XEN_PAGE_SIZE);
		break;
	default:
		pr_warn("Xenstore state unknown\n");
		break;
	}

	/*
	 * HVM domains may not have a functional callback yet. In that
	 * case let xs_init() be called from xenbus_probe(), which will
	 * get invoked at an appropriate time.
	 */
	if (xen_store_domain_type != XS_HVM) {
		err = xs_init();
		if (err) {
			pr_warn("Error initializing xenstore comms: %i\n", err);
			goto out_error;
		}
	}

	if ((xen_store_domain_type != XS_LOCAL) &&
	    (xen_store_domain_type != XS_UNKNOWN))
		xen_resume_notifier_register(&xenbus_resume_nb);

#ifdef CONFIG_XEN_COMPAT_XENFS
	/*
	 * Create xenfs mountpoint in /proc for compatibility with
	 * utilities that expect to find "xenbus" under "/proc/xen".
	 */
	proc_create_mount_point("xen");
#endif

out_error:
	return err;
}

postcore_initcall(xenbus_init);

MODULE_LICENSE("GPL");<|MERGE_RESOLUTION|>--- conflicted
+++ resolved
@@ -749,11 +749,7 @@
 }
 EXPORT_SYMBOL_GPL(unregister_xenstore_notifier);
 
-<<<<<<< HEAD
-void xenbus_probe(void)
-=======
 static void xenbus_probe(void)
->>>>>>> eb596e0f
 {
 	xenstored_ready = 1;
 
