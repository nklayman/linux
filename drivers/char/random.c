--- conflicted
+++ resolved
@@ -650,12 +650,8 @@
 
 	if (orig < POOL_READY_BITS && new >= POOL_READY_BITS) {
 		crng_reseed(); /* Sets crng_init to CRNG_READY under base_crng.lock. */
-<<<<<<< HEAD
-		execute_in_process_context(crng_set_ready, &set_ready);
-=======
 		if (static_key_initialized)
 			execute_in_process_context(crng_set_ready, &set_ready);
->>>>>>> f777316e
 		wake_up_interruptible(&crng_init_wait);
 		kill_fasync(&fasync, SIGIO, POLL_IN);
 		pr_notice("crng init done\n");
@@ -729,14 +725,8 @@
  *
  **********************************************************************/
 
-<<<<<<< HEAD
-static bool used_arch_random;
-static bool trust_cpu __ro_after_init = IS_ENABLED(CONFIG_RANDOM_TRUST_CPU);
-static bool trust_bootloader __ro_after_init = IS_ENABLED(CONFIG_RANDOM_TRUST_BOOTLOADER);
-=======
 static bool trust_cpu __initdata = IS_ENABLED(CONFIG_RANDOM_TRUST_CPU);
 static bool trust_bootloader __initdata = IS_ENABLED(CONFIG_RANDOM_TRUST_BOOTLOADER);
->>>>>>> f777316e
 static int __init parse_trust_cpu(char *arg)
 {
 	return kstrtobool(arg, &trust_cpu);
@@ -786,11 +776,7 @@
 int __init random_init(const char *command_line)
 {
 	ktime_t now = ktime_get_real();
-<<<<<<< HEAD
-	unsigned int i, arch_bytes;
-=======
 	unsigned int i, arch_bits;
->>>>>>> f777316e
 	unsigned long entropy;
 
 #if defined(LATENT_ENTROPY_PLUGIN)
@@ -798,20 +784,12 @@
 	_mix_pool_bytes(compiletime_seed, sizeof(compiletime_seed));
 #endif
 
-<<<<<<< HEAD
-	for (i = 0, arch_bytes = BLAKE2S_BLOCK_SIZE;
-=======
 	for (i = 0, arch_bits = BLAKE2S_BLOCK_SIZE * 8;
->>>>>>> f777316e
 	     i < BLAKE2S_BLOCK_SIZE; i += sizeof(entropy)) {
 		if (!arch_get_random_seed_long_early(&entropy) &&
 		    !arch_get_random_long_early(&entropy)) {
 			entropy = random_get_entropy();
-<<<<<<< HEAD
-			arch_bytes -= sizeof(entropy);
-=======
 			arch_bits -= sizeof(entropy) * 8;
->>>>>>> f777316e
 		}
 		_mix_pool_bytes(&entropy, sizeof(entropy));
 	}
@@ -820,16 +798,6 @@
 	_mix_pool_bytes(command_line, strlen(command_line));
 	add_latent_entropy();
 
-<<<<<<< HEAD
-	if (crng_ready())
-		crng_reseed();
-	else if (trust_cpu)
-		credit_init_bits(arch_bytes * 8);
-	used_arch_random = arch_bytes * 8 >= POOL_READY_BITS;
-
-	WARN_ON(register_pm_notifier(&pm_notifier));
-
-=======
 	/*
 	 * If we were initialized by the bootloader before jump labels are
 	 * initialized, then we should enable the static branch here, where
@@ -845,21 +813,9 @@
 
 	WARN_ON(register_pm_notifier(&pm_notifier));
 
->>>>>>> f777316e
 	WARN(!random_get_entropy(), "Missing cycle counter and fallback timer; RNG "
 				    "entropy collection will consequently suffer.");
 	return 0;
-}
-
-/*
- * Returns whether arch randomness has been mixed into the initial
- * state of the RNG, regardless of whether or not that randomness
- * was credited. Knowing this is only good for a very limited set
- * of uses, such as early init printk pointer obfuscation.
- */
-bool rng_has_arch_random(void)
-{
-	return used_arch_random;
 }
 
 /*
@@ -905,11 +861,7 @@
  * Handle random seed passed by bootloader, and credit it if
  * CONFIG_RANDOM_TRUST_BOOTLOADER is set.
  */
-<<<<<<< HEAD
-void __cold add_bootloader_randomness(const void *buf, size_t len)
-=======
 void __init add_bootloader_randomness(const void *buf, size_t len)
->>>>>>> f777316e
 {
 	mix_pool_bytes(buf, len);
 	if (trust_bootloader)
@@ -1325,7 +1277,6 @@
 
 	if (unlikely(!iov_iter_count(iter)))
 		return 0;
-<<<<<<< HEAD
 
 	for (;;) {
 		copied = copy_from_iter(block, sizeof(block), iter);
@@ -1334,16 +1285,6 @@
 		if (!iov_iter_count(iter) || copied != sizeof(block))
 			break;
 
-=======
-
-	for (;;) {
-		copied = copy_from_iter(block, sizeof(block), iter);
-		ret += copied;
-		mix_pool_bytes(block, copied);
-		if (!iov_iter_count(iter) || copied != sizeof(block))
-			break;
-
->>>>>>> f777316e
 		BUILD_BUG_ON(PAGE_SIZE % sizeof(block) != 0);
 		if (ret % PAGE_SIZE == 0) {
 			if (signal_pending(current))
