--- conflicted
+++ resolved
@@ -27,13 +27,7 @@
 	RXE_NUM_TYPES,		/* keep me last */
 };
 
-<<<<<<< HEAD
-struct rxe_pool_entry;
-
-struct rxe_pool_entry {
-=======
 struct rxe_pool_elem {
->>>>>>> 754e0b0e
 	struct rxe_pool		*pool;
 	void			*obj;
 	struct kref		ref_cnt;
