/*
 * Memory subsystem support
 *
 * Written by Matt Tolentino <matthew.e.tolentino@intel.com>
 *            Dave Hansen <haveblue@us.ibm.com>
 *
 * This file provides the necessary infrastructure to represent
 * a SPARSEMEM-memory-model system's physical memory in /sysfs.
 * All arch-independent code that assumes MEMORY_HOTPLUG requires
 * SPARSEMEM should be contained here, or in mm/memory_hotplug.c.
 */

#include <linux/module.h>
#include <linux/init.h>
#include <linux/topology.h>
#include <linux/capability.h>
#include <linux/device.h>
#include <linux/memory.h>
#include <linux/memory_hotplug.h>
#include <linux/mm.h>
#include <linux/mutex.h>
#include <linux/stat.h>
#include <linux/slab.h>

#include <linux/atomic.h>
#include <linux/uaccess.h>

static DEFINE_MUTEX(mem_sysfs_mutex);

#define MEMORY_CLASS_NAME	"memory"

#define to_memory_block(dev) container_of(dev, struct memory_block, dev)

static int sections_per_block;

static inline int base_memory_block_id(int section_nr)
{
	return section_nr / sections_per_block;
}

static int memory_subsys_online(struct device *dev);
static int memory_subsys_offline(struct device *dev);

static struct bus_type memory_subsys = {
	.name = MEMORY_CLASS_NAME,
	.dev_name = MEMORY_CLASS_NAME,
	.online = memory_subsys_online,
	.offline = memory_subsys_offline,
};

static BLOCKING_NOTIFIER_HEAD(memory_chain);

int register_memory_notifier(struct notifier_block *nb)
{
	return blocking_notifier_chain_register(&memory_chain, nb);
}
EXPORT_SYMBOL(register_memory_notifier);

void unregister_memory_notifier(struct notifier_block *nb)
{
	blocking_notifier_chain_unregister(&memory_chain, nb);
}
EXPORT_SYMBOL(unregister_memory_notifier);

static ATOMIC_NOTIFIER_HEAD(memory_isolate_chain);

int register_memory_isolate_notifier(struct notifier_block *nb)
{
	return atomic_notifier_chain_register(&memory_isolate_chain, nb);
}
EXPORT_SYMBOL(register_memory_isolate_notifier);

void unregister_memory_isolate_notifier(struct notifier_block *nb)
{
	atomic_notifier_chain_unregister(&memory_isolate_chain, nb);
}
EXPORT_SYMBOL(unregister_memory_isolate_notifier);

static void memory_block_release(struct device *dev)
{
	struct memory_block *mem = to_memory_block(dev);

	kfree(mem);
}

unsigned long __weak memory_block_size_bytes(void)
{
	return MIN_MEMORY_BLOCK_SIZE;
}

static unsigned long get_memory_block_size(void)
{
	unsigned long block_sz;

	block_sz = memory_block_size_bytes();

	/* Validate blk_sz is a power of 2 and not less than section size */
	if ((block_sz & (block_sz - 1)) || (block_sz < MIN_MEMORY_BLOCK_SIZE)) {
		WARN_ON(1);
		block_sz = MIN_MEMORY_BLOCK_SIZE;
	}

	return block_sz;
}

/*
 * use this as the physical section index that this memsection
 * uses.
 */

static ssize_t show_mem_start_phys_index(struct device *dev,
			struct device_attribute *attr, char *buf)
{
	struct memory_block *mem = to_memory_block(dev);
	unsigned long phys_index;

	phys_index = mem->start_section_nr / sections_per_block;
	return sprintf(buf, "%08lx\n", phys_index);
}

/*
 * Show whether the section of memory is likely to be hot-removable
 */
static ssize_t show_mem_removable(struct device *dev,
			struct device_attribute *attr, char *buf)
{
	unsigned long i, pfn;
	int ret = 1;
	struct memory_block *mem = to_memory_block(dev);

	if (mem->state != MEM_ONLINE)
		goto out;

	for (i = 0; i < sections_per_block; i++) {
		if (!present_section_nr(mem->start_section_nr + i))
			continue;
		pfn = section_nr_to_pfn(mem->start_section_nr + i);
		ret &= is_mem_section_removable(pfn, PAGES_PER_SECTION);
	}

out:
	return sprintf(buf, "%d\n", ret);
}

/*
 * online, offline, going offline, etc.
 */
static ssize_t show_mem_state(struct device *dev,
			struct device_attribute *attr, char *buf)
{
	struct memory_block *mem = to_memory_block(dev);
	ssize_t len = 0;

	/*
	 * We can probably put these states in a nice little array
	 * so that they're not open-coded
	 */
	switch (mem->state) {
	case MEM_ONLINE:
		len = sprintf(buf, "online\n");
		break;
	case MEM_OFFLINE:
		len = sprintf(buf, "offline\n");
		break;
	case MEM_GOING_OFFLINE:
		len = sprintf(buf, "going-offline\n");
		break;
	default:
		len = sprintf(buf, "ERROR-UNKNOWN-%ld\n",
				mem->state);
		WARN_ON(1);
		break;
	}

	return len;
}

int memory_notify(unsigned long val, void *v)
{
	return blocking_notifier_call_chain(&memory_chain, val, v);
}

int memory_isolate_notify(unsigned long val, void *v)
{
	return atomic_notifier_call_chain(&memory_isolate_chain, val, v);
}

/*
 * The probe routines leave the pages reserved, just as the bootmem code does.
 * Make sure they're still that way.
 */
static bool pages_correctly_reserved(unsigned long start_pfn)
{
	int i, j;
	struct page *page;
	unsigned long pfn = start_pfn;

	/*
	 * memmap between sections is not contiguous except with
	 * SPARSEMEM_VMEMMAP. We lookup the page once per section
	 * and assume memmap is contiguous within each section
	 */
	for (i = 0; i < sections_per_block; i++, pfn += PAGES_PER_SECTION) {
		if (WARN_ON_ONCE(!pfn_valid(pfn)))
			return false;
		page = pfn_to_page(pfn);

		for (j = 0; j < PAGES_PER_SECTION; j++) {
			if (PageReserved(page + j))
				continue;

			printk(KERN_WARNING "section number %ld page number %d "
				"not reserved, was it already online?\n",
				pfn_to_section_nr(pfn), j);

			return false;
		}
	}

	return true;
}

/*
 * MEMORY_HOTPLUG depends on SPARSEMEM in mm/Kconfig, so it is
 * OK to have direct references to sparsemem variables in here.
 * Must already be protected by mem_hotplug_begin().
 */
static int
memory_block_action(unsigned long phys_index, unsigned long action, int online_type)
{
	unsigned long start_pfn;
	unsigned long nr_pages = PAGES_PER_SECTION * sections_per_block;
	int ret;

	start_pfn = section_nr_to_pfn(phys_index);

	switch (action) {
	case MEM_ONLINE:
		if (!pages_correctly_reserved(start_pfn))
			return -EBUSY;

		ret = online_pages(start_pfn, nr_pages, online_type);
		break;
	case MEM_OFFLINE:
		ret = offline_pages(start_pfn, nr_pages);
		break;
	default:
		WARN(1, KERN_WARNING "%s(%ld, %ld) unknown action: "
		     "%ld\n", __func__, phys_index, action, action);
		ret = -EINVAL;
	}

	return ret;
}

static int memory_block_change_state(struct memory_block *mem,
		unsigned long to_state, unsigned long from_state_req)
{
	int ret = 0;

	if (mem->state != from_state_req)
		return -EINVAL;

	if (to_state == MEM_OFFLINE)
		mem->state = MEM_GOING_OFFLINE;

	ret = memory_block_action(mem->start_section_nr, to_state,
				mem->online_type);

	mem->state = ret ? from_state_req : to_state;

	return ret;
}

/* The device lock serializes operations on memory_subsys_[online|offline] */
static int memory_subsys_online(struct device *dev)
{
	struct memory_block *mem = to_memory_block(dev);
	int ret;

	if (mem->state == MEM_ONLINE)
		return 0;

	/*
	 * If we are called from store_mem_state(), online_type will be
	 * set >= 0 Otherwise we were called from the device online
	 * attribute and need to set the online_type.
	 */
	if (mem->online_type < 0)
		mem->online_type = MMOP_ONLINE_KEEP;

	/* Already under protection of mem_hotplug_begin() */
	ret = memory_block_change_state(mem, MEM_ONLINE, MEM_OFFLINE);

	/* clear online_type */
	mem->online_type = -1;

	return ret;
}

static int memory_subsys_offline(struct device *dev)
{
	struct memory_block *mem = to_memory_block(dev);

	if (mem->state == MEM_OFFLINE)
		return 0;

	/* Can't offline block with non-present sections */
	if (mem->section_count != sections_per_block)
		return -EINVAL;

	return memory_block_change_state(mem, MEM_OFFLINE, MEM_ONLINE);
}

static ssize_t
store_mem_state(struct device *dev,
		struct device_attribute *attr, const char *buf, size_t count)
{
	struct memory_block *mem = to_memory_block(dev);
	int ret, online_type;

	ret = lock_device_hotplug_sysfs();
	if (ret)
		return ret;

	if (sysfs_streq(buf, "online_kernel"))
		online_type = MMOP_ONLINE_KERNEL;
	else if (sysfs_streq(buf, "online_movable"))
		online_type = MMOP_ONLINE_MOVABLE;
	else if (sysfs_streq(buf, "online"))
		online_type = MMOP_ONLINE_KEEP;
	else if (sysfs_streq(buf, "offline"))
		online_type = MMOP_OFFLINE;
	else {
		ret = -EINVAL;
		goto err;
	}

	/*
	 * Memory hotplug needs to hold mem_hotplug_begin() for probe to find
	 * the correct memory block to online before doing device_online(dev),
	 * which will take dev->mutex.  Take the lock early to prevent an
	 * inversion, memory_subsys_online() callbacks will be implemented by
	 * assuming it's already protected.
	 */
	mem_hotplug_begin();

	switch (online_type) {
	case MMOP_ONLINE_KERNEL:
	case MMOP_ONLINE_MOVABLE:
	case MMOP_ONLINE_KEEP:
		mem->online_type = online_type;
		ret = device_online(&mem->dev);
		break;
	case MMOP_OFFLINE:
		ret = device_offline(&mem->dev);
		break;
	default:
		ret = -EINVAL; /* should never happen */
	}

	mem_hotplug_done();
err:
	unlock_device_hotplug();

	if (ret < 0)
		return ret;
	if (ret)
		return -EINVAL;

	return count;
}

/*
 * phys_device is a bad name for this.  What I really want
 * is a way to differentiate between memory ranges that
 * are part of physical devices that constitute
 * a complete removable unit or fru.
 * i.e. do these ranges belong to the same physical device,
 * s.t. if I offline all of these sections I can then
 * remove the physical device?
 */
static ssize_t show_phys_device(struct device *dev,
				struct device_attribute *attr, char *buf)
{
	struct memory_block *mem = to_memory_block(dev);
	return sprintf(buf, "%d\n", mem->phys_device);
}

#ifdef CONFIG_MEMORY_HOTREMOVE
static void print_allowed_zone(char *buf, int nid, unsigned long start_pfn,
		unsigned long nr_pages, int online_type,
		struct zone *default_zone)
{
	struct zone *zone;

	zone = zone_for_pfn_range(online_type, nid, start_pfn, nr_pages);
	if (zone != default_zone) {
		strcat(buf, " ");
		strcat(buf, zone->name);
	}
}

static ssize_t show_valid_zones(struct device *dev,
				struct device_attribute *attr, char *buf)
{
	struct memory_block *mem = to_memory_block(dev);
	unsigned long start_pfn = section_nr_to_pfn(mem->start_section_nr);
	unsigned long nr_pages = PAGES_PER_SECTION * sections_per_block;
	unsigned long valid_start_pfn, valid_end_pfn;
<<<<<<< HEAD
	bool append = false;
=======
	struct zone *default_zone;
>>>>>>> bb176f67
	int nid;

	/*
	 * The block contains more than one zone can not be offlined.
	 * This can happen e.g. for ZONE_DMA and ZONE_DMA32
	 */
	if (!test_pages_in_a_zone(start_pfn, start_pfn + nr_pages, &valid_start_pfn, &valid_end_pfn))
		return sprintf(buf, "none\n");

	start_pfn = valid_start_pfn;
	nr_pages = valid_end_pfn - start_pfn;

	/*
	 * Check the existing zone. Make sure that we do that only on the
	 * online nodes otherwise the page_zone is not reliable
	 */
	if (mem->state == MEM_ONLINE) {
		strcat(buf, page_zone(pfn_to_page(start_pfn))->name);
		goto out;
	}

	nid = pfn_to_nid(start_pfn);
<<<<<<< HEAD
	if (allow_online_pfn_range(nid, start_pfn, nr_pages, MMOP_ONLINE_KERNEL)) {
		strcat(buf, default_zone_for_pfn(nid, start_pfn, nr_pages)->name);
		append = true;
	}

	if (allow_online_pfn_range(nid, start_pfn, nr_pages, MMOP_ONLINE_MOVABLE)) {
		if (append)
			strcat(buf, " ");
		strcat(buf, NODE_DATA(nid)->node_zones[ZONE_MOVABLE].name);
	}
=======
	default_zone = zone_for_pfn_range(MMOP_ONLINE_KEEP, nid, start_pfn, nr_pages);
	strcat(buf, default_zone->name);

	print_allowed_zone(buf, nid, start_pfn, nr_pages, MMOP_ONLINE_KERNEL,
			default_zone);
	print_allowed_zone(buf, nid, start_pfn, nr_pages, MMOP_ONLINE_MOVABLE,
			default_zone);
>>>>>>> bb176f67
out:
	strcat(buf, "\n");

	return strlen(buf);
}
static DEVICE_ATTR(valid_zones, 0444, show_valid_zones, NULL);
#endif

static DEVICE_ATTR(phys_index, 0444, show_mem_start_phys_index, NULL);
static DEVICE_ATTR(state, 0644, show_mem_state, store_mem_state);
static DEVICE_ATTR(phys_device, 0444, show_phys_device, NULL);
static DEVICE_ATTR(removable, 0444, show_mem_removable, NULL);

/*
 * Block size attribute stuff
 */
static ssize_t
print_block_size(struct device *dev, struct device_attribute *attr,
		 char *buf)
{
	return sprintf(buf, "%lx\n", get_memory_block_size());
}

static DEVICE_ATTR(block_size_bytes, 0444, print_block_size, NULL);

/*
 * Memory auto online policy.
 */

static ssize_t
show_auto_online_blocks(struct device *dev, struct device_attribute *attr,
			char *buf)
{
	if (memhp_auto_online)
		return sprintf(buf, "online\n");
	else
		return sprintf(buf, "offline\n");
}

static ssize_t
store_auto_online_blocks(struct device *dev, struct device_attribute *attr,
			 const char *buf, size_t count)
{
	if (sysfs_streq(buf, "online"))
		memhp_auto_online = true;
	else if (sysfs_streq(buf, "offline"))
		memhp_auto_online = false;
	else
		return -EINVAL;

	return count;
}

static DEVICE_ATTR(auto_online_blocks, 0644, show_auto_online_blocks,
		   store_auto_online_blocks);

/*
 * Some architectures will have custom drivers to do this, and
 * will not need to do it from userspace.  The fake hot-add code
 * as well as ppc64 will do all of their discovery in userspace
 * and will require this interface.
 */
#ifdef CONFIG_ARCH_MEMORY_PROBE
static ssize_t
memory_probe_store(struct device *dev, struct device_attribute *attr,
		   const char *buf, size_t count)
{
	u64 phys_addr;
	int nid, ret;
	unsigned long pages_per_block = PAGES_PER_SECTION * sections_per_block;

	ret = kstrtoull(buf, 0, &phys_addr);
	if (ret)
		return ret;

	if (phys_addr & ((pages_per_block << PAGE_SHIFT) - 1))
		return -EINVAL;

	nid = memory_add_physaddr_to_nid(phys_addr);
	ret = add_memory(nid, phys_addr,
			 MIN_MEMORY_BLOCK_SIZE * sections_per_block);

	if (ret)
		goto out;

	ret = count;
out:
	return ret;
}

static DEVICE_ATTR(probe, S_IWUSR, NULL, memory_probe_store);
#endif

#ifdef CONFIG_MEMORY_FAILURE
/*
 * Support for offlining pages of memory
 */

/* Soft offline a page */
static ssize_t
store_soft_offline_page(struct device *dev,
			struct device_attribute *attr,
			const char *buf, size_t count)
{
	int ret;
	u64 pfn;
	if (!capable(CAP_SYS_ADMIN))
		return -EPERM;
	if (kstrtoull(buf, 0, &pfn) < 0)
		return -EINVAL;
	pfn >>= PAGE_SHIFT;
	if (!pfn_valid(pfn))
		return -ENXIO;
	ret = soft_offline_page(pfn_to_page(pfn), 0);
	return ret == 0 ? count : ret;
}

/* Forcibly offline a page, including killing processes. */
static ssize_t
store_hard_offline_page(struct device *dev,
			struct device_attribute *attr,
			const char *buf, size_t count)
{
	int ret;
	u64 pfn;
	if (!capable(CAP_SYS_ADMIN))
		return -EPERM;
	if (kstrtoull(buf, 0, &pfn) < 0)
		return -EINVAL;
	pfn >>= PAGE_SHIFT;
	ret = memory_failure(pfn, 0, 0);
	return ret ? ret : count;
}

static DEVICE_ATTR(soft_offline_page, S_IWUSR, NULL, store_soft_offline_page);
static DEVICE_ATTR(hard_offline_page, S_IWUSR, NULL, store_hard_offline_page);
#endif

/*
 * Note that phys_device is optional.  It is here to allow for
 * differentiation between which *physical* devices each
 * section belongs to...
 */
int __weak arch_get_memory_phys_device(unsigned long start_pfn)
{
	return 0;
}

/*
 * A reference for the returned object is held and the reference for the
 * hinted object is released.
 */
struct memory_block *find_memory_block_hinted(struct mem_section *section,
					      struct memory_block *hint)
{
	int block_id = base_memory_block_id(__section_nr(section));
	struct device *hintdev = hint ? &hint->dev : NULL;
	struct device *dev;

	dev = subsys_find_device_by_id(&memory_subsys, block_id, hintdev);
	if (hint)
		put_device(&hint->dev);
	if (!dev)
		return NULL;
	return to_memory_block(dev);
}

/*
 * For now, we have a linear search to go find the appropriate
 * memory_block corresponding to a particular phys_index. If
 * this gets to be a real problem, we can always use a radix
 * tree or something here.
 *
 * This could be made generic for all device subsystems.
 */
struct memory_block *find_memory_block(struct mem_section *section)
{
	return find_memory_block_hinted(section, NULL);
}

static struct attribute *memory_memblk_attrs[] = {
	&dev_attr_phys_index.attr,
	&dev_attr_state.attr,
	&dev_attr_phys_device.attr,
	&dev_attr_removable.attr,
#ifdef CONFIG_MEMORY_HOTREMOVE
	&dev_attr_valid_zones.attr,
#endif
	NULL
};

static struct attribute_group memory_memblk_attr_group = {
	.attrs = memory_memblk_attrs,
};

static const struct attribute_group *memory_memblk_attr_groups[] = {
	&memory_memblk_attr_group,
	NULL,
};

/*
 * register_memory - Setup a sysfs device for a memory block
 */
static
int register_memory(struct memory_block *memory)
{
	memory->dev.bus = &memory_subsys;
	memory->dev.id = memory->start_section_nr / sections_per_block;
	memory->dev.release = memory_block_release;
	memory->dev.groups = memory_memblk_attr_groups;
	memory->dev.offline = memory->state == MEM_OFFLINE;

	return device_register(&memory->dev);
}

static int init_memory_block(struct memory_block **memory,
			     struct mem_section *section, unsigned long state)
{
	struct memory_block *mem;
	unsigned long start_pfn;
	int scn_nr;
	int ret = 0;

	mem = kzalloc(sizeof(*mem), GFP_KERNEL);
	if (!mem)
		return -ENOMEM;

	scn_nr = __section_nr(section);
	mem->start_section_nr =
			base_memory_block_id(scn_nr) * sections_per_block;
	mem->end_section_nr = mem->start_section_nr + sections_per_block - 1;
	mem->state = state;
	start_pfn = section_nr_to_pfn(mem->start_section_nr);
	mem->phys_device = arch_get_memory_phys_device(start_pfn);

	ret = register_memory(mem);

	*memory = mem;
	return ret;
}

static int add_memory_block(int base_section_nr)
{
	struct memory_block *mem;
	int i, ret, section_count = 0, section_nr;

	for (i = base_section_nr;
	     (i < base_section_nr + sections_per_block) && i < NR_MEM_SECTIONS;
	     i++) {
		if (!present_section_nr(i))
			continue;
		if (section_count == 0)
			section_nr = i;
		section_count++;
	}

	if (section_count == 0)
		return 0;
	ret = init_memory_block(&mem, __nr_to_section(section_nr), MEM_ONLINE);
	if (ret)
		return ret;
	mem->section_count = section_count;
	return 0;
}

/*
 * need an interface for the VM to add new memory regions,
 * but without onlining it.
 */
int register_new_memory(int nid, struct mem_section *section)
{
	int ret = 0;
	struct memory_block *mem;

	mutex_lock(&mem_sysfs_mutex);

	mem = find_memory_block(section);
	if (mem) {
		mem->section_count++;
		put_device(&mem->dev);
	} else {
		ret = init_memory_block(&mem, section, MEM_OFFLINE);
		if (ret)
			goto out;
		mem->section_count++;
	}

	if (mem->section_count == sections_per_block)
		ret = register_mem_sect_under_node(mem, nid);
out:
	mutex_unlock(&mem_sysfs_mutex);
	return ret;
}

#ifdef CONFIG_MEMORY_HOTREMOVE
static void
unregister_memory(struct memory_block *memory)
{
	BUG_ON(memory->dev.bus != &memory_subsys);

	/* drop the ref. we got in remove_memory_block() */
	put_device(&memory->dev);
	device_unregister(&memory->dev);
}

static int remove_memory_section(unsigned long node_id,
			       struct mem_section *section, int phys_device)
{
	struct memory_block *mem;

	mutex_lock(&mem_sysfs_mutex);

	/*
	 * Some users of the memory hotplug do not want/need memblock to
	 * track all sections. Skip over those.
	 */
	mem = find_memory_block(section);
	if (!mem)
		goto out_unlock;

	unregister_mem_sect_under_nodes(mem, __section_nr(section));

	mem->section_count--;
	if (mem->section_count == 0)
		unregister_memory(mem);
	else
		put_device(&mem->dev);

out_unlock:
	mutex_unlock(&mem_sysfs_mutex);
	return 0;
}

int unregister_memory_section(struct mem_section *section)
{
	if (!present_section(section))
		return -EINVAL;

	return remove_memory_section(0, section, 0);
}
#endif /* CONFIG_MEMORY_HOTREMOVE */

/* return true if the memory block is offlined, otherwise, return false */
bool is_memblock_offlined(struct memory_block *mem)
{
	return mem->state == MEM_OFFLINE;
}

static struct attribute *memory_root_attrs[] = {
#ifdef CONFIG_ARCH_MEMORY_PROBE
	&dev_attr_probe.attr,
#endif

#ifdef CONFIG_MEMORY_FAILURE
	&dev_attr_soft_offline_page.attr,
	&dev_attr_hard_offline_page.attr,
#endif

	&dev_attr_block_size_bytes.attr,
	&dev_attr_auto_online_blocks.attr,
	NULL
};

static struct attribute_group memory_root_attr_group = {
	.attrs = memory_root_attrs,
};

static const struct attribute_group *memory_root_attr_groups[] = {
	&memory_root_attr_group,
	NULL,
};

/*
 * Initialize the sysfs support for memory devices...
 */
int __init memory_dev_init(void)
{
	unsigned int i;
	int ret;
	int err;
	unsigned long block_sz;

	ret = subsys_system_register(&memory_subsys, memory_root_attr_groups);
	if (ret)
		goto out;

	block_sz = get_memory_block_size();
	sections_per_block = block_sz / MIN_MEMORY_BLOCK_SIZE;

	/*
	 * Create entries for memory sections that were found
	 * during boot and have been initialized
	 */
	mutex_lock(&mem_sysfs_mutex);
	for (i = 0; i < NR_MEM_SECTIONS; i += sections_per_block) {
		/* Don't iterate over sections we know are !present: */
		if (i > __highest_present_section_nr)
			break;

		err = add_memory_block(i);
		if (!ret)
			ret = err;
	}
	mutex_unlock(&mem_sysfs_mutex);

out:
	if (ret)
		printk(KERN_ERR "%s() failed: %d\n", __func__, ret);
	return ret;
}<|MERGE_RESOLUTION|>--- conflicted
+++ resolved
@@ -408,11 +408,7 @@
 	unsigned long start_pfn = section_nr_to_pfn(mem->start_section_nr);
 	unsigned long nr_pages = PAGES_PER_SECTION * sections_per_block;
 	unsigned long valid_start_pfn, valid_end_pfn;
-<<<<<<< HEAD
-	bool append = false;
-=======
 	struct zone *default_zone;
->>>>>>> bb176f67
 	int nid;
 
 	/*
@@ -435,18 +431,6 @@
 	}
 
 	nid = pfn_to_nid(start_pfn);
-<<<<<<< HEAD
-	if (allow_online_pfn_range(nid, start_pfn, nr_pages, MMOP_ONLINE_KERNEL)) {
-		strcat(buf, default_zone_for_pfn(nid, start_pfn, nr_pages)->name);
-		append = true;
-	}
-
-	if (allow_online_pfn_range(nid, start_pfn, nr_pages, MMOP_ONLINE_MOVABLE)) {
-		if (append)
-			strcat(buf, " ");
-		strcat(buf, NODE_DATA(nid)->node_zones[ZONE_MOVABLE].name);
-	}
-=======
 	default_zone = zone_for_pfn_range(MMOP_ONLINE_KEEP, nid, start_pfn, nr_pages);
 	strcat(buf, default_zone->name);
 
@@ -454,7 +438,6 @@
 			default_zone);
 	print_allowed_zone(buf, nid, start_pfn, nr_pages, MMOP_ONLINE_MOVABLE,
 			default_zone);
->>>>>>> bb176f67
 out:
 	strcat(buf, "\n");
 
