--- conflicted
+++ resolved
@@ -1013,12 +1013,8 @@
 		}
 
 		/* Check non-EC GPE wakeups and dispatch the EC GPE. */
-<<<<<<< HEAD
-		if (acpi_ec_dispatch_gpe())
-=======
 		if (acpi_ec_dispatch_gpe()) {
 			pm_pr_dbg("ACPI non-EC GPE wakeup\n");
->>>>>>> 4775cbe7
 			return true;
 		}
 
