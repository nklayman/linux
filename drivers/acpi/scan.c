--- conflicted
+++ resolved
@@ -581,14 +581,6 @@
 	struct acpi_device *adev = NULL;
 	acpi_status status;
 
-<<<<<<< HEAD
-	if (!device)
-		return -EINVAL;
-
-	*device = NULL;
-
-=======
->>>>>>> 04bd701d
 	status = acpi_get_data_full(handle, acpi_scan_drop_device,
 				    (void **)&adev, callback);
 	if (ACPI_FAILURE(status) || !adev) {
@@ -681,20 +673,6 @@
 			result = -ENOMEM;
 			goto err_unlock;
 		}
-<<<<<<< HEAD
-	}
-	if (!found) {
-		acpi_device_bus_id = new_bus_id;
-		acpi_device_bus_id->bus_id =
-			kstrdup_const(acpi_device_hid(device), GFP_KERNEL);
-		if (!acpi_device_bus_id->bus_id) {
-			pr_err(PREFIX "Memory allocation error for bus id\n");
-			result = -ENOMEM;
-			goto err_free_new_bus_id;
-		}
-
-		acpi_device_bus_id->instance_no = 0;
-=======
 		acpi_device_bus_id->bus_id =
 			kstrdup_const(acpi_device_hid(device), GFP_KERNEL);
 		if (!acpi_device_bus_id->bus_id) {
@@ -703,7 +681,6 @@
 			goto err_unlock;
 		}
 
->>>>>>> 04bd701d
 		list_add_tail(&acpi_device_bus_id->node, &acpi_bus_id_list);
 	}
 	dev_set_name(&device->dev, "%s:%02x", acpi_device_bus_id->bus_id, acpi_device_bus_id->instance_no);
@@ -742,14 +719,7 @@
 
 	list_del(&device->wakeup_list);
 
-<<<<<<< HEAD
- err_free_new_bus_id:
-	if (!found)
-		kfree(new_bus_id);
-
-=======
 err_unlock:
->>>>>>> 04bd701d
 	mutex_unlock(&acpi_device_lock);
 
 	acpi_detach_data(device->handle, acpi_scan_drop_device);
