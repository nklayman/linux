// SPDX-License-Identifier: GPL-2.0-or-later
/*
 *  ec.c - ACPI Embedded Controller Driver (v3)
 *
 *  Copyright (C) 2001-2015 Intel Corporation
 *    Author: 2014, 2015 Lv Zheng <lv.zheng@intel.com>
 *            2006, 2007 Alexey Starikovskiy <alexey.y.starikovskiy@intel.com>
 *            2006       Denis Sadykov <denis.m.sadykov@intel.com>
 *            2004       Luming Yu <luming.yu@intel.com>
 *            2001, 2002 Andy Grover <andrew.grover@intel.com>
 *            2001, 2002 Paul Diefenbaugh <paul.s.diefenbaugh@intel.com>
 *  Copyright (C) 2008      Alexey Starikovskiy <astarikovskiy@suse.de>
 */

/* Uncomment next line to get verbose printout */
/* #define DEBUG */
#define pr_fmt(fmt) "ACPI: EC: " fmt

#include <linux/kernel.h>
#include <linux/module.h>
#include <linux/init.h>
#include <linux/types.h>
#include <linux/delay.h>
#include <linux/interrupt.h>
#include <linux/list.h>
#include <linux/spinlock.h>
#include <linux/slab.h>
#include <linux/suspend.h>
#include <linux/acpi.h>
#include <linux/dmi.h>
#include <asm/io.h>

#include "internal.h"

#define ACPI_EC_CLASS			"embedded_controller"
#define ACPI_EC_DEVICE_NAME		"Embedded Controller"

/* EC status register */
#define ACPI_EC_FLAG_OBF	0x01	/* Output buffer full */
#define ACPI_EC_FLAG_IBF	0x02	/* Input buffer full */
#define ACPI_EC_FLAG_CMD	0x08	/* Input buffer contains a command */
#define ACPI_EC_FLAG_BURST	0x10	/* burst mode */
#define ACPI_EC_FLAG_SCI	0x20	/* EC-SCI occurred */

/*
 * The SCI_EVT clearing timing is not defined by the ACPI specification.
 * This leads to lots of practical timing issues for the host EC driver.
 * The following variations are defined (from the target EC firmware's
 * perspective):
 * STATUS: After indicating SCI_EVT edge triggered IRQ to the host, the
 *         target can clear SCI_EVT at any time so long as the host can see
 *         the indication by reading the status register (EC_SC). So the
 *         host should re-check SCI_EVT after the first time the SCI_EVT
 *         indication is seen, which is the same time the query request
 *         (QR_EC) is written to the command register (EC_CMD). SCI_EVT set
 *         at any later time could indicate another event. Normally such
 *         kind of EC firmware has implemented an event queue and will
 *         return 0x00 to indicate "no outstanding event".
 * QUERY: After seeing the query request (QR_EC) written to the command
 *        register (EC_CMD) by the host and having prepared the responding
 *        event value in the data register (EC_DATA), the target can safely
 *        clear SCI_EVT because the target can confirm that the current
 *        event is being handled by the host. The host then should check
 *        SCI_EVT right after reading the event response from the data
 *        register (EC_DATA).
 * EVENT: After seeing the event response read from the data register
 *        (EC_DATA) by the host, the target can clear SCI_EVT. As the
 *        target requires time to notice the change in the data register
 *        (EC_DATA), the host may be required to wait additional guarding
 *        time before checking the SCI_EVT again. Such guarding may not be
 *        necessary if the host is notified via another IRQ.
 */
#define ACPI_EC_EVT_TIMING_STATUS	0x00
#define ACPI_EC_EVT_TIMING_QUERY	0x01
#define ACPI_EC_EVT_TIMING_EVENT	0x02

/* EC commands */
enum ec_command {
	ACPI_EC_COMMAND_READ = 0x80,
	ACPI_EC_COMMAND_WRITE = 0x81,
	ACPI_EC_BURST_ENABLE = 0x82,
	ACPI_EC_BURST_DISABLE = 0x83,
	ACPI_EC_COMMAND_QUERY = 0x84,
};

#define ACPI_EC_DELAY		500	/* Wait 500ms max. during EC ops */
#define ACPI_EC_UDELAY_GLK	1000	/* Wait 1ms max. to get global lock */
#define ACPI_EC_UDELAY_POLL	550	/* Wait 1ms for EC transaction polling */
#define ACPI_EC_CLEAR_MAX	100	/* Maximum number of events to query
					 * when trying to clear the EC */
#define ACPI_EC_MAX_QUERIES	16	/* Maximum number of parallel queries */

enum {
	EC_FLAGS_QUERY_ENABLED,		/* Query is enabled */
	EC_FLAGS_QUERY_PENDING,		/* Query is pending */
	EC_FLAGS_QUERY_GUARDING,	/* Guard for SCI_EVT check */
	EC_FLAGS_EVENT_HANDLER_INSTALLED,	/* Event handler installed */
	EC_FLAGS_EC_HANDLER_INSTALLED,	/* OpReg handler installed */
	EC_FLAGS_QUERY_METHODS_INSTALLED, /* _Qxx handlers installed */
	EC_FLAGS_STARTED,		/* Driver is started */
	EC_FLAGS_STOPPED,		/* Driver is stopped */
	EC_FLAGS_EVENTS_MASKED,		/* Events masked */
};

#define ACPI_EC_COMMAND_POLL		0x01 /* Available for command byte */
#define ACPI_EC_COMMAND_COMPLETE	0x02 /* Completed last byte */

/* ec.c is compiled in acpi namespace so this shows up as acpi.ec_delay param */
static unsigned int ec_delay __read_mostly = ACPI_EC_DELAY;
module_param(ec_delay, uint, 0644);
MODULE_PARM_DESC(ec_delay, "Timeout(ms) waited until an EC command completes");

static unsigned int ec_max_queries __read_mostly = ACPI_EC_MAX_QUERIES;
module_param(ec_max_queries, uint, 0644);
MODULE_PARM_DESC(ec_max_queries, "Maximum parallel _Qxx evaluations");

static bool ec_busy_polling __read_mostly;
module_param(ec_busy_polling, bool, 0644);
MODULE_PARM_DESC(ec_busy_polling, "Use busy polling to advance EC transaction");

static unsigned int ec_polling_guard __read_mostly = ACPI_EC_UDELAY_POLL;
module_param(ec_polling_guard, uint, 0644);
MODULE_PARM_DESC(ec_polling_guard, "Guard time(us) between EC accesses in polling modes");

static unsigned int ec_event_clearing __read_mostly = ACPI_EC_EVT_TIMING_QUERY;

/*
 * If the number of false interrupts per one transaction exceeds
 * this threshold, will think there is a GPE storm happened and
 * will disable the GPE for normal transaction.
 */
static unsigned int ec_storm_threshold  __read_mostly = 8;
module_param(ec_storm_threshold, uint, 0644);
MODULE_PARM_DESC(ec_storm_threshold, "Maxim false GPE numbers not considered as GPE storm");

static bool ec_freeze_events __read_mostly = false;
module_param(ec_freeze_events, bool, 0644);
MODULE_PARM_DESC(ec_freeze_events, "Disabling event handling during suspend/resume");

static bool ec_no_wakeup __read_mostly;
module_param(ec_no_wakeup, bool, 0644);
MODULE_PARM_DESC(ec_no_wakeup, "Do not wake up from suspend-to-idle");

struct acpi_ec_query_handler {
	struct list_head node;
	acpi_ec_query_func func;
	acpi_handle handle;
	void *data;
	u8 query_bit;
	struct kref kref;
};

struct transaction {
	const u8 *wdata;
	u8 *rdata;
	unsigned short irq_count;
	u8 command;
	u8 wi;
	u8 ri;
	u8 wlen;
	u8 rlen;
	u8 flags;
};

struct acpi_ec_query {
	struct transaction transaction;
	struct work_struct work;
	struct acpi_ec_query_handler *handler;
};

static int acpi_ec_query(struct acpi_ec *ec, u8 *data);
static void advance_transaction(struct acpi_ec *ec);
static void acpi_ec_event_handler(struct work_struct *work);
static void acpi_ec_event_processor(struct work_struct *work);

struct acpi_ec *first_ec;
EXPORT_SYMBOL(first_ec);

static struct acpi_ec *boot_ec;
static bool boot_ec_is_ecdt = false;
static struct workqueue_struct *ec_wq;
static struct workqueue_struct *ec_query_wq;

static int EC_FLAGS_CORRECT_ECDT; /* Needs ECDT port address correction */
static int EC_FLAGS_IGNORE_DSDT_GPE; /* Needs ECDT GPE as correction setting */
static int EC_FLAGS_CLEAR_ON_RESUME; /* Needs acpi_ec_clear() on boot/resume */

/* --------------------------------------------------------------------------
 *                           Logging/Debugging
 * -------------------------------------------------------------------------- */

/*
 * Splitters used by the developers to track the boundary of the EC
 * handling processes.
 */
#ifdef DEBUG
#define EC_DBG_SEP	" "
#define EC_DBG_DRV	"+++++"
#define EC_DBG_STM	"====="
#define EC_DBG_REQ	"*****"
#define EC_DBG_EVT	"#####"
#else
#define EC_DBG_SEP	""
#define EC_DBG_DRV
#define EC_DBG_STM
#define EC_DBG_REQ
#define EC_DBG_EVT
#endif

#define ec_log_raw(fmt, ...) \
	pr_info(fmt "\n", ##__VA_ARGS__)
#define ec_dbg_raw(fmt, ...) \
	pr_debug(fmt "\n", ##__VA_ARGS__)
#define ec_log(filter, fmt, ...) \
	ec_log_raw(filter EC_DBG_SEP fmt EC_DBG_SEP filter, ##__VA_ARGS__)
#define ec_dbg(filter, fmt, ...) \
	ec_dbg_raw(filter EC_DBG_SEP fmt EC_DBG_SEP filter, ##__VA_ARGS__)

#define ec_log_drv(fmt, ...) \
	ec_log(EC_DBG_DRV, fmt, ##__VA_ARGS__)
#define ec_dbg_drv(fmt, ...) \
	ec_dbg(EC_DBG_DRV, fmt, ##__VA_ARGS__)
#define ec_dbg_stm(fmt, ...) \
	ec_dbg(EC_DBG_STM, fmt, ##__VA_ARGS__)
#define ec_dbg_req(fmt, ...) \
	ec_dbg(EC_DBG_REQ, fmt, ##__VA_ARGS__)
#define ec_dbg_evt(fmt, ...) \
	ec_dbg(EC_DBG_EVT, fmt, ##__VA_ARGS__)
#define ec_dbg_ref(ec, fmt, ...) \
	ec_dbg_raw("%lu: " fmt, ec->reference_count, ## __VA_ARGS__)

/* --------------------------------------------------------------------------
 *                           Device Flags
 * -------------------------------------------------------------------------- */

static bool acpi_ec_started(struct acpi_ec *ec)
{
	return test_bit(EC_FLAGS_STARTED, &ec->flags) &&
	       !test_bit(EC_FLAGS_STOPPED, &ec->flags);
}

static bool acpi_ec_event_enabled(struct acpi_ec *ec)
{
	/*
	 * There is an OSPM early stage logic. During the early stages
	 * (boot/resume), OSPMs shouldn't enable the event handling, only
	 * the EC transactions are allowed to be performed.
	 */
	if (!test_bit(EC_FLAGS_QUERY_ENABLED, &ec->flags))
		return false;
	/*
	 * However, disabling the event handling is experimental for late
	 * stage (suspend), and is controlled by the boot parameter of
	 * "ec_freeze_events":
	 * 1. true:  The EC event handling is disabled before entering
	 *           the noirq stage.
	 * 2. false: The EC event handling is automatically disabled as
	 *           soon as the EC driver is stopped.
	 */
	if (ec_freeze_events)
		return acpi_ec_started(ec);
	else
		return test_bit(EC_FLAGS_STARTED, &ec->flags);
}

static bool acpi_ec_flushed(struct acpi_ec *ec)
{
	return ec->reference_count == 1;
}

/* --------------------------------------------------------------------------
 *                           EC Registers
 * -------------------------------------------------------------------------- */

static inline u8 acpi_ec_read_status(struct acpi_ec *ec)
{
	u8 x = inb(ec->command_addr);

	ec_dbg_raw("EC_SC(R) = 0x%2.2x "
		   "SCI_EVT=%d BURST=%d CMD=%d IBF=%d OBF=%d",
		   x,
		   !!(x & ACPI_EC_FLAG_SCI),
		   !!(x & ACPI_EC_FLAG_BURST),
		   !!(x & ACPI_EC_FLAG_CMD),
		   !!(x & ACPI_EC_FLAG_IBF),
		   !!(x & ACPI_EC_FLAG_OBF));
	return x;
}

static inline u8 acpi_ec_read_data(struct acpi_ec *ec)
{
	u8 x = inb(ec->data_addr);

	ec->timestamp = jiffies;
	ec_dbg_raw("EC_DATA(R) = 0x%2.2x", x);
	return x;
}

static inline void acpi_ec_write_cmd(struct acpi_ec *ec, u8 command)
{
	ec_dbg_raw("EC_SC(W) = 0x%2.2x", command);
	outb(command, ec->command_addr);
	ec->timestamp = jiffies;
}

static inline void acpi_ec_write_data(struct acpi_ec *ec, u8 data)
{
	ec_dbg_raw("EC_DATA(W) = 0x%2.2x", data);
	outb(data, ec->data_addr);
	ec->timestamp = jiffies;
}

#if defined(DEBUG) || defined(CONFIG_DYNAMIC_DEBUG)
static const char *acpi_ec_cmd_string(u8 cmd)
{
	switch (cmd) {
	case 0x80:
		return "RD_EC";
	case 0x81:
		return "WR_EC";
	case 0x82:
		return "BE_EC";
	case 0x83:
		return "BD_EC";
	case 0x84:
		return "QR_EC";
	}
	return "UNKNOWN";
}
#else
#define acpi_ec_cmd_string(cmd)		"UNDEF"
#endif

/* --------------------------------------------------------------------------
 *                           GPE Registers
 * -------------------------------------------------------------------------- */

static inline bool acpi_ec_is_gpe_raised(struct acpi_ec *ec)
{
	acpi_event_status gpe_status = 0;

	(void)acpi_get_gpe_status(NULL, ec->gpe, &gpe_status);
	return (gpe_status & ACPI_EVENT_FLAG_STATUS_SET) ? true : false;
}

static inline void acpi_ec_enable_gpe(struct acpi_ec *ec, bool open)
{
	if (open)
		acpi_enable_gpe(NULL, ec->gpe);
	else {
		BUG_ON(ec->reference_count < 1);
		acpi_set_gpe(NULL, ec->gpe, ACPI_GPE_ENABLE);
	}
	if (acpi_ec_is_gpe_raised(ec)) {
		/*
		 * On some platforms, EN=1 writes cannot trigger GPE. So
		 * software need to manually trigger a pseudo GPE event on
		 * EN=1 writes.
		 */
		ec_dbg_raw("Polling quirk");
		advance_transaction(ec);
	}
}

static inline void acpi_ec_disable_gpe(struct acpi_ec *ec, bool close)
{
	if (close)
		acpi_disable_gpe(NULL, ec->gpe);
	else {
		BUG_ON(ec->reference_count < 1);
		acpi_set_gpe(NULL, ec->gpe, ACPI_GPE_DISABLE);
	}
}

static inline void acpi_ec_clear_gpe(struct acpi_ec *ec)
{
	/*
	 * GPE STS is a W1C register, which means:
	 * 1. Software can clear it without worrying about clearing other
	 *    GPEs' STS bits when the hardware sets them in parallel.
	 * 2. As long as software can ensure only clearing it when it is
	 *    set, hardware won't set it in parallel.
	 * So software can clear GPE in any contexts.
	 * Warning: do not move the check into advance_transaction() as the
	 * EC commands will be sent without GPE raised.
	 */
	if (!acpi_ec_is_gpe_raised(ec))
		return;
	acpi_clear_gpe(NULL, ec->gpe);
}

/* --------------------------------------------------------------------------
 *                           Transaction Management
 * -------------------------------------------------------------------------- */

static void acpi_ec_submit_request(struct acpi_ec *ec)
{
	ec->reference_count++;
	if (test_bit(EC_FLAGS_EVENT_HANDLER_INSTALLED, &ec->flags) &&
	    ec->gpe >= 0 && ec->reference_count == 1)
		acpi_ec_enable_gpe(ec, true);
}

static void acpi_ec_complete_request(struct acpi_ec *ec)
{
	bool flushed = false;

	ec->reference_count--;
	if (test_bit(EC_FLAGS_EVENT_HANDLER_INSTALLED, &ec->flags) &&
	    ec->gpe >= 0 && ec->reference_count == 0)
		acpi_ec_disable_gpe(ec, true);
	flushed = acpi_ec_flushed(ec);
	if (flushed)
		wake_up(&ec->wait);
}

static void acpi_ec_mask_events(struct acpi_ec *ec)
{
	if (!test_bit(EC_FLAGS_EVENTS_MASKED, &ec->flags)) {
		if (ec->gpe >= 0)
			acpi_ec_disable_gpe(ec, false);
		else
			disable_irq_nosync(ec->irq);

		ec_dbg_drv("Polling enabled");
		set_bit(EC_FLAGS_EVENTS_MASKED, &ec->flags);
	}
}

static void acpi_ec_unmask_events(struct acpi_ec *ec)
{
	if (test_bit(EC_FLAGS_EVENTS_MASKED, &ec->flags)) {
		clear_bit(EC_FLAGS_EVENTS_MASKED, &ec->flags);
		if (ec->gpe >= 0)
			acpi_ec_enable_gpe(ec, false);
		else
			enable_irq(ec->irq);

		ec_dbg_drv("Polling disabled");
	}
}

/*
 * acpi_ec_submit_flushable_request() - Increase the reference count unless
 *                                      the flush operation is not in
 *                                      progress
 * @ec: the EC device
 *
 * This function must be used before taking a new action that should hold
 * the reference count.  If this function returns false, then the action
 * must be discarded or it will prevent the flush operation from being
 * completed.
 */
static bool acpi_ec_submit_flushable_request(struct acpi_ec *ec)
{
	if (!acpi_ec_started(ec))
		return false;
	acpi_ec_submit_request(ec);
	return true;
}

static void acpi_ec_submit_query(struct acpi_ec *ec)
{
	acpi_ec_mask_events(ec);
	if (!acpi_ec_event_enabled(ec))
		return;
	if (!test_and_set_bit(EC_FLAGS_QUERY_PENDING, &ec->flags)) {
		ec_dbg_evt("Command(%s) submitted/blocked",
			   acpi_ec_cmd_string(ACPI_EC_COMMAND_QUERY));
		ec->nr_pending_queries++;
		queue_work(ec_wq, &ec->work);
	}
}

static void acpi_ec_complete_query(struct acpi_ec *ec)
{
	if (test_and_clear_bit(EC_FLAGS_QUERY_PENDING, &ec->flags))
		ec_dbg_evt("Command(%s) unblocked",
			   acpi_ec_cmd_string(ACPI_EC_COMMAND_QUERY));
	acpi_ec_unmask_events(ec);
}

static inline void __acpi_ec_enable_event(struct acpi_ec *ec)
{
	if (!test_and_set_bit(EC_FLAGS_QUERY_ENABLED, &ec->flags))
		ec_log_drv("event unblocked");
	/*
	 * Unconditionally invoke this once after enabling the event
	 * handling mechanism to detect the pending events.
	 */
	advance_transaction(ec);
}

static inline void __acpi_ec_disable_event(struct acpi_ec *ec)
{
	if (test_and_clear_bit(EC_FLAGS_QUERY_ENABLED, &ec->flags))
		ec_log_drv("event blocked");
}

/*
 * Process _Q events that might have accumulated in the EC.
 * Run with locked ec mutex.
 */
static void acpi_ec_clear(struct acpi_ec *ec)
{
	int i, status;
	u8 value = 0;

	for (i = 0; i < ACPI_EC_CLEAR_MAX; i++) {
		status = acpi_ec_query(ec, &value);
		if (status || !value)
			break;
	}
	if (unlikely(i == ACPI_EC_CLEAR_MAX))
		pr_warn("Warning: Maximum of %d stale EC events cleared\n", i);
	else
		pr_info("%d stale EC events cleared\n", i);
}

static void acpi_ec_enable_event(struct acpi_ec *ec)
{
	unsigned long flags;

	spin_lock_irqsave(&ec->lock, flags);
	if (acpi_ec_started(ec))
		__acpi_ec_enable_event(ec);
	spin_unlock_irqrestore(&ec->lock, flags);

	/* Drain additional events if hardware requires that */
	if (EC_FLAGS_CLEAR_ON_RESUME)
		acpi_ec_clear(ec);
}

#ifdef CONFIG_PM_SLEEP
static void __acpi_ec_flush_work(void)
{
	drain_workqueue(ec_wq); /* flush ec->work */
	flush_workqueue(ec_query_wq); /* flush queries */
}

static void acpi_ec_disable_event(struct acpi_ec *ec)
{
	unsigned long flags;

	spin_lock_irqsave(&ec->lock, flags);
	__acpi_ec_disable_event(ec);
	spin_unlock_irqrestore(&ec->lock, flags);

	/*
	 * When ec_freeze_events is true, we need to flush events in
	 * the proper position before entering the noirq stage.
	 */
	__acpi_ec_flush_work();
}

void acpi_ec_flush_work(void)
{
	/* Without ec_wq there is nothing to flush. */
	if (!ec_wq)
		return;

	__acpi_ec_flush_work();
}
#endif /* CONFIG_PM_SLEEP */

static bool acpi_ec_guard_event(struct acpi_ec *ec)
{
	bool guarded = true;
	unsigned long flags;

	spin_lock_irqsave(&ec->lock, flags);
	/*
	 * If firmware SCI_EVT clearing timing is "event", we actually
	 * don't know when the SCI_EVT will be cleared by firmware after
	 * evaluating _Qxx, so we need to re-check SCI_EVT after waiting an
	 * acceptable period.
	 *
	 * The guarding period begins when EC_FLAGS_QUERY_PENDING is
	 * flagged, which means SCI_EVT check has just been performed.
	 * But if the current transaction is ACPI_EC_COMMAND_QUERY, the
	 * guarding should have already been performed (via
	 * EC_FLAGS_QUERY_GUARDING) and should not be applied so that the
	 * ACPI_EC_COMMAND_QUERY transaction can be transitioned into
	 * ACPI_EC_COMMAND_POLL state immediately.
	 */
	if (ec_event_clearing == ACPI_EC_EVT_TIMING_STATUS ||
	    ec_event_clearing == ACPI_EC_EVT_TIMING_QUERY ||
	    !test_bit(EC_FLAGS_QUERY_PENDING, &ec->flags) ||
	    (ec->curr && ec->curr->command == ACPI_EC_COMMAND_QUERY))
		guarded = false;
	spin_unlock_irqrestore(&ec->lock, flags);
	return guarded;
}

static int ec_transaction_polled(struct acpi_ec *ec)
{
	unsigned long flags;
	int ret = 0;

	spin_lock_irqsave(&ec->lock, flags);
	if (ec->curr && (ec->curr->flags & ACPI_EC_COMMAND_POLL))
		ret = 1;
	spin_unlock_irqrestore(&ec->lock, flags);
	return ret;
}

static int ec_transaction_completed(struct acpi_ec *ec)
{
	unsigned long flags;
	int ret = 0;

	spin_lock_irqsave(&ec->lock, flags);
	if (ec->curr && (ec->curr->flags & ACPI_EC_COMMAND_COMPLETE))
		ret = 1;
	spin_unlock_irqrestore(&ec->lock, flags);
	return ret;
}

static inline void ec_transaction_transition(struct acpi_ec *ec, unsigned long flag)
{
	ec->curr->flags |= flag;
	if (ec->curr->command == ACPI_EC_COMMAND_QUERY) {
		if (ec_event_clearing == ACPI_EC_EVT_TIMING_STATUS &&
		    flag == ACPI_EC_COMMAND_POLL)
			acpi_ec_complete_query(ec);
		if (ec_event_clearing == ACPI_EC_EVT_TIMING_QUERY &&
		    flag == ACPI_EC_COMMAND_COMPLETE)
			acpi_ec_complete_query(ec);
		if (ec_event_clearing == ACPI_EC_EVT_TIMING_EVENT &&
		    flag == ACPI_EC_COMMAND_COMPLETE)
			set_bit(EC_FLAGS_QUERY_GUARDING, &ec->flags);
	}
}

static void advance_transaction(struct acpi_ec *ec)
{
	struct transaction *t;
	u8 status;
	bool wakeup = false;

	ec_dbg_stm("%s (%d)", in_interrupt() ? "IRQ" : "TASK",
		   smp_processor_id());
	/*
	 * By always clearing STS before handling all indications, we can
	 * ensure a hardware STS 0->1 change after this clearing can always
	 * trigger a GPE interrupt.
	 */
	if (ec->gpe >= 0)
		acpi_ec_clear_gpe(ec);

	status = acpi_ec_read_status(ec);
	t = ec->curr;
	/*
	 * Another IRQ or a guarded polling mode advancement is detected,
	 * the next QR_EC submission is then allowed.
	 */
	if (!t || !(t->flags & ACPI_EC_COMMAND_POLL)) {
		if (ec_event_clearing == ACPI_EC_EVT_TIMING_EVENT &&
		    (!ec->nr_pending_queries ||
		     test_bit(EC_FLAGS_QUERY_GUARDING, &ec->flags))) {
			clear_bit(EC_FLAGS_QUERY_GUARDING, &ec->flags);
			acpi_ec_complete_query(ec);
		}
	}
	if (!t)
		goto err;
	if (t->flags & ACPI_EC_COMMAND_POLL) {
		if (t->wlen > t->wi) {
			if ((status & ACPI_EC_FLAG_IBF) == 0)
				acpi_ec_write_data(ec, t->wdata[t->wi++]);
			else
				goto err;
		} else if (t->rlen > t->ri) {
			if ((status & ACPI_EC_FLAG_OBF) == 1) {
				t->rdata[t->ri++] = acpi_ec_read_data(ec);
				if (t->rlen == t->ri) {
					ec_transaction_transition(ec, ACPI_EC_COMMAND_COMPLETE);
					if (t->command == ACPI_EC_COMMAND_QUERY)
						ec_dbg_evt("Command(%s) completed by hardware",
							   acpi_ec_cmd_string(ACPI_EC_COMMAND_QUERY));
					wakeup = true;
				}
			} else
				goto err;
		} else if (t->wlen == t->wi &&
			   (status & ACPI_EC_FLAG_IBF) == 0) {
			ec_transaction_transition(ec, ACPI_EC_COMMAND_COMPLETE);
			wakeup = true;
		}
		goto out;
	} else if (!(status & ACPI_EC_FLAG_IBF)) {
		acpi_ec_write_cmd(ec, t->command);
		ec_transaction_transition(ec, ACPI_EC_COMMAND_POLL);
		goto out;
	}
err:
	/*
	 * If SCI bit is set, then don't think it's a false IRQ
	 * otherwise will take a not handled IRQ as a false one.
	 */
	if (!(status & ACPI_EC_FLAG_SCI)) {
		if (in_interrupt() && t) {
			if (t->irq_count < ec_storm_threshold)
				++t->irq_count;
			/* Allow triggering on 0 threshold */
			if (t->irq_count == ec_storm_threshold)
				acpi_ec_mask_events(ec);
		}
	}
out:
	if (status & ACPI_EC_FLAG_SCI)
		acpi_ec_submit_query(ec);
	if (wakeup && in_interrupt())
		wake_up(&ec->wait);
}

static void start_transaction(struct acpi_ec *ec)
{
	ec->curr->irq_count = ec->curr->wi = ec->curr->ri = 0;
	ec->curr->flags = 0;
}

static int ec_guard(struct acpi_ec *ec)
{
	unsigned long guard = usecs_to_jiffies(ec->polling_guard);
	unsigned long timeout = ec->timestamp + guard;

	/* Ensure guarding period before polling EC status */
	do {
		if (ec->busy_polling) {
			/* Perform busy polling */
			if (ec_transaction_completed(ec))
				return 0;
			udelay(jiffies_to_usecs(guard));
		} else {
			/*
			 * Perform wait polling
			 * 1. Wait the transaction to be completed by the
			 *    GPE handler after the transaction enters
			 *    ACPI_EC_COMMAND_POLL state.
			 * 2. A special guarding logic is also required
			 *    for event clearing mode "event" before the
			 *    transaction enters ACPI_EC_COMMAND_POLL
			 *    state.
			 */
			if (!ec_transaction_polled(ec) &&
			    !acpi_ec_guard_event(ec))
				break;
			if (wait_event_timeout(ec->wait,
					       ec_transaction_completed(ec),
					       guard))
				return 0;
		}
	} while (time_before(jiffies, timeout));
	return -ETIME;
}

static int ec_poll(struct acpi_ec *ec)
{
	unsigned long flags;
	int repeat = 5; /* number of command restarts */

	while (repeat--) {
		unsigned long delay = jiffies +
			msecs_to_jiffies(ec_delay);
		do {
			if (!ec_guard(ec))
				return 0;
			spin_lock_irqsave(&ec->lock, flags);
			advance_transaction(ec);
			spin_unlock_irqrestore(&ec->lock, flags);
		} while (time_before(jiffies, delay));
		pr_debug("controller reset, restart transaction\n");
		spin_lock_irqsave(&ec->lock, flags);
		start_transaction(ec);
		spin_unlock_irqrestore(&ec->lock, flags);
	}
	return -ETIME;
}

static int acpi_ec_transaction_unlocked(struct acpi_ec *ec,
					struct transaction *t)
{
	unsigned long tmp;
	int ret = 0;

	/* start transaction */
	spin_lock_irqsave(&ec->lock, tmp);
	/* Enable GPE for command processing (IBF=0/OBF=1) */
	if (!acpi_ec_submit_flushable_request(ec)) {
		ret = -EINVAL;
		goto unlock;
	}
	ec_dbg_ref(ec, "Increase command");
	/* following two actions should be kept atomic */
	ec->curr = t;
	ec_dbg_req("Command(%s) started", acpi_ec_cmd_string(t->command));
	start_transaction(ec);
	spin_unlock_irqrestore(&ec->lock, tmp);

	ret = ec_poll(ec);

	spin_lock_irqsave(&ec->lock, tmp);
	if (t->irq_count == ec_storm_threshold)
		acpi_ec_unmask_events(ec);
	ec_dbg_req("Command(%s) stopped", acpi_ec_cmd_string(t->command));
	ec->curr = NULL;
	/* Disable GPE for command processing (IBF=0/OBF=1) */
	acpi_ec_complete_request(ec);
	ec_dbg_ref(ec, "Decrease command");
unlock:
	spin_unlock_irqrestore(&ec->lock, tmp);
	return ret;
}

static int acpi_ec_transaction(struct acpi_ec *ec, struct transaction *t)
{
	int status;
	u32 glk;

	if (!ec || (!t) || (t->wlen && !t->wdata) || (t->rlen && !t->rdata))
		return -EINVAL;
	if (t->rdata)
		memset(t->rdata, 0, t->rlen);

	mutex_lock(&ec->mutex);
	if (ec->global_lock) {
		status = acpi_acquire_global_lock(ACPI_EC_UDELAY_GLK, &glk);
		if (ACPI_FAILURE(status)) {
			status = -ENODEV;
			goto unlock;
		}
	}

	status = acpi_ec_transaction_unlocked(ec, t);

	if (ec->global_lock)
		acpi_release_global_lock(glk);
unlock:
	mutex_unlock(&ec->mutex);
	return status;
}

static int acpi_ec_burst_enable(struct acpi_ec *ec)
{
	u8 d;
	struct transaction t = {.command = ACPI_EC_BURST_ENABLE,
				.wdata = NULL, .rdata = &d,
				.wlen = 0, .rlen = 1};

	return acpi_ec_transaction(ec, &t);
}

static int acpi_ec_burst_disable(struct acpi_ec *ec)
{
	struct transaction t = {.command = ACPI_EC_BURST_DISABLE,
				.wdata = NULL, .rdata = NULL,
				.wlen = 0, .rlen = 0};

	return (acpi_ec_read_status(ec) & ACPI_EC_FLAG_BURST) ?
				acpi_ec_transaction(ec, &t) : 0;
}

static int acpi_ec_read(struct acpi_ec *ec, u8 address, u8 *data)
{
	int result;
	u8 d;
	struct transaction t = {.command = ACPI_EC_COMMAND_READ,
				.wdata = &address, .rdata = &d,
				.wlen = 1, .rlen = 1};

	result = acpi_ec_transaction(ec, &t);
	*data = d;
	return result;
}

static int acpi_ec_write(struct acpi_ec *ec, u8 address, u8 data)
{
	u8 wdata[2] = { address, data };
	struct transaction t = {.command = ACPI_EC_COMMAND_WRITE,
				.wdata = wdata, .rdata = NULL,
				.wlen = 2, .rlen = 0};

	return acpi_ec_transaction(ec, &t);
}

int ec_read(u8 addr, u8 *val)
{
	int err;
	u8 temp_data;

	if (!first_ec)
		return -ENODEV;

	err = acpi_ec_read(first_ec, addr, &temp_data);

	if (!err) {
		*val = temp_data;
		return 0;
	}
	return err;
}
EXPORT_SYMBOL(ec_read);

int ec_write(u8 addr, u8 val)
{
	int err;

	if (!first_ec)
		return -ENODEV;

	err = acpi_ec_write(first_ec, addr, val);

	return err;
}
EXPORT_SYMBOL(ec_write);

int ec_transaction(u8 command,
		   const u8 *wdata, unsigned wdata_len,
		   u8 *rdata, unsigned rdata_len)
{
	struct transaction t = {.command = command,
				.wdata = wdata, .rdata = rdata,
				.wlen = wdata_len, .rlen = rdata_len};

	if (!first_ec)
		return -ENODEV;

	return acpi_ec_transaction(first_ec, &t);
}
EXPORT_SYMBOL(ec_transaction);

/* Get the handle to the EC device */
acpi_handle ec_get_handle(void)
{
	if (!first_ec)
		return NULL;
	return first_ec->handle;
}
EXPORT_SYMBOL(ec_get_handle);

static void acpi_ec_start(struct acpi_ec *ec, bool resuming)
{
	unsigned long flags;

	spin_lock_irqsave(&ec->lock, flags);
	if (!test_and_set_bit(EC_FLAGS_STARTED, &ec->flags)) {
		ec_dbg_drv("Starting EC");
		/* Enable GPE for event processing (SCI_EVT=1) */
		if (!resuming) {
			acpi_ec_submit_request(ec);
			ec_dbg_ref(ec, "Increase driver");
		}
		ec_log_drv("EC started");
	}
	spin_unlock_irqrestore(&ec->lock, flags);
}

static bool acpi_ec_stopped(struct acpi_ec *ec)
{
	unsigned long flags;
	bool flushed;

	spin_lock_irqsave(&ec->lock, flags);
	flushed = acpi_ec_flushed(ec);
	spin_unlock_irqrestore(&ec->lock, flags);
	return flushed;
}

static void acpi_ec_stop(struct acpi_ec *ec, bool suspending)
{
	unsigned long flags;

	spin_lock_irqsave(&ec->lock, flags);
	if (acpi_ec_started(ec)) {
		ec_dbg_drv("Stopping EC");
		set_bit(EC_FLAGS_STOPPED, &ec->flags);
		spin_unlock_irqrestore(&ec->lock, flags);
		wait_event(ec->wait, acpi_ec_stopped(ec));
		spin_lock_irqsave(&ec->lock, flags);
		/* Disable GPE for event processing (SCI_EVT=1) */
		if (!suspending) {
			acpi_ec_complete_request(ec);
			ec_dbg_ref(ec, "Decrease driver");
		} else if (!ec_freeze_events)
			__acpi_ec_disable_event(ec);
		clear_bit(EC_FLAGS_STARTED, &ec->flags);
		clear_bit(EC_FLAGS_STOPPED, &ec->flags);
		ec_log_drv("EC stopped");
	}
	spin_unlock_irqrestore(&ec->lock, flags);
}

static void acpi_ec_enter_noirq(struct acpi_ec *ec)
{
	unsigned long flags;

	spin_lock_irqsave(&ec->lock, flags);
	ec->busy_polling = true;
	ec->polling_guard = 0;
	ec_log_drv("interrupt blocked");
	spin_unlock_irqrestore(&ec->lock, flags);
}

static void acpi_ec_leave_noirq(struct acpi_ec *ec)
{
	unsigned long flags;

	spin_lock_irqsave(&ec->lock, flags);
	ec->busy_polling = ec_busy_polling;
	ec->polling_guard = ec_polling_guard;
	ec_log_drv("interrupt unblocked");
	spin_unlock_irqrestore(&ec->lock, flags);
}

void acpi_ec_block_transactions(void)
{
	struct acpi_ec *ec = first_ec;

	if (!ec)
		return;

	mutex_lock(&ec->mutex);
	/* Prevent transactions from being carried out */
	acpi_ec_stop(ec, true);
	mutex_unlock(&ec->mutex);
}

void acpi_ec_unblock_transactions(void)
{
	/*
	 * Allow transactions to happen again (this function is called from
	 * atomic context during wakeup, so we don't need to acquire the mutex).
	 */
	if (first_ec)
		acpi_ec_start(first_ec, true);
}

/* --------------------------------------------------------------------------
                                Event Management
   -------------------------------------------------------------------------- */
static struct acpi_ec_query_handler *
acpi_ec_get_query_handler_by_value(struct acpi_ec *ec, u8 value)
{
	struct acpi_ec_query_handler *handler;

	mutex_lock(&ec->mutex);
	list_for_each_entry(handler, &ec->list, node) {
		if (value == handler->query_bit) {
			kref_get(&handler->kref);
			mutex_unlock(&ec->mutex);
			return handler;
		}
	}
	mutex_unlock(&ec->mutex);
	return NULL;
}

static void acpi_ec_query_handler_release(struct kref *kref)
{
	struct acpi_ec_query_handler *handler =
		container_of(kref, struct acpi_ec_query_handler, kref);

	kfree(handler);
}

static void acpi_ec_put_query_handler(struct acpi_ec_query_handler *handler)
{
	kref_put(&handler->kref, acpi_ec_query_handler_release);
}

int acpi_ec_add_query_handler(struct acpi_ec *ec, u8 query_bit,
			      acpi_handle handle, acpi_ec_query_func func,
			      void *data)
{
	struct acpi_ec_query_handler *handler =
	    kzalloc(sizeof(struct acpi_ec_query_handler), GFP_KERNEL);

	if (!handler)
		return -ENOMEM;

	handler->query_bit = query_bit;
	handler->handle = handle;
	handler->func = func;
	handler->data = data;
	mutex_lock(&ec->mutex);
	kref_init(&handler->kref);
	list_add(&handler->node, &ec->list);
	mutex_unlock(&ec->mutex);
	return 0;
}
EXPORT_SYMBOL_GPL(acpi_ec_add_query_handler);

static void acpi_ec_remove_query_handlers(struct acpi_ec *ec,
					  bool remove_all, u8 query_bit)
{
	struct acpi_ec_query_handler *handler, *tmp;
	LIST_HEAD(free_list);

	mutex_lock(&ec->mutex);
	list_for_each_entry_safe(handler, tmp, &ec->list, node) {
		if (remove_all || query_bit == handler->query_bit) {
			list_del_init(&handler->node);
			list_add(&handler->node, &free_list);
		}
	}
	mutex_unlock(&ec->mutex);
	list_for_each_entry_safe(handler, tmp, &free_list, node)
		acpi_ec_put_query_handler(handler);
}

void acpi_ec_remove_query_handler(struct acpi_ec *ec, u8 query_bit)
{
	acpi_ec_remove_query_handlers(ec, false, query_bit);
}
EXPORT_SYMBOL_GPL(acpi_ec_remove_query_handler);

static struct acpi_ec_query *acpi_ec_create_query(u8 *pval)
{
	struct acpi_ec_query *q;
	struct transaction *t;

	q = kzalloc(sizeof (struct acpi_ec_query), GFP_KERNEL);
	if (!q)
		return NULL;
	INIT_WORK(&q->work, acpi_ec_event_processor);
	t = &q->transaction;
	t->command = ACPI_EC_COMMAND_QUERY;
	t->rdata = pval;
	t->rlen = 1;
	return q;
}

static void acpi_ec_delete_query(struct acpi_ec_query *q)
{
	if (q) {
		if (q->handler)
			acpi_ec_put_query_handler(q->handler);
		kfree(q);
	}
}

static void acpi_ec_event_processor(struct work_struct *work)
{
	struct acpi_ec_query *q = container_of(work, struct acpi_ec_query, work);
	struct acpi_ec_query_handler *handler = q->handler;

	ec_dbg_evt("Query(0x%02x) started", handler->query_bit);
	if (handler->func)
		handler->func(handler->data);
	else if (handler->handle)
		acpi_evaluate_object(handler->handle, NULL, NULL, NULL);
	ec_dbg_evt("Query(0x%02x) stopped", handler->query_bit);
	acpi_ec_delete_query(q);
}

static int acpi_ec_query(struct acpi_ec *ec, u8 *data)
{
	u8 value = 0;
	int result;
	struct acpi_ec_query *q;

	q = acpi_ec_create_query(&value);
	if (!q)
		return -ENOMEM;

	/*
	 * Query the EC to find out which _Qxx method we need to evaluate.
	 * Note that successful completion of the query causes the ACPI_EC_SCI
	 * bit to be cleared (and thus clearing the interrupt source).
	 */
	result = acpi_ec_transaction(ec, &q->transaction);
	if (!value)
		result = -ENODATA;
	if (result)
		goto err_exit;

	q->handler = acpi_ec_get_query_handler_by_value(ec, value);
	if (!q->handler) {
		result = -ENODATA;
		goto err_exit;
	}

	/*
	 * It is reported that _Qxx are evaluated in a parallel way on
	 * Windows:
	 * https://bugzilla.kernel.org/show_bug.cgi?id=94411
	 *
	 * Put this log entry before schedule_work() in order to make
	 * it appearing before any other log entries occurred during the
	 * work queue execution.
	 */
	ec_dbg_evt("Query(0x%02x) scheduled", value);
	if (!queue_work(ec_query_wq, &q->work)) {
		ec_dbg_evt("Query(0x%02x) overlapped", value);
		result = -EBUSY;
	}

err_exit:
	if (result)
		acpi_ec_delete_query(q);
	if (data)
		*data = value;
	return result;
}

static void acpi_ec_check_event(struct acpi_ec *ec)
{
	unsigned long flags;

	if (ec_event_clearing == ACPI_EC_EVT_TIMING_EVENT) {
		if (ec_guard(ec)) {
			spin_lock_irqsave(&ec->lock, flags);
			/*
			 * Take care of the SCI_EVT unless no one else is
			 * taking care of it.
			 */
			if (!ec->curr)
				advance_transaction(ec);
			spin_unlock_irqrestore(&ec->lock, flags);
		}
	}
}

static void acpi_ec_event_handler(struct work_struct *work)
{
	unsigned long flags;
	struct acpi_ec *ec = container_of(work, struct acpi_ec, work);

	ec_dbg_evt("Event started");

	spin_lock_irqsave(&ec->lock, flags);
	while (ec->nr_pending_queries) {
		spin_unlock_irqrestore(&ec->lock, flags);
		(void)acpi_ec_query(ec, NULL);
		spin_lock_irqsave(&ec->lock, flags);
		ec->nr_pending_queries--;
		/*
		 * Before exit, make sure that this work item can be
		 * scheduled again. There might be QR_EC failures, leaving
		 * EC_FLAGS_QUERY_PENDING uncleared and preventing this work
		 * item from being scheduled again.
		 */
		if (!ec->nr_pending_queries) {
			if (ec_event_clearing == ACPI_EC_EVT_TIMING_STATUS ||
			    ec_event_clearing == ACPI_EC_EVT_TIMING_QUERY)
				acpi_ec_complete_query(ec);
		}
	}
	spin_unlock_irqrestore(&ec->lock, flags);

	ec_dbg_evt("Event stopped");

	acpi_ec_check_event(ec);
}

static void acpi_ec_handle_interrupt(struct acpi_ec *ec)
{
	unsigned long flags;

	spin_lock_irqsave(&ec->lock, flags);
	advance_transaction(ec);
	spin_unlock_irqrestore(&ec->lock, flags);
}

static u32 acpi_ec_gpe_handler(acpi_handle gpe_device,
			       u32 gpe_number, void *data)
{
	acpi_ec_handle_interrupt(data);
	return ACPI_INTERRUPT_HANDLED;
}

static irqreturn_t acpi_ec_irq_handler(int irq, void *data)
{
	acpi_ec_handle_interrupt(data);
	return IRQ_HANDLED;
}

/* --------------------------------------------------------------------------
 *                           Address Space Management
 * -------------------------------------------------------------------------- */

static acpi_status
acpi_ec_space_handler(u32 function, acpi_physical_address address,
		      u32 bits, u64 *value64,
		      void *handler_context, void *region_context)
{
	struct acpi_ec *ec = handler_context;
	int result = 0, i, bytes = bits / 8;
	u8 *value = (u8 *)value64;

	if ((address > 0xFF) || !value || !handler_context)
		return AE_BAD_PARAMETER;

	if (function != ACPI_READ && function != ACPI_WRITE)
		return AE_BAD_PARAMETER;

	if (ec->busy_polling || bits > 8)
		acpi_ec_burst_enable(ec);

	for (i = 0; i < bytes; ++i, ++address, ++value)
		result = (function == ACPI_READ) ?
			acpi_ec_read(ec, address, value) :
			acpi_ec_write(ec, address, *value);

	if (ec->busy_polling || bits > 8)
		acpi_ec_burst_disable(ec);

	switch (result) {
	case -EINVAL:
		return AE_BAD_PARAMETER;
	case -ENODEV:
		return AE_NOT_FOUND;
	case -ETIME:
		return AE_TIME;
	default:
		return AE_OK;
	}
}

/* --------------------------------------------------------------------------
 *                             Driver Interface
 * -------------------------------------------------------------------------- */

static acpi_status
ec_parse_io_ports(struct acpi_resource *resource, void *context);

static void acpi_ec_free(struct acpi_ec *ec)
{
	if (first_ec == ec)
		first_ec = NULL;
	if (boot_ec == ec)
		boot_ec = NULL;
	kfree(ec);
}

static struct acpi_ec *acpi_ec_alloc(void)
{
	struct acpi_ec *ec = kzalloc(sizeof(struct acpi_ec), GFP_KERNEL);

	if (!ec)
		return NULL;
	mutex_init(&ec->mutex);
	init_waitqueue_head(&ec->wait);
	INIT_LIST_HEAD(&ec->list);
	spin_lock_init(&ec->lock);
	INIT_WORK(&ec->work, acpi_ec_event_handler);
	ec->timestamp = jiffies;
	ec->busy_polling = true;
	ec->polling_guard = 0;
	ec->gpe = -1;
	ec->irq = -1;
	return ec;
}

static acpi_status
acpi_ec_register_query_methods(acpi_handle handle, u32 level,
			       void *context, void **return_value)
{
	char node_name[5];
	struct acpi_buffer buffer = { sizeof(node_name), node_name };
	struct acpi_ec *ec = context;
	int value = 0;
	acpi_status status;

	status = acpi_get_name(handle, ACPI_SINGLE_NAME, &buffer);

	if (ACPI_SUCCESS(status) && sscanf(node_name, "_Q%x", &value) == 1)
		acpi_ec_add_query_handler(ec, value, handle, NULL, NULL);
	return AE_OK;
}

static acpi_status
ec_parse_device(acpi_handle handle, u32 Level, void *context, void **retval)
{
	acpi_status status;
	unsigned long long tmp = 0;
	struct acpi_ec *ec = context;

	/* clear addr values, ec_parse_io_ports depend on it */
	ec->command_addr = ec->data_addr = 0;

	status = acpi_walk_resources(handle, METHOD_NAME__CRS,
				     ec_parse_io_ports, ec);
	if (ACPI_FAILURE(status))
		return status;
	if (ec->data_addr == 0 || ec->command_addr == 0)
		return AE_OK;

	if (boot_ec && boot_ec_is_ecdt && EC_FLAGS_IGNORE_DSDT_GPE) {
		/*
		 * Always inherit the GPE number setting from the ECDT
		 * EC.
		 */
		ec->gpe = boot_ec->gpe;
	} else {
		/* Get GPE bit assignment (EC events). */
		/* TODO: Add support for _GPE returning a package */
		status = acpi_evaluate_integer(handle, "_GPE", NULL, &tmp);
		if (ACPI_SUCCESS(status))
			ec->gpe = tmp;

		/*
		 * Errors are non-fatal, allowing for ACPI Reduced Hardware
		 * platforms which use GpioInt instead of GPE.
		 */
	}
	/* Use the global lock for all EC transactions? */
	tmp = 0;
	acpi_evaluate_integer(handle, "_GLK", NULL, &tmp);
	ec->global_lock = tmp;
	ec->handle = handle;
	return AE_CTRL_TERMINATE;
}

static bool install_gpe_event_handler(struct acpi_ec *ec)
{
	acpi_status status;

	status = acpi_install_gpe_raw_handler(NULL, ec->gpe,
					      ACPI_GPE_EDGE_TRIGGERED,
					      &acpi_ec_gpe_handler, ec);
	if (ACPI_FAILURE(status))
		return false;

	if (test_bit(EC_FLAGS_STARTED, &ec->flags) && ec->reference_count >= 1)
		acpi_ec_enable_gpe(ec, true);

	return true;
}

static bool install_gpio_irq_event_handler(struct acpi_ec *ec)
{
	return request_irq(ec->irq, acpi_ec_irq_handler, IRQF_SHARED,
			   "ACPI EC", ec) >= 0;
}

/**
 * ec_install_handlers - Install service callbacks and register query methods.
 * @ec: Target EC.
 * @device: ACPI device object corresponding to @ec.
 *
 * Install a handler for the EC address space type unless it has been installed
 * already.  If @device is not NULL, also look for EC query methods in the
 * namespace and register them, and install an event (either GPE or GPIO IRQ)
 * handler for the EC, if possible.
 *
 * Return:
 * -ENODEV if the address space handler cannot be installed, which means
 *  "unable to handle transactions",
 * -EPROBE_DEFER if GPIO IRQ acquisition needs to be deferred,
 * or 0 (success) otherwise.
 */
static int ec_install_handlers(struct acpi_ec *ec, struct acpi_device *device)
{
	acpi_status status;

	acpi_ec_start(ec, false);

	if (!test_bit(EC_FLAGS_EC_HANDLER_INSTALLED, &ec->flags)) {
		acpi_ec_enter_noirq(ec);
		status = acpi_install_address_space_handler(ec->handle,
							    ACPI_ADR_SPACE_EC,
							    &acpi_ec_space_handler,
							    NULL, ec);
		if (ACPI_FAILURE(status)) {
			acpi_ec_stop(ec, false);
			return -ENODEV;
		}
		set_bit(EC_FLAGS_EC_HANDLER_INSTALLED, &ec->flags);
	}

	if (!device)
		return 0;

	if (ec->gpe < 0) {
		/* ACPI reduced hardware platforms use a GpioInt from _CRS. */
		int irq = acpi_dev_gpio_irq_get(device, 0);
		/*
		 * Bail out right away for deferred probing or complete the
		 * initialization regardless of any other errors.
		 */
		if (irq == -EPROBE_DEFER)
			return -EPROBE_DEFER;
		else if (irq >= 0)
			ec->irq = irq;
	}

	if (!test_bit(EC_FLAGS_QUERY_METHODS_INSTALLED, &ec->flags)) {
		/* Find and register all query methods */
		acpi_walk_namespace(ACPI_TYPE_METHOD, ec->handle, 1,
				    acpi_ec_register_query_methods,
				    NULL, ec, NULL);
		set_bit(EC_FLAGS_QUERY_METHODS_INSTALLED, &ec->flags);
	}
	if (!test_bit(EC_FLAGS_EVENT_HANDLER_INSTALLED, &ec->flags)) {
		bool ready = false;

		if (ec->gpe >= 0)
			ready = install_gpe_event_handler(ec);
		else if (ec->irq >= 0)
			ready = install_gpio_irq_event_handler(ec);

		if (ready) {
			set_bit(EC_FLAGS_EVENT_HANDLER_INSTALLED, &ec->flags);
			acpi_ec_leave_noirq(ec);
		}
		/*
		 * Failures to install an event handler are not fatal, because
		 * the EC can be polled for events.
		 */
	}
	/* EC is fully operational, allow queries */
	acpi_ec_enable_event(ec);

	return 0;
}

static void ec_remove_handlers(struct acpi_ec *ec)
{
	if (test_bit(EC_FLAGS_EC_HANDLER_INSTALLED, &ec->flags)) {
		if (ACPI_FAILURE(acpi_remove_address_space_handler(ec->handle,
					ACPI_ADR_SPACE_EC, &acpi_ec_space_handler)))
			pr_err("failed to remove space handler\n");
		clear_bit(EC_FLAGS_EC_HANDLER_INSTALLED, &ec->flags);
	}

	/*
	 * Stops handling the EC transactions after removing the operation
	 * region handler. This is required because _REG(DISCONNECT)
	 * invoked during the removal can result in new EC transactions.
	 *
	 * Flushes the EC requests and thus disables the GPE before
	 * removing the GPE handler. This is required by the current ACPICA
	 * GPE core. ACPICA GPE core will automatically disable a GPE when
	 * it is indicated but there is no way to handle it. So the drivers
	 * must disable the GPEs prior to removing the GPE handlers.
	 */
	acpi_ec_stop(ec, false);

	if (test_bit(EC_FLAGS_EVENT_HANDLER_INSTALLED, &ec->flags)) {
		if (ec->gpe >= 0 &&
		    ACPI_FAILURE(acpi_remove_gpe_handler(NULL, ec->gpe,
				 &acpi_ec_gpe_handler)))
			pr_err("failed to remove gpe handler\n");

		if (ec->irq >= 0)
			free_irq(ec->irq, ec);

		clear_bit(EC_FLAGS_EVENT_HANDLER_INSTALLED, &ec->flags);
	}
	if (test_bit(EC_FLAGS_QUERY_METHODS_INSTALLED, &ec->flags)) {
		acpi_ec_remove_query_handlers(ec, true, 0);
		clear_bit(EC_FLAGS_QUERY_METHODS_INSTALLED, &ec->flags);
	}
}

static int acpi_ec_setup(struct acpi_ec *ec, struct acpi_device *device)
{
	int ret;

	ret = ec_install_handlers(ec, device);
	if (ret)
		return ret;

	/* First EC capable of handling transactions */
	if (!first_ec)
		first_ec = ec;

	pr_info("EC_CMD/EC_SC=0x%lx, EC_DATA=0x%lx\n", ec->command_addr,
		ec->data_addr);

	if (test_bit(EC_FLAGS_EVENT_HANDLER_INSTALLED, &ec->flags)) {
		if (ec->gpe >= 0)
			pr_info("GPE=0x%x\n", ec->gpe);
		else
			pr_info("IRQ=%d\n", ec->irq);
	}

	return ret;
}

static int acpi_ec_add(struct acpi_device *device)
{
	struct acpi_ec *ec;
	int ret;

	strcpy(acpi_device_name(device), ACPI_EC_DEVICE_NAME);
	strcpy(acpi_device_class(device), ACPI_EC_CLASS);

	if (boot_ec && (boot_ec->handle == device->handle ||
	    !strcmp(acpi_device_hid(device), ACPI_ECDT_HID))) {
		/* Fast path: this device corresponds to the boot EC. */
		ec = boot_ec;
	} else {
		acpi_status status;

		ec = acpi_ec_alloc();
		if (!ec)
			return -ENOMEM;

		status = ec_parse_device(device->handle, 0, ec, NULL);
		if (status != AE_CTRL_TERMINATE) {
			ret = -EINVAL;
			goto err;
		}

		if (boot_ec && ec->command_addr == boot_ec->command_addr &&
		    ec->data_addr == boot_ec->data_addr) {
			/*
			 * Trust PNP0C09 namespace location rather than
			 * ECDT ID. But trust ECDT GPE rather than _GPE
			 * because of ASUS quirks, so do not change
			 * boot_ec->gpe to ec->gpe.
			 */
			boot_ec->handle = ec->handle;
			acpi_handle_debug(ec->handle, "duplicated.\n");
			acpi_ec_free(ec);
			ec = boot_ec;
		}
	}

	ret = acpi_ec_setup(ec, device);
	if (ret)
		goto err;

	if (ec == boot_ec)
		acpi_handle_info(boot_ec->handle,
				 "Boot %s EC initialization complete\n",
				 boot_ec_is_ecdt ? "ECDT" : "DSDT");

	acpi_handle_info(ec->handle,
			 "EC: Used to handle transactions and events\n");

	device->driver_data = ec;

	ret = !!request_region(ec->data_addr, 1, "EC data");
	WARN(!ret, "Could not request EC data io port 0x%lx", ec->data_addr);
	ret = !!request_region(ec->command_addr, 1, "EC cmd");
	WARN(!ret, "Could not request EC cmd io port 0x%lx", ec->command_addr);

	/* Reprobe devices depending on the EC */
	acpi_walk_dep_device_list(ec->handle);

	acpi_handle_debug(ec->handle, "enumerated.\n");
	return 0;

err:
	if (ec != boot_ec)
		acpi_ec_free(ec);

	return ret;
}

static int acpi_ec_remove(struct acpi_device *device)
{
	struct acpi_ec *ec;

	if (!device)
		return -EINVAL;

	ec = acpi_driver_data(device);
	release_region(ec->data_addr, 1);
	release_region(ec->command_addr, 1);
	device->driver_data = NULL;
	if (ec != boot_ec) {
		ec_remove_handlers(ec);
		acpi_ec_free(ec);
	}
	return 0;
}

static acpi_status
ec_parse_io_ports(struct acpi_resource *resource, void *context)
{
	struct acpi_ec *ec = context;

	if (resource->type != ACPI_RESOURCE_TYPE_IO)
		return AE_OK;

	/*
	 * The first address region returned is the data port, and
	 * the second address region returned is the status/command
	 * port.
	 */
	if (ec->data_addr == 0)
		ec->data_addr = resource->data.io.minimum;
	else if (ec->command_addr == 0)
		ec->command_addr = resource->data.io.minimum;
	else
		return AE_CTRL_TERMINATE;

	return AE_OK;
}

static const struct acpi_device_id ec_device_ids[] = {
	{"PNP0C09", 0},
	{ACPI_ECDT_HID, 0},
	{"", 0},
};

/*
 * This function is not Windows-compatible as Windows never enumerates the
 * namespace EC before the main ACPI device enumeration process. It is
 * retained for historical reason and will be deprecated in the future.
 */
void __init acpi_ec_dsdt_probe(void)
{
	struct acpi_ec *ec;
	acpi_status status;
	int ret;

	/*
	 * If a platform has ECDT, there is no need to proceed as the
	 * following probe is not a part of the ACPI device enumeration,
	 * executing _STA is not safe, and thus this probe may risk of
	 * picking up an invalid EC device.
	 */
	if (boot_ec)
		return;

	ec = acpi_ec_alloc();
	if (!ec)
		return;

	/*
	 * At this point, the namespace is initialized, so start to find
	 * the namespace objects.
	 */
	status = acpi_get_devices(ec_device_ids[0].id, ec_parse_device, ec, NULL);
	if (ACPI_FAILURE(status) || !ec->handle) {
		acpi_ec_free(ec);
		return;
	}

	/*
	 * When the DSDT EC is available, always re-configure boot EC to
	 * have _REG evaluated. _REG can only be evaluated after the
	 * namespace initialization.
	 * At this point, the GPE is not fully initialized, so do not to
	 * handle the events.
	 */
	ret = acpi_ec_setup(ec, NULL);
	if (ret) {
		acpi_ec_free(ec);
		return;
	}

	boot_ec = ec;

	acpi_handle_info(ec->handle,
			 "Boot DSDT EC used to handle transactions\n");
}

/*
 * acpi_ec_ecdt_start - Finalize the boot ECDT EC initialization.
 *
 * First, look for an ACPI handle for the boot ECDT EC if acpi_ec_add() has not
 * found a matching object in the namespace.
 *
 * Next, in case the DSDT EC is not functioning, it is still necessary to
 * provide a functional ECDT EC to handle events, so add an extra device object
 * to represent it (see https://bugzilla.kernel.org/show_bug.cgi?id=115021).
 *
 * This is useful on platforms with valid ECDT and invalid DSDT EC settings,
 * like ASUS X550ZE (see https://bugzilla.kernel.org/show_bug.cgi?id=196847).
 */
static void __init acpi_ec_ecdt_start(void)
{
	struct acpi_table_ecdt *ecdt_ptr;
	acpi_handle handle;
	acpi_status status;

	/* Bail out if a matching EC has been found in the namespace. */
	if (!boot_ec || boot_ec->handle != ACPI_ROOT_OBJECT)
		return;

	/* Look up the object pointed to from the ECDT in the namespace. */
	status = acpi_get_table(ACPI_SIG_ECDT, 1,
				(struct acpi_table_header **)&ecdt_ptr);
	if (ACPI_FAILURE(status))
		return;

	status = acpi_get_handle(NULL, ecdt_ptr->id, &handle);
	if (ACPI_SUCCESS(status)) {
		boot_ec->handle = handle;

		/* Add a special ACPI device object to represent the boot EC. */
		acpi_bus_register_early_device(ACPI_BUS_TYPE_ECDT_EC);
	}

	acpi_put_table((struct acpi_table_header *)ecdt_ptr);
}

/*
 * On some hardware it is necessary to clear events accumulated by the EC during
 * sleep. These ECs stop reporting GPEs until they are manually polled, if too
 * many events are accumulated. (e.g. Samsung Series 5/9 notebooks)
 *
 * https://bugzilla.kernel.org/show_bug.cgi?id=44161
 *
 * Ideally, the EC should also be instructed NOT to accumulate events during
 * sleep (which Windows seems to do somehow), but the interface to control this
 * behaviour is not known at this time.
 *
 * Models known to be affected are Samsung 530Uxx/535Uxx/540Uxx/550Pxx/900Xxx,
 * however it is very likely that other Samsung models are affected.
 *
 * On systems which don't accumulate _Q events during sleep, this extra check
 * should be harmless.
 */
static int ec_clear_on_resume(const struct dmi_system_id *id)
{
	pr_debug("Detected system needing EC poll on resume.\n");
	EC_FLAGS_CLEAR_ON_RESUME = 1;
	ec_event_clearing = ACPI_EC_EVT_TIMING_STATUS;
	return 0;
}

/*
 * Some ECDTs contain wrong register addresses.
 * MSI MS-171F
 * https://bugzilla.kernel.org/show_bug.cgi?id=12461
 */
static int ec_correct_ecdt(const struct dmi_system_id *id)
{
	pr_debug("Detected system needing ECDT address correction.\n");
	EC_FLAGS_CORRECT_ECDT = 1;
	return 0;
}

/*
 * Some DSDTs contain wrong GPE setting.
 * Asus FX502VD/VE, GL702VMK, X550VXK, X580VD
 * https://bugzilla.kernel.org/show_bug.cgi?id=195651
 */
static int ec_honor_ecdt_gpe(const struct dmi_system_id *id)
{
	pr_debug("Detected system needing ignore DSDT GPE setting.\n");
	EC_FLAGS_IGNORE_DSDT_GPE = 1;
	return 0;
}

static const struct dmi_system_id ec_dmi_table[] __initconst = {
	{
	ec_correct_ecdt, "MSI MS-171F", {
	DMI_MATCH(DMI_SYS_VENDOR, "Micro-Star"),
	DMI_MATCH(DMI_PRODUCT_NAME, "MS-171F"),}, NULL},
	{
	ec_honor_ecdt_gpe, "ASUS FX502VD", {
	DMI_MATCH(DMI_SYS_VENDOR, "ASUSTeK COMPUTER INC."),
	DMI_MATCH(DMI_PRODUCT_NAME, "FX502VD"),}, NULL},
	{
	ec_honor_ecdt_gpe, "ASUS FX502VE", {
	DMI_MATCH(DMI_SYS_VENDOR, "ASUSTeK COMPUTER INC."),
	DMI_MATCH(DMI_PRODUCT_NAME, "FX502VE"),}, NULL},
	{
	ec_honor_ecdt_gpe, "ASUS GL702VMK", {
	DMI_MATCH(DMI_SYS_VENDOR, "ASUSTeK COMPUTER INC."),
	DMI_MATCH(DMI_PRODUCT_NAME, "GL702VMK"),}, NULL},
	{
	ec_honor_ecdt_gpe, "ASUS X550VXK", {
	DMI_MATCH(DMI_SYS_VENDOR, "ASUSTeK COMPUTER INC."),
	DMI_MATCH(DMI_PRODUCT_NAME, "X550VXK"),}, NULL},
	{
	ec_honor_ecdt_gpe, "ASUS X580VD", {
	DMI_MATCH(DMI_SYS_VENDOR, "ASUSTeK COMPUTER INC."),
	DMI_MATCH(DMI_PRODUCT_NAME, "X580VD"),}, NULL},
	{
	ec_clear_on_resume, "Samsung hardware", {
	DMI_MATCH(DMI_SYS_VENDOR, "SAMSUNG ELECTRONICS CO., LTD.")}, NULL},
	{},
};

void __init acpi_ec_ecdt_probe(void)
{
	struct acpi_table_ecdt *ecdt_ptr;
	struct acpi_ec *ec;
	acpi_status status;
	int ret;

	/* Generate a boot ec context. */
	dmi_check_system(ec_dmi_table);
	status = acpi_get_table(ACPI_SIG_ECDT, 1,
				(struct acpi_table_header **)&ecdt_ptr);
	if (ACPI_FAILURE(status))
		return;

	if (!ecdt_ptr->control.address || !ecdt_ptr->data.address) {
		/*
		 * Asus X50GL:
		 * https://bugzilla.kernel.org/show_bug.cgi?id=11880
		 */
		goto out;
	}

	ec = acpi_ec_alloc();
	if (!ec)
		goto out;

	if (EC_FLAGS_CORRECT_ECDT) {
		ec->command_addr = ecdt_ptr->data.address;
		ec->data_addr = ecdt_ptr->control.address;
	} else {
		ec->command_addr = ecdt_ptr->control.address;
		ec->data_addr = ecdt_ptr->data.address;
	}

	/*
	 * Ignore the GPE value on Reduced Hardware platforms.
	 * Some products have this set to an erroneous value.
	 */
	if (!acpi_gbl_reduced_hardware)
		ec->gpe = ecdt_ptr->gpe;

	ec->handle = ACPI_ROOT_OBJECT;

	/*
	 * At this point, the namespace is not initialized, so do not find
	 * the namespace objects, or handle the events.
	 */
	ret = acpi_ec_setup(ec, NULL);
	if (ret) {
		acpi_ec_free(ec);
		goto out;
	}

	boot_ec = ec;
	boot_ec_is_ecdt = true;

	pr_info("Boot ECDT EC used to handle transactions\n");

out:
	acpi_put_table((struct acpi_table_header *)ecdt_ptr);
}

#ifdef CONFIG_PM_SLEEP
static int acpi_ec_suspend(struct device *dev)
{
	struct acpi_ec *ec =
		acpi_driver_data(to_acpi_device(dev));

	if (!pm_suspend_no_platform() && ec_freeze_events)
		acpi_ec_disable_event(ec);
	return 0;
}

static int acpi_ec_suspend_noirq(struct device *dev)
{
	struct acpi_ec *ec = acpi_driver_data(to_acpi_device(dev));

	/*
	 * The SCI handler doesn't run at this point, so the GPE can be
	 * masked at the low level without side effects.
	 */
	if (ec_no_wakeup && test_bit(EC_FLAGS_STARTED, &ec->flags) &&
	    ec->gpe >= 0 && ec->reference_count >= 1)
		acpi_set_gpe(NULL, ec->gpe, ACPI_GPE_DISABLE);

	acpi_ec_enter_noirq(ec);

	return 0;
}

static int acpi_ec_resume_noirq(struct device *dev)
{
	struct acpi_ec *ec = acpi_driver_data(to_acpi_device(dev));

	acpi_ec_leave_noirq(ec);

	if (ec_no_wakeup && test_bit(EC_FLAGS_STARTED, &ec->flags) &&
	    ec->gpe >= 0 && ec->reference_count >= 1)
		acpi_set_gpe(NULL, ec->gpe, ACPI_GPE_ENABLE);

	return 0;
}

static int acpi_ec_resume(struct device *dev)
{
	struct acpi_ec *ec =
		acpi_driver_data(to_acpi_device(dev));

	acpi_ec_enable_event(ec);
	return 0;
}

void acpi_ec_mark_gpe_for_wake(void)
{
	if (first_ec && !ec_no_wakeup)
		acpi_mark_gpe_for_wake(NULL, first_ec->gpe);
}
EXPORT_SYMBOL_GPL(acpi_ec_mark_gpe_for_wake);

void acpi_ec_set_gpe_wake_mask(u8 action)
{
	if (pm_suspend_no_platform() && first_ec && !ec_no_wakeup)
		acpi_set_gpe_wake_mask(NULL, first_ec->gpe, action);
}

bool acpi_ec_dispatch_gpe(void)
{
	u32 ret;

	if (!first_ec)
		return acpi_any_gpe_status_set(U32_MAX);

	/*
	 * Report wakeup if the status bit is set for any enabled GPE other
	 * than the EC one.
	 */
	if (acpi_any_gpe_status_set(first_ec->gpe))
		return true;

	if (ec_no_wakeup)
		return false;

	/*
	 * Dispatch the EC GPE in-band, but do not report wakeup in any case
	 * to allow the caller to process events properly after that.
	 */
	ret = acpi_dispatch_gpe(NULL, first_ec->gpe);
	if (ret == ACPI_INTERRUPT_HANDLED) {
<<<<<<< HEAD
		pm_pr_dbg("EC GPE dispatched\n");
=======
		pm_pr_dbg("ACPI EC GPE dispatched\n");
>>>>>>> 4775cbe7

		/* Flush the event and query workqueues. */
		acpi_ec_flush_work();
	}

	return false;
}
#endif /* CONFIG_PM_SLEEP */

static const struct dev_pm_ops acpi_ec_pm = {
	SET_NOIRQ_SYSTEM_SLEEP_PM_OPS(acpi_ec_suspend_noirq, acpi_ec_resume_noirq)
	SET_SYSTEM_SLEEP_PM_OPS(acpi_ec_suspend, acpi_ec_resume)
};

static int param_set_event_clearing(const char *val,
				    const struct kernel_param *kp)
{
	int result = 0;

	if (!strncmp(val, "status", sizeof("status") - 1)) {
		ec_event_clearing = ACPI_EC_EVT_TIMING_STATUS;
		pr_info("Assuming SCI_EVT clearing on EC_SC accesses\n");
	} else if (!strncmp(val, "query", sizeof("query") - 1)) {
		ec_event_clearing = ACPI_EC_EVT_TIMING_QUERY;
		pr_info("Assuming SCI_EVT clearing on QR_EC writes\n");
	} else if (!strncmp(val, "event", sizeof("event") - 1)) {
		ec_event_clearing = ACPI_EC_EVT_TIMING_EVENT;
		pr_info("Assuming SCI_EVT clearing on event reads\n");
	} else
		result = -EINVAL;
	return result;
}

static int param_get_event_clearing(char *buffer,
				    const struct kernel_param *kp)
{
	switch (ec_event_clearing) {
	case ACPI_EC_EVT_TIMING_STATUS:
		return sprintf(buffer, "status");
	case ACPI_EC_EVT_TIMING_QUERY:
		return sprintf(buffer, "query");
	case ACPI_EC_EVT_TIMING_EVENT:
		return sprintf(buffer, "event");
	default:
		return sprintf(buffer, "invalid");
	}
	return 0;
}

module_param_call(ec_event_clearing, param_set_event_clearing, param_get_event_clearing,
		  NULL, 0644);
MODULE_PARM_DESC(ec_event_clearing, "Assumed SCI_EVT clearing timing");

static struct acpi_driver acpi_ec_driver = {
	.name = "ec",
	.class = ACPI_EC_CLASS,
	.ids = ec_device_ids,
	.ops = {
		.add = acpi_ec_add,
		.remove = acpi_ec_remove,
		},
	.drv.pm = &acpi_ec_pm,
};

static void acpi_ec_destroy_workqueues(void)
{
	if (ec_wq) {
		destroy_workqueue(ec_wq);
		ec_wq = NULL;
	}
	if (ec_query_wq) {
		destroy_workqueue(ec_query_wq);
		ec_query_wq = NULL;
	}
}

static int acpi_ec_init_workqueues(void)
{
	if (!ec_wq)
		ec_wq = alloc_ordered_workqueue("kec", 0);

	if (!ec_query_wq)
		ec_query_wq = alloc_workqueue("kec_query", 0, ec_max_queries);

	if (!ec_wq || !ec_query_wq) {
		acpi_ec_destroy_workqueues();
		return -ENODEV;
	}
	return 0;
}

static const struct dmi_system_id acpi_ec_no_wakeup[] = {
	{
		.ident = "Thinkpad X1 Carbon 6th",
		.matches = {
			DMI_MATCH(DMI_SYS_VENDOR, "LENOVO"),
			DMI_MATCH(DMI_PRODUCT_FAMILY, "Thinkpad X1 Carbon 6th"),
		},
	},
	{
		.ident = "ThinkPad X1 Carbon 6th",
		.matches = {
			DMI_MATCH(DMI_SYS_VENDOR, "LENOVO"),
			DMI_MATCH(DMI_PRODUCT_FAMILY, "ThinkPad X1 Carbon 6th"),
		},
	},
	{
		.ident = "ThinkPad X1 Yoga 3rd",
		.matches = {
			DMI_MATCH(DMI_SYS_VENDOR, "LENOVO"),
			DMI_MATCH(DMI_PRODUCT_FAMILY, "ThinkPad X1 Yoga 3rd"),
		},
	},
	{ },
};

void __init acpi_ec_init(void)
{
	int result;

	result = acpi_ec_init_workqueues();
	if (result)
		return;

	/*
	 * Disable EC wakeup on following systems to prevent periodic
	 * wakeup from EC GPE.
	 */
	if (dmi_check_system(acpi_ec_no_wakeup)) {
		ec_no_wakeup = true;
		pr_debug("Disabling EC wakeup on suspend-to-idle\n");
	}

	/* Driver must be registered after acpi_ec_init_workqueues(). */
	acpi_bus_register_driver(&acpi_ec_driver);

	acpi_ec_ecdt_start();
}

/* EC driver currently not unloadable */
#if 0
static void __exit acpi_ec_exit(void)
{

	acpi_bus_unregister_driver(&acpi_ec_driver);
	acpi_ec_destroy_workqueues();
}
#endif	/* 0 */<|MERGE_RESOLUTION|>--- conflicted
+++ resolved
@@ -2020,11 +2020,7 @@
 	 */
 	ret = acpi_dispatch_gpe(NULL, first_ec->gpe);
 	if (ret == ACPI_INTERRUPT_HANDLED) {
-<<<<<<< HEAD
-		pm_pr_dbg("EC GPE dispatched\n");
-=======
 		pm_pr_dbg("ACPI EC GPE dispatched\n");
->>>>>>> 4775cbe7
 
 		/* Flush the event and query workqueues. */
 		acpi_ec_flush_work();
