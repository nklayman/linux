--- conflicted
+++ resolved
@@ -1,12 +1,7 @@
 #
 # Makefile for linux/drivers/platform
 #
-<<<<<<< HEAD
 obj-$(CONFIG_ARM)		+= arm/
 obj-$(CONFIG_X86)		+= x86/
 obj-$(CONFIG_CHROMEOS)		+= chromeos.o
-=======
-
-obj-$(CONFIG_X86)		+= x86/
-obj-$(CONFIG_MFD_CHROMEOS_EC)	+= chromeos_ec-fw.o
->>>>>>> 99609e03
+obj-$(CONFIG_MFD_CHROMEOS_EC)	+= chromeos_ec-fw.o