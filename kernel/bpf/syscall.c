--- conflicted
+++ resolved
@@ -3932,15 +3932,6 @@
 		}
 	} else if (attr->link_update.old_prog_fd) {
 		ret = -EINVAL;
-<<<<<<< HEAD
-		goto out_put_progs;
-	}
-
-#ifdef CONFIG_CGROUP_BPF
-	if (link->ops == &bpf_cgroup_link_lops) {
-		ret = cgroup_bpf_replace(link, old_prog, new_prog);
-=======
->>>>>>> 4775cbe7
 		goto out_put_progs;
 	}
 
