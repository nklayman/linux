--- conflicted
+++ resolved
@@ -1499,13 +1499,8 @@
 				    struct bpf_insn *insn)
 {
 	struct bpf_reg_state *regs = env->cur_state.regs, *dst_reg;
-<<<<<<< HEAD
-	u64 min_val = BPF_REGISTER_MIN_RANGE, max_val = BPF_REGISTER_MAX_RANGE;
-=======
 	s64 min_val = BPF_REGISTER_MIN_RANGE;
 	u64 max_val = BPF_REGISTER_MAX_RANGE;
-	bool min_set = false, max_set = false;
->>>>>>> 3b404a51
 	u8 opcode = BPF_OP(insn->code);
 
 	dst_reg = &regs[insn->dst_reg];
