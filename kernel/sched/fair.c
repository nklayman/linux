--- conflicted
+++ resolved
@@ -3256,8 +3256,6 @@
 
 #ifdef CONFIG_SMP
 #ifdef CONFIG_FAIR_GROUP_SCHED
-<<<<<<< HEAD
-=======
 /*
  * Because list_add_leaf_cfs_rq always places a child cfs_rq on the list
  * immediately before a parent cfs_rq, and cfs_rqs are removed from the list
@@ -3283,7 +3281,6 @@
 
 	return (prev_cfs_rq->tg->parent == cfs_rq->tg);
 }
->>>>>>> 934d0587
 
 static inline bool cfs_rq_is_decayed(struct cfs_rq *cfs_rq)
 {
@@ -3299,8 +3296,6 @@
 	if (cfs_rq->avg.runnable_sum)
 		return false;
 
-<<<<<<< HEAD
-=======
 	if (child_cfs_rq_on_list(cfs_rq))
 		return false;
 
@@ -3313,7 +3308,6 @@
 		      cfs_rq->avg.util_avg ||
 		      cfs_rq->avg.runnable_avg);
 
->>>>>>> 934d0587
 	return true;
 }
 
