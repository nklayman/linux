// SPDX-License-Identifier: GPL-2.0-only
/*
 * Dynamic DMA mapping support.
 *
 * This implementation is a fallback for platforms that do not support
 * I/O TLBs (aka DMA address translation hardware).
 * Copyright (C) 2000 Asit Mallick <Asit.K.Mallick@intel.com>
 * Copyright (C) 2000 Goutham Rao <goutham.rao@intel.com>
 * Copyright (C) 2000, 2003 Hewlett-Packard Co
 *	David Mosberger-Tang <davidm@hpl.hp.com>
 *
 * 03/05/07 davidm	Switch from PCI-DMA to generic device DMA API.
 * 00/12/13 davidm	Rename to swiotlb.c and add mark_clean() to avoid
 *			unnecessary i-cache flushing.
 * 04/07/.. ak		Better overflow handling. Assorted fixes.
 * 05/09/10 linville	Add support for syncing ranges, support syncing for
 *			DMA_BIDIRECTIONAL mappings, miscellaneous cleanup.
 * 08/12/11 beckyb	Add highmem support
 */

#define pr_fmt(fmt) "software IO TLB: " fmt

#include <linux/cache.h>
#include <linux/cc_platform.h>
#include <linux/ctype.h>
#include <linux/debugfs.h>
#include <linux/dma-direct.h>
#include <linux/dma-map-ops.h>
#include <linux/export.h>
#include <linux/gfp.h>
#include <linux/highmem.h>
#include <linux/io.h>
#include <linux/iommu-helper.h>
#include <linux/init.h>
#include <linux/memblock.h>
#include <linux/mm.h>
#include <linux/pfn.h>
#include <linux/scatterlist.h>
#include <linux/set_memory.h>
#include <linux/spinlock.h>
#include <linux/string.h>
#include <linux/swiotlb.h>
#include <linux/types.h>
#ifdef CONFIG_DMA_RESTRICTED_POOL
#include <linux/of.h>
#include <linux/of_fdt.h>
#include <linux/of_reserved_mem.h>
#include <linux/slab.h>
#endif

#define CREATE_TRACE_POINTS
#include <trace/events/swiotlb.h>

#define SLABS_PER_PAGE (1 << (PAGE_SHIFT - IO_TLB_SHIFT))

/*
 * Minimum IO TLB size to bother booting with.  Systems with mainly
 * 64bit capable cards will only lightly use the swiotlb.  If we can't
 * allocate a contiguous 1MB, we're probably in trouble anyway.
 */
#define IO_TLB_MIN_SLABS ((1<<20) >> IO_TLB_SHIFT)

#define INVALID_PHYS_ADDR (~(phys_addr_t)0)

static bool swiotlb_force_bounce;
static bool swiotlb_force_disable;

struct io_tlb_mem io_tlb_default_mem;

phys_addr_t swiotlb_unencrypted_base;

static unsigned long default_nslabs = IO_TLB_DEFAULT_SIZE >> IO_TLB_SHIFT;

static int __init
setup_io_tlb_npages(char *str)
{
	if (isdigit(*str)) {
		/* avoid tail segment of size < IO_TLB_SEGSIZE */
		default_nslabs =
			ALIGN(simple_strtoul(str, &str, 0), IO_TLB_SEGSIZE);
	}
	if (*str == ',')
		++str;
	if (!strcmp(str, "force"))
		swiotlb_force_bounce = true;
	else if (!strcmp(str, "noforce"))
		swiotlb_force_disable = true;

	return 0;
}
early_param("swiotlb", setup_io_tlb_npages);

unsigned int swiotlb_max_segment(void)
{
	if (!io_tlb_default_mem.nslabs)
		return 0;
	return rounddown(io_tlb_default_mem.nslabs << IO_TLB_SHIFT, PAGE_SIZE);
}
EXPORT_SYMBOL_GPL(swiotlb_max_segment);

unsigned long swiotlb_size_or_default(void)
{
	return default_nslabs << IO_TLB_SHIFT;
}

void __init swiotlb_adjust_size(unsigned long size)
{
	/*
	 * If swiotlb parameter has not been specified, give a chance to
	 * architectures such as those supporting memory encryption to
	 * adjust/expand SWIOTLB size for their use.
	 */
	if (default_nslabs != IO_TLB_DEFAULT_SIZE >> IO_TLB_SHIFT)
		return;
	size = ALIGN(size, IO_TLB_SIZE);
	default_nslabs = ALIGN(size >> IO_TLB_SHIFT, IO_TLB_SEGSIZE);
	pr_info("SWIOTLB bounce buffer size adjusted to %luMB", size >> 20);
}

void swiotlb_print_info(void)
{
	struct io_tlb_mem *mem = &io_tlb_default_mem;

	if (!mem->nslabs) {
		pr_warn("No low mem\n");
		return;
	}

	pr_info("mapped [mem %pa-%pa] (%luMB)\n", &mem->start, &mem->end,
	       (mem->nslabs << IO_TLB_SHIFT) >> 20);
}

static inline unsigned long io_tlb_offset(unsigned long val)
{
	return val & (IO_TLB_SEGSIZE - 1);
}

static inline unsigned long nr_slots(u64 val)
{
	return DIV_ROUND_UP(val, IO_TLB_SIZE);
}

/*
 * Remap swioltb memory in the unencrypted physical address space
 * when swiotlb_unencrypted_base is set. (e.g. for Hyper-V AMD SEV-SNP
 * Isolation VMs).
 */
#ifdef CONFIG_HAS_IOMEM
static void *swiotlb_mem_remap(struct io_tlb_mem *mem, unsigned long bytes)
{
	void *vaddr = NULL;

	if (swiotlb_unencrypted_base) {
		phys_addr_t paddr = mem->start + swiotlb_unencrypted_base;

		vaddr = memremap(paddr, bytes, MEMREMAP_WB);
		if (!vaddr)
			pr_err("Failed to map the unencrypted memory %pa size %lx.\n",
			       &paddr, bytes);
	}

	return vaddr;
}
#else
static void *swiotlb_mem_remap(struct io_tlb_mem *mem, unsigned long bytes)
{
	return NULL;
}
#endif

/*
 * Early SWIOTLB allocation may be too early to allow an architecture to
 * perform the desired operations.  This function allows the architecture to
 * call SWIOTLB when the operations are possible.  It needs to be called
 * before the SWIOTLB memory is used.
 */
void __init swiotlb_update_mem_attributes(void)
{
	struct io_tlb_mem *mem = &io_tlb_default_mem;
	void *vaddr;
	unsigned long bytes;

	if (!mem->nslabs || mem->late_alloc)
		return;
	vaddr = phys_to_virt(mem->start);
	bytes = PAGE_ALIGN(mem->nslabs << IO_TLB_SHIFT);
	set_memory_decrypted((unsigned long)vaddr, bytes >> PAGE_SHIFT);

	mem->vaddr = swiotlb_mem_remap(mem, bytes);
	if (!mem->vaddr)
		mem->vaddr = vaddr;
}

static void swiotlb_init_io_tlb_mem(struct io_tlb_mem *mem, phys_addr_t start,
		unsigned long nslabs, unsigned int flags, bool late_alloc)
{
	void *vaddr = phys_to_virt(start);
	unsigned long bytes = nslabs << IO_TLB_SHIFT, i;

	mem->nslabs = nslabs;
	mem->start = start;
	mem->end = mem->start + bytes;
	mem->index = 0;
	mem->late_alloc = late_alloc;

<<<<<<< HEAD
	if (swiotlb_force_bounce)
		mem->force_bounce = true;
=======
	mem->force_bounce = swiotlb_force_bounce || (flags & SWIOTLB_FORCE);
>>>>>>> 3809db64

	spin_lock_init(&mem->lock);
	for (i = 0; i < mem->nslabs; i++) {
		mem->slots[i].list = IO_TLB_SEGSIZE - io_tlb_offset(i);
		mem->slots[i].orig_addr = INVALID_PHYS_ADDR;
		mem->slots[i].alloc_size = 0;
	}

	/*
	 * If swiotlb_unencrypted_base is set, the bounce buffer memory will
	 * be remapped and cleared in swiotlb_update_mem_attributes.
	 */
	if (swiotlb_unencrypted_base)
		return;

	memset(vaddr, 0, bytes);
	mem->vaddr = vaddr;
	return;
}

/*
 * Statically reserve bounce buffer space and initialize bounce buffer data
 * structures for the software IO TLB used to implement the DMA API.
 */
void __init swiotlb_init_remap(bool addressing_limit, unsigned int flags,
		int (*remap)(void *tlb, unsigned long nslabs))
{
	struct io_tlb_mem *mem = &io_tlb_default_mem;
	unsigned long nslabs = default_nslabs;
	size_t alloc_size;
	size_t bytes;
	void *tlb;

	if (!addressing_limit && !swiotlb_force_bounce)
		return;
	if (swiotlb_force_disable)
		return;

	/*
	 * By default allocate the bounce buffer memory from low memory, but
	 * allow to pick a location everywhere for hypervisors with guest
	 * memory encryption.
	 */
retry:
	bytes = PAGE_ALIGN(nslabs << IO_TLB_SHIFT);
	if (flags & SWIOTLB_ANY)
		tlb = memblock_alloc(bytes, PAGE_SIZE);
	else
		tlb = memblock_alloc_low(bytes, PAGE_SIZE);
	if (!tlb) {
		pr_warn("%s: failed to allocate tlb structure\n", __func__);
		return;
	}

	if (remap && remap(tlb, nslabs) < 0) {
		memblock_free(tlb, PAGE_ALIGN(bytes));

		nslabs = ALIGN(nslabs >> 1, IO_TLB_SEGSIZE);
		if (nslabs < IO_TLB_MIN_SLABS)
			panic("%s: Failed to remap %zu bytes\n",
			      __func__, bytes);
		goto retry;
	}

	alloc_size = PAGE_ALIGN(array_size(sizeof(*mem->slots), nslabs));
	mem->slots = memblock_alloc(alloc_size, PAGE_SIZE);
	if (!mem->slots)
		panic("%s: Failed to allocate %zu bytes align=0x%lx\n",
		      __func__, alloc_size, PAGE_SIZE);

<<<<<<< HEAD
	swiotlb_init_io_tlb_mem(mem, __pa(tlb), nslabs, false);
	mem->force_bounce = flags & SWIOTLB_FORCE;
=======
	swiotlb_init_io_tlb_mem(mem, __pa(tlb), nslabs, flags, false);
>>>>>>> 3809db64

	if (flags & SWIOTLB_VERBOSE)
		swiotlb_print_info();
}

void __init swiotlb_init(bool addressing_limit, unsigned int flags)
{
	return swiotlb_init_remap(addressing_limit, flags, NULL);
}

/*
 * Systems with larger DMA zones (those that don't support ISA) can
 * initialize the swiotlb later using the slab allocator if needed.
 * This should be just like above, but with some error catching.
 */
int swiotlb_init_late(size_t size, gfp_t gfp_mask,
		int (*remap)(void *tlb, unsigned long nslabs))
{
	struct io_tlb_mem *mem = &io_tlb_default_mem;
	unsigned long nslabs = ALIGN(size >> IO_TLB_SHIFT, IO_TLB_SEGSIZE);
	unsigned char *vstart = NULL;
	unsigned int order;
	bool retried = false;
	int rc = 0;

	if (swiotlb_force_disable)
		return 0;

retry:
	order = get_order(nslabs << IO_TLB_SHIFT);
	nslabs = SLABS_PER_PAGE << order;

	while ((SLABS_PER_PAGE << order) > IO_TLB_MIN_SLABS) {
		vstart = (void *)__get_free_pages(gfp_mask | __GFP_NOWARN,
						  order);
		if (vstart)
			break;
		order--;
		nslabs = SLABS_PER_PAGE << order;
		retried = true;
	}

	if (!vstart)
		return -ENOMEM;

	if (remap)
		rc = remap(vstart, nslabs);
	if (rc) {
		free_pages((unsigned long)vstart, order);

		nslabs = ALIGN(nslabs >> 1, IO_TLB_SEGSIZE);
		if (nslabs < IO_TLB_MIN_SLABS)
			return rc;
		retried = true;
		goto retry;
	}

	if (retried) {
		pr_warn("only able to allocate %ld MB\n",
			(PAGE_SIZE << order) >> 20);
	}

	mem->slots = (void *)__get_free_pages(GFP_KERNEL | __GFP_ZERO,
		get_order(array_size(sizeof(*mem->slots), nslabs)));
	if (!mem->slots) {
		free_pages((unsigned long)vstart, order);
		return -ENOMEM;
	}

	set_memory_decrypted((unsigned long)vstart,
			     (nslabs << IO_TLB_SHIFT) >> PAGE_SHIFT);
<<<<<<< HEAD
	swiotlb_init_io_tlb_mem(mem, virt_to_phys(vstart), nslabs, true);
=======
	swiotlb_init_io_tlb_mem(mem, virt_to_phys(vstart), nslabs, 0, true);
>>>>>>> 3809db64

	swiotlb_print_info();
	return 0;
}

void __init swiotlb_exit(void)
{
	struct io_tlb_mem *mem = &io_tlb_default_mem;
	unsigned long tbl_vaddr;
	size_t tbl_size, slots_size;

	if (swiotlb_force_bounce)
		return;

	if (!mem->nslabs)
		return;

	pr_info("tearing down default memory pool\n");
	tbl_vaddr = (unsigned long)phys_to_virt(mem->start);
	tbl_size = PAGE_ALIGN(mem->end - mem->start);
	slots_size = PAGE_ALIGN(array_size(sizeof(*mem->slots), mem->nslabs));

	set_memory_encrypted(tbl_vaddr, tbl_size >> PAGE_SHIFT);
	if (mem->late_alloc) {
		free_pages(tbl_vaddr, get_order(tbl_size));
		free_pages((unsigned long)mem->slots, get_order(slots_size));
	} else {
		memblock_free_late(mem->start, tbl_size);
		memblock_free_late(__pa(mem->slots), slots_size);
	}

	memset(mem, 0, sizeof(*mem));
}

/*
 * Return the offset into a iotlb slot required to keep the device happy.
 */
static unsigned int swiotlb_align_offset(struct device *dev, u64 addr)
{
	return addr & dma_get_min_align_mask(dev) & (IO_TLB_SIZE - 1);
}

/*
 * Bounce: copy the swiotlb buffer from or back to the original dma location
 */
static void swiotlb_bounce(struct device *dev, phys_addr_t tlb_addr, size_t size,
			   enum dma_data_direction dir)
{
	struct io_tlb_mem *mem = dev->dma_io_tlb_mem;
	int index = (tlb_addr - mem->start) >> IO_TLB_SHIFT;
	phys_addr_t orig_addr = mem->slots[index].orig_addr;
	size_t alloc_size = mem->slots[index].alloc_size;
	unsigned long pfn = PFN_DOWN(orig_addr);
	unsigned char *vaddr = mem->vaddr + tlb_addr - mem->start;
	unsigned int tlb_offset, orig_addr_offset;

	if (orig_addr == INVALID_PHYS_ADDR)
		return;

	tlb_offset = tlb_addr & (IO_TLB_SIZE - 1);
	orig_addr_offset = swiotlb_align_offset(dev, orig_addr);
	if (tlb_offset < orig_addr_offset) {
		dev_WARN_ONCE(dev, 1,
			"Access before mapping start detected. orig offset %u, requested offset %u.\n",
			orig_addr_offset, tlb_offset);
		return;
	}

	tlb_offset -= orig_addr_offset;
	if (tlb_offset > alloc_size) {
		dev_WARN_ONCE(dev, 1,
			"Buffer overflow detected. Allocation size: %zu. Mapping size: %zu+%u.\n",
			alloc_size, size, tlb_offset);
		return;
	}

	orig_addr += tlb_offset;
	alloc_size -= tlb_offset;

	if (size > alloc_size) {
		dev_WARN_ONCE(dev, 1,
			"Buffer overflow detected. Allocation size: %zu. Mapping size: %zu.\n",
			alloc_size, size);
		size = alloc_size;
	}

	if (PageHighMem(pfn_to_page(pfn))) {
		/* The buffer does not have a mapping.  Map it in and copy */
		unsigned int offset = orig_addr & ~PAGE_MASK;
		char *buffer;
		unsigned int sz = 0;
		unsigned long flags;

		while (size) {
			sz = min_t(size_t, PAGE_SIZE - offset, size);

			local_irq_save(flags);
			buffer = kmap_atomic(pfn_to_page(pfn));
			if (dir == DMA_TO_DEVICE)
				memcpy(vaddr, buffer + offset, sz);
			else
				memcpy(buffer + offset, vaddr, sz);
			kunmap_atomic(buffer);
			local_irq_restore(flags);

			size -= sz;
			pfn++;
			vaddr += sz;
			offset = 0;
		}
	} else if (dir == DMA_TO_DEVICE) {
		memcpy(vaddr, phys_to_virt(orig_addr), size);
	} else {
		memcpy(phys_to_virt(orig_addr), vaddr, size);
	}
}

#define slot_addr(start, idx)	((start) + ((idx) << IO_TLB_SHIFT))

/*
 * Carefully handle integer overflow which can occur when boundary_mask == ~0UL.
 */
static inline unsigned long get_max_slots(unsigned long boundary_mask)
{
	if (boundary_mask == ~0UL)
		return 1UL << (BITS_PER_LONG - IO_TLB_SHIFT);
	return nr_slots(boundary_mask + 1);
}

static unsigned int wrap_index(struct io_tlb_mem *mem, unsigned int index)
{
	if (index >= mem->nslabs)
		return 0;
	return index;
}

/*
 * Find a suitable number of IO TLB entries size that will fit this request and
 * allocate a buffer from that IO TLB pool.
 */
static int swiotlb_find_slots(struct device *dev, phys_addr_t orig_addr,
			      size_t alloc_size, unsigned int alloc_align_mask)
{
	struct io_tlb_mem *mem = dev->dma_io_tlb_mem;
	unsigned long boundary_mask = dma_get_seg_boundary(dev);
	dma_addr_t tbl_dma_addr =
		phys_to_dma_unencrypted(dev, mem->start) & boundary_mask;
	unsigned long max_slots = get_max_slots(boundary_mask);
	unsigned int iotlb_align_mask =
		dma_get_min_align_mask(dev) & ~(IO_TLB_SIZE - 1);
	unsigned int nslots = nr_slots(alloc_size), stride;
	unsigned int index, wrap, count = 0, i;
	unsigned int offset = swiotlb_align_offset(dev, orig_addr);
	unsigned long flags;

	BUG_ON(!nslots);

	/*
	 * For mappings with an alignment requirement don't bother looping to
	 * unaligned slots once we found an aligned one.  For allocations of
	 * PAGE_SIZE or larger only look for page aligned allocations.
	 */
	stride = (iotlb_align_mask >> IO_TLB_SHIFT) + 1;
	if (alloc_size >= PAGE_SIZE)
		stride = max(stride, stride << (PAGE_SHIFT - IO_TLB_SHIFT));
	stride = max(stride, (alloc_align_mask >> IO_TLB_SHIFT) + 1);

	spin_lock_irqsave(&mem->lock, flags);
	if (unlikely(nslots > mem->nslabs - mem->used))
		goto not_found;

	index = wrap = wrap_index(mem, ALIGN(mem->index, stride));
	do {
		if (orig_addr &&
		    (slot_addr(tbl_dma_addr, index) & iotlb_align_mask) !=
			    (orig_addr & iotlb_align_mask)) {
			index = wrap_index(mem, index + 1);
			continue;
		}

		/*
		 * If we find a slot that indicates we have 'nslots' number of
		 * contiguous buffers, we allocate the buffers from that slot
		 * and mark the entries as '0' indicating unavailable.
		 */
		if (!iommu_is_span_boundary(index, nslots,
					    nr_slots(tbl_dma_addr),
					    max_slots)) {
			if (mem->slots[index].list >= nslots)
				goto found;
		}
		index = wrap_index(mem, index + stride);
	} while (index != wrap);

not_found:
	spin_unlock_irqrestore(&mem->lock, flags);
	return -1;

found:
	for (i = index; i < index + nslots; i++) {
		mem->slots[i].list = 0;
		mem->slots[i].alloc_size =
			alloc_size - (offset + ((i - index) << IO_TLB_SHIFT));
	}
	for (i = index - 1;
	     io_tlb_offset(i) != IO_TLB_SEGSIZE - 1 &&
	     mem->slots[i].list; i--)
		mem->slots[i].list = ++count;

	/*
	 * Update the indices to avoid searching in the next round.
	 */
	if (index + nslots < mem->nslabs)
		mem->index = index + nslots;
	else
		mem->index = 0;
	mem->used += nslots;

	spin_unlock_irqrestore(&mem->lock, flags);
	return index;
}

phys_addr_t swiotlb_tbl_map_single(struct device *dev, phys_addr_t orig_addr,
		size_t mapping_size, size_t alloc_size,
		unsigned int alloc_align_mask, enum dma_data_direction dir,
		unsigned long attrs)
{
	struct io_tlb_mem *mem = dev->dma_io_tlb_mem;
	unsigned int offset = swiotlb_align_offset(dev, orig_addr);
	unsigned int i;
	int index;
	phys_addr_t tlb_addr;

	if (!mem)
		panic("Can not allocate SWIOTLB buffer earlier and can't now provide you with the DMA bounce buffer");

	if (cc_platform_has(CC_ATTR_MEM_ENCRYPT))
		pr_warn_once("Memory encryption is active and system is using DMA bounce buffers\n");

	if (mapping_size > alloc_size) {
		dev_warn_once(dev, "Invalid sizes (mapping: %zd bytes, alloc: %zd bytes)",
			      mapping_size, alloc_size);
		return (phys_addr_t)DMA_MAPPING_ERROR;
	}

	index = swiotlb_find_slots(dev, orig_addr,
				   alloc_size + offset, alloc_align_mask);
	if (index == -1) {
		if (!(attrs & DMA_ATTR_NO_WARN))
			dev_warn_ratelimited(dev,
	"swiotlb buffer is full (sz: %zd bytes), total %lu (slots), used %lu (slots)\n",
				 alloc_size, mem->nslabs, mem->used);
		return (phys_addr_t)DMA_MAPPING_ERROR;
	}

	/*
	 * Save away the mapping from the original address to the DMA address.
	 * This is needed when we sync the memory.  Then we sync the buffer if
	 * needed.
	 */
	for (i = 0; i < nr_slots(alloc_size + offset); i++)
		mem->slots[index + i].orig_addr = slot_addr(orig_addr, i);
	tlb_addr = slot_addr(mem->start, index) + offset;
	/*
	 * When dir == DMA_FROM_DEVICE we could omit the copy from the orig
	 * to the tlb buffer, if we knew for sure the device will
	 * overwirte the entire current content. But we don't. Thus
	 * unconditional bounce may prevent leaking swiotlb content (i.e.
	 * kernel memory) to user-space.
	 */
	swiotlb_bounce(dev, tlb_addr, mapping_size, DMA_TO_DEVICE);
	return tlb_addr;
}

static void swiotlb_release_slots(struct device *dev, phys_addr_t tlb_addr)
{
	struct io_tlb_mem *mem = dev->dma_io_tlb_mem;
	unsigned long flags;
	unsigned int offset = swiotlb_align_offset(dev, tlb_addr);
	int index = (tlb_addr - offset - mem->start) >> IO_TLB_SHIFT;
	int nslots = nr_slots(mem->slots[index].alloc_size + offset);
	int count, i;

	/*
	 * Return the buffer to the free list by setting the corresponding
	 * entries to indicate the number of contiguous entries available.
	 * While returning the entries to the free list, we merge the entries
	 * with slots below and above the pool being returned.
	 */
	spin_lock_irqsave(&mem->lock, flags);
	if (index + nslots < ALIGN(index + 1, IO_TLB_SEGSIZE))
		count = mem->slots[index + nslots].list;
	else
		count = 0;

	/*
	 * Step 1: return the slots to the free list, merging the slots with
	 * superceeding slots
	 */
	for (i = index + nslots - 1; i >= index; i--) {
		mem->slots[i].list = ++count;
		mem->slots[i].orig_addr = INVALID_PHYS_ADDR;
		mem->slots[i].alloc_size = 0;
	}

	/*
	 * Step 2: merge the returned slots with the preceding slots, if
	 * available (non zero)
	 */
	for (i = index - 1;
	     io_tlb_offset(i) != IO_TLB_SEGSIZE - 1 && mem->slots[i].list;
	     i--)
		mem->slots[i].list = ++count;
	mem->used -= nslots;
	spin_unlock_irqrestore(&mem->lock, flags);
}

/*
 * tlb_addr is the physical address of the bounce buffer to unmap.
 */
void swiotlb_tbl_unmap_single(struct device *dev, phys_addr_t tlb_addr,
			      size_t mapping_size, enum dma_data_direction dir,
			      unsigned long attrs)
{
	/*
	 * First, sync the memory before unmapping the entry
	 */
	if (!(attrs & DMA_ATTR_SKIP_CPU_SYNC) &&
	    (dir == DMA_FROM_DEVICE || dir == DMA_BIDIRECTIONAL))
		swiotlb_bounce(dev, tlb_addr, mapping_size, DMA_FROM_DEVICE);

	swiotlb_release_slots(dev, tlb_addr);
}

void swiotlb_sync_single_for_device(struct device *dev, phys_addr_t tlb_addr,
		size_t size, enum dma_data_direction dir)
{
	if (dir == DMA_TO_DEVICE || dir == DMA_BIDIRECTIONAL)
		swiotlb_bounce(dev, tlb_addr, size, DMA_TO_DEVICE);
	else
		BUG_ON(dir != DMA_FROM_DEVICE);
}

void swiotlb_sync_single_for_cpu(struct device *dev, phys_addr_t tlb_addr,
		size_t size, enum dma_data_direction dir)
{
	if (dir == DMA_FROM_DEVICE || dir == DMA_BIDIRECTIONAL)
		swiotlb_bounce(dev, tlb_addr, size, DMA_FROM_DEVICE);
	else
		BUG_ON(dir != DMA_TO_DEVICE);
}

/*
 * Create a swiotlb mapping for the buffer at @paddr, and in case of DMAing
 * to the device copy the data into it as well.
 */
dma_addr_t swiotlb_map(struct device *dev, phys_addr_t paddr, size_t size,
		enum dma_data_direction dir, unsigned long attrs)
{
	phys_addr_t swiotlb_addr;
	dma_addr_t dma_addr;

	trace_swiotlb_bounced(dev, phys_to_dma(dev, paddr), size);

	swiotlb_addr = swiotlb_tbl_map_single(dev, paddr, size, size, 0, dir,
			attrs);
	if (swiotlb_addr == (phys_addr_t)DMA_MAPPING_ERROR)
		return DMA_MAPPING_ERROR;

	/* Ensure that the address returned is DMA'ble */
	dma_addr = phys_to_dma_unencrypted(dev, swiotlb_addr);
	if (unlikely(!dma_capable(dev, dma_addr, size, true))) {
		swiotlb_tbl_unmap_single(dev, swiotlb_addr, size, dir,
			attrs | DMA_ATTR_SKIP_CPU_SYNC);
		dev_WARN_ONCE(dev, 1,
			"swiotlb addr %pad+%zu overflow (mask %llx, bus limit %llx).\n",
			&dma_addr, size, *dev->dma_mask, dev->bus_dma_limit);
		return DMA_MAPPING_ERROR;
	}

	if (!dev_is_dma_coherent(dev) && !(attrs & DMA_ATTR_SKIP_CPU_SYNC))
		arch_sync_dma_for_device(swiotlb_addr, size, dir);
	return dma_addr;
}

size_t swiotlb_max_mapping_size(struct device *dev)
{
	int min_align_mask = dma_get_min_align_mask(dev);
	int min_align = 0;

	/*
	 * swiotlb_find_slots() skips slots according to
	 * min align mask. This affects max mapping size.
	 * Take it into acount here.
	 */
	if (min_align_mask)
		min_align = roundup(min_align_mask, IO_TLB_SIZE);

	return ((size_t)IO_TLB_SIZE) * IO_TLB_SEGSIZE - min_align;
}

bool is_swiotlb_active(struct device *dev)
{
	struct io_tlb_mem *mem = dev->dma_io_tlb_mem;

	return mem && mem->nslabs;
}
EXPORT_SYMBOL_GPL(is_swiotlb_active);

static void swiotlb_create_debugfs_files(struct io_tlb_mem *mem,
					 const char *dirname)
{
	mem->debugfs = debugfs_create_dir(dirname, io_tlb_default_mem.debugfs);
	if (!mem->nslabs)
		return;

	debugfs_create_ulong("io_tlb_nslabs", 0400, mem->debugfs, &mem->nslabs);
	debugfs_create_ulong("io_tlb_used", 0400, mem->debugfs, &mem->used);
}

static int __init __maybe_unused swiotlb_create_default_debugfs(void)
{
	swiotlb_create_debugfs_files(&io_tlb_default_mem, "swiotlb");
	return 0;
}

#ifdef CONFIG_DEBUG_FS
late_initcall(swiotlb_create_default_debugfs);
#endif

#ifdef CONFIG_DMA_RESTRICTED_POOL

struct page *swiotlb_alloc(struct device *dev, size_t size)
{
	struct io_tlb_mem *mem = dev->dma_io_tlb_mem;
	phys_addr_t tlb_addr;
	int index;

	if (!mem)
		return NULL;

	index = swiotlb_find_slots(dev, 0, size, 0);
	if (index == -1)
		return NULL;

	tlb_addr = slot_addr(mem->start, index);

	return pfn_to_page(PFN_DOWN(tlb_addr));
}

bool swiotlb_free(struct device *dev, struct page *page, size_t size)
{
	phys_addr_t tlb_addr = page_to_phys(page);

	if (!is_swiotlb_buffer(dev, tlb_addr))
		return false;

	swiotlb_release_slots(dev, tlb_addr);

	return true;
}

static int rmem_swiotlb_device_init(struct reserved_mem *rmem,
				    struct device *dev)
{
	struct io_tlb_mem *mem = rmem->priv;
	unsigned long nslabs = rmem->size >> IO_TLB_SHIFT;

	/*
	 * Since multiple devices can share the same pool, the private data,
	 * io_tlb_mem struct, will be initialized by the first device attached
	 * to it.
	 */
	if (!mem) {
		mem = kzalloc(sizeof(*mem), GFP_KERNEL);
		if (!mem)
			return -ENOMEM;

		mem->slots = kcalloc(nslabs, sizeof(*mem->slots), GFP_KERNEL);
		if (!mem->slots) {
			kfree(mem);
			return -ENOMEM;
		}

		set_memory_decrypted((unsigned long)phys_to_virt(rmem->base),
				     rmem->size >> PAGE_SHIFT);
		swiotlb_init_io_tlb_mem(mem, rmem->base, nslabs, SWIOTLB_FORCE,
				false);
		mem->for_alloc = true;

		rmem->priv = mem;

		swiotlb_create_debugfs_files(mem, rmem->name);
	}

	dev->dma_io_tlb_mem = mem;

	return 0;
}

static void rmem_swiotlb_device_release(struct reserved_mem *rmem,
					struct device *dev)
{
	dev->dma_io_tlb_mem = &io_tlb_default_mem;
}

static const struct reserved_mem_ops rmem_swiotlb_ops = {
	.device_init = rmem_swiotlb_device_init,
	.device_release = rmem_swiotlb_device_release,
};

static int __init rmem_swiotlb_setup(struct reserved_mem *rmem)
{
	unsigned long node = rmem->fdt_node;

	if (of_get_flat_dt_prop(node, "reusable", NULL) ||
	    of_get_flat_dt_prop(node, "linux,cma-default", NULL) ||
	    of_get_flat_dt_prop(node, "linux,dma-default", NULL) ||
	    of_get_flat_dt_prop(node, "no-map", NULL))
		return -EINVAL;

	if (PageHighMem(pfn_to_page(PHYS_PFN(rmem->base)))) {
		pr_err("Restricted DMA pool must be accessible within the linear mapping.");
		return -EINVAL;
	}

	rmem->ops = &rmem_swiotlb_ops;
	pr_info("Reserved memory: created restricted DMA pool at %pa, size %ld MiB\n",
		&rmem->base, (unsigned long)rmem->size / SZ_1M);
	return 0;
}

RESERVEDMEM_OF_DECLARE(dma, "restricted-dma-pool", rmem_swiotlb_setup);
#endif /* CONFIG_DMA_RESTRICTED_POOL */<|MERGE_RESOLUTION|>--- conflicted
+++ resolved
@@ -203,12 +203,7 @@
 	mem->index = 0;
 	mem->late_alloc = late_alloc;
 
-<<<<<<< HEAD
-	if (swiotlb_force_bounce)
-		mem->force_bounce = true;
-=======
 	mem->force_bounce = swiotlb_force_bounce || (flags & SWIOTLB_FORCE);
->>>>>>> 3809db64
 
 	spin_lock_init(&mem->lock);
 	for (i = 0; i < mem->nslabs; i++) {
@@ -279,12 +274,7 @@
 		panic("%s: Failed to allocate %zu bytes align=0x%lx\n",
 		      __func__, alloc_size, PAGE_SIZE);
 
-<<<<<<< HEAD
-	swiotlb_init_io_tlb_mem(mem, __pa(tlb), nslabs, false);
-	mem->force_bounce = flags & SWIOTLB_FORCE;
-=======
 	swiotlb_init_io_tlb_mem(mem, __pa(tlb), nslabs, flags, false);
->>>>>>> 3809db64
 
 	if (flags & SWIOTLB_VERBOSE)
 		swiotlb_print_info();
@@ -356,11 +346,7 @@
 
 	set_memory_decrypted((unsigned long)vstart,
 			     (nslabs << IO_TLB_SHIFT) >> PAGE_SHIFT);
-<<<<<<< HEAD
-	swiotlb_init_io_tlb_mem(mem, virt_to_phys(vstart), nslabs, true);
-=======
 	swiotlb_init_io_tlb_mem(mem, virt_to_phys(vstart), nslabs, 0, true);
->>>>>>> 3809db64
 
 	swiotlb_print_info();
 	return 0;
