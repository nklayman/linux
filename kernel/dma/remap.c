// SPDX-License-Identifier: GPL-2.0
/*
 * Copyright (C) 2012 ARM Ltd.
 * Copyright (c) 2014 The Linux Foundation
 */
#include <linux/dma-direct.h>
#include <linux/dma-noncoherent.h>
#include <linux/dma-contiguous.h>
#include <linux/init.h>
#include <linux/genalloc.h>
#include <linux/slab.h>
#include <linux/vmalloc.h>

struct page **dma_common_find_pages(void *cpu_addr)
{
	struct vm_struct *area = find_vm_area(cpu_addr);

	if (!area || area->flags != VM_DMA_COHERENT)
		return NULL;
	return area->pages;
}

static struct vm_struct *__dma_common_pages_remap(struct page **pages,
			size_t size, pgprot_t prot, const void *caller)
{
	struct vm_struct *area;

	area = get_vm_area_caller(size, VM_DMA_COHERENT, caller);
	if (!area)
		return NULL;

	if (map_vm_area(area, prot, pages)) {
		vunmap(area->addr);
		return NULL;
	}

	return area;
}

/*
 * Remaps an array of PAGE_SIZE pages into another vm_area.
 * Cannot be used in non-sleeping contexts
 */
void *dma_common_pages_remap(struct page **pages, size_t size,
			 pgprot_t prot, const void *caller)
{
	struct vm_struct *area;

	area = __dma_common_pages_remap(pages, size, prot, caller);
	if (!area)
		return NULL;

	area->pages = pages;

	return area->addr;
}

/*
 * Remaps an allocated contiguous region into another vm_area.
 * Cannot be used in non-sleeping contexts
 */
void *dma_common_contiguous_remap(struct page *page, size_t size,
			pgprot_t prot, const void *caller)
{
	int i;
	struct page **pages;
	struct vm_struct *area;

	pages = kmalloc(sizeof(struct page *) << get_order(size), GFP_KERNEL);
	if (!pages)
		return NULL;

	for (i = 0; i < (size >> PAGE_SHIFT); i++)
		pages[i] = nth_page(page, i);

	area = __dma_common_pages_remap(pages, size, prot, caller);

	kfree(pages);

	if (!area)
		return NULL;
	return area->addr;
}

/*
 * Unmaps a range previously mapped by dma_common_*_remap
 */
void dma_common_free_remap(void *cpu_addr, size_t size)
{
	struct page **pages = dma_common_find_pages(cpu_addr);

	if (!pages) {
		WARN(1, "trying to free invalid coherent area: %p\n", cpu_addr);
		return;
	}

	unmap_kernel_range((unsigned long)cpu_addr, PAGE_ALIGN(size));
	vunmap(cpu_addr);
}

#ifdef CONFIG_DMA_DIRECT_REMAP
static struct gen_pool *atomic_pool __ro_after_init;

#define DEFAULT_DMA_COHERENT_POOL_SIZE  SZ_256K
static size_t atomic_pool_size __initdata = DEFAULT_DMA_COHERENT_POOL_SIZE;

static int __init early_coherent_pool(char *p)
{
	atomic_pool_size = memparse(p, &p);
	return 0;
}
early_param("coherent_pool", early_coherent_pool);

static gfp_t dma_atomic_pool_gfp(void)
{
	if (IS_ENABLED(CONFIG_ZONE_DMA))
		return GFP_DMA;
	if (IS_ENABLED(CONFIG_ZONE_DMA32))
		return GFP_DMA32;
	return GFP_KERNEL;
}

static int __init dma_atomic_pool_init(void)
{
	unsigned int pool_size_order = get_order(atomic_pool_size);
	unsigned long nr_pages = atomic_pool_size >> PAGE_SHIFT;
	struct page *page;
	void *addr;
	int ret;

	if (dev_get_cma_area(NULL))
		page = dma_alloc_from_contiguous(NULL, nr_pages,
						 pool_size_order, false);
	else
		page = alloc_pages(dma_atomic_pool_gfp(), pool_size_order);
	if (!page)
		goto out;

	arch_dma_prep_coherent(page, atomic_pool_size);

	atomic_pool = gen_pool_create(PAGE_SHIFT, -1);
	if (!atomic_pool)
		goto free_page;

	addr = dma_common_contiguous_remap(page, atomic_pool_size,
					   pgprot_dmacoherent(PAGE_KERNEL),
					   __builtin_return_address(0));
	if (!addr)
		goto destroy_genpool;

	ret = gen_pool_add_virt(atomic_pool, (unsigned long)addr,
				page_to_phys(page), atomic_pool_size, -1);
	if (ret)
		goto remove_mapping;
	gen_pool_set_algo(atomic_pool, gen_pool_first_fit_order_align, NULL);

	pr_info("DMA: preallocated %zu KiB pool for atomic allocations\n",
		atomic_pool_size / 1024);
	return 0;

remove_mapping:
	dma_common_free_remap(addr, atomic_pool_size);
destroy_genpool:
	gen_pool_destroy(atomic_pool);
	atomic_pool = NULL;
free_page:
	if (!dma_release_from_contiguous(NULL, page, nr_pages))
		__free_pages(page, pool_size_order);
out:
	pr_err("DMA: failed to allocate %zu KiB pool for atomic coherent allocation\n",
		atomic_pool_size / 1024);
	return -ENOMEM;
}
postcore_initcall(dma_atomic_pool_init);

bool dma_in_atomic_pool(void *start, size_t size)
{
	if (unlikely(!atomic_pool))
		return false;

	return addr_in_gen_pool(atomic_pool, (unsigned long)start, size);
}

void *dma_alloc_from_pool(size_t size, struct page **ret_page, gfp_t flags)
{
	unsigned long val;
	void *ptr = NULL;

	if (!atomic_pool) {
		WARN(1, "coherent pool not initialised!\n");
		return NULL;
	}

	val = gen_pool_alloc(atomic_pool, size);
	if (val) {
		phys_addr_t phys = gen_pool_virt_to_phys(atomic_pool, val);

		*ret_page = pfn_to_page(__phys_to_pfn(phys));
		ptr = (void *)val;
		memset(ptr, 0, size);
	}

	return ptr;
}

bool dma_free_from_pool(void *start, size_t size)
{
	if (!dma_in_atomic_pool(start, size))
		return false;
	gen_pool_free(atomic_pool, (unsigned long)start, size);
	return true;
}

void *arch_dma_alloc(struct device *dev, size_t size, dma_addr_t *dma_handle,
		gfp_t flags, unsigned long attrs)
{
	struct page *page = NULL;
	void *ret;

	size = PAGE_ALIGN(size);

	if (!gfpflags_allow_blocking(flags)) {
		ret = dma_alloc_from_pool(size, &page, flags);
		if (!ret)
			return NULL;
		goto done;
	}

	page = __dma_direct_alloc_pages(dev, size, dma_handle, flags, attrs);
	if (!page)
		return NULL;

	/* remove any dirty cache lines on the kernel alias */
	arch_dma_prep_coherent(page, size);

	/* create a coherent mapping */
<<<<<<< HEAD
	ret = dma_common_contiguous_remap(page, size, VM_USERMAP,
=======
	ret = dma_common_contiguous_remap(page, size,
>>>>>>> 3877dcd0
			dma_pgprot(dev, PAGE_KERNEL, attrs),
			__builtin_return_address(0));
	if (!ret) {
		__dma_direct_free_pages(dev, size, page);
		return ret;
	}

	memset(ret, 0, size);
done:
	*dma_handle = phys_to_dma(dev, page_to_phys(page));
	return ret;
}

void arch_dma_free(struct device *dev, size_t size, void *vaddr,
		dma_addr_t dma_handle, unsigned long attrs)
{
	if (!dma_free_from_pool(vaddr, PAGE_ALIGN(size))) {
		phys_addr_t phys = dma_to_phys(dev, dma_handle);
		struct page *page = pfn_to_page(__phys_to_pfn(phys));

		vunmap(vaddr);
		__dma_direct_free_pages(dev, size, page);
	}
}

long arch_dma_coherent_to_pfn(struct device *dev, void *cpu_addr,
		dma_addr_t dma_addr)
{
	return __phys_to_pfn(dma_to_phys(dev, dma_addr));
}
#endif /* CONFIG_DMA_DIRECT_REMAP */<|MERGE_RESOLUTION|>--- conflicted
+++ resolved
@@ -234,11 +234,7 @@
 	arch_dma_prep_coherent(page, size);
 
 	/* create a coherent mapping */
-<<<<<<< HEAD
-	ret = dma_common_contiguous_remap(page, size, VM_USERMAP,
-=======
 	ret = dma_common_contiguous_remap(page, size,
->>>>>>> 3877dcd0
 			dma_pgprot(dev, PAGE_KERNEL, attrs),
 			__builtin_return_address(0));
 	if (!ret) {
