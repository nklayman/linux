// SPDX-License-Identifier: GPL-2.0
/*
 * Preempt / IRQ disable delay thread to test latency tracers
 *
 * Copyright (C) 2018 Joel Fernandes (Google) <joel@joelfernandes.org>
 */

#include <linux/trace_clock.h>
#include <linux/delay.h>
#include <linux/interrupt.h>
#include <linux/irq.h>
#include <linux/kernel.h>
#include <linux/kobject.h>
#include <linux/kthread.h>
#include <linux/module.h>
#include <linux/printk.h>
#include <linux/string.h>
#include <linux/sysfs.h>
#include <linux/completion.h>

static ulong delay = 100;
static char test_mode[12] = "irq";
static uint burst_size = 1;

module_param_named(delay, delay, ulong, 0444);
module_param_string(test_mode, test_mode, 12, 0444);
module_param_named(burst_size, burst_size, uint, 0444);
MODULE_PARM_DESC(delay, "Period in microseconds (100 us default)");
MODULE_PARM_DESC(test_mode, "Mode of the test such as preempt, irq, or alternate (default irq)");
MODULE_PARM_DESC(burst_size, "The size of a burst (default 1)");

static struct completion done;

#define MIN(x, y) ((x) < (y) ? (x) : (y))

static void busy_wait(ulong time)
{
	u64 start, end;
	start = trace_clock_local();
	do {
		end = trace_clock_local();
		if (kthread_should_stop())
			break;
	} while ((end - start) < (time * 1000));
}

static __always_inline void irqoff_test(void)
{
	unsigned long flags;
	local_irq_save(flags);
	busy_wait(delay);
	local_irq_restore(flags);
}

static __always_inline void preemptoff_test(void)
{
	preempt_disable();
	busy_wait(delay);
	preempt_enable();
}

static void execute_preemptirqtest(int idx)
{
	if (!strcmp(test_mode, "irq"))
		irqoff_test();
	else if (!strcmp(test_mode, "preempt"))
		preemptoff_test();
	else if (!strcmp(test_mode, "alternate")) {
		if (idx % 2 == 0)
			irqoff_test();
		else
			preemptoff_test();
	}
}

#define DECLARE_TESTFN(POSTFIX)				\
	static void preemptirqtest_##POSTFIX(int idx)	\
	{						\
		execute_preemptirqtest(idx);		\
	}						\

/*
 * We create 10 different functions, so that we can get 10 different
 * backtraces.
 */
DECLARE_TESTFN(0)
DECLARE_TESTFN(1)
DECLARE_TESTFN(2)
DECLARE_TESTFN(3)
DECLARE_TESTFN(4)
DECLARE_TESTFN(5)
DECLARE_TESTFN(6)
DECLARE_TESTFN(7)
DECLARE_TESTFN(8)
DECLARE_TESTFN(9)

static void (*testfuncs[])(int)  = {
	preemptirqtest_0,
	preemptirqtest_1,
	preemptirqtest_2,
	preemptirqtest_3,
	preemptirqtest_4,
	preemptirqtest_5,
	preemptirqtest_6,
	preemptirqtest_7,
	preemptirqtest_8,
	preemptirqtest_9,
};

#define NR_TEST_FUNCS ARRAY_SIZE(testfuncs)

static int preemptirq_delay_run(void *data)
{
	int i;
	int s = MIN(burst_size, NR_TEST_FUNCS);

	for (i = 0; i < s; i++)
		(testfuncs[i])(i);

<<<<<<< HEAD
=======
	complete(&done);

>>>>>>> 46523b5b
	set_current_state(TASK_INTERRUPTIBLE);
	while (!kthread_should_stop()) {
		schedule();
		set_current_state(TASK_INTERRUPTIBLE);
	}

	__set_current_state(TASK_RUNNING);

	return 0;
}

static int preemptirq_run_test(void)
{
	struct task_struct *task;
<<<<<<< HEAD

=======
>>>>>>> 46523b5b
	char task_name[50];

	init_completion(&done);

	snprintf(task_name, sizeof(task_name), "%s_test", test_mode);
	task =  kthread_run(preemptirq_delay_run, NULL, task_name);
	if (IS_ERR(task))
		return PTR_ERR(task);
<<<<<<< HEAD
	if (task)
		kthread_stop(task);
=======
	if (task) {
		wait_for_completion(&done);
		kthread_stop(task);
	}
>>>>>>> 46523b5b
	return 0;
}


static ssize_t trigger_store(struct kobject *kobj, struct kobj_attribute *attr,
			 const char *buf, size_t count)
{
	ssize_t ret;

	ret = preemptirq_run_test();
	if (ret)
		return ret;
	return count;
}

static struct kobj_attribute trigger_attribute =
	__ATTR(trigger, 0200, NULL, trigger_store);

static struct attribute *attrs[] = {
	&trigger_attribute.attr,
	NULL,
};

static struct attribute_group attr_group = {
	.attrs = attrs,
};

static struct kobject *preemptirq_delay_kobj;

static int __init preemptirq_delay_init(void)
{
	int retval;

	retval = preemptirq_run_test();
	if (retval != 0)
		return retval;

	preemptirq_delay_kobj = kobject_create_and_add("preemptirq_delay_test",
						       kernel_kobj);
	if (!preemptirq_delay_kobj)
		return -ENOMEM;

	retval = sysfs_create_group(preemptirq_delay_kobj, &attr_group);
	if (retval)
		kobject_put(preemptirq_delay_kobj);

	return retval;
}

static void __exit preemptirq_delay_exit(void)
{
	kobject_put(preemptirq_delay_kobj);
}

module_init(preemptirq_delay_init)
module_exit(preemptirq_delay_exit)
MODULE_LICENSE("GPL v2");<|MERGE_RESOLUTION|>--- conflicted
+++ resolved
@@ -117,11 +117,8 @@
 	for (i = 0; i < s; i++)
 		(testfuncs[i])(i);
 
-<<<<<<< HEAD
-=======
 	complete(&done);
 
->>>>>>> 46523b5b
 	set_current_state(TASK_INTERRUPTIBLE);
 	while (!kthread_should_stop()) {
 		schedule();
@@ -136,10 +133,6 @@
 static int preemptirq_run_test(void)
 {
 	struct task_struct *task;
-<<<<<<< HEAD
-
-=======
->>>>>>> 46523b5b
 	char task_name[50];
 
 	init_completion(&done);
@@ -148,15 +141,10 @@
 	task =  kthread_run(preemptirq_delay_run, NULL, task_name);
 	if (IS_ERR(task))
 		return PTR_ERR(task);
-<<<<<<< HEAD
-	if (task)
-		kthread_stop(task);
-=======
 	if (task) {
 		wait_for_completion(&done);
 		kthread_stop(task);
 	}
->>>>>>> 46523b5b
 	return 0;
 }
 
