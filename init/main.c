--- conflicted
+++ resolved
@@ -93,7 +93,6 @@
 #include <linux/rodata_test.h>
 #include <linux/jump_label.h>
 #include <linux/mem_encrypt.h>
-#include <linux/file.h>
 
 #include <asm/io.h>
 #include <asm/bugs.h>
@@ -1158,28 +1157,6 @@
 
 void console_on_rootfs(void)
 {
-<<<<<<< HEAD
-	struct file *file;
-	unsigned int i;
-
-	/* Open /dev/console in kernelspace, this should never fail */
-	file = filp_open("/dev/console", O_RDWR, 0);
-	if (!file)
-		goto err_out;
-
-	/* create stdin/stdout/stderr, this should never fail */
-	for (i = 0; i < 3; i++) {
-		if (f_dupfd(i, file, 0) != i)
-			goto err_out;
-	}
-
-	return;
-
-err_out:
-	/* no panic -- this might not be fatal */
-	pr_err("Warning: unable to open an initial console.\n");
-	return;
-=======
 	/* Open the /dev/console as stdin, this should never fail */
 	if (ksys_open((const char __user *) "/dev/console", O_RDWR, 0) < 0)
 		pr_err("Warning: unable to open an initial console.\n");
@@ -1187,7 +1164,6 @@
 	/* create stdout/stderr */
 	(void) ksys_dup(0);
 	(void) ksys_dup(0);
->>>>>>> abe69c1e
 }
 
 static noinline void __init kernel_init_freeable(void)
