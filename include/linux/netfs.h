/* SPDX-License-Identifier: GPL-2.0-or-later */
/* Network filesystem support services.
 *
 * Copyright (C) 2021 Red Hat, Inc. All Rights Reserved.
 * Written by David Howells (dhowells@redhat.com)
 *
 * See:
 *
 *	Documentation/filesystems/netfs_library.rst
 *
 * for a description of the network filesystem interface declared here.
 */

#ifndef _LINUX_NETFS_H
#define _LINUX_NETFS_H

#include <linux/workqueue.h>
#include <linux/fs.h>
#include <linux/pagemap.h>

enum netfs_sreq_ref_trace;

/*
 * Overload PG_private_2 to give us PG_fscache - this is used to indicate that
 * a page is currently backed by a local disk cache
 */
#define folio_test_fscache(folio)	folio_test_private_2(folio)
#define PageFsCache(page)		PagePrivate2((page))
#define SetPageFsCache(page)		SetPagePrivate2((page))
#define ClearPageFsCache(page)		ClearPagePrivate2((page))
#define TestSetPageFsCache(page)	TestSetPagePrivate2((page))
#define TestClearPageFsCache(page)	TestClearPagePrivate2((page))

/**
 * folio_start_fscache - Start an fscache write on a folio.
 * @folio: The folio.
 *
 * Call this function before writing a folio to a local cache.  Starting a
 * second write before the first one finishes is not allowed.
 */
static inline void folio_start_fscache(struct folio *folio)
{
	VM_BUG_ON_FOLIO(folio_test_private_2(folio), folio);
	folio_get(folio);
	folio_set_private_2(folio);
}

/**
 * folio_end_fscache - End an fscache write on a folio.
 * @folio: The folio.
 *
 * Call this function after the folio has been written to the local cache.
 * This will wake any sleepers waiting on this folio.
 */
static inline void folio_end_fscache(struct folio *folio)
{
	folio_end_private_2(folio);
}

/**
 * folio_wait_fscache - Wait for an fscache write on this folio to end.
 * @folio: The folio.
 *
 * If this folio is currently being written to a local cache, wait for
 * the write to finish.  Another write may start after this one finishes,
 * unless the caller holds the folio lock.
 */
static inline void folio_wait_fscache(struct folio *folio)
{
	folio_wait_private_2(folio);
}

/**
 * folio_wait_fscache_killable - Wait for an fscache write on this folio to end.
 * @folio: The folio.
 *
 * If this folio is currently being written to a local cache, wait
 * for the write to finish or for a fatal signal to be received.
 * Another write may start after this one finishes, unless the caller
 * holds the folio lock.
 *
 * Return:
 * - 0 if successful.
 * - -EINTR if a fatal signal was encountered.
 */
static inline int folio_wait_fscache_killable(struct folio *folio)
{
	return folio_wait_private_2_killable(folio);
}

static inline void set_page_fscache(struct page *page)
{
	folio_start_fscache(page_folio(page));
}

static inline void end_page_fscache(struct page *page)
{
	folio_end_private_2(page_folio(page));
}

static inline void wait_on_page_fscache(struct page *page)
{
	folio_wait_private_2(page_folio(page));
}

static inline int wait_on_page_fscache_killable(struct page *page)
{
	return folio_wait_private_2_killable(page_folio(page));
}

enum netfs_io_source {
	NETFS_FILL_WITH_ZEROES,
	NETFS_DOWNLOAD_FROM_SERVER,
	NETFS_READ_FROM_CACHE,
	NETFS_INVALID_READ,
} __mode(byte);

typedef void (*netfs_io_terminated_t)(void *priv, ssize_t transferred_or_error,
				      bool was_async);

/*
 * Per-inode context.  This wraps the VFS inode.
 */
struct netfs_inode {
	struct inode		inode;		/* The VFS inode */
	const struct netfs_request_ops *ops;
#if IS_ENABLED(CONFIG_FSCACHE)
	struct fscache_cookie	*cache;
#endif
	loff_t			remote_i_size;	/* Size of the remote file */
};

/*
 * Resources required to do operations on a cache.
 */
struct netfs_cache_resources {
	const struct netfs_cache_ops	*ops;
	void				*cache_priv;
	void				*cache_priv2;
	unsigned int			debug_id;	/* Cookie debug ID */
	unsigned int			inval_counter;	/* object->inval_counter at begin_op */
};

/*
 * Descriptor for a single component subrequest.
 */
struct netfs_io_subrequest {
	struct netfs_io_request *rreq;		/* Supervising I/O request */
	struct list_head	rreq_link;	/* Link in rreq->subrequests */
	loff_t			start;		/* Where to start the I/O */
	size_t			len;		/* Size of the I/O */
	size_t			transferred;	/* Amount of data transferred */
	refcount_t		ref;
	short			error;		/* 0 or error that occurred */
	unsigned short		debug_index;	/* Index in list (for debugging output) */
	enum netfs_io_source	source;		/* Where to read from/write to */
	unsigned long		flags;
#define NETFS_SREQ_COPY_TO_CACHE	0	/* Set if should copy the data to the cache */
#define NETFS_SREQ_CLEAR_TAIL		1	/* Set if the rest of the read should be cleared */
#define NETFS_SREQ_SHORT_IO		2	/* Set if the I/O was short */
#define NETFS_SREQ_SEEK_DATA_READ	3	/* Set if ->read() should SEEK_DATA first */
#define NETFS_SREQ_NO_PROGRESS		4	/* Set if we didn't manage to read any data */
#define NETFS_SREQ_ONDEMAND		5	/* Set if it's from on-demand read mode */
};

enum netfs_io_origin {
	NETFS_READAHEAD,		/* This read was triggered by readahead */
	NETFS_READPAGE,			/* This read is a synchronous read */
	NETFS_READ_FOR_WRITE,		/* This read is to prepare a write */
} __mode(byte);

/*
 * Descriptor for an I/O helper request.  This is used to make multiple I/O
 * operations to a variety of data stores and then stitch the result together.
 */
struct netfs_io_request {
	struct work_struct	work;
	struct inode		*inode;		/* The file being accessed */
	struct address_space	*mapping;	/* The mapping being accessed */
	struct netfs_cache_resources cache_resources;
	struct list_head	subrequests;	/* Contributory I/O operations */
	void			*netfs_priv;	/* Private data for the netfs */
	unsigned int		debug_id;
	atomic_t		nr_outstanding;	/* Number of ops in progress */
	atomic_t		nr_copy_ops;	/* Number of copy-to-cache ops in progress */
	size_t			submitted;	/* Amount submitted for I/O so far */
	size_t			len;		/* Length of the request */
	short			error;		/* 0 or error that occurred */
	enum netfs_io_origin	origin;		/* Origin of the request */
	loff_t			i_size;		/* Size of the file */
	loff_t			start;		/* Start position */
	pgoff_t			no_unlock_folio; /* Don't unlock this folio after read */
	refcount_t		ref;
	unsigned long		flags;
#define NETFS_RREQ_INCOMPLETE_IO	0	/* Some ioreqs terminated short or with error */
#define NETFS_RREQ_COPY_TO_CACHE	1	/* Need to write to the cache */
#define NETFS_RREQ_NO_UNLOCK_FOLIO	2	/* Don't unlock no_unlock_folio on completion */
#define NETFS_RREQ_DONT_UNLOCK_FOLIOS	3	/* Don't unlock the folios on completion */
#define NETFS_RREQ_FAILED		4	/* The request failed */
#define NETFS_RREQ_IN_PROGRESS		5	/* Unlocked when the request completes */
	const struct netfs_request_ops *netfs_ops;
};

/*
 * Operations the network filesystem can/must provide to the helpers.
 */
struct netfs_request_ops {
	int (*init_request)(struct netfs_io_request *rreq, struct file *file);
	void (*free_request)(struct netfs_io_request *rreq);
	int (*begin_cache_operation)(struct netfs_io_request *rreq);

	void (*expand_readahead)(struct netfs_io_request *rreq);
	bool (*clamp_length)(struct netfs_io_subrequest *subreq);
	void (*issue_read)(struct netfs_io_subrequest *subreq);
	bool (*is_still_valid)(struct netfs_io_request *rreq);
	int (*check_write_begin)(struct file *file, loff_t pos, unsigned len,
				 struct folio *folio, void **_fsdata);
	void (*done)(struct netfs_io_request *rreq);
};

/*
 * How to handle reading from a hole.
 */
enum netfs_read_from_hole {
	NETFS_READ_HOLE_IGNORE,
	NETFS_READ_HOLE_CLEAR,
	NETFS_READ_HOLE_FAIL,
};

/*
 * Table of operations for access to a cache.  This is obtained by
 * rreq->ops->begin_cache_operation().
 */
struct netfs_cache_ops {
	/* End an operation */
	void (*end_operation)(struct netfs_cache_resources *cres);

	/* Read data from the cache */
	int (*read)(struct netfs_cache_resources *cres,
		    loff_t start_pos,
		    struct iov_iter *iter,
		    enum netfs_read_from_hole read_hole,
		    netfs_io_terminated_t term_func,
		    void *term_func_priv);

	/* Write data to the cache */
	int (*write)(struct netfs_cache_resources *cres,
		     loff_t start_pos,
		     struct iov_iter *iter,
		     netfs_io_terminated_t term_func,
		     void *term_func_priv);

	/* Expand readahead request */
	void (*expand_readahead)(struct netfs_cache_resources *cres,
				 loff_t *_start, size_t *_len, loff_t i_size);

	/* Prepare a read operation, shortening it to a cached/uncached
	 * boundary as appropriate.
	 */
	enum netfs_io_source (*prepare_read)(struct netfs_io_subrequest *subreq,
					     loff_t i_size);

	/* Prepare a write operation, working out what part of the write we can
	 * actually do.
	 */
	int (*prepare_write)(struct netfs_cache_resources *cres,
			     loff_t *_start, size_t *_len, loff_t i_size,
			     bool no_space_allocated_yet);

	/* Query the occupancy of the cache in a region, returning where the
	 * next chunk of data starts and how long it is.
	 */
	int (*query_occupancy)(struct netfs_cache_resources *cres,
			       loff_t start, size_t len, size_t granularity,
			       loff_t *_data_start, size_t *_data_len);
};

struct readahead_control;
extern void netfs_readahead(struct readahead_control *);
int netfs_read_folio(struct file *, struct folio *);
<<<<<<< HEAD
extern int netfs_write_begin(struct file *, struct address_space *,
=======
extern int netfs_write_begin(struct netfs_inode *,
			     struct file *, struct address_space *,
>>>>>>> f777316e
			     loff_t, unsigned int, struct folio **,
			     void **);

extern void netfs_subreq_terminated(struct netfs_io_subrequest *, ssize_t, bool);
extern void netfs_get_subrequest(struct netfs_io_subrequest *subreq,
				 enum netfs_sreq_ref_trace what);
extern void netfs_put_subrequest(struct netfs_io_subrequest *subreq,
				 bool was_async, enum netfs_sreq_ref_trace what);
extern void netfs_stats_show(struct seq_file *);

/**
 * netfs_inode - Get the netfs inode context from the inode
 * @inode: The inode to query
 *
 * Get the netfs lib inode context from the network filesystem's inode.  The
 * context struct is expected to directly follow on from the VFS inode struct.
 */
<<<<<<< HEAD
static inline struct netfs_i_context *netfs_i_context(struct inode *inode)
{
	return (void *)inode + sizeof(*inode);
}

/**
 * netfs_inode - Get the netfs inode from the inode context
 * @ctx: The context to query
 *
 * Get the netfs inode from the netfs library's inode context.  The VFS inode
 * is expected to directly precede the context struct.
 */
static inline struct inode *netfs_inode(struct netfs_i_context *ctx)
{
	return (void *)ctx - sizeof(struct inode);
=======
static inline struct netfs_inode *netfs_inode(struct inode *inode)
{
	return container_of(inode, struct netfs_inode, inode);
>>>>>>> f777316e
}

/**
 * netfs_inode_init - Initialise a netfslib inode context
 * @inode: The netfs inode to initialise
 * @ops: The netfs's operations list
 *
 * Initialise the netfs library context struct.  This is expected to follow on
 * directly from the VFS inode struct.
 */
static inline void netfs_inode_init(struct netfs_inode *ctx,
				    const struct netfs_request_ops *ops)
{
	ctx->ops = ops;
	ctx->remote_i_size = i_size_read(&ctx->inode);
#if IS_ENABLED(CONFIG_FSCACHE)
	ctx->cache = NULL;
#endif
}

/**
 * netfs_resize_file - Note that a file got resized
 * @ctx: The netfs inode being resized
 * @new_i_size: The new file size
 *
 * Inform the netfs lib that a file got resized so that it can adjust its state.
 */
static inline void netfs_resize_file(struct netfs_inode *ctx, loff_t new_i_size)
{
	ctx->remote_i_size = new_i_size;
}

/**
 * netfs_i_cookie - Get the cache cookie from the inode
 * @ctx: The netfs inode to query
 *
 * Get the caching cookie (if enabled) from the network filesystem's inode.
 */
static inline struct fscache_cookie *netfs_i_cookie(struct netfs_inode *ctx)
{
#if IS_ENABLED(CONFIG_FSCACHE)
	return ctx->cache;
#else
	return NULL;
#endif
}

#endif /* _LINUX_NETFS_H */<|MERGE_RESOLUTION|>--- conflicted
+++ resolved
@@ -278,12 +278,8 @@
 struct readahead_control;
 extern void netfs_readahead(struct readahead_control *);
 int netfs_read_folio(struct file *, struct folio *);
-<<<<<<< HEAD
-extern int netfs_write_begin(struct file *, struct address_space *,
-=======
 extern int netfs_write_begin(struct netfs_inode *,
 			     struct file *, struct address_space *,
->>>>>>> f777316e
 			     loff_t, unsigned int, struct folio **,
 			     void **);
 
@@ -301,27 +297,9 @@
  * Get the netfs lib inode context from the network filesystem's inode.  The
  * context struct is expected to directly follow on from the VFS inode struct.
  */
-<<<<<<< HEAD
-static inline struct netfs_i_context *netfs_i_context(struct inode *inode)
-{
-	return (void *)inode + sizeof(*inode);
-}
-
-/**
- * netfs_inode - Get the netfs inode from the inode context
- * @ctx: The context to query
- *
- * Get the netfs inode from the netfs library's inode context.  The VFS inode
- * is expected to directly precede the context struct.
- */
-static inline struct inode *netfs_inode(struct netfs_i_context *ctx)
-{
-	return (void *)ctx - sizeof(struct inode);
-=======
 static inline struct netfs_inode *netfs_inode(struct inode *inode)
 {
 	return container_of(inode, struct netfs_inode, inode);
->>>>>>> f777316e
 }
 
 /**
