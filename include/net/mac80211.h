--- conflicted
+++ resolved
@@ -3892,11 +3892,8 @@
  * @sta_set_4addr: Called to notify the driver when a station starts/stops using
  *	4-address mode
  * @set_sar_specs: Update the SAR (TX power) settings.
-<<<<<<< HEAD
-=======
  * @sta_set_decap_offload: Called to notify the driver when a station is allowed
  *	to use rx decapsulation offload
->>>>>>> 04bd701d
  */
 struct ieee80211_ops {
 	void (*tx)(struct ieee80211_hw *hw,
