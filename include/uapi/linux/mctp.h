--- conflicted
+++ resolved
@@ -11,10 +11,7 @@
 
 #include <linux/types.h>
 #include <linux/socket.h>
-<<<<<<< HEAD
-=======
 #include <linux/netdevice.h>
->>>>>>> b04bc3ed
 
 typedef __u8			mctp_eid_t;
 
@@ -30,8 +27,6 @@
 	__u8			smctp_type;
 	__u8			smctp_tag;
 	__u8			__smctp_pad1;
-<<<<<<< HEAD
-=======
 };
 
 struct sockaddr_mctp_ext {
@@ -40,7 +35,6 @@
 	__u8			smctp_halen;
 	__u8			__smctp_pad0[3];
 	__u8			smctp_haddr[MAX_ADDR_LEN];
->>>>>>> b04bc3ed
 };
 
 #define MCTP_NET_ANY		0x0
