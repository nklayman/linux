--- conflicted
+++ resolved
@@ -272,12 +272,6 @@
 /**
  * struct gpio_v2_line_event - The actual event being pushed to userspace
  * @timestamp_ns: best estimate of time of event occurrence, in nanoseconds.
-<<<<<<< HEAD
- * The @timestamp_ns is read from %CLOCK_MONOTONIC and is intended to allow
- * the accurate measurement of the time between events. It does not provide
- * the wall-clock time.
-=======
->>>>>>> 76ec55ca
  * @id: event identifier with value from &enum gpio_v2_line_event_id
  * @offset: the offset of the line that triggered the event
  * @seqno: the sequence number for this event in the sequence of events for
