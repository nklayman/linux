--- conflicted
+++ resolved
@@ -1042,10 +1042,7 @@
 	/* function mark */
 	struct snd_pcm_substream *mark_startup;
 	struct snd_pcm_substream *mark_hw_params;
-<<<<<<< HEAD
-=======
 	struct snd_compr_stream  *mark_compr_startup;
->>>>>>> c27d311f
 
 	/* bit field */
 	unsigned int pop_wait:1;
