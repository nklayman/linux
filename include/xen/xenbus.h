--- conflicted
+++ resolved
@@ -199,11 +199,6 @@
 
 struct work_struct;
 
-<<<<<<< HEAD
-void xenbus_probe(void);
-
-=======
->>>>>>> eb596e0f
 #define XENBUS_IS_ERR_READ(str) ({			\
 	if (!IS_ERR(str) && strlen(str) == 0) {		\
 		kfree(str);				\
