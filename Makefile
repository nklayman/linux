# SPDX-License-Identifier: GPL-2.0
VERSION = 5
PATCHLEVEL = 9
SUBLEVEL = 0
<<<<<<< HEAD
EXTRAVERSION = -rc7
=======
EXTRAVERSION = -rc8
>>>>>>> 17dc2109
NAME = Kleptomaniac Octopus

# *DOCUMENTATION*
# To see a list of typical targets execute "make help"
# More info can be located in ./README
# Comments in this file are targeted only to the developer, do not
# expect to learn how to build the kernel reading this file.

$(if $(filter __%, $(MAKECMDGOALS)), \
	$(error targets prefixed with '__' are only for internal use))

# That's our default target when none is given on the command line
PHONY := __all
__all:

# We are using a recursive build, so we need to do a little thinking
# to get the ordering right.
#
# Most importantly: sub-Makefiles should only ever modify files in
# their own directory. If in some directory we have a dependency on
# a file in another dir (which doesn't happen often, but it's often
# unavoidable when linking the built-in.a targets which finally
# turn into vmlinux), we will call a sub make in that other dir, and
# after that we are sure that everything which is in that other dir
# is now up to date.
#
# The only cases where we need to modify files which have global
# effects are thus separated out and done before the recursive
# descending is started. They are now explicitly listed as the
# prepare rule.

ifneq ($(sub_make_done),1)

# Do not use make's built-in rules and variables
# (this increases performance and avoids hard-to-debug behaviour)
MAKEFLAGS += -rR

# Avoid funny character set dependencies
unexport LC_ALL
LC_COLLATE=C
LC_NUMERIC=C
export LC_COLLATE LC_NUMERIC

# Avoid interference with shell env settings
unexport GREP_OPTIONS

# Beautify output
# ---------------------------------------------------------------------------
#
# Normally, we echo the whole command before executing it. By making
# that echo $($(quiet)$(cmd)), we now have the possibility to set
# $(quiet) to choose other forms of output instead, e.g.
#
#         quiet_cmd_cc_o_c = Compiling $(RELDIR)/$@
#         cmd_cc_o_c       = $(CC) $(c_flags) -c -o $@ $<
#
# If $(quiet) is empty, the whole command will be printed.
# If it is set to "quiet_", only the short version will be printed.
# If it is set to "silent_", nothing will be printed at all, since
# the variable $(silent_cmd_cc_o_c) doesn't exist.
#
# A simple variant is to prefix commands with $(Q) - that's useful
# for commands that shall be hidden in non-verbose mode.
#
#	$(Q)ln $@ :<
#
# If KBUILD_VERBOSE equals 0 then the above command will be hidden.
# If KBUILD_VERBOSE equals 1 then the above command is displayed.
# If KBUILD_VERBOSE equals 2 then give the reason why each target is rebuilt.
#
# To put more focus on warnings, be less verbose as default
# Use 'make V=1' to see the full commands

ifeq ("$(origin V)", "command line")
  KBUILD_VERBOSE = $(V)
endif
ifndef KBUILD_VERBOSE
  KBUILD_VERBOSE = 0
endif

ifeq ($(KBUILD_VERBOSE),1)
  quiet =
  Q =
else
  quiet=quiet_
  Q = @
endif

# If the user is running make -s (silent mode), suppress echoing of
# commands

ifneq ($(findstring s,$(filter-out --%,$(MAKEFLAGS))),)
  quiet=silent_
endif

export quiet Q KBUILD_VERBOSE

# Kbuild will save output files in the current working directory.
# This does not need to match to the root of the kernel source tree.
#
# For example, you can do this:
#
#  cd /dir/to/store/output/files; make -f /dir/to/kernel/source/Makefile
#
# If you want to save output files in a different location, there are
# two syntaxes to specify it.
#
# 1) O=
# Use "make O=dir/to/store/output/files/"
#
# 2) Set KBUILD_OUTPUT
# Set the environment variable KBUILD_OUTPUT to point to the output directory.
# export KBUILD_OUTPUT=dir/to/store/output/files/; make
#
# The O= assignment takes precedence over the KBUILD_OUTPUT environment
# variable.

# Do we want to change the working directory?
ifeq ("$(origin O)", "command line")
  KBUILD_OUTPUT := $(O)
endif

ifneq ($(KBUILD_OUTPUT),)
# Make's built-in functions such as $(abspath ...), $(realpath ...) cannot
# expand a shell special character '~'. We use a somewhat tedious way here.
abs_objtree := $(shell mkdir -p $(KBUILD_OUTPUT) && cd $(KBUILD_OUTPUT) && pwd)
$(if $(abs_objtree),, \
     $(error failed to create output directory "$(KBUILD_OUTPUT)"))

# $(realpath ...) resolves symlinks
abs_objtree := $(realpath $(abs_objtree))
else
abs_objtree := $(CURDIR)
endif # ifneq ($(KBUILD_OUTPUT),)

ifeq ($(abs_objtree),$(CURDIR))
# Suppress "Entering directory ..." unless we are changing the work directory.
MAKEFLAGS += --no-print-directory
else
need-sub-make := 1
endif

abs_srctree := $(realpath $(dir $(lastword $(MAKEFILE_LIST))))

ifneq ($(words $(subst :, ,$(abs_srctree))), 1)
$(error source directory cannot contain spaces or colons)
endif

ifneq ($(abs_srctree),$(abs_objtree))
# Look for make include files relative to root of kernel src
#
# This does not become effective immediately because MAKEFLAGS is re-parsed
# once after the Makefile is read. We need to invoke sub-make.
MAKEFLAGS += --include-dir=$(abs_srctree)
need-sub-make := 1
endif

this-makefile := $(lastword $(MAKEFILE_LIST))

ifneq ($(filter 3.%,$(MAKE_VERSION)),)
# 'MAKEFLAGS += -rR' does not immediately become effective for GNU Make 3.x
# We need to invoke sub-make to avoid implicit rules in the top Makefile.
need-sub-make := 1
# Cancel implicit rules for this Makefile.
$(this-makefile): ;
endif

export abs_srctree abs_objtree
export sub_make_done := 1

ifeq ($(need-sub-make),1)

PHONY += $(MAKECMDGOALS) __sub-make

$(filter-out $(this-makefile), $(MAKECMDGOALS)) __all: __sub-make
	@:

# Invoke a second make in the output directory, passing relevant variables
__sub-make:
	$(Q)$(MAKE) -C $(abs_objtree) -f $(abs_srctree)/Makefile $(MAKECMDGOALS)

endif # need-sub-make
endif # sub_make_done

# We process the rest of the Makefile if this is the final invocation of make
ifeq ($(need-sub-make),)

# Do not print "Entering directory ...",
# but we want to display it when entering to the output directory
# so that IDEs/editors are able to understand relative filenames.
MAKEFLAGS += --no-print-directory

# Call a source code checker (by default, "sparse") as part of the
# C compilation.
#
# Use 'make C=1' to enable checking of only re-compiled files.
# Use 'make C=2' to enable checking of *all* source files, regardless
# of whether they are re-compiled or not.
#
# See the file "Documentation/dev-tools/sparse.rst" for more details,
# including where to get the "sparse" utility.

ifeq ("$(origin C)", "command line")
  KBUILD_CHECKSRC = $(C)
endif
ifndef KBUILD_CHECKSRC
  KBUILD_CHECKSRC = 0
endif

# Use make M=dir or set the environment variable KBUILD_EXTMOD to specify the
# directory of external module to build. Setting M= takes precedence.
ifeq ("$(origin M)", "command line")
  KBUILD_EXTMOD := $(M)
endif

$(if $(word 2, $(KBUILD_EXTMOD)), \
	$(error building multiple external modules is not supported))

export KBUILD_CHECKSRC KBUILD_EXTMOD

extmod-prefix = $(if $(KBUILD_EXTMOD),$(KBUILD_EXTMOD)/)

ifeq ($(abs_srctree),$(abs_objtree))
        # building in the source tree
        srctree := .
	building_out_of_srctree :=
else
        ifeq ($(abs_srctree)/,$(dir $(abs_objtree)))
                # building in a subdirectory of the source tree
                srctree := ..
        else
                srctree := $(abs_srctree)
        endif
	building_out_of_srctree := 1
endif

ifneq ($(KBUILD_ABS_SRCTREE),)
srctree := $(abs_srctree)
endif

objtree		:= .
VPATH		:= $(srctree)

export building_out_of_srctree srctree objtree VPATH

# To make sure we do not include .config for any of the *config targets
# catch them early, and hand them over to scripts/kconfig/Makefile
# It is allowed to specify more targets when calling make, including
# mixing *config targets and build targets.
# For example 'make oldconfig all'.
# Detect when mixed targets is specified, and make a second invocation
# of make so .config is not included in this case either (for *config).

version_h := include/generated/uapi/linux/version.h
old_version_h := include/linux/version.h

clean-targets := %clean mrproper cleandocs
no-dot-config-targets := $(clean-targets) \
			 cscope gtags TAGS tags help% %docs check% coccicheck \
			 $(version_h) headers headers_% archheaders archscripts \
			 %asm-generic kernelversion %src-pkg dt_binding_check \
			 outputmakefile
no-sync-config-targets := $(no-dot-config-targets) %install kernelrelease
single-targets := %.a %.i %.ko %.lds %.ll %.lst %.mod %.o %.s %.symtypes %/

config-build	:=
mixed-build	:=
need-config	:= 1
may-sync-config	:= 1
single-build	:=

ifneq ($(filter $(no-dot-config-targets), $(MAKECMDGOALS)),)
	ifeq ($(filter-out $(no-dot-config-targets), $(MAKECMDGOALS)),)
		need-config :=
	endif
endif

ifneq ($(filter $(no-sync-config-targets), $(MAKECMDGOALS)),)
	ifeq ($(filter-out $(no-sync-config-targets), $(MAKECMDGOALS)),)
		may-sync-config :=
	endif
endif

ifneq ($(KBUILD_EXTMOD),)
	may-sync-config :=
endif

ifeq ($(KBUILD_EXTMOD),)
        ifneq ($(filter %config,$(MAKECMDGOALS)),)
		config-build := 1
                ifneq ($(words $(MAKECMDGOALS)),1)
			mixed-build := 1
                endif
        endif
endif

# We cannot build single targets and the others at the same time
ifneq ($(filter $(single-targets), $(MAKECMDGOALS)),)
	single-build := 1
	ifneq ($(filter-out $(single-targets), $(MAKECMDGOALS)),)
		mixed-build := 1
	endif
endif

# For "make -j clean all", "make -j mrproper defconfig all", etc.
ifneq ($(filter $(clean-targets),$(MAKECMDGOALS)),)
        ifneq ($(filter-out $(clean-targets),$(MAKECMDGOALS)),)
		mixed-build := 1
        endif
endif

# install and modules_install need also be processed one by one
ifneq ($(filter install,$(MAKECMDGOALS)),)
        ifneq ($(filter modules_install,$(MAKECMDGOALS)),)
		mixed-build := 1
        endif
endif

ifdef mixed-build
# ===========================================================================
# We're called with mixed targets (*config and build targets).
# Handle them one by one.

PHONY += $(MAKECMDGOALS) __build_one_by_one

$(MAKECMDGOALS): __build_one_by_one
	@:

__build_one_by_one:
	$(Q)set -e; \
	for i in $(MAKECMDGOALS); do \
		$(MAKE) -f $(srctree)/Makefile $$i; \
	done

else # !mixed-build

include scripts/Kbuild.include

# Read KERNELRELEASE from include/config/kernel.release (if it exists)
KERNELRELEASE = $(shell cat include/config/kernel.release 2> /dev/null)
KERNELVERSION = $(VERSION)$(if $(PATCHLEVEL),.$(PATCHLEVEL)$(if $(SUBLEVEL),.$(SUBLEVEL)))$(EXTRAVERSION)
export VERSION PATCHLEVEL SUBLEVEL KERNELRELEASE KERNELVERSION

include scripts/subarch.include

# Cross compiling and selecting different set of gcc/bin-utils
# ---------------------------------------------------------------------------
#
# When performing cross compilation for other architectures ARCH shall be set
# to the target architecture. (See arch/* for the possibilities).
# ARCH can be set during invocation of make:
# make ARCH=ia64
# Another way is to have ARCH set in the environment.
# The default ARCH is the host where make is executed.

# CROSS_COMPILE specify the prefix used for all executables used
# during compilation. Only gcc and related bin-utils executables
# are prefixed with $(CROSS_COMPILE).
# CROSS_COMPILE can be set on the command line
# make CROSS_COMPILE=ia64-linux-
# Alternatively CROSS_COMPILE can be set in the environment.
# Default value for CROSS_COMPILE is not to prefix executables
# Note: Some architectures assign CROSS_COMPILE in their arch/*/Makefile
ARCH		?= $(SUBARCH)

# Architecture as present in compile.h
UTS_MACHINE 	:= $(ARCH)
SRCARCH 	:= $(ARCH)

# Additional ARCH settings for x86
ifeq ($(ARCH),i386)
        SRCARCH := x86
endif
ifeq ($(ARCH),x86_64)
        SRCARCH := x86
endif

# Additional ARCH settings for sparc
ifeq ($(ARCH),sparc32)
       SRCARCH := sparc
endif
ifeq ($(ARCH),sparc64)
       SRCARCH := sparc
endif

# Additional ARCH settings for sh
ifeq ($(ARCH),sh64)
       SRCARCH := sh
endif

KCONFIG_CONFIG	?= .config
export KCONFIG_CONFIG

# Default file for 'make defconfig'. This may be overridden by arch-Makefile.
export KBUILD_DEFCONFIG := defconfig

# SHELL used by kbuild
CONFIG_SHELL := sh

HOST_LFS_CFLAGS := $(shell getconf LFS_CFLAGS 2>/dev/null)
HOST_LFS_LDFLAGS := $(shell getconf LFS_LDFLAGS 2>/dev/null)
HOST_LFS_LIBS := $(shell getconf LFS_LIBS 2>/dev/null)

ifneq ($(LLVM),)
HOSTCC	= clang
HOSTCXX	= clang++
else
HOSTCC	= gcc
HOSTCXX	= g++
endif

export KBUILD_USERCFLAGS := -Wall -Wmissing-prototypes -Wstrict-prototypes \
			      -O2 -fomit-frame-pointer -std=gnu89
export KBUILD_USERLDFLAGS :=

KBUILD_HOSTCFLAGS   := $(KBUILD_USERCFLAGS) $(HOST_LFS_CFLAGS) $(HOSTCFLAGS)
KBUILD_HOSTCXXFLAGS := -Wall -O2 $(HOST_LFS_CFLAGS) $(HOSTCXXFLAGS)
KBUILD_HOSTLDFLAGS  := $(HOST_LFS_LDFLAGS) $(HOSTLDFLAGS)
KBUILD_HOSTLDLIBS   := $(HOST_LFS_LIBS) $(HOSTLDLIBS)

# Make variables (CC, etc...)
CPP		= $(CC) -E
ifneq ($(LLVM),)
CC		= clang
LD		= ld.lld
AR		= llvm-ar
NM		= llvm-nm
OBJCOPY		= llvm-objcopy
OBJDUMP		= llvm-objdump
READELF		= llvm-readelf
OBJSIZE		= llvm-size
STRIP		= llvm-strip
else
CC		= $(CROSS_COMPILE)gcc
LD		= $(CROSS_COMPILE)ld
AR		= $(CROSS_COMPILE)ar
NM		= $(CROSS_COMPILE)nm
OBJCOPY		= $(CROSS_COMPILE)objcopy
OBJDUMP		= $(CROSS_COMPILE)objdump
READELF		= $(CROSS_COMPILE)readelf
OBJSIZE		= $(CROSS_COMPILE)size
STRIP		= $(CROSS_COMPILE)strip
endif
PAHOLE		= pahole
RESOLVE_BTFIDS	= $(objtree)/tools/bpf/resolve_btfids/resolve_btfids
LEX		= flex
YACC		= bison
AWK		= awk
INSTALLKERNEL  := installkernel
DEPMOD		= /sbin/depmod
PERL		= perl
PYTHON		= python
PYTHON3		= python3
CHECK		= sparse
BASH		= bash
KGZIP		= gzip
KBZIP2		= bzip2
KLZOP		= lzop
LZMA		= lzma
LZ4		= lz4c
XZ		= xz
ZSTD		= zstd

CHECKFLAGS     := -D__linux__ -Dlinux -D__STDC__ -Dunix -D__unix__ \
		  -Wbitwise -Wno-return-void -Wno-unknown-attribute $(CF)
NOSTDINC_FLAGS :=
CFLAGS_MODULE   =
AFLAGS_MODULE   =
LDFLAGS_MODULE  =
CFLAGS_KERNEL	=
AFLAGS_KERNEL	=
LDFLAGS_vmlinux =

# Use USERINCLUDE when you must reference the UAPI directories only.
USERINCLUDE    := \
		-I$(srctree)/arch/$(SRCARCH)/include/uapi \
		-I$(objtree)/arch/$(SRCARCH)/include/generated/uapi \
		-I$(srctree)/include/uapi \
		-I$(objtree)/include/generated/uapi \
                -include $(srctree)/include/linux/kconfig.h

# Use LINUXINCLUDE when you must reference the include/ directory.
# Needed to be compatible with the O= option
LINUXINCLUDE    := \
		-I$(srctree)/arch/$(SRCARCH)/include \
		-I$(objtree)/arch/$(SRCARCH)/include/generated \
		$(if $(building_out_of_srctree),-I$(srctree)/include) \
		-I$(objtree)/include \
		$(USERINCLUDE)

KBUILD_AFLAGS   := -D__ASSEMBLY__ -fno-PIE
KBUILD_CFLAGS   := -Wall -Wundef -Werror=strict-prototypes -Wno-trigraphs \
		   -fno-strict-aliasing -fno-common -fshort-wchar -fno-PIE \
		   -Werror=implicit-function-declaration -Werror=implicit-int \
		   -Wno-format-security \
		   -std=gnu89
KBUILD_CPPFLAGS := -D__KERNEL__
KBUILD_AFLAGS_KERNEL :=
KBUILD_CFLAGS_KERNEL :=
KBUILD_AFLAGS_MODULE  := -DMODULE
KBUILD_CFLAGS_MODULE  := -DMODULE
KBUILD_LDFLAGS_MODULE :=
export KBUILD_LDS_MODULE := $(srctree)/scripts/module-common.lds
KBUILD_LDFLAGS :=
CLANG_FLAGS :=

export ARCH SRCARCH CONFIG_SHELL BASH HOSTCC KBUILD_HOSTCFLAGS CROSS_COMPILE LD CC
export CPP AR NM STRIP OBJCOPY OBJDUMP OBJSIZE READELF PAHOLE RESOLVE_BTFIDS LEX YACC AWK INSTALLKERNEL
export PERL PYTHON PYTHON3 CHECK CHECKFLAGS MAKE UTS_MACHINE HOSTCXX
export KGZIP KBZIP2 KLZOP LZMA LZ4 XZ ZSTD
export KBUILD_HOSTCXXFLAGS KBUILD_HOSTLDFLAGS KBUILD_HOSTLDLIBS LDFLAGS_MODULE

export KBUILD_CPPFLAGS NOSTDINC_FLAGS LINUXINCLUDE OBJCOPYFLAGS KBUILD_LDFLAGS
export KBUILD_CFLAGS CFLAGS_KERNEL CFLAGS_MODULE
export CFLAGS_KASAN CFLAGS_KASAN_NOSANITIZE CFLAGS_UBSAN CFLAGS_KCSAN
export KBUILD_AFLAGS AFLAGS_KERNEL AFLAGS_MODULE
export KBUILD_AFLAGS_MODULE KBUILD_CFLAGS_MODULE KBUILD_LDFLAGS_MODULE
export KBUILD_AFLAGS_KERNEL KBUILD_CFLAGS_KERNEL

# Files to ignore in find ... statements

export RCS_FIND_IGNORE := \( -name SCCS -o -name BitKeeper -o -name .svn -o    \
			  -name CVS -o -name .pc -o -name .hg -o -name .git \) \
			  -prune -o
export RCS_TAR_IGNORE := --exclude SCCS --exclude BitKeeper --exclude .svn \
			 --exclude CVS --exclude .pc --exclude .hg --exclude .git

# ===========================================================================
# Rules shared between *config targets and build targets

# Basic helpers built in scripts/basic/
PHONY += scripts_basic
scripts_basic:
	$(Q)$(MAKE) $(build)=scripts/basic
	$(Q)rm -f .tmp_quiet_recordmcount

PHONY += outputmakefile
# Before starting out-of-tree build, make sure the source tree is clean.
# outputmakefile generates a Makefile in the output directory, if using a
# separate output directory. This allows convenient use of make in the
# output directory.
# At the same time when output Makefile generated, generate .gitignore to
# ignore whole output directory
outputmakefile:
ifdef building_out_of_srctree
	$(Q)if [ -f $(srctree)/.config -o \
		 -d $(srctree)/include/config -o \
		 -d $(srctree)/arch/$(SRCARCH)/include/generated ]; then \
		echo >&2 "***"; \
		echo >&2 "*** The source tree is not clean, please run 'make$(if $(findstring command line, $(origin ARCH)), ARCH=$(ARCH)) mrproper'"; \
		echo >&2 "*** in $(abs_srctree)";\
		echo >&2 "***"; \
		false; \
	fi
	$(Q)ln -fsn $(srctree) source
	$(Q)$(CONFIG_SHELL) $(srctree)/scripts/mkmakefile $(srctree)
	$(Q)test -e .gitignore || \
	{ echo "# this is build directory, ignore it"; echo "*"; } > .gitignore
endif

ifneq ($(shell $(CC) --version 2>&1 | head -n 1 | grep clang),)
ifneq ($(CROSS_COMPILE),)
CLANG_FLAGS	+= --target=$(notdir $(CROSS_COMPILE:%-=%))
GCC_TOOLCHAIN_DIR := $(dir $(shell which $(CROSS_COMPILE)elfedit))
CLANG_FLAGS	+= --prefix=$(GCC_TOOLCHAIN_DIR)$(notdir $(CROSS_COMPILE))
GCC_TOOLCHAIN	:= $(realpath $(GCC_TOOLCHAIN_DIR)/..)
endif
ifneq ($(GCC_TOOLCHAIN),)
CLANG_FLAGS	+= --gcc-toolchain=$(GCC_TOOLCHAIN)
endif
ifneq ($(LLVM_IAS),1)
CLANG_FLAGS	+= -no-integrated-as
endif
CLANG_FLAGS	+= -Werror=unknown-warning-option
KBUILD_CFLAGS	+= $(CLANG_FLAGS)
KBUILD_AFLAGS	+= $(CLANG_FLAGS)
export CLANG_FLAGS
endif

# The expansion should be delayed until arch/$(SRCARCH)/Makefile is included.
# Some architectures define CROSS_COMPILE in arch/$(SRCARCH)/Makefile.
# CC_VERSION_TEXT is referenced from Kconfig (so it needs export),
# and from include/config/auto.conf.cmd to detect the compiler upgrade.
CC_VERSION_TEXT = $(shell $(CC) --version 2>/dev/null | head -n 1)

ifdef config-build
# ===========================================================================
# *config targets only - make sure prerequisites are updated, and descend
# in scripts/kconfig to make the *config target

# Read arch specific Makefile to set KBUILD_DEFCONFIG as needed.
# KBUILD_DEFCONFIG may point out an alternative default configuration
# used for 'make defconfig'
include arch/$(SRCARCH)/Makefile
export KBUILD_DEFCONFIG KBUILD_KCONFIG CC_VERSION_TEXT

config: outputmakefile scripts_basic FORCE
	$(Q)$(MAKE) $(build)=scripts/kconfig $@

%config: outputmakefile scripts_basic FORCE
	$(Q)$(MAKE) $(build)=scripts/kconfig $@

else #!config-build
# ===========================================================================
# Build targets only - this includes vmlinux, arch specific targets, clean
# targets and others. In general all targets except *config targets.

# If building an external module we do not care about the all: rule
# but instead __all depend on modules
PHONY += all
ifeq ($(KBUILD_EXTMOD),)
__all: all
else
__all: modules
endif

# Decide whether to build built-in, modular, or both.
# Normally, just do built-in.

KBUILD_MODULES :=
KBUILD_BUILTIN := 1

# If we have only "make modules", don't compile built-in objects.
ifeq ($(MAKECMDGOALS),modules)
  KBUILD_BUILTIN :=
endif

# If we have "make <whatever> modules", compile modules
# in addition to whatever we do anyway.
# Just "make" or "make all" shall build modules as well

ifneq ($(filter all modules nsdeps,$(MAKECMDGOALS)),)
  KBUILD_MODULES := 1
endif

ifeq ($(MAKECMDGOALS),)
  KBUILD_MODULES := 1
endif

export KBUILD_MODULES KBUILD_BUILTIN

ifdef need-config
include include/config/auto.conf
endif

ifeq ($(KBUILD_EXTMOD),)
# Objects we will link into vmlinux / subdirs we need to visit
core-y		:= init/ usr/
drivers-y	:= drivers/ sound/
drivers-$(CONFIG_SAMPLES) += samples/
drivers-y	+= net/ virt/
libs-y		:= lib/
endif # KBUILD_EXTMOD

# The all: target is the default when no target is given on the
# command line.
# This allow a user to issue only 'make' to build a kernel including modules
# Defaults to vmlinux, but the arch makefile usually adds further targets
all: vmlinux

CFLAGS_GCOV	:= -fprofile-arcs -ftest-coverage \
	$(call cc-option,-fno-tree-loop-im) \
	$(call cc-disable-warning,maybe-uninitialized,)
export CFLAGS_GCOV

# The arch Makefiles can override CC_FLAGS_FTRACE. We may also append it later.
ifdef CONFIG_FUNCTION_TRACER
  CC_FLAGS_FTRACE := -pg
endif

RETPOLINE_CFLAGS_GCC := -mindirect-branch=thunk-extern -mindirect-branch-register
RETPOLINE_VDSO_CFLAGS_GCC := -mindirect-branch=thunk-inline -mindirect-branch-register
RETPOLINE_CFLAGS_CLANG := -mretpoline-external-thunk
RETPOLINE_VDSO_CFLAGS_CLANG := -mretpoline
RETPOLINE_CFLAGS := $(call cc-option,$(RETPOLINE_CFLAGS_GCC),$(call cc-option,$(RETPOLINE_CFLAGS_CLANG)))
RETPOLINE_VDSO_CFLAGS := $(call cc-option,$(RETPOLINE_VDSO_CFLAGS_GCC),$(call cc-option,$(RETPOLINE_VDSO_CFLAGS_CLANG)))
export RETPOLINE_CFLAGS
export RETPOLINE_VDSO_CFLAGS

include arch/$(SRCARCH)/Makefile

ifdef need-config
ifdef may-sync-config
# Read in dependencies to all Kconfig* files, make sure to run syncconfig if
# changes are detected. This should be included after arch/$(SRCARCH)/Makefile
# because some architectures define CROSS_COMPILE there.
include include/config/auto.conf.cmd

$(KCONFIG_CONFIG):
	@echo >&2 '***'
	@echo >&2 '*** Configuration file "$@" not found!'
	@echo >&2 '***'
	@echo >&2 '*** Please run some configurator (e.g. "make oldconfig" or'
	@echo >&2 '*** "make menuconfig" or "make xconfig").'
	@echo >&2 '***'
	@/bin/false

# The actual configuration files used during the build are stored in
# include/generated/ and include/config/. Update them if .config is newer than
# include/config/auto.conf (which mirrors .config).
#
# This exploits the 'multi-target pattern rule' trick.
# The syncconfig should be executed only once to make all the targets.
# (Note: use the grouped target '&:' when we bump to GNU Make 4.3)
%/config/auto.conf %/config/auto.conf.cmd %/generated/autoconf.h: $(KCONFIG_CONFIG)
	$(Q)$(MAKE) -f $(srctree)/Makefile syncconfig
else # !may-sync-config
# External modules and some install targets need include/generated/autoconf.h
# and include/config/auto.conf but do not care if they are up-to-date.
# Use auto.conf to trigger the test
PHONY += include/config/auto.conf

include/config/auto.conf:
	$(Q)test -e include/generated/autoconf.h -a -e $@ || (		\
	echo >&2;							\
	echo >&2 "  ERROR: Kernel configuration is invalid.";		\
	echo >&2 "         include/generated/autoconf.h or $@ are missing.";\
	echo >&2 "         Run 'make oldconfig && make prepare' on kernel src to fix it.";	\
	echo >&2 ;							\
	/bin/false)

endif # may-sync-config
endif # need-config

KBUILD_CFLAGS	+= $(call cc-option,-fno-delete-null-pointer-checks,)
KBUILD_CFLAGS	+= $(call cc-disable-warning,frame-address,)
KBUILD_CFLAGS	+= $(call cc-disable-warning, format-truncation)
KBUILD_CFLAGS	+= $(call cc-disable-warning, format-overflow)
KBUILD_CFLAGS	+= $(call cc-disable-warning, address-of-packed-member)

ifdef CONFIG_CC_OPTIMIZE_FOR_PERFORMANCE
KBUILD_CFLAGS += -O2
else ifdef CONFIG_CC_OPTIMIZE_FOR_PERFORMANCE_O3
KBUILD_CFLAGS += -O3
else ifdef CONFIG_CC_OPTIMIZE_FOR_SIZE
KBUILD_CFLAGS += -Os
endif

# Tell gcc to never replace conditional load with a non-conditional one
KBUILD_CFLAGS	+= $(call cc-option,--param=allow-store-data-races=0)
KBUILD_CFLAGS	+= $(call cc-option,-fno-allow-store-data-races)

ifdef CONFIG_READABLE_ASM
# Disable optimizations that make assembler listings hard to read.
# reorder blocks reorders the control in the function
# ipa clone creates specialized cloned functions
# partial inlining inlines only parts of functions
KBUILD_CFLAGS += $(call cc-option,-fno-reorder-blocks,) \
                 $(call cc-option,-fno-ipa-cp-clone,) \
                 $(call cc-option,-fno-partial-inlining)
endif

ifneq ($(CONFIG_FRAME_WARN),0)
KBUILD_CFLAGS += -Wframe-larger-than=$(CONFIG_FRAME_WARN)
endif

stackp-flags-y                                    := -fno-stack-protector
stackp-flags-$(CONFIG_STACKPROTECTOR)             := -fstack-protector
stackp-flags-$(CONFIG_STACKPROTECTOR_STRONG)      := -fstack-protector-strong

KBUILD_CFLAGS += $(stackp-flags-y)

ifdef CONFIG_CC_IS_CLANG
KBUILD_CPPFLAGS += -Qunused-arguments
KBUILD_CFLAGS += -Wno-format-invalid-specifier
KBUILD_CFLAGS += -Wno-gnu
# CLANG uses a _MergedGlobals as optimization, but this breaks modpost, as the
# source of a reference will be _MergedGlobals and not on of the whitelisted names.
# See modpost pattern 2
KBUILD_CFLAGS += -mno-global-merge
else

# These warnings generated too much noise in a regular build.
# Use make W=1 to enable them (see scripts/Makefile.extrawarn)
KBUILD_CFLAGS += -Wno-unused-but-set-variable

# Warn about unmarked fall-throughs in switch statement.
# Disabled for clang while comment to attribute conversion happens and
# https://github.com/ClangBuiltLinux/linux/issues/636 is discussed.
KBUILD_CFLAGS += $(call cc-option,-Wimplicit-fallthrough,)
endif

KBUILD_CFLAGS += $(call cc-disable-warning, unused-const-variable)
ifdef CONFIG_FRAME_POINTER
KBUILD_CFLAGS	+= -fno-omit-frame-pointer -fno-optimize-sibling-calls
else
# Some targets (ARM with Thumb2, for example), can't be built with frame
# pointers.  For those, we don't have FUNCTION_TRACER automatically
# select FRAME_POINTER.  However, FUNCTION_TRACER adds -pg, and this is
# incompatible with -fomit-frame-pointer with current GCC, so we don't use
# -fomit-frame-pointer with FUNCTION_TRACER.
ifndef CONFIG_FUNCTION_TRACER
KBUILD_CFLAGS	+= -fomit-frame-pointer
endif
endif

# Initialize all stack variables with a 0xAA pattern.
ifdef CONFIG_INIT_STACK_ALL_PATTERN
KBUILD_CFLAGS	+= -ftrivial-auto-var-init=pattern
endif

# Initialize all stack variables with a zero value.
ifdef CONFIG_INIT_STACK_ALL_ZERO
# Future support for zero initialization is still being debated, see
# https://bugs.llvm.org/show_bug.cgi?id=45497. These flags are subject to being
# renamed or dropped.
KBUILD_CFLAGS	+= -ftrivial-auto-var-init=zero
KBUILD_CFLAGS	+= -enable-trivial-auto-var-init-zero-knowing-it-will-be-removed-from-clang
endif

DEBUG_CFLAGS	:= $(call cc-option, -fno-var-tracking-assignments)

ifdef CONFIG_DEBUG_INFO
ifdef CONFIG_DEBUG_INFO_SPLIT
DEBUG_CFLAGS	+= -gsplit-dwarf
else
DEBUG_CFLAGS	+= -g
endif
KBUILD_AFLAGS	+= -Wa,-gdwarf-2
endif
ifdef CONFIG_DEBUG_INFO_DWARF4
DEBUG_CFLAGS	+= -gdwarf-4
endif

ifdef CONFIG_DEBUG_INFO_REDUCED
DEBUG_CFLAGS	+= $(call cc-option, -femit-struct-debug-baseonly) \
		   $(call cc-option,-fno-var-tracking)
endif

ifdef CONFIG_DEBUG_INFO_COMPRESSED
DEBUG_CFLAGS	+= -gz=zlib
KBUILD_AFLAGS	+= -gz=zlib
KBUILD_LDFLAGS	+= --compress-debug-sections=zlib
endif

KBUILD_CFLAGS += $(DEBUG_CFLAGS)
export DEBUG_CFLAGS

ifdef CONFIG_FUNCTION_TRACER
ifdef CONFIG_FTRACE_MCOUNT_RECORD
  # gcc 5 supports generating the mcount tables directly
  ifeq ($(call cc-option-yn,-mrecord-mcount),y)
    CC_FLAGS_FTRACE	+= -mrecord-mcount
    export CC_USING_RECORD_MCOUNT := 1
  endif
  ifdef CONFIG_HAVE_NOP_MCOUNT
    ifeq ($(call cc-option-yn, -mnop-mcount),y)
      CC_FLAGS_FTRACE	+= -mnop-mcount
      CC_FLAGS_USING	+= -DCC_USING_NOP_MCOUNT
    endif
  endif
endif
ifdef CONFIG_HAVE_FENTRY
  ifeq ($(call cc-option-yn, -mfentry),y)
    CC_FLAGS_FTRACE	+= -mfentry
    CC_FLAGS_USING	+= -DCC_USING_FENTRY
  endif
endif
export CC_FLAGS_FTRACE
KBUILD_CFLAGS	+= $(CC_FLAGS_FTRACE) $(CC_FLAGS_USING)
KBUILD_AFLAGS	+= $(CC_FLAGS_USING)
ifdef CONFIG_DYNAMIC_FTRACE
	ifdef CONFIG_HAVE_C_RECORDMCOUNT
		BUILD_C_RECORDMCOUNT := y
		export BUILD_C_RECORDMCOUNT
	endif
endif
endif

# We trigger additional mismatches with less inlining
ifdef CONFIG_DEBUG_SECTION_MISMATCH
KBUILD_CFLAGS += $(call cc-option, -fno-inline-functions-called-once)
endif

ifdef CONFIG_LD_DEAD_CODE_DATA_ELIMINATION
KBUILD_CFLAGS_KERNEL += -ffunction-sections -fdata-sections
LDFLAGS_vmlinux += --gc-sections
endif

ifdef CONFIG_SHADOW_CALL_STACK
CC_FLAGS_SCS	:= -fsanitize=shadow-call-stack
KBUILD_CFLAGS	+= $(CC_FLAGS_SCS)
export CC_FLAGS_SCS
endif

ifdef CONFIG_DEBUG_FORCE_FUNCTION_ALIGN_32B
KBUILD_CFLAGS += -falign-functions=32
endif

# arch Makefile may override CC so keep this after arch Makefile is included
NOSTDINC_FLAGS += -nostdinc -isystem $(shell $(CC) -print-file-name=include)

# warn about C99 declaration after statement
KBUILD_CFLAGS += -Wdeclaration-after-statement

# Variable Length Arrays (VLAs) should not be used anywhere in the kernel
KBUILD_CFLAGS += -Wvla

# disable pointer signed / unsigned warnings in gcc 4.0
KBUILD_CFLAGS += -Wno-pointer-sign

# disable stringop warnings in gcc 8+
KBUILD_CFLAGS += $(call cc-disable-warning, stringop-truncation)

# We'll want to enable this eventually, but it's not going away for 5.7 at least
KBUILD_CFLAGS += $(call cc-disable-warning, zero-length-bounds)
KBUILD_CFLAGS += $(call cc-disable-warning, array-bounds)
KBUILD_CFLAGS += $(call cc-disable-warning, stringop-overflow)

# Another good warning that we'll want to enable eventually
KBUILD_CFLAGS += $(call cc-disable-warning, restrict)

# Enabled with W=2, disabled by default as noisy
KBUILD_CFLAGS += $(call cc-disable-warning, maybe-uninitialized)

# disable invalid "can't wrap" optimizations for signed / pointers
KBUILD_CFLAGS	+= $(call cc-option,-fno-strict-overflow)

# clang sets -fmerge-all-constants by default as optimization, but this
# is non-conforming behavior for C and in fact breaks the kernel, so we
# need to disable it here generally.
KBUILD_CFLAGS	+= $(call cc-option,-fno-merge-all-constants)

# for gcc -fno-merge-all-constants disables everything, but it is fine
# to have actual conforming behavior enabled.
KBUILD_CFLAGS	+= $(call cc-option,-fmerge-constants)

# Make sure -fstack-check isn't enabled (like gentoo apparently did)
KBUILD_CFLAGS  += $(call cc-option,-fno-stack-check,)

# conserve stack if available
KBUILD_CFLAGS   += $(call cc-option,-fconserve-stack)

# Prohibit date/time macros, which would make the build non-deterministic
KBUILD_CFLAGS   += $(call cc-option,-Werror=date-time)

# enforce correct pointer usage
KBUILD_CFLAGS   += $(call cc-option,-Werror=incompatible-pointer-types)

# Require designated initializers for all marked structures
KBUILD_CFLAGS   += $(call cc-option,-Werror=designated-init)

# change __FILE__ to the relative path from the srctree
KBUILD_CFLAGS	+= $(call cc-option,-fmacro-prefix-map=$(srctree)/=)

# ensure -fcf-protection is disabled when using retpoline as it is
# incompatible with -mindirect-branch=thunk-extern
ifdef CONFIG_RETPOLINE
KBUILD_CFLAGS += $(call cc-option,-fcf-protection=none)
endif

# include additional Makefiles when needed
include-y			:= scripts/Makefile.extrawarn
include-$(CONFIG_KASAN)		+= scripts/Makefile.kasan
include-$(CONFIG_KCSAN)		+= scripts/Makefile.kcsan
include-$(CONFIG_UBSAN)		+= scripts/Makefile.ubsan
include-$(CONFIG_KCOV)		+= scripts/Makefile.kcov
include-$(CONFIG_GCC_PLUGINS)	+= scripts/Makefile.gcc-plugins

include $(addprefix $(srctree)/, $(include-y))

# scripts/Makefile.gcc-plugins is intentionally included last.
# Do not add $(call cc-option,...) below this line. When you build the kernel
# from the clean source tree, the GCC plugins do not exist at this point.

# Add user supplied CPPFLAGS, AFLAGS and CFLAGS as the last assignments
KBUILD_CPPFLAGS += $(KCPPFLAGS)
KBUILD_AFLAGS   += $(KAFLAGS)
KBUILD_CFLAGS   += $(KCFLAGS)

KBUILD_LDFLAGS_MODULE += --build-id
LDFLAGS_vmlinux += --build-id

ifeq ($(CONFIG_STRIP_ASM_SYMS),y)
LDFLAGS_vmlinux	+= $(call ld-option, -X,)
endif

ifeq ($(CONFIG_RELR),y)
LDFLAGS_vmlinux	+= --pack-dyn-relocs=relr
endif

# Align the bit size of userspace programs with the kernel
KBUILD_USERCFLAGS  += $(filter -m32 -m64 --target=%, $(KBUILD_CFLAGS))
KBUILD_USERLDFLAGS += $(filter -m32 -m64 --target=%, $(KBUILD_CFLAGS))

# make the checker run with the right architecture
CHECKFLAGS += --arch=$(ARCH)

# insure the checker run with the right endianness
CHECKFLAGS += $(if $(CONFIG_CPU_BIG_ENDIAN),-mbig-endian,-mlittle-endian)

# the checker needs the correct machine size
CHECKFLAGS += $(if $(CONFIG_64BIT),-m64,-m32)

# Default kernel image to build when no specific target is given.
# KBUILD_IMAGE may be overruled on the command line or
# set in the environment
# Also any assignments in arch/$(ARCH)/Makefile take precedence over
# this default value
export KBUILD_IMAGE ?= vmlinux

#
# INSTALL_PATH specifies where to place the updated kernel and system map
# images. Default is /boot, but you can set it to other values
export	INSTALL_PATH ?= /boot

#
# INSTALL_DTBS_PATH specifies a prefix for relocations required by build roots.
# Like INSTALL_MOD_PATH, it isn't defined in the Makefile, but can be passed as
# an argument if needed. Otherwise it defaults to the kernel install path
#
export INSTALL_DTBS_PATH ?= $(INSTALL_PATH)/dtbs/$(KERNELRELEASE)

#
# INSTALL_MOD_PATH specifies a prefix to MODLIB for module directory
# relocations required by build roots.  This is not defined in the
# makefile but the argument can be passed to make if needed.
#

MODLIB	= $(INSTALL_MOD_PATH)/lib/modules/$(KERNELRELEASE)
export MODLIB

#
# INSTALL_MOD_STRIP, if defined, will cause modules to be
# stripped after they are installed.  If INSTALL_MOD_STRIP is '1', then
# the default option --strip-debug will be used.  Otherwise,
# INSTALL_MOD_STRIP value will be used as the options to the strip command.

ifdef INSTALL_MOD_STRIP
ifeq ($(INSTALL_MOD_STRIP),1)
mod_strip_cmd = $(STRIP) --strip-debug
else
mod_strip_cmd = $(STRIP) $(INSTALL_MOD_STRIP)
endif # INSTALL_MOD_STRIP=1
else
mod_strip_cmd = true
endif # INSTALL_MOD_STRIP
export mod_strip_cmd

# CONFIG_MODULE_COMPRESS, if defined, will cause module to be compressed
# after they are installed in agreement with CONFIG_MODULE_COMPRESS_GZIP
# or CONFIG_MODULE_COMPRESS_XZ.

mod_compress_cmd = true
ifdef CONFIG_MODULE_COMPRESS
  ifdef CONFIG_MODULE_COMPRESS_GZIP
    mod_compress_cmd = $(KGZIP) -n -f
  endif # CONFIG_MODULE_COMPRESS_GZIP
  ifdef CONFIG_MODULE_COMPRESS_XZ
    mod_compress_cmd = $(XZ) -f
  endif # CONFIG_MODULE_COMPRESS_XZ
endif # CONFIG_MODULE_COMPRESS
export mod_compress_cmd

ifdef CONFIG_MODULE_SIG_ALL
$(eval $(call config_filename,MODULE_SIG_KEY))

mod_sign_cmd = scripts/sign-file $(CONFIG_MODULE_SIG_HASH) $(MODULE_SIG_KEY_SRCPREFIX)$(CONFIG_MODULE_SIG_KEY) certs/signing_key.x509
else
mod_sign_cmd = true
endif
export mod_sign_cmd

HOST_LIBELF_LIBS = $(shell pkg-config libelf --libs 2>/dev/null || echo -lelf)

has_libelf = $(call try-run,\
               echo "int main() {}" | $(HOSTCC) -xc -o /dev/null $(HOST_LIBELF_LIBS) -,1,0)

ifdef CONFIG_STACK_VALIDATION
  ifeq ($(has_libelf),1)
    objtool_target := tools/objtool FORCE
  else
    SKIP_STACK_VALIDATION := 1
    export SKIP_STACK_VALIDATION
  endif
endif

ifdef CONFIG_DEBUG_INFO_BTF
  ifeq ($(has_libelf),1)
    resolve_btfids_target := tools/bpf/resolve_btfids FORCE
  else
    ERROR_RESOLVE_BTFIDS := 1
  endif
endif

PHONY += prepare0

export MODORDER := $(extmod-prefix)modules.order
export MODULES_NSDEPS := $(extmod-prefix)modules.nsdeps

ifeq ($(KBUILD_EXTMOD),)
core-y		+= kernel/ certs/ mm/ fs/ ipc/ security/ crypto/ block/

vmlinux-dirs	:= $(patsubst %/,%,$(filter %/, \
		     $(core-y) $(core-m) $(drivers-y) $(drivers-m) \
		     $(libs-y) $(libs-m)))

vmlinux-alldirs	:= $(sort $(vmlinux-dirs) Documentation \
		     $(patsubst %/,%,$(filter %/, $(core-) \
			$(drivers-) $(libs-))))

subdir-modorder := $(addsuffix modules.order,$(filter %/, \
			$(core-y) $(core-m) $(libs-y) $(libs-m) \
			$(drivers-y) $(drivers-m)))

build-dirs	:= $(vmlinux-dirs)
clean-dirs	:= $(vmlinux-alldirs)

# Externally visible symbols (used by link-vmlinux.sh)
KBUILD_VMLINUX_OBJS := $(head-y) $(patsubst %/,%/built-in.a, $(core-y))
KBUILD_VMLINUX_OBJS += $(addsuffix built-in.a, $(filter %/, $(libs-y)))
ifdef CONFIG_MODULES
KBUILD_VMLINUX_OBJS += $(patsubst %/, %/lib.a, $(filter %/, $(libs-y)))
KBUILD_VMLINUX_LIBS := $(filter-out %/, $(libs-y))
else
KBUILD_VMLINUX_LIBS := $(patsubst %/,%/lib.a, $(libs-y))
endif
KBUILD_VMLINUX_OBJS += $(patsubst %/,%/built-in.a, $(drivers-y))

export KBUILD_VMLINUX_OBJS KBUILD_VMLINUX_LIBS
export KBUILD_LDS          := arch/$(SRCARCH)/kernel/vmlinux.lds
# used by scripts/Makefile.package
export KBUILD_ALLDIRS := $(sort $(filter-out arch/%,$(vmlinux-alldirs)) LICENSES arch include scripts tools)

vmlinux-deps := $(KBUILD_LDS) $(KBUILD_VMLINUX_OBJS) $(KBUILD_VMLINUX_LIBS)

# Recurse until adjust_autoksyms.sh is satisfied
PHONY += autoksyms_recursive
ifdef CONFIG_TRIM_UNUSED_KSYMS
# For the kernel to actually contain only the needed exported symbols,
# we have to build modules as well to determine what those symbols are.
# (this can be evaluated only once include/config/auto.conf has been included)
KBUILD_MODULES := 1

autoksyms_recursive: descend modules.order
	$(Q)$(CONFIG_SHELL) $(srctree)/scripts/adjust_autoksyms.sh \
	  "$(MAKE) -f $(srctree)/Makefile vmlinux"
endif

autoksyms_h := $(if $(CONFIG_TRIM_UNUSED_KSYMS), include/generated/autoksyms.h)

quiet_cmd_autoksyms_h = GEN     $@
      cmd_autoksyms_h = mkdir -p $(dir $@); \
			$(CONFIG_SHELL) $(srctree)/scripts/gen_autoksyms.sh $@

$(autoksyms_h):
	$(call cmd,autoksyms_h)

ARCH_POSTLINK := $(wildcard $(srctree)/arch/$(SRCARCH)/Makefile.postlink)

# Final link of vmlinux with optional arch pass after final link
cmd_link-vmlinux =                                                 \
	$(CONFIG_SHELL) $< "$(LD)" "$(KBUILD_LDFLAGS)" "$(LDFLAGS_vmlinux)";    \
	$(if $(ARCH_POSTLINK), $(MAKE) -f $(ARCH_POSTLINK) $@, true)

vmlinux: scripts/link-vmlinux.sh autoksyms_recursive $(vmlinux-deps) FORCE
	+$(call if_changed,link-vmlinux)

targets := vmlinux

# The actual objects are generated when descending,
# make sure no implicit rule kicks in
$(sort $(vmlinux-deps) $(subdir-modorder)): descend ;

filechk_kernel.release = \
	echo "$(KERNELVERSION)$$($(CONFIG_SHELL) $(srctree)/scripts/setlocalversion $(srctree))"

# Store (new) KERNELRELEASE string in include/config/kernel.release
include/config/kernel.release: FORCE
	$(call filechk,kernel.release)

# Additional helpers built in scripts/
# Carefully list dependencies so we do not try to build scripts twice
# in parallel
PHONY += scripts
scripts: scripts_basic scripts_dtc
	$(Q)$(MAKE) $(build)=$(@)

# Things we need to do before we recursively start building the kernel
# or the modules are listed in "prepare".
# A multi level approach is used. prepareN is processed before prepareN-1.
# archprepare is used in arch Makefiles and when processed asm symlink,
# version.h and scripts_basic is processed / created.

PHONY += prepare archprepare

archprepare: outputmakefile archheaders archscripts scripts include/config/kernel.release \
	asm-generic $(version_h) $(autoksyms_h) include/generated/utsrelease.h \
	include/generated/autoconf.h

prepare0: archprepare
	$(Q)$(MAKE) $(build)=scripts/mod
	$(Q)$(MAKE) $(build)=.

# All the preparing..
prepare: prepare0 prepare-objtool prepare-resolve_btfids

# Support for using generic headers in asm-generic
asm-generic := -f $(srctree)/scripts/Makefile.asm-generic obj

PHONY += asm-generic uapi-asm-generic
asm-generic: uapi-asm-generic
	$(Q)$(MAKE) $(asm-generic)=arch/$(SRCARCH)/include/generated/asm \
	generic=include/asm-generic
uapi-asm-generic:
	$(Q)$(MAKE) $(asm-generic)=arch/$(SRCARCH)/include/generated/uapi/asm \
	generic=include/uapi/asm-generic

PHONY += prepare-objtool prepare-resolve_btfids
prepare-objtool: $(objtool_target)
ifeq ($(SKIP_STACK_VALIDATION),1)
ifdef CONFIG_UNWINDER_ORC
	@echo "error: Cannot generate ORC metadata for CONFIG_UNWINDER_ORC=y, please install libelf-dev, libelf-devel or elfutils-libelf-devel" >&2
	@false
else
	@echo "warning: Cannot use CONFIG_STACK_VALIDATION=y, please install libelf-dev, libelf-devel or elfutils-libelf-devel" >&2
endif
endif

prepare-resolve_btfids: $(resolve_btfids_target)
ifeq ($(ERROR_RESOLVE_BTFIDS),1)
	@echo "error: Cannot resolve BTF IDs for CONFIG_DEBUG_INFO_BTF, please install libelf-dev, libelf-devel or elfutils-libelf-devel" >&2
	@false
endif
# Generate some files
# ---------------------------------------------------------------------------

# KERNELRELEASE can change from a few different places, meaning version.h
# needs to be updated, so this check is forced on all builds

uts_len := 64
define filechk_utsrelease.h
	if [ `echo -n "$(KERNELRELEASE)" | wc -c ` -gt $(uts_len) ]; then \
	  echo '"$(KERNELRELEASE)" exceeds $(uts_len) characters' >&2;    \
	  exit 1;                                                         \
	fi;                                                               \
	echo \#define UTS_RELEASE \"$(KERNELRELEASE)\"
endef

define filechk_version.h
	echo \#define LINUX_VERSION_CODE $(shell                         \
	expr $(VERSION) \* 65536 + 0$(PATCHLEVEL) \* 256 + 0$(SUBLEVEL)); \
	echo '#define KERNEL_VERSION(a,b,c) (((a) << 16) + ((b) << 8) + (c))'
endef

$(version_h): FORCE
	$(call filechk,version.h)
	$(Q)rm -f $(old_version_h)

include/generated/utsrelease.h: include/config/kernel.release FORCE
	$(call filechk,utsrelease.h)

PHONY += headerdep
headerdep:
	$(Q)find $(srctree)/include/ -name '*.h' | xargs --max-args 1 \
	$(srctree)/scripts/headerdep.pl -I$(srctree)/include

# ---------------------------------------------------------------------------
# Kernel headers

#Default location for installed headers
export INSTALL_HDR_PATH = $(objtree)/usr

quiet_cmd_headers_install = INSTALL $(INSTALL_HDR_PATH)/include
      cmd_headers_install = \
	mkdir -p $(INSTALL_HDR_PATH); \
	rsync -mrl --include='*/' --include='*\.h' --exclude='*' \
	usr/include $(INSTALL_HDR_PATH)

PHONY += headers_install
headers_install: headers
	$(call cmd,headers_install)

PHONY += archheaders archscripts

hdr-inst := -f $(srctree)/scripts/Makefile.headersinst obj

PHONY += headers
headers: $(version_h) scripts_unifdef uapi-asm-generic archheaders archscripts
	$(if $(wildcard $(srctree)/arch/$(SRCARCH)/include/uapi/asm/Kbuild),, \
	  $(error Headers not exportable for the $(SRCARCH) architecture))
	$(Q)$(MAKE) $(hdr-inst)=include/uapi
	$(Q)$(MAKE) $(hdr-inst)=arch/$(SRCARCH)/include/uapi

# Deprecated. It is no-op now.
PHONY += headers_check
headers_check:
	@:

ifdef CONFIG_HEADERS_INSTALL
prepare: headers
endif

PHONY += scripts_unifdef
scripts_unifdef: scripts_basic
	$(Q)$(MAKE) $(build)=scripts scripts/unifdef

# ---------------------------------------------------------------------------
# Kernel selftest

PHONY += kselftest
kselftest:
	$(Q)$(MAKE) -C $(srctree)/tools/testing/selftests run_tests

kselftest-%: FORCE
	$(Q)$(MAKE) -C $(srctree)/tools/testing/selftests $*

PHONY += kselftest-merge
kselftest-merge:
	$(if $(wildcard $(objtree)/.config),, $(error No .config exists, config your kernel first!))
	$(Q)find $(srctree)/tools/testing/selftests -name config | \
		xargs $(srctree)/scripts/kconfig/merge_config.sh -m $(objtree)/.config
	$(Q)$(MAKE) -f $(srctree)/Makefile olddefconfig

# ---------------------------------------------------------------------------
# Devicetree files

ifneq ($(wildcard $(srctree)/arch/$(SRCARCH)/boot/dts/),)
dtstree := arch/$(SRCARCH)/boot/dts
endif

ifneq ($(dtstree),)

%.dtb: include/config/kernel.release scripts_dtc
	$(Q)$(MAKE) $(build)=$(dtstree) $(dtstree)/$@

PHONY += dtbs dtbs_install dtbs_check
dtbs: include/config/kernel.release scripts_dtc
	$(Q)$(MAKE) $(build)=$(dtstree)

ifneq ($(filter dtbs_check, $(MAKECMDGOALS)),)
export CHECK_DTBS=y
dtbs: dt_binding_check
endif

dtbs_check: dtbs

dtbs_install:
	$(Q)$(MAKE) $(dtbinst)=$(dtstree) dst=$(INSTALL_DTBS_PATH)

ifdef CONFIG_OF_EARLY_FLATTREE
all: dtbs
endif

endif

PHONY += scripts_dtc
scripts_dtc: scripts_basic
	$(Q)$(MAKE) $(build)=scripts/dtc

ifneq ($(filter dt_binding_check, $(MAKECMDGOALS)),)
export CHECK_DT_BINDING=y
endif

PHONY += dt_binding_check
dt_binding_check: scripts_dtc
	$(Q)$(MAKE) $(build)=Documentation/devicetree/bindings

# ---------------------------------------------------------------------------
# Modules

ifdef CONFIG_MODULES

# By default, build modules as well

all: modules

# When we're building modules with modversions, we need to consider
# the built-in objects during the descend as well, in order to
# make sure the checksums are up to date before we record them.
ifdef CONFIG_MODVERSIONS
  KBUILD_BUILTIN := 1
endif

# Build modules
#
# A module can be listed more than once in obj-m resulting in
# duplicate lines in modules.order files.  Those are removed
# using awk while concatenating to the final file.

PHONY += modules
modules: $(if $(KBUILD_BUILTIN),vmlinux) modules_check
	$(Q)$(MAKE) -f $(srctree)/scripts/Makefile.modpost

PHONY += modules_check
modules_check: modules.order
	$(Q)$(CONFIG_SHELL) $(srctree)/scripts/modules-check.sh $<

cmd_modules_order = $(AWK) '!x[$$0]++' $(real-prereqs) > $@

modules.order: $(subdir-modorder) FORCE
	$(call if_changed,modules_order)

targets += modules.order

# Target to prepare building external modules
PHONY += modules_prepare
modules_prepare: prepare

# Target to install modules
PHONY += modules_install
modules_install: _modinst_ _modinst_post

PHONY += _modinst_
_modinst_:
	@rm -rf $(MODLIB)/kernel
	@rm -f $(MODLIB)/source
	@mkdir -p $(MODLIB)/kernel
	@ln -s $(abspath $(srctree)) $(MODLIB)/source
	@if [ ! $(objtree) -ef  $(MODLIB)/build ]; then \
		rm -f $(MODLIB)/build ; \
		ln -s $(CURDIR) $(MODLIB)/build ; \
	fi
	@sed 's:^:kernel/:' modules.order > $(MODLIB)/modules.order
	@cp -f modules.builtin $(MODLIB)/
	@cp -f $(objtree)/modules.builtin.modinfo $(MODLIB)/
	$(Q)$(MAKE) -f $(srctree)/scripts/Makefile.modinst

# This depmod is only for convenience to give the initial
# boot a modules.dep even before / is mounted read-write.  However the
# boot script depmod is the master version.
PHONY += _modinst_post
_modinst_post: _modinst_
	$(call cmd,depmod)

ifeq ($(CONFIG_MODULE_SIG), y)
PHONY += modules_sign
modules_sign:
	$(Q)$(MAKE) -f $(srctree)/scripts/Makefile.modsign
endif

else # CONFIG_MODULES

# Modules not configured
# ---------------------------------------------------------------------------

PHONY += modules modules_install
modules modules_install:
	@echo >&2
	@echo >&2 "The present kernel configuration has modules disabled."
	@echo >&2 "Type 'make config' and enable loadable module support."
	@echo >&2 "Then build a kernel with module support enabled."
	@echo >&2
	@exit 1

endif # CONFIG_MODULES

###
# Cleaning is done on three levels.
# make clean     Delete most generated files
#                Leave enough to build external modules
# make mrproper  Delete the current configuration, and all generated files
# make distclean Remove editor backup files, patch leftover files and the like

# Directories & files removed with 'make clean'
CLEAN_FILES += include/ksym vmlinux.symvers \
	       modules.builtin modules.builtin.modinfo modules.nsdeps

# Directories & files removed with 'make mrproper'
MRPROPER_FILES += include/config include/generated          \
		  arch/$(SRCARCH)/include/generated .tmp_objdiff \
		  debian snap tar-install \
		  .config .config.old .version \
		  Module.symvers \
		  signing_key.pem signing_key.priv signing_key.x509	\
		  x509.genkey extra_certificates signing_key.x509.keyid	\
		  signing_key.x509.signer vmlinux-gdb.py \
		  *.spec

# Directories & files removed with 'make distclean'
DISTCLEAN_FILES += tags TAGS cscope* GPATH GTAGS GRTAGS GSYMS

# clean - Delete most, but leave enough to build external modules
#
clean: rm-files := $(CLEAN_FILES)

PHONY += archclean vmlinuxclean

vmlinuxclean:
	$(Q)$(CONFIG_SHELL) $(srctree)/scripts/link-vmlinux.sh clean
	$(Q)$(if $(ARCH_POSTLINK), $(MAKE) -f $(ARCH_POSTLINK) clean)

clean: archclean vmlinuxclean

# mrproper - Delete all generated files, including .config
#
mrproper: rm-files := $(wildcard $(MRPROPER_FILES))
mrproper-dirs      := $(addprefix _mrproper_,scripts)

PHONY += $(mrproper-dirs) mrproper
$(mrproper-dirs):
	$(Q)$(MAKE) $(clean)=$(patsubst _mrproper_%,%,$@)

mrproper: clean $(mrproper-dirs)
	$(call cmd,rmfiles)

# distclean
#
distclean: rm-files := $(wildcard $(DISTCLEAN_FILES))

PHONY += distclean

distclean: mrproper
	$(call cmd,rmfiles)
	@find $(srctree) $(RCS_FIND_IGNORE) \
		\( -name '*.orig' -o -name '*.rej' -o -name '*~' \
		-o -name '*.bak' -o -name '#*#' -o -name '*%' \
		-o -name 'core' \) \
		-type f -print | xargs rm -f


# Packaging of the kernel to various formats
# ---------------------------------------------------------------------------

%src-pkg: FORCE
	$(Q)$(MAKE) -f $(srctree)/scripts/Makefile.package $@
%pkg: include/config/kernel.release FORCE
	$(Q)$(MAKE) -f $(srctree)/scripts/Makefile.package $@

# Brief documentation of the typical targets used
# ---------------------------------------------------------------------------

boards := $(wildcard $(srctree)/arch/$(SRCARCH)/configs/*_defconfig)
boards := $(sort $(notdir $(boards)))
board-dirs := $(dir $(wildcard $(srctree)/arch/$(SRCARCH)/configs/*/*_defconfig))
board-dirs := $(sort $(notdir $(board-dirs:/=)))

PHONY += help
help:
	@echo  'Cleaning targets:'
	@echo  '  clean		  - Remove most generated files but keep the config and'
	@echo  '                    enough build support to build external modules'
	@echo  '  mrproper	  - Remove all generated files + config + various backup files'
	@echo  '  distclean	  - mrproper + remove editor backup and patch files'
	@echo  ''
	@echo  'Configuration targets:'
	@$(MAKE) -f $(srctree)/scripts/kconfig/Makefile help
	@echo  ''
	@echo  'Other generic targets:'
	@echo  '  all		  - Build all targets marked with [*]'
	@echo  '* vmlinux	  - Build the bare kernel'
	@echo  '* modules	  - Build all modules'
	@echo  '  modules_install - Install all modules to INSTALL_MOD_PATH (default: /)'
	@echo  '  dir/            - Build all files in dir and below'
	@echo  '  dir/file.[ois]  - Build specified target only'
	@echo  '  dir/file.ll     - Build the LLVM assembly file'
	@echo  '                    (requires compiler support for LLVM assembly generation)'
	@echo  '  dir/file.lst    - Build specified mixed source/assembly target only'
	@echo  '                    (requires a recent binutils and recent build (System.map))'
	@echo  '  dir/file.ko     - Build module including final link'
	@echo  '  modules_prepare - Set up for building external modules'
	@echo  '  tags/TAGS	  - Generate tags file for editors'
	@echo  '  cscope	  - Generate cscope index'
	@echo  '  gtags           - Generate GNU GLOBAL index'
	@echo  '  kernelrelease	  - Output the release version string (use with make -s)'
	@echo  '  kernelversion	  - Output the version stored in Makefile (use with make -s)'
	@echo  '  image_name	  - Output the image name (use with make -s)'
	@echo  '  headers_install - Install sanitised kernel headers to INSTALL_HDR_PATH'; \
	 echo  '                    (default: $(INSTALL_HDR_PATH))'; \
	 echo  ''
	@echo  'Static analysers:'
	@echo  '  checkstack      - Generate a list of stack hogs'
	@echo  '  namespacecheck  - Name space analysis on compiled kernel'
	@echo  '  versioncheck    - Sanity check on version.h usage'
	@echo  '  includecheck    - Check for duplicate included header files'
	@echo  '  export_report   - List the usages of all exported symbols'
	@echo  '  headerdep       - Detect inclusion cycles in headers'
	@echo  '  coccicheck      - Check with Coccinelle'
	@echo  ''
	@echo  'Tools:'
	@echo  '  nsdeps          - Generate missing symbol namespace dependencies'
	@echo  ''
	@echo  'Kernel selftest:'
	@echo  '  kselftest         - Build and run kernel selftest'
	@echo  '                      Build, install, and boot kernel before'
	@echo  '                      running kselftest on it'
	@echo  '                      Run as root for full coverage'
	@echo  '  kselftest-all     - Build kernel selftest'
	@echo  '  kselftest-install - Build and install kernel selftest'
	@echo  '  kselftest-clean   - Remove all generated kselftest files'
	@echo  '  kselftest-merge   - Merge all the config dependencies of'
	@echo  '		      kselftest to existing .config.'
	@echo  ''
	@$(if $(dtstree), \
		echo 'Devicetree:'; \
		echo '* dtbs             - Build device tree blobs for enabled boards'; \
		echo '  dtbs_install     - Install dtbs to $(INSTALL_DTBS_PATH)'; \
		echo '  dt_binding_check - Validate device tree binding documents'; \
		echo '  dtbs_check       - Validate device tree source files';\
		echo '')

	@echo 'Userspace tools targets:'
	@echo '  use "make tools/help"'
	@echo '  or  "cd tools; make help"'
	@echo  ''
	@echo  'Kernel packaging:'
	@$(MAKE) -f $(srctree)/scripts/Makefile.package help
	@echo  ''
	@echo  'Documentation targets:'
	@$(MAKE) -f $(srctree)/Documentation/Makefile dochelp
	@echo  ''
	@echo  'Architecture specific targets ($(SRCARCH)):'
	@$(if $(archhelp),$(archhelp),\
		echo '  No architecture specific help defined for $(SRCARCH)')
	@echo  ''
	@$(if $(boards), \
		$(foreach b, $(boards), \
		printf "  %-27s - Build for %s\\n" $(b) $(subst _defconfig,,$(b));) \
		echo '')
	@$(if $(board-dirs), \
		$(foreach b, $(board-dirs), \
		printf "  %-16s - Show %s-specific targets\\n" help-$(b) $(b);) \
		printf "  %-16s - Show all of the above\\n" help-boards; \
		echo '')

	@echo  '  make V=0|1 [targets] 0 => quiet build (default), 1 => verbose build'
	@echo  '  make V=2   [targets] 2 => give reason for rebuild of target'
	@echo  '  make O=dir [targets] Locate all output files in "dir", including .config'
	@echo  '  make C=1   [targets] Check re-compiled c source with $$CHECK'
	@echo  '                       (sparse by default)'
	@echo  '  make C=2   [targets] Force check of all c source with $$CHECK'
	@echo  '  make RECORDMCOUNT_WARN=1 [targets] Warn about ignored mcount sections'
	@echo  '  make W=n   [targets] Enable extra build checks, n=1,2,3 where'
	@echo  '		1: warnings which may be relevant and do not occur too often'
	@echo  '		2: warnings which occur quite often but may still be relevant'
	@echo  '		3: more obscure warnings, can most likely be ignored'
	@echo  '		Multiple levels can be combined with W=12 or W=123'
	@echo  ''
	@echo  'Execute "make" or "make all" to build all targets marked with [*] '
	@echo  'For further info see the ./README file'


help-board-dirs := $(addprefix help-,$(board-dirs))

help-boards: $(help-board-dirs)

boards-per-dir = $(sort $(notdir $(wildcard $(srctree)/arch/$(SRCARCH)/configs/$*/*_defconfig)))

$(help-board-dirs): help-%:
	@echo  'Architecture specific targets ($(SRCARCH) $*):'
	@$(if $(boards-per-dir), \
		$(foreach b, $(boards-per-dir), \
		printf "  %-24s - Build for %s\\n" $*/$(b) $(subst _defconfig,,$(b));) \
		echo '')


# Documentation targets
# ---------------------------------------------------------------------------
DOC_TARGETS := xmldocs latexdocs pdfdocs htmldocs epubdocs cleandocs \
	       linkcheckdocs dochelp refcheckdocs
PHONY += $(DOC_TARGETS)
$(DOC_TARGETS):
	$(Q)$(MAKE) $(build)=Documentation $@

# Misc
# ---------------------------------------------------------------------------

PHONY += scripts_gdb
scripts_gdb: prepare0
	$(Q)$(MAKE) $(build)=scripts/gdb
	$(Q)ln -fsn $(abspath $(srctree)/scripts/gdb/vmlinux-gdb.py)

ifdef CONFIG_GDB_SCRIPTS
all: scripts_gdb
endif

else # KBUILD_EXTMOD

###
# External module support.
# When building external modules the kernel used as basis is considered
# read-only, and no consistency checks are made and the make
# system is not used on the basis kernel. If updates are required
# in the basis kernel ordinary make commands (without M=...) must
# be used.
#
# The following are the only valid targets when building external
# modules.
# make M=dir clean     Delete all automatically generated files
# make M=dir modules   Make all modules in specified dir
# make M=dir	       Same as 'make M=dir modules'
# make M=dir modules_install
#                      Install the modules built in the module directory
#                      Assumes install directory is already created

# We are always building modules
KBUILD_MODULES := 1

build-dirs := $(KBUILD_EXTMOD)
PHONY += modules
modules: descend
	$(Q)$(MAKE) -f $(srctree)/scripts/Makefile.modpost

PHONY += modules_install
modules_install: _emodinst_ _emodinst_post

install-dir := $(if $(INSTALL_MOD_DIR),$(INSTALL_MOD_DIR),extra)
PHONY += _emodinst_
_emodinst_:
	$(Q)mkdir -p $(MODLIB)/$(install-dir)
	$(Q)$(MAKE) -f $(srctree)/scripts/Makefile.modinst

PHONY += _emodinst_post
_emodinst_post: _emodinst_
	$(call cmd,depmod)

clean-dirs := $(KBUILD_EXTMOD)
clean: rm-files := $(KBUILD_EXTMOD)/Module.symvers $(KBUILD_EXTMOD)/modules.nsdeps

PHONY += help
help:
	@echo  '  Building external modules.'
	@echo  '  Syntax: make -C path/to/kernel/src M=$$PWD target'
	@echo  ''
	@echo  '  modules         - default target, build the module(s)'
	@echo  '  modules_install - install the module'
	@echo  '  clean           - remove generated files in module directory only'
	@echo  ''

PHONY += prepare
endif # KBUILD_EXTMOD

# Single targets
# ---------------------------------------------------------------------------
# To build individual files in subdirectories, you can do like this:
#
#   make foo/bar/baz.s
#
# The supported suffixes for single-target are listed in 'single-targets'
#
# To build only under specific subdirectories, you can do like this:
#
#   make foo/bar/baz/

ifdef single-build

# .ko is special because modpost is needed
single-ko := $(sort $(filter %.ko, $(MAKECMDGOALS)))
single-no-ko := $(sort $(patsubst %.ko,%.mod, $(MAKECMDGOALS)))

$(single-ko): single_modpost
	@:
$(single-no-ko): descend
	@:

ifeq ($(KBUILD_EXTMOD),)
# For the single build of in-tree modules, use a temporary file to avoid
# the situation of modules_install installing an invalid modules.order.
MODORDER := .modules.tmp
endif

PHONY += single_modpost
single_modpost: $(single-no-ko)
	$(Q){ $(foreach m, $(single-ko), echo $(extmod-prefix)$m;) } > $(MODORDER)
	$(Q)$(MAKE) -f $(srctree)/scripts/Makefile.modpost

KBUILD_MODULES := 1

export KBUILD_SINGLE_TARGETS := $(addprefix $(extmod-prefix), $(single-no-ko))

# trim unrelated directories
build-dirs := $(foreach d, $(build-dirs), \
			$(if $(filter $(d)/%, $(KBUILD_SINGLE_TARGETS)), $(d)))

endif

ifndef CONFIG_MODULES
KBUILD_MODULES :=
endif

# Handle descending into subdirectories listed in $(build-dirs)
# Preset locale variables to speed up the build process. Limit locale
# tweaks to this spot to avoid wrong language settings when running
# make menuconfig etc.
# Error messages still appears in the original language
PHONY += descend $(build-dirs)
descend: $(build-dirs)
$(build-dirs): prepare
	$(Q)$(MAKE) $(build)=$@ \
	single-build=$(if $(filter-out $@/, $(filter $@/%, $(KBUILD_SINGLE_TARGETS))),1) \
	need-builtin=1 need-modorder=1

clean-dirs := $(addprefix _clean_, $(clean-dirs))
PHONY += $(clean-dirs) clean
$(clean-dirs):
	$(Q)$(MAKE) $(clean)=$(patsubst _clean_%,%,$@)

clean: $(clean-dirs)
	$(call cmd,rmfiles)
	@find $(if $(KBUILD_EXTMOD), $(KBUILD_EXTMOD), .) $(RCS_FIND_IGNORE) \
		\( -name '*.[aios]' -o -name '*.ko' -o -name '.*.cmd' \
		-o -name '*.ko.*' \
		-o -name '*.dtb' -o -name '*.dtb.S' -o -name '*.dt.yaml' \
		-o -name '*.dwo' -o -name '*.lst' \
		-o -name '*.su' -o -name '*.mod' \
		-o -name '.*.d' -o -name '.*.tmp' -o -name '*.mod.c' \
		-o -name '*.lex.c' -o -name '*.tab.[ch]' \
		-o -name '*.asn1.[ch]' \
		-o -name '*.symtypes' -o -name 'modules.order' \
		-o -name '.tmp_*.o.*' \
		-o -name '*.c.[012]*.*' \
		-o -name '*.ll' \
		-o -name '*.gcno' \) -type f -print | xargs rm -f

# Generate tags for editors
# ---------------------------------------------------------------------------
quiet_cmd_tags = GEN     $@
      cmd_tags = $(BASH) $(srctree)/scripts/tags.sh $@

tags TAGS cscope gtags: FORCE
	$(call cmd,tags)

# Script to generate missing namespace dependencies
# ---------------------------------------------------------------------------

PHONY += nsdeps
nsdeps: export KBUILD_NSDEPS=1
nsdeps: modules
	$(Q)$(CONFIG_SHELL) $(srctree)/scripts/nsdeps

# Scripts to check various things for consistency
# ---------------------------------------------------------------------------

PHONY += includecheck versioncheck coccicheck namespacecheck export_report

includecheck:
	find $(srctree)/* $(RCS_FIND_IGNORE) \
		-name '*.[hcS]' -type f -print | sort \
		| xargs $(PERL) -w $(srctree)/scripts/checkincludes.pl

versioncheck:
	find $(srctree)/* $(RCS_FIND_IGNORE) \
		-name '*.[hcS]' -type f -print | sort \
		| xargs $(PERL) -w $(srctree)/scripts/checkversion.pl

coccicheck:
	$(Q)$(BASH) $(srctree)/scripts/$@

namespacecheck:
	$(PERL) $(srctree)/scripts/namespace.pl

export_report:
	$(PERL) $(srctree)/scripts/export_report.pl

PHONY += checkstack kernelrelease kernelversion image_name

# UML needs a little special treatment here.  It wants to use the host
# toolchain, so needs $(SUBARCH) passed to checkstack.pl.  Everyone
# else wants $(ARCH), including people doing cross-builds, which means
# that $(SUBARCH) doesn't work here.
ifeq ($(ARCH), um)
CHECKSTACK_ARCH := $(SUBARCH)
else
CHECKSTACK_ARCH := $(ARCH)
endif
checkstack:
	$(OBJDUMP) -d vmlinux $$(find . -name '*.ko') | \
	$(PERL) $(srctree)/scripts/checkstack.pl $(CHECKSTACK_ARCH)

kernelrelease:
	@echo "$(KERNELVERSION)$$($(CONFIG_SHELL) $(srctree)/scripts/setlocalversion $(srctree))"

kernelversion:
	@echo $(KERNELVERSION)

image_name:
	@echo $(KBUILD_IMAGE)

# Clear a bunch of variables before executing the submake

ifeq ($(quiet),silent_)
tools_silent=s
endif

tools/: FORCE
	$(Q)mkdir -p $(objtree)/tools
	$(Q)$(MAKE) LDFLAGS= MAKEFLAGS="$(tools_silent) $(filter --j% -j,$(MAKEFLAGS))" O=$(abspath $(objtree)) subdir=tools -C $(srctree)/tools/

tools/%: FORCE
	$(Q)mkdir -p $(objtree)/tools
	$(Q)$(MAKE) LDFLAGS= MAKEFLAGS="$(tools_silent) $(filter --j% -j,$(MAKEFLAGS))" O=$(abspath $(objtree)) subdir=tools -C $(srctree)/tools/ $*

quiet_cmd_rmfiles = $(if $(wildcard $(rm-files)),CLEAN   $(wildcard $(rm-files)))
      cmd_rmfiles = rm -rf $(rm-files)

# Run depmod only if we have System.map and depmod is executable
quiet_cmd_depmod = DEPMOD  $(KERNELRELEASE)
      cmd_depmod = $(CONFIG_SHELL) $(srctree)/scripts/depmod.sh $(DEPMOD) \
                   $(KERNELRELEASE)

# read saved command lines for existing targets
existing-targets := $(wildcard $(sort $(targets)))

-include $(foreach f,$(existing-targets),$(dir $(f)).$(notdir $(f)).cmd)

endif # config-build
endif # mixed-build
endif # need-sub-make

PHONY += FORCE
FORCE:

# Declare the contents of the PHONY variable as phony.  We keep that
# information in a variable so we can use it in if_changed and friends.
.PHONY: $(PHONY)<|MERGE_RESOLUTION|>--- conflicted
+++ resolved
@@ -2,11 +2,7 @@
 VERSION = 5
 PATCHLEVEL = 9
 SUBLEVEL = 0
-<<<<<<< HEAD
-EXTRAVERSION = -rc7
-=======
 EXTRAVERSION = -rc8
->>>>>>> 17dc2109
 NAME = Kleptomaniac Octopus
 
 # *DOCUMENTATION*
