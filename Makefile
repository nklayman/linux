--- conflicted
+++ resolved
@@ -2,11 +2,7 @@
 VERSION = 5
 PATCHLEVEL = 4
 SUBLEVEL = 0
-<<<<<<< HEAD
-EXTRAVERSION = -rc7
-=======
 EXTRAVERSION = -rc8
->>>>>>> 00dc9e7d
 NAME = Kleptomaniac Octopus
 
 # *DOCUMENTATION*
@@ -921,12 +917,9 @@
 LDFLAGS_vmlinux	+= --pack-dyn-relocs=relr
 endif
 
-<<<<<<< HEAD
-=======
 # make the checker run with the right architecture
 CHECKFLAGS += --arch=$(ARCH)
 
->>>>>>> 00dc9e7d
 # insure the checker run with the right endianness
 CHECKFLAGS += $(if $(CONFIG_CPU_BIG_ENDIAN),-mbig-endian,-mlittle-endian)
 
