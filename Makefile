--- conflicted
+++ resolved
@@ -2,11 +2,7 @@
 VERSION = 5
 PATCHLEVEL = 10
 SUBLEVEL = 0
-<<<<<<< HEAD
-EXTRAVERSION = -rc8
-=======
 EXTRAVERSION = -rc1
->>>>>>> 11811d61
 NAME = Kleptomaniac Octopus
 
 # *DOCUMENTATION*
