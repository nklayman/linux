# SPDX-License-Identifier: GPL-2.0
DT_DOC_CHECKER ?= dt-doc-validate
DT_EXTRACT_EX ?= dt-extract-example
DT_MK_SCHEMA ?= dt-mk-schema
DT_MK_SCHEMA_USERONLY_FLAG := $(if $(DT_SCHEMA_FILES), -u)
<<<<<<< HEAD
=======

DT_SCHEMA_MIN_VERSION = 2020.5

PHONY += check_dtschema_version
check_dtschema_version:
	@{ echo $(DT_SCHEMA_MIN_VERSION); \
	$(DT_DOC_CHECKER) --version 2>/dev/null || echo 0; } | sort -VC || \
	{ echo "ERROR: dtschema minimum version is v$(DT_SCHEMA_MIN_VERSION)" >&2; false; }
>>>>>>> 4775cbe7

quiet_cmd_chk_binding = CHKDT   $(patsubst $(srctree)/%,%,$<)
      cmd_chk_binding = $(DT_DOC_CHECKER) -u $(srctree)/$(src) $< ; \
                        $(DT_EXTRACT_EX) $< > $@

$(obj)/%.example.dts: $(src)/%.yaml check_dtschema_version FORCE
	$(call if_changed,chk_binding)

# Use full schemas when checking %.example.dts
DT_TMP_SCHEMA := $(obj)/processed-schema-examples.yaml

find_cmd = find $(srctree)/$(src) \( -name '*.yaml' ! \
		-name 'processed-schema*' ! \
		-name '*.example.dt.yaml' \)

quiet_cmd_mk_schema = SCHEMA  $@
      cmd_mk_schema = rm -f $@ ; \
                      $(if $(DT_MK_SCHEMA_FLAGS), \
                           echo $(real-prereqs), \
                           $(find_cmd)) | \
                      xargs $(DT_MK_SCHEMA) $(DT_MK_SCHEMA_FLAGS) >> $@

DT_DOCS = $(shell $(find_cmd) | sed -e 's|^$(srctree)/||')

DT_SCHEMA_FILES ?= $(DT_DOCS)

extra-$(CHECK_DT_BINDING) += $(patsubst $(src)/%.yaml,%.example.dts, $(DT_SCHEMA_FILES))
extra-$(CHECK_DT_BINDING) += $(patsubst $(src)/%.yaml,%.example.dt.yaml, $(DT_SCHEMA_FILES))
extra-$(CHECK_DT_BINDING) += processed-schema-examples.yaml

override DTC_FLAGS := \
	-Wno-avoid_unnecessary_addr_size \
	-Wno-graph_child_address

$(obj)/processed-schema-examples.yaml: $(DT_DOCS) check_dtschema_version FORCE
	$(call if_changed,mk_schema)

$(obj)/processed-schema.yaml: DT_MK_SCHEMA_FLAGS := $(DT_MK_SCHEMA_USERONLY_FLAG)
<<<<<<< HEAD
$(obj)/processed-schema.yaml: $(DT_SCHEMA_FILES) FORCE
=======
$(obj)/processed-schema.yaml: $(DT_SCHEMA_FILES) check_dtschema_version FORCE
>>>>>>> 4775cbe7
	$(call if_changed,mk_schema)

extra-y += processed-schema.yaml<|MERGE_RESOLUTION|>--- conflicted
+++ resolved
@@ -3,8 +3,6 @@
 DT_EXTRACT_EX ?= dt-extract-example
 DT_MK_SCHEMA ?= dt-mk-schema
 DT_MK_SCHEMA_USERONLY_FLAG := $(if $(DT_SCHEMA_FILES), -u)
-<<<<<<< HEAD
-=======
 
 DT_SCHEMA_MIN_VERSION = 2020.5
 
@@ -13,7 +11,6 @@
 	@{ echo $(DT_SCHEMA_MIN_VERSION); \
 	$(DT_DOC_CHECKER) --version 2>/dev/null || echo 0; } | sort -VC || \
 	{ echo "ERROR: dtschema minimum version is v$(DT_SCHEMA_MIN_VERSION)" >&2; false; }
->>>>>>> 4775cbe7
 
 quiet_cmd_chk_binding = CHKDT   $(patsubst $(srctree)/%,%,$<)
       cmd_chk_binding = $(DT_DOC_CHECKER) -u $(srctree)/$(src) $< ; \
@@ -52,11 +49,7 @@
 	$(call if_changed,mk_schema)
 
 $(obj)/processed-schema.yaml: DT_MK_SCHEMA_FLAGS := $(DT_MK_SCHEMA_USERONLY_FLAG)
-<<<<<<< HEAD
-$(obj)/processed-schema.yaml: $(DT_SCHEMA_FILES) FORCE
-=======
 $(obj)/processed-schema.yaml: $(DT_SCHEMA_FILES) check_dtschema_version FORCE
->>>>>>> 4775cbe7
 	$(call if_changed,mk_schema)
 
 extra-y += processed-schema.yaml