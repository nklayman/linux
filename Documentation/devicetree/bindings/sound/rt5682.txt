--- conflicted
+++ resolved
@@ -38,15 +38,12 @@
 - clocks : phandle and clock specifier for codec MCLK.
 - clock-names : Clock name string for 'clocks' attribute, should be "mclk".
 
-<<<<<<< HEAD
-=======
 - realtek,dmic-clk-rate-hz : Set the clock rate (hz) for the requirement of
   the particular DMIC.
 
 - realtek,dmic-delay-ms : Set the delay time (ms) for the requirement of
   the particular DMIC.
 
->>>>>>> 1a3d4700
 Pins on the device (for linking into audio routes) for RT5682:
 
   * DMIC L1
