--- conflicted
+++ resolved
@@ -64,10 +64,6 @@
 then:
   properties:
     clocks:
-<<<<<<< HEAD
-      minItems: 2
-=======
->>>>>>> 3809db64
       items:
         - description: High-frequency oscillator input, divided internally
         - description: Low-frequency oscillator input
