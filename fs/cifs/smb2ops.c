// SPDX-License-Identifier: GPL-2.0
/*
 *  SMB2 version specific operations
 *
 *  Copyright (c) 2012, Jeff Layton <jlayton@redhat.com>
 */

#include <linux/pagemap.h>
#include <linux/vfs.h>
#include <linux/falloc.h>
#include <linux/scatterlist.h>
#include <linux/uuid.h>
#include <crypto/aead.h>
#include "cifsglob.h"
#include "smb2pdu.h"
#include "smb2proto.h"
#include "cifsproto.h"
#include "cifs_debug.h"
#include "cifs_unicode.h"
#include "smb2status.h"
#include "smb2glob.h"
#include "cifs_ioctl.h"
#include "smbdirect.h"

/* Change credits for different ops and return the total number of credits */
static int
change_conf(struct TCP_Server_Info *server)
{
	server->credits += server->echo_credits + server->oplock_credits;
	server->oplock_credits = server->echo_credits = 0;
	switch (server->credits) {
	case 0:
		return 0;
	case 1:
		server->echoes = false;
		server->oplocks = false;
		break;
	case 2:
		server->echoes = true;
		server->oplocks = false;
		server->echo_credits = 1;
		break;
	default:
		server->echoes = true;
		if (enable_oplocks) {
			server->oplocks = true;
			server->oplock_credits = 1;
		} else
			server->oplocks = false;

		server->echo_credits = 1;
	}
	server->credits -= server->echo_credits + server->oplock_credits;
	return server->credits + server->echo_credits + server->oplock_credits;
}

static void
smb2_add_credits(struct TCP_Server_Info *server,
		 const struct cifs_credits *credits, const int optype)
{
	int *val, rc = -1;
	unsigned int add = credits->value;
	unsigned int instance = credits->instance;
	bool reconnect_detected = false;

	spin_lock(&server->req_lock);
	val = server->ops->get_credits_field(server, optype);

	/* eg found case where write overlapping reconnect messed up credits */
	if (((optype & CIFS_OP_MASK) == CIFS_NEG_OP) && (*val != 0))
		trace_smb3_reconnect_with_invalid_credits(server->CurrentMid,
			server->hostname, *val);
	if ((instance == 0) || (instance == server->reconnect_instance))
		*val += add;
	else
		reconnect_detected = true;

	if (*val > 65000) {
		*val = 65000; /* Don't get near 64K credits, avoid srv bugs */
		printk_once(KERN_WARNING "server overflowed SMB3 credits\n");
	}
	server->in_flight--;
	if (server->in_flight == 0 && (optype & CIFS_OP_MASK) != CIFS_NEG_OP)
		rc = change_conf(server);
	/*
	 * Sometimes server returns 0 credits on oplock break ack - we need to
	 * rebalance credits in this case.
	 */
	else if (server->in_flight > 0 && server->oplock_credits == 0 &&
		 server->oplocks) {
		if (server->credits > 1) {
			server->credits--;
			server->oplock_credits++;
		}
	}
	spin_unlock(&server->req_lock);
	wake_up(&server->request_q);

	if (reconnect_detected)
		cifs_dbg(FYI, "trying to put %d credits from the old server instance %d\n",
			 add, instance);

	if (server->tcpStatus == CifsNeedReconnect
	    || server->tcpStatus == CifsExiting)
		return;

	switch (rc) {
	case -1:
		/* change_conf hasn't been executed */
		break;
	case 0:
		cifs_dbg(VFS, "Possible client or server bug - zero credits\n");
		break;
	case 1:
		cifs_dbg(VFS, "disabling echoes and oplocks\n");
		break;
	case 2:
		cifs_dbg(FYI, "disabling oplocks\n");
		break;
	default:
		cifs_dbg(FYI, "add %u credits total=%d\n", add, rc);
	}
}

static void
smb2_set_credits(struct TCP_Server_Info *server, const int val)
{
	spin_lock(&server->req_lock);
	server->credits = val;
	if (val == 1)
		server->reconnect_instance++;
	spin_unlock(&server->req_lock);
	/* don't log while holding the lock */
	if (val == 1)
		cifs_dbg(FYI, "set credits to 1 due to smb2 reconnect\n");
}

static int *
smb2_get_credits_field(struct TCP_Server_Info *server, const int optype)
{
	switch (optype) {
	case CIFS_ECHO_OP:
		return &server->echo_credits;
	case CIFS_OBREAK_OP:
		return &server->oplock_credits;
	default:
		return &server->credits;
	}
}

static unsigned int
smb2_get_credits(struct mid_q_entry *mid)
{
	struct smb2_sync_hdr *shdr = (struct smb2_sync_hdr *)mid->resp_buf;

	if (mid->mid_state == MID_RESPONSE_RECEIVED
	    || mid->mid_state == MID_RESPONSE_MALFORMED)
		return le16_to_cpu(shdr->CreditRequest);

	return 0;
}

static int
smb2_wait_mtu_credits(struct TCP_Server_Info *server, unsigned int size,
		      unsigned int *num, struct cifs_credits *credits)
{
	int rc = 0;
	unsigned int scredits;

	spin_lock(&server->req_lock);
	while (1) {
		if (server->credits <= 0) {
			spin_unlock(&server->req_lock);
			cifs_num_waiters_inc(server);
			rc = wait_event_killable(server->request_q,
				has_credits(server, &server->credits, 1));
			cifs_num_waiters_dec(server);
			if (rc)
				return rc;
			spin_lock(&server->req_lock);
		} else {
			if (server->tcpStatus == CifsExiting) {
				spin_unlock(&server->req_lock);
				return -ENOENT;
			}

			scredits = server->credits;
			/* can deadlock with reopen */
			if (scredits <= 8) {
				*num = SMB2_MAX_BUFFER_SIZE;
				credits->value = 0;
				credits->instance = 0;
				break;
			}

			/* leave some credits for reopen and other ops */
			scredits -= 8;
			*num = min_t(unsigned int, size,
				     scredits * SMB2_MAX_BUFFER_SIZE);

			credits->value =
				DIV_ROUND_UP(*num, SMB2_MAX_BUFFER_SIZE);
			credits->instance = server->reconnect_instance;
			server->credits -= credits->value;
			server->in_flight++;
			break;
		}
	}
	spin_unlock(&server->req_lock);
	return rc;
}

static int
smb2_adjust_credits(struct TCP_Server_Info *server,
		    struct cifs_credits *credits,
		    const unsigned int payload_size)
{
	int new_val = DIV_ROUND_UP(payload_size, SMB2_MAX_BUFFER_SIZE);

	if (!credits->value || credits->value == new_val)
		return 0;

	if (credits->value < new_val) {
		WARN_ONCE(1, "request has less credits (%d) than required (%d)",
			  credits->value, new_val);
		return -ENOTSUPP;
	}

	spin_lock(&server->req_lock);

	if (server->reconnect_instance != credits->instance) {
		spin_unlock(&server->req_lock);
		cifs_dbg(VFS, "trying to return %d credits to old session\n",
			 credits->value - new_val);
		return -EAGAIN;
	}

	server->credits += credits->value - new_val;
	spin_unlock(&server->req_lock);
	wake_up(&server->request_q);
	credits->value = new_val;
	return 0;
}

static __u64
smb2_get_next_mid(struct TCP_Server_Info *server)
{
	__u64 mid;
	/* for SMB2 we need the current value */
	spin_lock(&GlobalMid_Lock);
	mid = server->CurrentMid++;
	spin_unlock(&GlobalMid_Lock);
	return mid;
}

static void
smb2_revert_current_mid(struct TCP_Server_Info *server, const unsigned int val)
{
	spin_lock(&GlobalMid_Lock);
	if (server->CurrentMid >= val)
		server->CurrentMid -= val;
	spin_unlock(&GlobalMid_Lock);
}

static struct mid_q_entry *
smb2_find_mid(struct TCP_Server_Info *server, char *buf)
{
	struct mid_q_entry *mid;
	struct smb2_sync_hdr *shdr = (struct smb2_sync_hdr *)buf;
	__u64 wire_mid = le64_to_cpu(shdr->MessageId);

	if (shdr->ProtocolId == SMB2_TRANSFORM_PROTO_NUM) {
		cifs_dbg(VFS, "Encrypted frame parsing not supported yet\n");
		return NULL;
	}

	spin_lock(&GlobalMid_Lock);
	list_for_each_entry(mid, &server->pending_mid_q, qhead) {
		if ((mid->mid == wire_mid) &&
		    (mid->mid_state == MID_REQUEST_SUBMITTED) &&
		    (mid->command == shdr->Command)) {
			kref_get(&mid->refcount);
			spin_unlock(&GlobalMid_Lock);
			return mid;
		}
	}
	spin_unlock(&GlobalMid_Lock);
	return NULL;
}

static void
smb2_dump_detail(void *buf, struct TCP_Server_Info *server)
{
#ifdef CONFIG_CIFS_DEBUG2
	struct smb2_sync_hdr *shdr = (struct smb2_sync_hdr *)buf;

	cifs_dbg(VFS, "Cmd: %d Err: 0x%x Flags: 0x%x Mid: %llu Pid: %d\n",
		 shdr->Command, shdr->Status, shdr->Flags, shdr->MessageId,
		 shdr->ProcessId);
	cifs_dbg(VFS, "smb buf %p len %u\n", buf,
		 server->ops->calc_smb_size(buf, server));
#endif
}

static bool
smb2_need_neg(struct TCP_Server_Info *server)
{
	return server->max_read == 0;
}

static int
smb2_negotiate(const unsigned int xid, struct cifs_ses *ses)
{
	int rc;

	ses->server->CurrentMid = 0;
	rc = SMB2_negotiate(xid, ses);
	/* BB we probably don't need to retry with modern servers */
	if (rc == -EAGAIN)
		rc = -EHOSTDOWN;
	return rc;
}

static unsigned int
smb2_negotiate_wsize(struct cifs_tcon *tcon, struct smb_vol *volume_info)
{
	struct TCP_Server_Info *server = tcon->ses->server;
	unsigned int wsize;

	/* start with specified wsize, or default */
	wsize = volume_info->wsize ? volume_info->wsize : CIFS_DEFAULT_IOSIZE;
	wsize = min_t(unsigned int, wsize, server->max_write);
#ifdef CONFIG_CIFS_SMB_DIRECT
	if (server->rdma) {
		if (server->sign)
			wsize = min_t(unsigned int,
				wsize, server->smbd_conn->max_fragmented_send_size);
		else
			wsize = min_t(unsigned int,
				wsize, server->smbd_conn->max_readwrite_size);
	}
#endif
	if (!(server->capabilities & SMB2_GLOBAL_CAP_LARGE_MTU))
		wsize = min_t(unsigned int, wsize, SMB2_MAX_BUFFER_SIZE);

	return wsize;
}

static unsigned int
smb3_negotiate_wsize(struct cifs_tcon *tcon, struct smb_vol *volume_info)
{
	struct TCP_Server_Info *server = tcon->ses->server;
	unsigned int wsize;

	/* start with specified wsize, or default */
	wsize = volume_info->wsize ? volume_info->wsize : SMB3_DEFAULT_IOSIZE;
	wsize = min_t(unsigned int, wsize, server->max_write);
#ifdef CONFIG_CIFS_SMB_DIRECT
	if (server->rdma) {
		if (server->sign)
			wsize = min_t(unsigned int,
				wsize, server->smbd_conn->max_fragmented_send_size);
		else
			wsize = min_t(unsigned int,
				wsize, server->smbd_conn->max_readwrite_size);
	}
#endif
	if (!(server->capabilities & SMB2_GLOBAL_CAP_LARGE_MTU))
		wsize = min_t(unsigned int, wsize, SMB2_MAX_BUFFER_SIZE);

	return wsize;
}

static unsigned int
smb2_negotiate_rsize(struct cifs_tcon *tcon, struct smb_vol *volume_info)
{
	struct TCP_Server_Info *server = tcon->ses->server;
	unsigned int rsize;

	/* start with specified rsize, or default */
	rsize = volume_info->rsize ? volume_info->rsize : CIFS_DEFAULT_IOSIZE;
	rsize = min_t(unsigned int, rsize, server->max_read);
#ifdef CONFIG_CIFS_SMB_DIRECT
	if (server->rdma) {
		if (server->sign)
			rsize = min_t(unsigned int,
				rsize, server->smbd_conn->max_fragmented_recv_size);
		else
			rsize = min_t(unsigned int,
				rsize, server->smbd_conn->max_readwrite_size);
	}
#endif

	if (!(server->capabilities & SMB2_GLOBAL_CAP_LARGE_MTU))
		rsize = min_t(unsigned int, rsize, SMB2_MAX_BUFFER_SIZE);

	return rsize;
}

static unsigned int
smb3_negotiate_rsize(struct cifs_tcon *tcon, struct smb_vol *volume_info)
{
	struct TCP_Server_Info *server = tcon->ses->server;
	unsigned int rsize;

	/* start with specified rsize, or default */
	rsize = volume_info->rsize ? volume_info->rsize : SMB3_DEFAULT_IOSIZE;
	rsize = min_t(unsigned int, rsize, server->max_read);
#ifdef CONFIG_CIFS_SMB_DIRECT
	if (server->rdma) {
		if (server->sign)
			rsize = min_t(unsigned int,
				rsize, server->smbd_conn->max_fragmented_recv_size);
		else
			rsize = min_t(unsigned int,
				rsize, server->smbd_conn->max_readwrite_size);
	}
#endif

	if (!(server->capabilities & SMB2_GLOBAL_CAP_LARGE_MTU))
		rsize = min_t(unsigned int, rsize, SMB2_MAX_BUFFER_SIZE);

	return rsize;
}

static int
parse_server_interfaces(struct network_interface_info_ioctl_rsp *buf,
			size_t buf_len,
			struct cifs_server_iface **iface_list,
			size_t *iface_count)
{
	struct network_interface_info_ioctl_rsp *p;
	struct sockaddr_in *addr4;
	struct sockaddr_in6 *addr6;
	struct iface_info_ipv4 *p4;
	struct iface_info_ipv6 *p6;
	struct cifs_server_iface *info;
	ssize_t bytes_left;
	size_t next = 0;
	int nb_iface = 0;
	int rc = 0;

	*iface_list = NULL;
	*iface_count = 0;

	/*
	 * Fist pass: count and sanity check
	 */

	bytes_left = buf_len;
	p = buf;
	while (bytes_left >= sizeof(*p)) {
		nb_iface++;
		next = le32_to_cpu(p->Next);
		if (!next) {
			bytes_left -= sizeof(*p);
			break;
		}
		p = (struct network_interface_info_ioctl_rsp *)((u8 *)p+next);
		bytes_left -= next;
	}

	if (!nb_iface) {
		cifs_dbg(VFS, "%s: malformed interface info\n", __func__);
		rc = -EINVAL;
		goto out;
	}

	if (bytes_left || p->Next)
		cifs_dbg(VFS, "%s: incomplete interface info\n", __func__);


	/*
	 * Second pass: extract info to internal structure
	 */

	*iface_list = kcalloc(nb_iface, sizeof(**iface_list), GFP_KERNEL);
	if (!*iface_list) {
		rc = -ENOMEM;
		goto out;
	}

	info = *iface_list;
	bytes_left = buf_len;
	p = buf;
	while (bytes_left >= sizeof(*p)) {
		info->speed = le64_to_cpu(p->LinkSpeed);
		info->rdma_capable = le32_to_cpu(p->Capability & RDMA_CAPABLE);
		info->rss_capable = le32_to_cpu(p->Capability & RSS_CAPABLE);

		cifs_dbg(FYI, "%s: adding iface %zu\n", __func__, *iface_count);
		cifs_dbg(FYI, "%s: speed %zu bps\n", __func__, info->speed);
		cifs_dbg(FYI, "%s: capabilities 0x%08x\n", __func__,
			 le32_to_cpu(p->Capability));

		switch (p->Family) {
		/*
		 * The kernel and wire socket structures have the same
		 * layout and use network byte order but make the
		 * conversion explicit in case either one changes.
		 */
		case INTERNETWORK:
			addr4 = (struct sockaddr_in *)&info->sockaddr;
			p4 = (struct iface_info_ipv4 *)p->Buffer;
			addr4->sin_family = AF_INET;
			memcpy(&addr4->sin_addr, &p4->IPv4Address, 4);

			/* [MS-SMB2] 2.2.32.5.1.1 Clients MUST ignore these */
			addr4->sin_port = cpu_to_be16(CIFS_PORT);

			cifs_dbg(FYI, "%s: ipv4 %pI4\n", __func__,
				 &addr4->sin_addr);
			break;
		case INTERNETWORKV6:
			addr6 =	(struct sockaddr_in6 *)&info->sockaddr;
			p6 = (struct iface_info_ipv6 *)p->Buffer;
			addr6->sin6_family = AF_INET6;
			memcpy(&addr6->sin6_addr, &p6->IPv6Address, 16);

			/* [MS-SMB2] 2.2.32.5.1.2 Clients MUST ignore these */
			addr6->sin6_flowinfo = 0;
			addr6->sin6_scope_id = 0;
			addr6->sin6_port = cpu_to_be16(CIFS_PORT);

			cifs_dbg(FYI, "%s: ipv6 %pI6\n", __func__,
				 &addr6->sin6_addr);
			break;
		default:
			cifs_dbg(VFS,
				 "%s: skipping unsupported socket family\n",
				 __func__);
			goto next_iface;
		}

		(*iface_count)++;
		info++;
next_iface:
		next = le32_to_cpu(p->Next);
		if (!next)
			break;
		p = (struct network_interface_info_ioctl_rsp *)((u8 *)p+next);
		bytes_left -= next;
	}

	if (!*iface_count) {
		rc = -EINVAL;
		goto out;
	}

out:
	if (rc) {
		kfree(*iface_list);
		*iface_count = 0;
		*iface_list = NULL;
	}
	return rc;
}


static int
SMB3_request_interfaces(const unsigned int xid, struct cifs_tcon *tcon)
{
	int rc;
	unsigned int ret_data_len = 0;
	struct network_interface_info_ioctl_rsp *out_buf = NULL;
	struct cifs_server_iface *iface_list;
	size_t iface_count;
	struct cifs_ses *ses = tcon->ses;

	rc = SMB2_ioctl(xid, tcon, NO_FILE_ID, NO_FILE_ID,
			FSCTL_QUERY_NETWORK_INTERFACE_INFO, true /* is_fsctl */,
			NULL /* no data input */, 0 /* no data input */,
			CIFSMaxBufSize, (char **)&out_buf, &ret_data_len);
	if (rc == -EOPNOTSUPP) {
		cifs_dbg(FYI,
			 "server does not support query network interfaces\n");
		goto out;
	} else if (rc != 0) {
		cifs_dbg(VFS, "error %d on ioctl to get interface list\n", rc);
		goto out;
	}

	rc = parse_server_interfaces(out_buf, ret_data_len,
				     &iface_list, &iface_count);
	if (rc)
		goto out;

	spin_lock(&ses->iface_lock);
	kfree(ses->iface_list);
	ses->iface_list = iface_list;
	ses->iface_count = iface_count;
	ses->iface_last_update = jiffies;
	spin_unlock(&ses->iface_lock);

out:
	kfree(out_buf);
	return rc;
}

static void
smb2_close_cached_fid(struct kref *ref)
{
	struct cached_fid *cfid = container_of(ref, struct cached_fid,
					       refcount);

	if (cfid->is_valid) {
		cifs_dbg(FYI, "clear cached root file handle\n");
		SMB2_close(0, cfid->tcon, cfid->fid->persistent_fid,
			   cfid->fid->volatile_fid);
		cfid->is_valid = false;
		cfid->file_all_info_is_valid = false;
	}
}

void close_shroot(struct cached_fid *cfid)
{
	mutex_lock(&cfid->fid_mutex);
	kref_put(&cfid->refcount, smb2_close_cached_fid);
	mutex_unlock(&cfid->fid_mutex);
}

void
smb2_cached_lease_break(struct work_struct *work)
{
	struct cached_fid *cfid = container_of(work,
				struct cached_fid, lease_break);

	close_shroot(cfid);
}

/*
 * Open the directory at the root of a share
 */
int open_shroot(unsigned int xid, struct cifs_tcon *tcon, struct cifs_fid *pfid)
{
	struct cifs_ses *ses = tcon->ses;
	struct TCP_Server_Info *server = ses->server;
	struct cifs_open_parms oparms;
	struct smb2_create_rsp *o_rsp = NULL;
	struct smb2_query_info_rsp *qi_rsp = NULL;
	int resp_buftype[2];
	struct smb_rqst rqst[2];
	struct kvec rsp_iov[2];
	struct kvec open_iov[SMB2_CREATE_IOV_SIZE];
	struct kvec qi_iov[1];
	int rc, flags = 0;
	__le16 utf16_path = 0; /* Null - since an open of top of share */
	u8 oplock = SMB2_OPLOCK_LEVEL_II;

	mutex_lock(&tcon->crfid.fid_mutex);
	if (tcon->crfid.is_valid) {
		cifs_dbg(FYI, "found a cached root file handle\n");
		memcpy(pfid, tcon->crfid.fid, sizeof(struct cifs_fid));
		kref_get(&tcon->crfid.refcount);
		mutex_unlock(&tcon->crfid.fid_mutex);
		return 0;
	}

	if (smb3_encryption_required(tcon))
		flags |= CIFS_TRANSFORM_REQ;

	memset(rqst, 0, sizeof(rqst));
	resp_buftype[0] = resp_buftype[1] = CIFS_NO_BUFFER;
	memset(rsp_iov, 0, sizeof(rsp_iov));

	/* Open */
	memset(&open_iov, 0, sizeof(open_iov));
	rqst[0].rq_iov = open_iov;
	rqst[0].rq_nvec = SMB2_CREATE_IOV_SIZE;

	oparms.tcon = tcon;
	oparms.create_options = 0;
	oparms.desired_access = FILE_READ_ATTRIBUTES;
	oparms.disposition = FILE_OPEN;
	oparms.fid = pfid;
	oparms.reconnect = false;

	rc = SMB2_open_init(tcon, &rqst[0], &oplock, &oparms, &utf16_path);
	if (rc)
		goto oshr_exit;
	smb2_set_next_command(tcon, &rqst[0]);

	memset(&qi_iov, 0, sizeof(qi_iov));
	rqst[1].rq_iov = qi_iov;
	rqst[1].rq_nvec = 1;

	rc = SMB2_query_info_init(tcon, &rqst[1], COMPOUND_FID,
				  COMPOUND_FID, FILE_ALL_INFORMATION,
				  SMB2_O_INFO_FILE, 0,
				  sizeof(struct smb2_file_all_info) +
				  PATH_MAX * 2, 0, NULL);
	if (rc)
		goto oshr_exit;

	smb2_set_related(&rqst[1]);

	/*
	 * We do not hold the lock for the open because in case
	 * SMB2_open needs to reconnect, it will end up calling
	 * cifs_mark_open_files_invalid() which takes the lock again
	 * thus causing a deadlock
	 */

	mutex_unlock(&tcon->crfid.fid_mutex);
	rc = compound_send_recv(xid, ses, flags, 2, rqst,
				resp_buftype, rsp_iov);
	mutex_lock(&tcon->crfid.fid_mutex);

	/*
	 * Now we need to check again as the cached root might have
	 * been successfully re-opened from a concurrent process
	 */

	if (tcon->crfid.is_valid) {
		/* work was already done */

		/* stash fids for close() later */
		struct cifs_fid fid = {
			.persistent_fid = pfid->persistent_fid,
			.volatile_fid = pfid->volatile_fid,
		};

		/*
		 * caller expects this func to set pfid to a valid
		 * cached root, so we copy the existing one and get a
		 * reference.
		 */
		memcpy(pfid, tcon->crfid.fid, sizeof(*pfid));
		kref_get(&tcon->crfid.refcount);

		mutex_unlock(&tcon->crfid.fid_mutex);

		if (rc == 0) {
			/* close extra handle outside of crit sec */
			SMB2_close(xid, tcon, fid.persistent_fid, fid.volatile_fid);
		}
		goto oshr_free;
	}

	/* Cached root is still invalid, continue normaly */

	if (rc)
		goto oshr_exit;

	o_rsp = (struct smb2_create_rsp *)rsp_iov[0].iov_base;
	oparms.fid->persistent_fid = o_rsp->PersistentFileId;
	oparms.fid->volatile_fid = o_rsp->VolatileFileId;
#ifdef CONFIG_CIFS_DEBUG2
	oparms.fid->mid = le64_to_cpu(o_rsp->sync_hdr.MessageId);
#endif /* CIFS_DEBUG2 */

	memcpy(tcon->crfid.fid, pfid, sizeof(struct cifs_fid));
	tcon->crfid.tcon = tcon;
	tcon->crfid.is_valid = true;
	kref_init(&tcon->crfid.refcount);

	/* BB TBD check to see if oplock level check can be removed below */
	if (o_rsp->OplockLevel == SMB2_OPLOCK_LEVEL_LEASE) {
		kref_get(&tcon->crfid.refcount);
		smb2_parse_contexts(server, o_rsp,
				&oparms.fid->epoch,
				oparms.fid->lease_key, &oplock, NULL);
	} else
		goto oshr_exit;

	qi_rsp = (struct smb2_query_info_rsp *)rsp_iov[1].iov_base;
	if (le32_to_cpu(qi_rsp->OutputBufferLength) < sizeof(struct smb2_file_all_info))
		goto oshr_exit;
	if (!smb2_validate_and_copy_iov(
				le16_to_cpu(qi_rsp->OutputBufferOffset),
				sizeof(struct smb2_file_all_info),
				&rsp_iov[1], sizeof(struct smb2_file_all_info),
				(char *)&tcon->crfid.file_all_info))
		tcon->crfid.file_all_info_is_valid = 1;

oshr_exit:
	mutex_unlock(&tcon->crfid.fid_mutex);
oshr_free:
	SMB2_open_free(&rqst[0]);
	SMB2_query_info_free(&rqst[1]);
	free_rsp_buf(resp_buftype[0], rsp_iov[0].iov_base);
	free_rsp_buf(resp_buftype[1], rsp_iov[1].iov_base);
	return rc;
}

static void
smb3_qfs_tcon(const unsigned int xid, struct cifs_tcon *tcon)
{
	int rc;
	__le16 srch_path = 0; /* Null - open root of share */
	u8 oplock = SMB2_OPLOCK_LEVEL_NONE;
	struct cifs_open_parms oparms;
	struct cifs_fid fid;
	bool no_cached_open = tcon->nohandlecache;

	oparms.tcon = tcon;
	oparms.desired_access = FILE_READ_ATTRIBUTES;
	oparms.disposition = FILE_OPEN;
	oparms.create_options = 0;
	oparms.fid = &fid;
	oparms.reconnect = false;

	if (no_cached_open)
		rc = SMB2_open(xid, &oparms, &srch_path, &oplock, NULL, NULL,
			       NULL);
	else
		rc = open_shroot(xid, tcon, &fid);

	if (rc)
		return;

	SMB3_request_interfaces(xid, tcon);

	SMB2_QFS_attr(xid, tcon, fid.persistent_fid, fid.volatile_fid,
			FS_ATTRIBUTE_INFORMATION);
	SMB2_QFS_attr(xid, tcon, fid.persistent_fid, fid.volatile_fid,
			FS_DEVICE_INFORMATION);
	SMB2_QFS_attr(xid, tcon, fid.persistent_fid, fid.volatile_fid,
			FS_VOLUME_INFORMATION);
	SMB2_QFS_attr(xid, tcon, fid.persistent_fid, fid.volatile_fid,
			FS_SECTOR_SIZE_INFORMATION); /* SMB3 specific */
	if (no_cached_open)
		SMB2_close(xid, tcon, fid.persistent_fid, fid.volatile_fid);
	else
		close_shroot(&tcon->crfid);
}

static void
smb2_qfs_tcon(const unsigned int xid, struct cifs_tcon *tcon)
{
	int rc;
	__le16 srch_path = 0; /* Null - open root of share */
	u8 oplock = SMB2_OPLOCK_LEVEL_NONE;
	struct cifs_open_parms oparms;
	struct cifs_fid fid;

	oparms.tcon = tcon;
	oparms.desired_access = FILE_READ_ATTRIBUTES;
	oparms.disposition = FILE_OPEN;
	oparms.create_options = 0;
	oparms.fid = &fid;
	oparms.reconnect = false;

	rc = SMB2_open(xid, &oparms, &srch_path, &oplock, NULL, NULL, NULL);
	if (rc)
		return;

	SMB2_QFS_attr(xid, tcon, fid.persistent_fid, fid.volatile_fid,
			FS_ATTRIBUTE_INFORMATION);
	SMB2_QFS_attr(xid, tcon, fid.persistent_fid, fid.volatile_fid,
			FS_DEVICE_INFORMATION);
	SMB2_close(xid, tcon, fid.persistent_fid, fid.volatile_fid);
}

static int
smb2_is_path_accessible(const unsigned int xid, struct cifs_tcon *tcon,
			struct cifs_sb_info *cifs_sb, const char *full_path)
{
	int rc;
	__le16 *utf16_path;
	__u8 oplock = SMB2_OPLOCK_LEVEL_NONE;
	struct cifs_open_parms oparms;
	struct cifs_fid fid;

	if ((*full_path == 0) && tcon->crfid.is_valid)
		return 0;

	utf16_path = cifs_convert_path_to_utf16(full_path, cifs_sb);
	if (!utf16_path)
		return -ENOMEM;

	oparms.tcon = tcon;
	oparms.desired_access = FILE_READ_ATTRIBUTES;
	oparms.disposition = FILE_OPEN;
	if (backup_cred(cifs_sb))
		oparms.create_options = CREATE_OPEN_BACKUP_INTENT;
	else
		oparms.create_options = 0;
	oparms.fid = &fid;
	oparms.reconnect = false;

	rc = SMB2_open(xid, &oparms, utf16_path, &oplock, NULL, NULL, NULL);
	if (rc) {
		kfree(utf16_path);
		return rc;
	}

	rc = SMB2_close(xid, tcon, fid.persistent_fid, fid.volatile_fid);
	kfree(utf16_path);
	return rc;
}

static int
smb2_get_srv_inum(const unsigned int xid, struct cifs_tcon *tcon,
		  struct cifs_sb_info *cifs_sb, const char *full_path,
		  u64 *uniqueid, FILE_ALL_INFO *data)
{
	*uniqueid = le64_to_cpu(data->IndexNumber);
	return 0;
}

static int
smb2_query_file_info(const unsigned int xid, struct cifs_tcon *tcon,
		     struct cifs_fid *fid, FILE_ALL_INFO *data)
{
	int rc;
	struct smb2_file_all_info *smb2_data;

	smb2_data = kzalloc(sizeof(struct smb2_file_all_info) + PATH_MAX * 2,
			    GFP_KERNEL);
	if (smb2_data == NULL)
		return -ENOMEM;

	rc = SMB2_query_info(xid, tcon, fid->persistent_fid, fid->volatile_fid,
			     smb2_data);
	if (!rc)
		move_smb2_info_to_cifs(data, smb2_data);
	kfree(smb2_data);
	return rc;
}

#ifdef CONFIG_CIFS_XATTR
static ssize_t
move_smb2_ea_to_cifs(char *dst, size_t dst_size,
		     struct smb2_file_full_ea_info *src, size_t src_size,
		     const unsigned char *ea_name)
{
	int rc = 0;
	unsigned int ea_name_len = ea_name ? strlen(ea_name) : 0;
	char *name, *value;
	size_t buf_size = dst_size;
	size_t name_len, value_len, user_name_len;

	while (src_size > 0) {
		name = &src->ea_data[0];
		name_len = (size_t)src->ea_name_length;
		value = &src->ea_data[src->ea_name_length + 1];
		value_len = (size_t)le16_to_cpu(src->ea_value_length);

		if (name_len == 0)
			break;

		if (src_size < 8 + name_len + 1 + value_len) {
			cifs_dbg(FYI, "EA entry goes beyond length of list\n");
			rc = -EIO;
			goto out;
		}

		if (ea_name) {
			if (ea_name_len == name_len &&
			    memcmp(ea_name, name, name_len) == 0) {
				rc = value_len;
				if (dst_size == 0)
					goto out;
				if (dst_size < value_len) {
					rc = -ERANGE;
					goto out;
				}
				memcpy(dst, value, value_len);
				goto out;
			}
		} else {
			/* 'user.' plus a terminating null */
			user_name_len = 5 + 1 + name_len;

			if (buf_size == 0) {
				/* skip copy - calc size only */
				rc += user_name_len;
			} else if (dst_size >= user_name_len) {
				dst_size -= user_name_len;
				memcpy(dst, "user.", 5);
				dst += 5;
				memcpy(dst, src->ea_data, name_len);
				dst += name_len;
				*dst = 0;
				++dst;
				rc += user_name_len;
			} else {
				/* stop before overrun buffer */
				rc = -ERANGE;
				break;
			}
		}

		if (!src->next_entry_offset)
			break;

		if (src_size < le32_to_cpu(src->next_entry_offset)) {
			/* stop before overrun buffer */
			rc = -ERANGE;
			break;
		}
		src_size -= le32_to_cpu(src->next_entry_offset);
		src = (void *)((char *)src +
			       le32_to_cpu(src->next_entry_offset));
	}

	/* didn't find the named attribute */
	if (ea_name)
		rc = -ENODATA;

out:
	return (ssize_t)rc;
}

static ssize_t
smb2_query_eas(const unsigned int xid, struct cifs_tcon *tcon,
	       const unsigned char *path, const unsigned char *ea_name,
	       char *ea_data, size_t buf_size,
	       struct cifs_sb_info *cifs_sb)
{
	int rc;
	__le16 *utf16_path;
	struct kvec rsp_iov = {NULL, 0};
	int buftype = CIFS_NO_BUFFER;
	struct smb2_query_info_rsp *rsp;
	struct smb2_file_full_ea_info *info = NULL;

	utf16_path = cifs_convert_path_to_utf16(path, cifs_sb);
	if (!utf16_path)
		return -ENOMEM;

	rc = smb2_query_info_compound(xid, tcon, utf16_path,
				      FILE_READ_EA,
				      FILE_FULL_EA_INFORMATION,
				      SMB2_O_INFO_FILE,
				      CIFSMaxBufSize -
				      MAX_SMB2_CREATE_RESPONSE_SIZE -
				      MAX_SMB2_CLOSE_RESPONSE_SIZE,
				      &rsp_iov, &buftype, cifs_sb);
	if (rc) {
		/*
		 * If ea_name is NULL (listxattr) and there are no EAs,
		 * return 0 as it's not an error. Otherwise, the specified
		 * ea_name was not found.
		 */
		if (!ea_name && rc == -ENODATA)
			rc = 0;
		goto qeas_exit;
	}

	rsp = (struct smb2_query_info_rsp *)rsp_iov.iov_base;
	rc = smb2_validate_iov(le16_to_cpu(rsp->OutputBufferOffset),
			       le32_to_cpu(rsp->OutputBufferLength),
			       &rsp_iov,
			       sizeof(struct smb2_file_full_ea_info));
	if (rc)
		goto qeas_exit;

	info = (struct smb2_file_full_ea_info *)(
			le16_to_cpu(rsp->OutputBufferOffset) + (char *)rsp);
	rc = move_smb2_ea_to_cifs(ea_data, buf_size, info,
			le32_to_cpu(rsp->OutputBufferLength), ea_name);

 qeas_exit:
	kfree(utf16_path);
	free_rsp_buf(buftype, rsp_iov.iov_base);
	return rc;
}


static int
smb2_set_ea(const unsigned int xid, struct cifs_tcon *tcon,
	    const char *path, const char *ea_name, const void *ea_value,
	    const __u16 ea_value_len, const struct nls_table *nls_codepage,
	    struct cifs_sb_info *cifs_sb)
{
	struct cifs_ses *ses = tcon->ses;
	__le16 *utf16_path = NULL;
	int ea_name_len = strlen(ea_name);
	int flags = 0;
	int len;
	struct smb_rqst rqst[3];
	int resp_buftype[3];
	struct kvec rsp_iov[3];
	struct kvec open_iov[SMB2_CREATE_IOV_SIZE];
	struct cifs_open_parms oparms;
	__u8 oplock = SMB2_OPLOCK_LEVEL_NONE;
	struct cifs_fid fid;
	struct kvec si_iov[SMB2_SET_INFO_IOV_SIZE];
	unsigned int size[1];
	void *data[1];
	struct smb2_file_full_ea_info *ea = NULL;
	struct kvec close_iov[1];
	int rc;

	if (smb3_encryption_required(tcon))
		flags |= CIFS_TRANSFORM_REQ;

	if (ea_name_len > 255)
		return -EINVAL;

	utf16_path = cifs_convert_path_to_utf16(path, cifs_sb);
	if (!utf16_path)
		return -ENOMEM;

	memset(rqst, 0, sizeof(rqst));
	resp_buftype[0] = resp_buftype[1] = resp_buftype[2] = CIFS_NO_BUFFER;
	memset(rsp_iov, 0, sizeof(rsp_iov));

	if (ses->server->ops->query_all_EAs) {
		if (!ea_value) {
			rc = ses->server->ops->query_all_EAs(xid, tcon, path,
							     ea_name, NULL, 0,
							     cifs_sb);
			if (rc == -ENODATA)
				goto sea_exit;
		}
	}

	/* Open */
	memset(&open_iov, 0, sizeof(open_iov));
	rqst[0].rq_iov = open_iov;
	rqst[0].rq_nvec = SMB2_CREATE_IOV_SIZE;

	memset(&oparms, 0, sizeof(oparms));
	oparms.tcon = tcon;
	oparms.desired_access = FILE_WRITE_EA;
	oparms.disposition = FILE_OPEN;
	if (backup_cred(cifs_sb))
		oparms.create_options = CREATE_OPEN_BACKUP_INTENT;
	else
		oparms.create_options = 0;
	oparms.fid = &fid;
	oparms.reconnect = false;

	rc = SMB2_open_init(tcon, &rqst[0], &oplock, &oparms, utf16_path);
	if (rc)
		goto sea_exit;
	smb2_set_next_command(tcon, &rqst[0]);


	/* Set Info */
	memset(&si_iov, 0, sizeof(si_iov));
	rqst[1].rq_iov = si_iov;
	rqst[1].rq_nvec = 1;

	len = sizeof(ea) + ea_name_len + ea_value_len + 1;
	ea = kzalloc(len, GFP_KERNEL);
	if (ea == NULL) {
		rc = -ENOMEM;
		goto sea_exit;
	}

	ea->ea_name_length = ea_name_len;
	ea->ea_value_length = cpu_to_le16(ea_value_len);
	memcpy(ea->ea_data, ea_name, ea_name_len + 1);
	memcpy(ea->ea_data + ea_name_len + 1, ea_value, ea_value_len);

	size[0] = len;
	data[0] = ea;

	rc = SMB2_set_info_init(tcon, &rqst[1], COMPOUND_FID,
				COMPOUND_FID, current->tgid,
				FILE_FULL_EA_INFORMATION,
				SMB2_O_INFO_FILE, 0, data, size);
	smb2_set_next_command(tcon, &rqst[1]);
	smb2_set_related(&rqst[1]);


	/* Close */
	memset(&close_iov, 0, sizeof(close_iov));
	rqst[2].rq_iov = close_iov;
	rqst[2].rq_nvec = 1;
	rc = SMB2_close_init(tcon, &rqst[2], COMPOUND_FID, COMPOUND_FID);
	smb2_set_related(&rqst[2]);

	rc = compound_send_recv(xid, ses, flags, 3, rqst,
				resp_buftype, rsp_iov);

 sea_exit:
	kfree(ea);
	kfree(utf16_path);
	SMB2_open_free(&rqst[0]);
	SMB2_set_info_free(&rqst[1]);
	SMB2_close_free(&rqst[2]);
	free_rsp_buf(resp_buftype[0], rsp_iov[0].iov_base);
	free_rsp_buf(resp_buftype[1], rsp_iov[1].iov_base);
	free_rsp_buf(resp_buftype[2], rsp_iov[2].iov_base);
	return rc;
}
#endif

static bool
smb2_can_echo(struct TCP_Server_Info *server)
{
	return server->echoes;
}

static void
smb2_clear_stats(struct cifs_tcon *tcon)
{
	int i;

	for (i = 0; i < NUMBER_OF_SMB2_COMMANDS; i++) {
		atomic_set(&tcon->stats.smb2_stats.smb2_com_sent[i], 0);
		atomic_set(&tcon->stats.smb2_stats.smb2_com_failed[i], 0);
	}
}

static void
smb2_dump_share_caps(struct seq_file *m, struct cifs_tcon *tcon)
{
	seq_puts(m, "\n\tShare Capabilities:");
	if (tcon->capabilities & SMB2_SHARE_CAP_DFS)
		seq_puts(m, " DFS,");
	if (tcon->capabilities & SMB2_SHARE_CAP_CONTINUOUS_AVAILABILITY)
		seq_puts(m, " CONTINUOUS AVAILABILITY,");
	if (tcon->capabilities & SMB2_SHARE_CAP_SCALEOUT)
		seq_puts(m, " SCALEOUT,");
	if (tcon->capabilities & SMB2_SHARE_CAP_CLUSTER)
		seq_puts(m, " CLUSTER,");
	if (tcon->capabilities & SMB2_SHARE_CAP_ASYMMETRIC)
		seq_puts(m, " ASYMMETRIC,");
	if (tcon->capabilities == 0)
		seq_puts(m, " None");
	if (tcon->ss_flags & SSINFO_FLAGS_ALIGNED_DEVICE)
		seq_puts(m, " Aligned,");
	if (tcon->ss_flags & SSINFO_FLAGS_PARTITION_ALIGNED_ON_DEVICE)
		seq_puts(m, " Partition Aligned,");
	if (tcon->ss_flags & SSINFO_FLAGS_NO_SEEK_PENALTY)
		seq_puts(m, " SSD,");
	if (tcon->ss_flags & SSINFO_FLAGS_TRIM_ENABLED)
		seq_puts(m, " TRIM-support,");

	seq_printf(m, "\tShare Flags: 0x%x", tcon->share_flags);
	seq_printf(m, "\n\ttid: 0x%x", tcon->tid);
	if (tcon->perf_sector_size)
		seq_printf(m, "\tOptimal sector size: 0x%x",
			   tcon->perf_sector_size);
	seq_printf(m, "\tMaximal Access: 0x%x", tcon->maximal_access);
}

static void
smb2_print_stats(struct seq_file *m, struct cifs_tcon *tcon)
{
	atomic_t *sent = tcon->stats.smb2_stats.smb2_com_sent;
	atomic_t *failed = tcon->stats.smb2_stats.smb2_com_failed;

	/*
	 *  Can't display SMB2_NEGOTIATE, SESSION_SETUP, LOGOFF, CANCEL and ECHO
	 *  totals (requests sent) since those SMBs are per-session not per tcon
	 */
	seq_printf(m, "\nBytes read: %llu  Bytes written: %llu",
		   (long long)(tcon->bytes_read),
		   (long long)(tcon->bytes_written));
	seq_printf(m, "\nOpen files: %d total (local), %d open on server",
		   atomic_read(&tcon->num_local_opens),
		   atomic_read(&tcon->num_remote_opens));
	seq_printf(m, "\nTreeConnects: %d total %d failed",
		   atomic_read(&sent[SMB2_TREE_CONNECT_HE]),
		   atomic_read(&failed[SMB2_TREE_CONNECT_HE]));
	seq_printf(m, "\nTreeDisconnects: %d total %d failed",
		   atomic_read(&sent[SMB2_TREE_DISCONNECT_HE]),
		   atomic_read(&failed[SMB2_TREE_DISCONNECT_HE]));
	seq_printf(m, "\nCreates: %d total %d failed",
		   atomic_read(&sent[SMB2_CREATE_HE]),
		   atomic_read(&failed[SMB2_CREATE_HE]));
	seq_printf(m, "\nCloses: %d total %d failed",
		   atomic_read(&sent[SMB2_CLOSE_HE]),
		   atomic_read(&failed[SMB2_CLOSE_HE]));
	seq_printf(m, "\nFlushes: %d total %d failed",
		   atomic_read(&sent[SMB2_FLUSH_HE]),
		   atomic_read(&failed[SMB2_FLUSH_HE]));
	seq_printf(m, "\nReads: %d total %d failed",
		   atomic_read(&sent[SMB2_READ_HE]),
		   atomic_read(&failed[SMB2_READ_HE]));
	seq_printf(m, "\nWrites: %d total %d failed",
		   atomic_read(&sent[SMB2_WRITE_HE]),
		   atomic_read(&failed[SMB2_WRITE_HE]));
	seq_printf(m, "\nLocks: %d total %d failed",
		   atomic_read(&sent[SMB2_LOCK_HE]),
		   atomic_read(&failed[SMB2_LOCK_HE]));
	seq_printf(m, "\nIOCTLs: %d total %d failed",
		   atomic_read(&sent[SMB2_IOCTL_HE]),
		   atomic_read(&failed[SMB2_IOCTL_HE]));
	seq_printf(m, "\nQueryDirectories: %d total %d failed",
		   atomic_read(&sent[SMB2_QUERY_DIRECTORY_HE]),
		   atomic_read(&failed[SMB2_QUERY_DIRECTORY_HE]));
	seq_printf(m, "\nChangeNotifies: %d total %d failed",
		   atomic_read(&sent[SMB2_CHANGE_NOTIFY_HE]),
		   atomic_read(&failed[SMB2_CHANGE_NOTIFY_HE]));
	seq_printf(m, "\nQueryInfos: %d total %d failed",
		   atomic_read(&sent[SMB2_QUERY_INFO_HE]),
		   atomic_read(&failed[SMB2_QUERY_INFO_HE]));
	seq_printf(m, "\nSetInfos: %d total %d failed",
		   atomic_read(&sent[SMB2_SET_INFO_HE]),
		   atomic_read(&failed[SMB2_SET_INFO_HE]));
	seq_printf(m, "\nOplockBreaks: %d sent %d failed",
		   atomic_read(&sent[SMB2_OPLOCK_BREAK_HE]),
		   atomic_read(&failed[SMB2_OPLOCK_BREAK_HE]));
}

static void
smb2_set_fid(struct cifsFileInfo *cfile, struct cifs_fid *fid, __u32 oplock)
{
	struct cifsInodeInfo *cinode = CIFS_I(d_inode(cfile->dentry));
	struct TCP_Server_Info *server = tlink_tcon(cfile->tlink)->ses->server;

	cfile->fid.persistent_fid = fid->persistent_fid;
	cfile->fid.volatile_fid = fid->volatile_fid;
#ifdef CONFIG_CIFS_DEBUG2
	cfile->fid.mid = fid->mid;
#endif /* CIFS_DEBUG2 */
	server->ops->set_oplock_level(cinode, oplock, fid->epoch,
				      &fid->purge_cache);
	cinode->can_cache_brlcks = CIFS_CACHE_WRITE(cinode);
	memcpy(cfile->fid.create_guid, fid->create_guid, 16);
}

static void
smb2_close_file(const unsigned int xid, struct cifs_tcon *tcon,
		struct cifs_fid *fid)
{
	SMB2_close(xid, tcon, fid->persistent_fid, fid->volatile_fid);
}

static int
SMB2_request_res_key(const unsigned int xid, struct cifs_tcon *tcon,
		     u64 persistent_fid, u64 volatile_fid,
		     struct copychunk_ioctl *pcchunk)
{
	int rc;
	unsigned int ret_data_len;
	struct resume_key_req *res_key;

	rc = SMB2_ioctl(xid, tcon, persistent_fid, volatile_fid,
			FSCTL_SRV_REQUEST_RESUME_KEY, true /* is_fsctl */,
			NULL, 0 /* no input */, CIFSMaxBufSize,
			(char **)&res_key, &ret_data_len);

	if (rc) {
		cifs_dbg(VFS, "refcpy ioctl error %d getting resume key\n", rc);
		goto req_res_key_exit;
	}
	if (ret_data_len < sizeof(struct resume_key_req)) {
		cifs_dbg(VFS, "Invalid refcopy resume key length\n");
		rc = -EINVAL;
		goto req_res_key_exit;
	}
	memcpy(pcchunk->SourceKey, res_key->ResumeKey, COPY_CHUNK_RES_KEY_SIZE);

req_res_key_exit:
	kfree(res_key);
	return rc;
}

static int
smb2_ioctl_query_info(const unsigned int xid,
		      struct cifs_tcon *tcon,
		      __le16 *path, int is_dir,
		      unsigned long p)
{
	struct cifs_ses *ses = tcon->ses;
	char __user *arg = (char __user *)p;
	struct smb_query_info qi;
	struct smb_query_info __user *pqi;
	int rc = 0;
	int flags = 0;
	struct smb2_query_info_rsp *qi_rsp = NULL;
	struct smb2_ioctl_rsp *io_rsp = NULL;
	void *buffer = NULL;
	struct smb_rqst rqst[3];
	int resp_buftype[3];
	struct kvec rsp_iov[3];
	struct kvec open_iov[SMB2_CREATE_IOV_SIZE];
	struct cifs_open_parms oparms;
	u8 oplock = SMB2_OPLOCK_LEVEL_NONE;
	struct cifs_fid fid;
	struct kvec qi_iov[1];
	struct kvec io_iov[SMB2_IOCTL_IOV_SIZE];
	struct kvec close_iov[1];

	memset(rqst, 0, sizeof(rqst));
	resp_buftype[0] = resp_buftype[1] = resp_buftype[2] = CIFS_NO_BUFFER;
	memset(rsp_iov, 0, sizeof(rsp_iov));

	if (copy_from_user(&qi, arg, sizeof(struct smb_query_info)))
		return -EFAULT;

	if (qi.output_buffer_length > 1024)
		return -EINVAL;

	if (!ses || !(ses->server))
		return -EIO;

	if (smb3_encryption_required(tcon))
		flags |= CIFS_TRANSFORM_REQ;

	buffer = kmalloc(qi.output_buffer_length, GFP_KERNEL);
	if (buffer == NULL)
		return -ENOMEM;

	if (copy_from_user(buffer, arg + sizeof(struct smb_query_info),
			   qi.output_buffer_length)) {
		rc = -EFAULT;
		goto iqinf_exit;
	}

	/* Open */
	memset(&open_iov, 0, sizeof(open_iov));
	rqst[0].rq_iov = open_iov;
	rqst[0].rq_nvec = SMB2_CREATE_IOV_SIZE;

	memset(&oparms, 0, sizeof(oparms));
	oparms.tcon = tcon;
	oparms.desired_access = FILE_READ_ATTRIBUTES | READ_CONTROL;
	oparms.disposition = FILE_OPEN;
	if (is_dir)
		oparms.create_options = CREATE_NOT_FILE;
	else
		oparms.create_options = CREATE_NOT_DIR;
	oparms.fid = &fid;
	oparms.reconnect = false;

	/*
	 * FSCTL codes encode the special access they need in the fsctl code.
	 */
	if (qi.flags & PASSTHRU_FSCTL) {
		switch (qi.info_type & FSCTL_DEVICE_ACCESS_MASK) {
		case FSCTL_DEVICE_ACCESS_FILE_READ_WRITE_ACCESS:
			oparms.desired_access = FILE_READ_DATA | FILE_WRITE_DATA | FILE_READ_ATTRIBUTES | SYNCHRONIZE;
			break;
		case FSCTL_DEVICE_ACCESS_FILE_ANY_ACCESS:
			oparms.desired_access = GENERIC_ALL;
			break;
		case FSCTL_DEVICE_ACCESS_FILE_READ_ACCESS:
			oparms.desired_access = GENERIC_READ;
			break;
		case FSCTL_DEVICE_ACCESS_FILE_WRITE_ACCESS:
			oparms.desired_access = GENERIC_WRITE;
			break;
		}
	}

	rc = SMB2_open_init(tcon, &rqst[0], &oplock, &oparms, path);
	if (rc)
		goto iqinf_exit;
	smb2_set_next_command(tcon, &rqst[0]);

	/* Query */
	if (qi.flags & PASSTHRU_FSCTL) {
		/* Can eventually relax perm check since server enforces too */
		if (!capable(CAP_SYS_ADMIN))
			rc = -EPERM;
		else  {
			memset(&io_iov, 0, sizeof(io_iov));
			rqst[1].rq_iov = io_iov;
			rqst[1].rq_nvec = SMB2_IOCTL_IOV_SIZE;

			rc = SMB2_ioctl_init(tcon, &rqst[1],
					     COMPOUND_FID, COMPOUND_FID,
					     qi.info_type, true, buffer,
					     qi.output_buffer_length,
					     CIFSMaxBufSize);
		}
	} else if (qi.flags == PASSTHRU_QUERY_INFO) {
		memset(&qi_iov, 0, sizeof(qi_iov));
		rqst[1].rq_iov = qi_iov;
		rqst[1].rq_nvec = 1;

		rc = SMB2_query_info_init(tcon, &rqst[1], COMPOUND_FID,
				  COMPOUND_FID, qi.file_info_class,
				  qi.info_type, qi.additional_information,
				  qi.input_buffer_length,
				  qi.output_buffer_length, buffer);
	} else { /* unknown flags */
		cifs_dbg(VFS, "invalid passthru query flags: 0x%x\n", qi.flags);
		rc = -EINVAL;
	}

	if (rc)
		goto iqinf_exit;
	smb2_set_next_command(tcon, &rqst[1]);
	smb2_set_related(&rqst[1]);

	/* Close */
	memset(&close_iov, 0, sizeof(close_iov));
	rqst[2].rq_iov = close_iov;
	rqst[2].rq_nvec = 1;

	rc = SMB2_close_init(tcon, &rqst[2], COMPOUND_FID, COMPOUND_FID);
	if (rc)
		goto iqinf_exit;
	smb2_set_related(&rqst[2]);

	rc = compound_send_recv(xid, ses, flags, 3, rqst,
				resp_buftype, rsp_iov);
	if (rc)
		goto iqinf_exit;
	if (qi.flags & PASSTHRU_FSCTL) {
		pqi = (struct smb_query_info __user *)arg;
		io_rsp = (struct smb2_ioctl_rsp *)rsp_iov[1].iov_base;
		if (le32_to_cpu(io_rsp->OutputCount) < qi.input_buffer_length)
			qi.input_buffer_length = le32_to_cpu(io_rsp->OutputCount);
		if (qi.input_buffer_length > 0 &&
		    le32_to_cpu(io_rsp->OutputOffset) + qi.input_buffer_length > rsp_iov[1].iov_len) {
			rc = -EFAULT;
			goto iqinf_exit;
		}
		if (copy_to_user(&pqi->input_buffer_length, &qi.input_buffer_length,
				 sizeof(qi.input_buffer_length))) {
			rc = -EFAULT;
			goto iqinf_exit;
		}
		if (copy_to_user((void __user *)pqi + sizeof(struct smb_query_info),
				 (const void *)io_rsp + le32_to_cpu(io_rsp->OutputOffset),
				 qi.input_buffer_length)) {
			rc = -EFAULT;
			goto iqinf_exit;
		}
	} else {
		pqi = (struct smb_query_info __user *)arg;
		qi_rsp = (struct smb2_query_info_rsp *)rsp_iov[1].iov_base;
		if (le32_to_cpu(qi_rsp->OutputBufferLength) < qi.input_buffer_length)
			qi.input_buffer_length = le32_to_cpu(qi_rsp->OutputBufferLength);
		if (copy_to_user(&pqi->input_buffer_length, &qi.input_buffer_length,
				 sizeof(qi.input_buffer_length))) {
			rc = -EFAULT;
			goto iqinf_exit;
		}
		if (copy_to_user(pqi + 1, qi_rsp->Buffer, qi.input_buffer_length)) {
			rc = -EFAULT;
			goto iqinf_exit;
		}
	}

 iqinf_exit:
	kfree(buffer);
	SMB2_open_free(&rqst[0]);
	if (qi.flags & PASSTHRU_FSCTL)
		SMB2_ioctl_free(&rqst[1]);
	else
		SMB2_query_info_free(&rqst[1]);

	SMB2_close_free(&rqst[2]);
	free_rsp_buf(resp_buftype[0], rsp_iov[0].iov_base);
	free_rsp_buf(resp_buftype[1], rsp_iov[1].iov_base);
	free_rsp_buf(resp_buftype[2], rsp_iov[2].iov_base);
	return rc;
}

static ssize_t
smb2_copychunk_range(const unsigned int xid,
			struct cifsFileInfo *srcfile,
			struct cifsFileInfo *trgtfile, u64 src_off,
			u64 len, u64 dest_off)
{
	int rc;
	unsigned int ret_data_len;
	struct copychunk_ioctl *pcchunk;
	struct copychunk_ioctl_rsp *retbuf = NULL;
	struct cifs_tcon *tcon;
	int chunks_copied = 0;
	bool chunk_sizes_updated = false;
	ssize_t bytes_written, total_bytes_written = 0;

	pcchunk = kmalloc(sizeof(struct copychunk_ioctl), GFP_KERNEL);

	if (pcchunk == NULL)
		return -ENOMEM;

	cifs_dbg(FYI, "%s: about to call request res key\n", __func__);
	/* Request a key from the server to identify the source of the copy */
	rc = SMB2_request_res_key(xid, tlink_tcon(srcfile->tlink),
				srcfile->fid.persistent_fid,
				srcfile->fid.volatile_fid, pcchunk);

	/* Note: request_res_key sets res_key null only if rc !=0 */
	if (rc)
		goto cchunk_out;

	/* For now array only one chunk long, will make more flexible later */
	pcchunk->ChunkCount = cpu_to_le32(1);
	pcchunk->Reserved = 0;
	pcchunk->Reserved2 = 0;

	tcon = tlink_tcon(trgtfile->tlink);

	while (len > 0) {
		pcchunk->SourceOffset = cpu_to_le64(src_off);
		pcchunk->TargetOffset = cpu_to_le64(dest_off);
		pcchunk->Length =
			cpu_to_le32(min_t(u32, len, tcon->max_bytes_chunk));

		/* Request server copy to target from src identified by key */
		rc = SMB2_ioctl(xid, tcon, trgtfile->fid.persistent_fid,
			trgtfile->fid.volatile_fid, FSCTL_SRV_COPYCHUNK_WRITE,
			true /* is_fsctl */, (char *)pcchunk,
			sizeof(struct copychunk_ioctl),	CIFSMaxBufSize,
			(char **)&retbuf, &ret_data_len);
		if (rc == 0) {
			if (ret_data_len !=
					sizeof(struct copychunk_ioctl_rsp)) {
				cifs_dbg(VFS, "invalid cchunk response size\n");
				rc = -EIO;
				goto cchunk_out;
			}
			if (retbuf->TotalBytesWritten == 0) {
				cifs_dbg(FYI, "no bytes copied\n");
				rc = -EIO;
				goto cchunk_out;
			}
			/*
			 * Check if server claimed to write more than we asked
			 */
			if (le32_to_cpu(retbuf->TotalBytesWritten) >
			    le32_to_cpu(pcchunk->Length)) {
				cifs_dbg(VFS, "invalid copy chunk response\n");
				rc = -EIO;
				goto cchunk_out;
			}
			if (le32_to_cpu(retbuf->ChunksWritten) != 1) {
				cifs_dbg(VFS, "invalid num chunks written\n");
				rc = -EIO;
				goto cchunk_out;
			}
			chunks_copied++;

			bytes_written = le32_to_cpu(retbuf->TotalBytesWritten);
			src_off += bytes_written;
			dest_off += bytes_written;
			len -= bytes_written;
			total_bytes_written += bytes_written;

			cifs_dbg(FYI, "Chunks %d PartialChunk %d Total %zu\n",
				le32_to_cpu(retbuf->ChunksWritten),
				le32_to_cpu(retbuf->ChunkBytesWritten),
				bytes_written);
		} else if (rc == -EINVAL) {
			if (ret_data_len != sizeof(struct copychunk_ioctl_rsp))
				goto cchunk_out;

			cifs_dbg(FYI, "MaxChunks %d BytesChunk %d MaxCopy %d\n",
				le32_to_cpu(retbuf->ChunksWritten),
				le32_to_cpu(retbuf->ChunkBytesWritten),
				le32_to_cpu(retbuf->TotalBytesWritten));

			/*
			 * Check if this is the first request using these sizes,
			 * (ie check if copy succeed once with original sizes
			 * and check if the server gave us different sizes after
			 * we already updated max sizes on previous request).
			 * if not then why is the server returning an error now
			 */
			if ((chunks_copied != 0) || chunk_sizes_updated)
				goto cchunk_out;

			/* Check that server is not asking us to grow size */
			if (le32_to_cpu(retbuf->ChunkBytesWritten) <
					tcon->max_bytes_chunk)
				tcon->max_bytes_chunk =
					le32_to_cpu(retbuf->ChunkBytesWritten);
			else
				goto cchunk_out; /* server gave us bogus size */

			/* No need to change MaxChunks since already set to 1 */
			chunk_sizes_updated = true;
		} else
			goto cchunk_out;
	}

cchunk_out:
	kfree(pcchunk);
	kfree(retbuf);
	if (rc)
		return rc;
	else
		return total_bytes_written;
}

static int
smb2_flush_file(const unsigned int xid, struct cifs_tcon *tcon,
		struct cifs_fid *fid)
{
	return SMB2_flush(xid, tcon, fid->persistent_fid, fid->volatile_fid);
}

static unsigned int
smb2_read_data_offset(char *buf)
{
	struct smb2_read_rsp *rsp = (struct smb2_read_rsp *)buf;

	return rsp->DataOffset;
}

static unsigned int
smb2_read_data_length(char *buf, bool in_remaining)
{
	struct smb2_read_rsp *rsp = (struct smb2_read_rsp *)buf;

	if (in_remaining)
		return le32_to_cpu(rsp->DataRemaining);

	return le32_to_cpu(rsp->DataLength);
}


static int
smb2_sync_read(const unsigned int xid, struct cifs_fid *pfid,
	       struct cifs_io_parms *parms, unsigned int *bytes_read,
	       char **buf, int *buf_type)
{
	parms->persistent_fid = pfid->persistent_fid;
	parms->volatile_fid = pfid->volatile_fid;
	return SMB2_read(xid, parms, bytes_read, buf, buf_type);
}

static int
smb2_sync_write(const unsigned int xid, struct cifs_fid *pfid,
		struct cifs_io_parms *parms, unsigned int *written,
		struct kvec *iov, unsigned long nr_segs)
{

	parms->persistent_fid = pfid->persistent_fid;
	parms->volatile_fid = pfid->volatile_fid;
	return SMB2_write(xid, parms, written, iov, nr_segs);
}

/* Set or clear the SPARSE_FILE attribute based on value passed in setsparse */
static bool smb2_set_sparse(const unsigned int xid, struct cifs_tcon *tcon,
		struct cifsFileInfo *cfile, struct inode *inode, __u8 setsparse)
{
	struct cifsInodeInfo *cifsi;
	int rc;

	cifsi = CIFS_I(inode);

	/* if file already sparse don't bother setting sparse again */
	if ((cifsi->cifsAttrs & FILE_ATTRIBUTE_SPARSE_FILE) && setsparse)
		return true; /* already sparse */

	if (!(cifsi->cifsAttrs & FILE_ATTRIBUTE_SPARSE_FILE) && !setsparse)
		return true; /* already not sparse */

	/*
	 * Can't check for sparse support on share the usual way via the
	 * FS attribute info (FILE_SUPPORTS_SPARSE_FILES) on the share
	 * since Samba server doesn't set the flag on the share, yet
	 * supports the set sparse FSCTL and returns sparse correctly
	 * in the file attributes. If we fail setting sparse though we
	 * mark that server does not support sparse files for this share
	 * to avoid repeatedly sending the unsupported fsctl to server
	 * if the file is repeatedly extended.
	 */
	if (tcon->broken_sparse_sup)
		return false;

	rc = SMB2_ioctl(xid, tcon, cfile->fid.persistent_fid,
			cfile->fid.volatile_fid, FSCTL_SET_SPARSE,
			true /* is_fctl */,
			&setsparse, 1, CIFSMaxBufSize, NULL, NULL);
	if (rc) {
		tcon->broken_sparse_sup = true;
		cifs_dbg(FYI, "set sparse rc = %d\n", rc);
		return false;
	}

	if (setsparse)
		cifsi->cifsAttrs |= FILE_ATTRIBUTE_SPARSE_FILE;
	else
		cifsi->cifsAttrs &= (~FILE_ATTRIBUTE_SPARSE_FILE);

	return true;
}

static int
smb2_set_file_size(const unsigned int xid, struct cifs_tcon *tcon,
		   struct cifsFileInfo *cfile, __u64 size, bool set_alloc)
{
	__le64 eof = cpu_to_le64(size);
	struct inode *inode;

	/*
	 * If extending file more than one page make sparse. Many Linux fs
	 * make files sparse by default when extending via ftruncate
	 */
	inode = d_inode(cfile->dentry);

	if (!set_alloc && (size > inode->i_size + 8192)) {
		__u8 set_sparse = 1;

		/* whether set sparse succeeds or not, extend the file */
		smb2_set_sparse(xid, tcon, cfile, inode, set_sparse);
	}

	return SMB2_set_eof(xid, tcon, cfile->fid.persistent_fid,
			    cfile->fid.volatile_fid, cfile->pid, &eof);
}

static int
smb2_duplicate_extents(const unsigned int xid,
			struct cifsFileInfo *srcfile,
			struct cifsFileInfo *trgtfile, u64 src_off,
			u64 len, u64 dest_off)
{
	int rc;
	unsigned int ret_data_len;
	struct duplicate_extents_to_file dup_ext_buf;
	struct cifs_tcon *tcon = tlink_tcon(trgtfile->tlink);

	/* server fileays advertise duplicate extent support with this flag */
	if ((le32_to_cpu(tcon->fsAttrInfo.Attributes) &
	     FILE_SUPPORTS_BLOCK_REFCOUNTING) == 0)
		return -EOPNOTSUPP;

	dup_ext_buf.VolatileFileHandle = srcfile->fid.volatile_fid;
	dup_ext_buf.PersistentFileHandle = srcfile->fid.persistent_fid;
	dup_ext_buf.SourceFileOffset = cpu_to_le64(src_off);
	dup_ext_buf.TargetFileOffset = cpu_to_le64(dest_off);
	dup_ext_buf.ByteCount = cpu_to_le64(len);
	cifs_dbg(FYI, "Duplicate extents: src off %lld dst off %lld len %lld\n",
		src_off, dest_off, len);

	rc = smb2_set_file_size(xid, tcon, trgtfile, dest_off + len, false);
	if (rc)
		goto duplicate_extents_out;

	rc = SMB2_ioctl(xid, tcon, trgtfile->fid.persistent_fid,
			trgtfile->fid.volatile_fid,
			FSCTL_DUPLICATE_EXTENTS_TO_FILE,
			true /* is_fsctl */,
			(char *)&dup_ext_buf,
			sizeof(struct duplicate_extents_to_file),
			CIFSMaxBufSize, NULL,
			&ret_data_len);

	if (ret_data_len > 0)
		cifs_dbg(FYI, "Non-zero response length in duplicate extents\n");

duplicate_extents_out:
	return rc;
}

static int
smb2_set_compression(const unsigned int xid, struct cifs_tcon *tcon,
		   struct cifsFileInfo *cfile)
{
	return SMB2_set_compression(xid, tcon, cfile->fid.persistent_fid,
			    cfile->fid.volatile_fid);
}

static int
smb3_set_integrity(const unsigned int xid, struct cifs_tcon *tcon,
		   struct cifsFileInfo *cfile)
{
	struct fsctl_set_integrity_information_req integr_info;
	unsigned int ret_data_len;

	integr_info.ChecksumAlgorithm = cpu_to_le16(CHECKSUM_TYPE_UNCHANGED);
	integr_info.Flags = 0;
	integr_info.Reserved = 0;

	return SMB2_ioctl(xid, tcon, cfile->fid.persistent_fid,
			cfile->fid.volatile_fid,
			FSCTL_SET_INTEGRITY_INFORMATION,
			true /* is_fsctl */,
			(char *)&integr_info,
			sizeof(struct fsctl_set_integrity_information_req),
			CIFSMaxBufSize, NULL,
			&ret_data_len);

}

/* GMT Token is @GMT-YYYY.MM.DD-HH.MM.SS Unicode which is 48 bytes + null */
#define GMT_TOKEN_SIZE 50

#define MIN_SNAPSHOT_ARRAY_SIZE 16 /* See MS-SMB2 section 3.3.5.15.1 */

/*
 * Input buffer contains (empty) struct smb_snapshot array with size filled in
 * For output see struct SRV_SNAPSHOT_ARRAY in MS-SMB2 section 2.2.32.2
 */
static int
smb3_enum_snapshots(const unsigned int xid, struct cifs_tcon *tcon,
		   struct cifsFileInfo *cfile, void __user *ioc_buf)
{
	char *retbuf = NULL;
	unsigned int ret_data_len = 0;
	int rc;
	u32 max_response_size;
	struct smb_snapshot_array snapshot_in;

	/*
	 * On the first query to enumerate the list of snapshots available
	 * for this volume the buffer begins with 0 (number of snapshots
	 * which can be returned is zero since at that point we do not know
	 * how big the buffer needs to be). On the second query,
	 * it (ret_data_len) is set to number of snapshots so we can
	 * know to set the maximum response size larger (see below).
	 */
	if (get_user(ret_data_len, (unsigned int __user *)ioc_buf))
		return -EFAULT;

	/*
	 * Note that for snapshot queries that servers like Azure expect that
	 * the first query be minimal size (and just used to get the number/size
	 * of previous versions) so response size must be specified as EXACTLY
	 * sizeof(struct snapshot_array) which is 16 when rounded up to multiple
	 * of eight bytes.
	 */
	if (ret_data_len == 0)
		max_response_size = MIN_SNAPSHOT_ARRAY_SIZE;
	else
		max_response_size = CIFSMaxBufSize;

	rc = SMB2_ioctl(xid, tcon, cfile->fid.persistent_fid,
			cfile->fid.volatile_fid,
			FSCTL_SRV_ENUMERATE_SNAPSHOTS,
			true /* is_fsctl */,
			NULL, 0 /* no input data */, max_response_size,
			(char **)&retbuf,
			&ret_data_len);
	cifs_dbg(FYI, "enum snaphots ioctl returned %d and ret buflen is %d\n",
			rc, ret_data_len);
	if (rc)
		return rc;

	if (ret_data_len && (ioc_buf != NULL) && (retbuf != NULL)) {
		/* Fixup buffer */
		if (copy_from_user(&snapshot_in, ioc_buf,
		    sizeof(struct smb_snapshot_array))) {
			rc = -EFAULT;
			kfree(retbuf);
			return rc;
		}

		/*
		 * Check for min size, ie not large enough to fit even one GMT
		 * token (snapshot).  On the first ioctl some users may pass in
		 * smaller size (or zero) to simply get the size of the array
		 * so the user space caller can allocate sufficient memory
		 * and retry the ioctl again with larger array size sufficient
		 * to hold all of the snapshot GMT tokens on the second try.
		 */
		if (snapshot_in.snapshot_array_size < GMT_TOKEN_SIZE)
			ret_data_len = sizeof(struct smb_snapshot_array);

		/*
		 * We return struct SRV_SNAPSHOT_ARRAY, followed by
		 * the snapshot array (of 50 byte GMT tokens) each
		 * representing an available previous version of the data
		 */
		if (ret_data_len > (snapshot_in.snapshot_array_size +
					sizeof(struct smb_snapshot_array)))
			ret_data_len = snapshot_in.snapshot_array_size +
					sizeof(struct smb_snapshot_array);

		if (copy_to_user(ioc_buf, retbuf, ret_data_len))
			rc = -EFAULT;
	}

	kfree(retbuf);
	return rc;
}

static int
smb2_query_dir_first(const unsigned int xid, struct cifs_tcon *tcon,
		     const char *path, struct cifs_sb_info *cifs_sb,
		     struct cifs_fid *fid, __u16 search_flags,
		     struct cifs_search_info *srch_inf)
{
	__le16 *utf16_path;
	int rc;
	__u8 oplock = SMB2_OPLOCK_LEVEL_NONE;
	struct cifs_open_parms oparms;

	utf16_path = cifs_convert_path_to_utf16(path, cifs_sb);
	if (!utf16_path)
		return -ENOMEM;

	oparms.tcon = tcon;
	oparms.desired_access = FILE_READ_ATTRIBUTES | FILE_READ_DATA;
	oparms.disposition = FILE_OPEN;
	if (backup_cred(cifs_sb))
		oparms.create_options = CREATE_OPEN_BACKUP_INTENT;
	else
		oparms.create_options = 0;
	oparms.fid = fid;
	oparms.reconnect = false;

	rc = SMB2_open(xid, &oparms, utf16_path, &oplock, NULL, NULL, NULL);
	kfree(utf16_path);
	if (rc) {
		cifs_dbg(FYI, "open dir failed rc=%d\n", rc);
		return rc;
	}

	srch_inf->entries_in_buffer = 0;
	srch_inf->index_of_last_entry = 2;

	rc = SMB2_query_directory(xid, tcon, fid->persistent_fid,
				  fid->volatile_fid, 0, srch_inf);
	if (rc) {
		cifs_dbg(FYI, "query directory failed rc=%d\n", rc);
		SMB2_close(xid, tcon, fid->persistent_fid, fid->volatile_fid);
	}
	return rc;
}

static int
smb2_query_dir_next(const unsigned int xid, struct cifs_tcon *tcon,
		    struct cifs_fid *fid, __u16 search_flags,
		    struct cifs_search_info *srch_inf)
{
	return SMB2_query_directory(xid, tcon, fid->persistent_fid,
				    fid->volatile_fid, 0, srch_inf);
}

static int
smb2_close_dir(const unsigned int xid, struct cifs_tcon *tcon,
	       struct cifs_fid *fid)
{
	return SMB2_close(xid, tcon, fid->persistent_fid, fid->volatile_fid);
}

/*
 * If we negotiate SMB2 protocol and get STATUS_PENDING - update
 * the number of credits and return true. Otherwise - return false.
 */
static bool
smb2_is_status_pending(char *buf, struct TCP_Server_Info *server)
{
	struct smb2_sync_hdr *shdr = (struct smb2_sync_hdr *)buf;

	if (shdr->Status != STATUS_PENDING)
		return false;

	if (shdr->CreditRequest) {
		spin_lock(&server->req_lock);
		server->credits += le16_to_cpu(shdr->CreditRequest);
		spin_unlock(&server->req_lock);
		wake_up(&server->request_q);
	}

	return true;
}

static bool
smb2_is_session_expired(char *buf)
{
	struct smb2_sync_hdr *shdr = (struct smb2_sync_hdr *)buf;

	if (shdr->Status != STATUS_NETWORK_SESSION_EXPIRED &&
	    shdr->Status != STATUS_USER_SESSION_DELETED)
		return false;

	trace_smb3_ses_expired(shdr->TreeId, shdr->SessionId,
			       le16_to_cpu(shdr->Command),
			       le64_to_cpu(shdr->MessageId));
	cifs_dbg(FYI, "Session expired or deleted\n");

	return true;
}

static int
smb2_oplock_response(struct cifs_tcon *tcon, struct cifs_fid *fid,
		     struct cifsInodeInfo *cinode)
{
	if (tcon->ses->server->capabilities & SMB2_GLOBAL_CAP_LEASING)
		return SMB2_lease_break(0, tcon, cinode->lease_key,
					smb2_get_lease_state(cinode));

	return SMB2_oplock_break(0, tcon, fid->persistent_fid,
				 fid->volatile_fid,
				 CIFS_CACHE_READ(cinode) ? 1 : 0);
}

void
smb2_set_related(struct smb_rqst *rqst)
{
	struct smb2_sync_hdr *shdr;

	shdr = (struct smb2_sync_hdr *)(rqst->rq_iov[0].iov_base);
	if (shdr == NULL) {
		cifs_dbg(FYI, "shdr NULL in smb2_set_related\n");
		return;
	}
	shdr->Flags |= SMB2_FLAGS_RELATED_OPERATIONS;
}

char smb2_padding[7] = {0, 0, 0, 0, 0, 0, 0};

void
smb2_set_next_command(struct cifs_tcon *tcon, struct smb_rqst *rqst)
{
	struct smb2_sync_hdr *shdr;
	struct cifs_ses *ses = tcon->ses;
	struct TCP_Server_Info *server = ses->server;
	unsigned long len = smb_rqst_len(server, rqst);
	int i, num_padding;

	shdr = (struct smb2_sync_hdr *)(rqst->rq_iov[0].iov_base);
	if (shdr == NULL) {
		cifs_dbg(FYI, "shdr NULL in smb2_set_next_command\n");
		return;
	}

	/* SMB headers in a compound are 8 byte aligned. */

	/* No padding needed */
	if (!(len & 7))
		goto finished;

	num_padding = 8 - (len & 7);
	if (!smb3_encryption_required(tcon)) {
		/*
		 * If we do not have encryption then we can just add an extra
		 * iov for the padding.
		 */
		rqst->rq_iov[rqst->rq_nvec].iov_base = smb2_padding;
		rqst->rq_iov[rqst->rq_nvec].iov_len = num_padding;
		rqst->rq_nvec++;
		len += num_padding;
	} else {
		/*
		 * We can not add a small padding iov for the encryption case
		 * because the encryption framework can not handle the padding
		 * iovs.
		 * We have to flatten this into a single buffer and add
		 * the padding to it.
		 */
		for (i = 1; i < rqst->rq_nvec; i++) {
			memcpy(rqst->rq_iov[0].iov_base +
			       rqst->rq_iov[0].iov_len,
			       rqst->rq_iov[i].iov_base,
			       rqst->rq_iov[i].iov_len);
			rqst->rq_iov[0].iov_len += rqst->rq_iov[i].iov_len;
		}
		memset(rqst->rq_iov[0].iov_base + rqst->rq_iov[0].iov_len,
		       0, num_padding);
		rqst->rq_iov[0].iov_len += num_padding;
		len += num_padding;
		rqst->rq_nvec = 1;
	}

 finished:
	shdr->NextCommand = cpu_to_le32(len);
}

/*
 * Passes the query info response back to the caller on success.
 * Caller need to free this with free_rsp_buf().
 */
int
smb2_query_info_compound(const unsigned int xid, struct cifs_tcon *tcon,
			 __le16 *utf16_path, u32 desired_access,
			 u32 class, u32 type, u32 output_len,
			 struct kvec *rsp, int *buftype,
			 struct cifs_sb_info *cifs_sb)
{
	struct cifs_ses *ses = tcon->ses;
	int flags = 0;
	struct smb_rqst rqst[3];
	int resp_buftype[3];
	struct kvec rsp_iov[3];
	struct kvec open_iov[SMB2_CREATE_IOV_SIZE];
	struct kvec qi_iov[1];
	struct kvec close_iov[1];
	u8 oplock = SMB2_OPLOCK_LEVEL_NONE;
	struct cifs_open_parms oparms;
	struct cifs_fid fid;
	int rc;

	if (smb3_encryption_required(tcon))
		flags |= CIFS_TRANSFORM_REQ;

	memset(rqst, 0, sizeof(rqst));
	resp_buftype[0] = resp_buftype[1] = resp_buftype[2] = CIFS_NO_BUFFER;
	memset(rsp_iov, 0, sizeof(rsp_iov));

	memset(&open_iov, 0, sizeof(open_iov));
	rqst[0].rq_iov = open_iov;
	rqst[0].rq_nvec = SMB2_CREATE_IOV_SIZE;

	oparms.tcon = tcon;
	oparms.desired_access = desired_access;
	oparms.disposition = FILE_OPEN;
	if (cifs_sb && backup_cred(cifs_sb))
		oparms.create_options = CREATE_OPEN_BACKUP_INTENT;
	else
		oparms.create_options = 0;
	oparms.fid = &fid;
	oparms.reconnect = false;

	rc = SMB2_open_init(tcon, &rqst[0], &oplock, &oparms, utf16_path);
	if (rc)
		goto qic_exit;
	smb2_set_next_command(tcon, &rqst[0]);

	memset(&qi_iov, 0, sizeof(qi_iov));
	rqst[1].rq_iov = qi_iov;
	rqst[1].rq_nvec = 1;

	rc = SMB2_query_info_init(tcon, &rqst[1], COMPOUND_FID, COMPOUND_FID,
				  class, type, 0,
				  output_len, 0,
				  NULL);
	if (rc)
		goto qic_exit;
	smb2_set_next_command(tcon, &rqst[1]);
	smb2_set_related(&rqst[1]);

	memset(&close_iov, 0, sizeof(close_iov));
	rqst[2].rq_iov = close_iov;
	rqst[2].rq_nvec = 1;

	rc = SMB2_close_init(tcon, &rqst[2], COMPOUND_FID, COMPOUND_FID);
	if (rc)
		goto qic_exit;
	smb2_set_related(&rqst[2]);

	rc = compound_send_recv(xid, ses, flags, 3, rqst,
				resp_buftype, rsp_iov);
	if (rc) {
		free_rsp_buf(resp_buftype[1], rsp_iov[1].iov_base);
		goto qic_exit;
	}
	*rsp = rsp_iov[1];
	*buftype = resp_buftype[1];

 qic_exit:
	SMB2_open_free(&rqst[0]);
	SMB2_query_info_free(&rqst[1]);
	SMB2_close_free(&rqst[2]);
	free_rsp_buf(resp_buftype[0], rsp_iov[0].iov_base);
	free_rsp_buf(resp_buftype[2], rsp_iov[2].iov_base);
	return rc;
}

static int
smb2_queryfs(const unsigned int xid, struct cifs_tcon *tcon,
	     struct kstatfs *buf)
{
	struct smb2_query_info_rsp *rsp;
	struct smb2_fs_full_size_info *info = NULL;
	__le16 utf16_path = 0; /* Null - open root of share */
	struct kvec rsp_iov = {NULL, 0};
	int buftype = CIFS_NO_BUFFER;
	int rc;


	rc = smb2_query_info_compound(xid, tcon, &utf16_path,
				      FILE_READ_ATTRIBUTES,
				      FS_FULL_SIZE_INFORMATION,
				      SMB2_O_INFO_FILESYSTEM,
				      sizeof(struct smb2_fs_full_size_info),
				      &rsp_iov, &buftype, NULL);
	if (rc)
		goto qfs_exit;

	rsp = (struct smb2_query_info_rsp *)rsp_iov.iov_base;
	buf->f_type = SMB2_MAGIC_NUMBER;
	info = (struct smb2_fs_full_size_info *)(
		le16_to_cpu(rsp->OutputBufferOffset) + (char *)rsp);
	rc = smb2_validate_iov(le16_to_cpu(rsp->OutputBufferOffset),
			       le32_to_cpu(rsp->OutputBufferLength),
			       &rsp_iov,
			       sizeof(struct smb2_fs_full_size_info));
	if (!rc)
		smb2_copy_fs_info_to_kstatfs(info, buf);

qfs_exit:
	free_rsp_buf(buftype, rsp_iov.iov_base);
	return rc;
}

static int
smb311_queryfs(const unsigned int xid, struct cifs_tcon *tcon,
	     struct kstatfs *buf)
{
	int rc;
	__le16 srch_path = 0; /* Null - open root of share */
	u8 oplock = SMB2_OPLOCK_LEVEL_NONE;
	struct cifs_open_parms oparms;
	struct cifs_fid fid;

	if (!tcon->posix_extensions)
		return smb2_queryfs(xid, tcon, buf);

	oparms.tcon = tcon;
	oparms.desired_access = FILE_READ_ATTRIBUTES;
	oparms.disposition = FILE_OPEN;
	oparms.create_options = 0;
	oparms.fid = &fid;
	oparms.reconnect = false;

	rc = SMB2_open(xid, &oparms, &srch_path, &oplock, NULL, NULL, NULL);
	if (rc)
		return rc;

	rc = SMB311_posix_qfs_info(xid, tcon, fid.persistent_fid,
				   fid.volatile_fid, buf);
	buf->f_type = SMB2_MAGIC_NUMBER;
	SMB2_close(xid, tcon, fid.persistent_fid, fid.volatile_fid);
	return rc;
}

static bool
smb2_compare_fids(struct cifsFileInfo *ob1, struct cifsFileInfo *ob2)
{
	return ob1->fid.persistent_fid == ob2->fid.persistent_fid &&
	       ob1->fid.volatile_fid == ob2->fid.volatile_fid;
}

static int
smb2_mand_lock(const unsigned int xid, struct cifsFileInfo *cfile, __u64 offset,
	       __u64 length, __u32 type, int lock, int unlock, bool wait)
{
	if (unlock && !lock)
		type = SMB2_LOCKFLAG_UNLOCK;
	return SMB2_lock(xid, tlink_tcon(cfile->tlink),
			 cfile->fid.persistent_fid, cfile->fid.volatile_fid,
			 current->tgid, length, offset, type, wait);
}

static void
smb2_get_lease_key(struct inode *inode, struct cifs_fid *fid)
{
	memcpy(fid->lease_key, CIFS_I(inode)->lease_key, SMB2_LEASE_KEY_SIZE);
}

static void
smb2_set_lease_key(struct inode *inode, struct cifs_fid *fid)
{
	memcpy(CIFS_I(inode)->lease_key, fid->lease_key, SMB2_LEASE_KEY_SIZE);
}

static void
smb2_new_lease_key(struct cifs_fid *fid)
{
	generate_random_uuid(fid->lease_key);
}

static int
smb2_get_dfs_refer(const unsigned int xid, struct cifs_ses *ses,
		   const char *search_name,
		   struct dfs_info3_param **target_nodes,
		   unsigned int *num_of_nodes,
		   const struct nls_table *nls_codepage, int remap)
{
	int rc;
	__le16 *utf16_path = NULL;
	int utf16_path_len = 0;
	struct cifs_tcon *tcon;
	struct fsctl_get_dfs_referral_req *dfs_req = NULL;
	struct get_dfs_referral_rsp *dfs_rsp = NULL;
	u32 dfs_req_size = 0, dfs_rsp_size = 0;

	cifs_dbg(FYI, "%s: path: %s\n", __func__, search_name);

	/*
	 * Try to use the IPC tcon, otherwise just use any
	 */
	tcon = ses->tcon_ipc;
	if (tcon == NULL) {
		spin_lock(&cifs_tcp_ses_lock);
		tcon = list_first_entry_or_null(&ses->tcon_list,
						struct cifs_tcon,
						tcon_list);
		if (tcon)
			tcon->tc_count++;
		spin_unlock(&cifs_tcp_ses_lock);
	}

	if (tcon == NULL) {
		cifs_dbg(VFS, "session %p has no tcon available for a dfs referral request\n",
			 ses);
		rc = -ENOTCONN;
		goto out;
	}

	utf16_path = cifs_strndup_to_utf16(search_name, PATH_MAX,
					   &utf16_path_len,
					   nls_codepage, remap);
	if (!utf16_path) {
		rc = -ENOMEM;
		goto out;
	}

	dfs_req_size = sizeof(*dfs_req) + utf16_path_len;
	dfs_req = kzalloc(dfs_req_size, GFP_KERNEL);
	if (!dfs_req) {
		rc = -ENOMEM;
		goto out;
	}

	/* Highest DFS referral version understood */
	dfs_req->MaxReferralLevel = DFS_VERSION;

	/* Path to resolve in an UTF-16 null-terminated string */
	memcpy(dfs_req->RequestFileName, utf16_path, utf16_path_len);

	do {
		rc = SMB2_ioctl(xid, tcon, NO_FILE_ID, NO_FILE_ID,
				FSCTL_DFS_GET_REFERRALS,
				true /* is_fsctl */,
				(char *)dfs_req, dfs_req_size, CIFSMaxBufSize,
				(char **)&dfs_rsp, &dfs_rsp_size);
	} while (rc == -EAGAIN);

	if (rc) {
		if ((rc != -ENOENT) && (rc != -EOPNOTSUPP))
			cifs_dbg(VFS, "ioctl error in %s rc=%d\n", __func__, rc);
		goto out;
	}

	rc = parse_dfs_referrals(dfs_rsp, dfs_rsp_size,
				 num_of_nodes, target_nodes,
				 nls_codepage, remap, search_name,
				 true /* is_unicode */);
	if (rc) {
		cifs_dbg(VFS, "parse error in %s rc=%d\n", __func__, rc);
		goto out;
	}

 out:
	if (tcon && !tcon->ipc) {
		/* ipc tcons are not refcounted */
		spin_lock(&cifs_tcp_ses_lock);
		tcon->tc_count--;
		spin_unlock(&cifs_tcp_ses_lock);
	}
	kfree(utf16_path);
	kfree(dfs_req);
	kfree(dfs_rsp);
	return rc;
}

static int
<<<<<<< HEAD
=======
parse_reparse_posix(struct reparse_posix_data *symlink_buf,
		      u32 plen, char **target_path,
		      struct cifs_sb_info *cifs_sb)
{
	unsigned int len;

	/* See MS-FSCC 2.1.2.6 for the 'NFS' style reparse tags */
	len = le16_to_cpu(symlink_buf->ReparseDataLength);

	if (le64_to_cpu(symlink_buf->InodeType) != NFS_SPECFILE_LNK) {
		cifs_dbg(VFS, "%lld not a supported symlink type\n",
			le64_to_cpu(symlink_buf->InodeType));
		return -EOPNOTSUPP;
	}

	*target_path = cifs_strndup_from_utf16(
				symlink_buf->PathBuffer,
				len, true, cifs_sb->local_nls);
	if (!(*target_path))
		return -ENOMEM;

	convert_delimiter(*target_path, '/');
	cifs_dbg(FYI, "%s: target path: %s\n", __func__, *target_path);

	return 0;
}

static int
>>>>>>> dd349006
parse_reparse_symlink(struct reparse_symlink_data_buffer *symlink_buf,
		      u32 plen, char **target_path,
		      struct cifs_sb_info *cifs_sb)
{
	unsigned int sub_len;
	unsigned int sub_offset;

<<<<<<< HEAD
	/* We only handle Symbolic Link : MS-FSCC 2.1.2.4 */
	if (le32_to_cpu(symlink_buf->ReparseTag) != IO_REPARSE_TAG_SYMLINK) {
		cifs_dbg(VFS, "srv returned invalid symlink buffer\n");
		return -EIO;
	}
=======
	/* We handle Symbolic Link reparse tag here. See: MS-FSCC 2.1.2.4 */
>>>>>>> dd349006

	sub_offset = le16_to_cpu(symlink_buf->SubstituteNameOffset);
	sub_len = le16_to_cpu(symlink_buf->SubstituteNameLength);
	if (sub_offset + 20 > plen ||
	    sub_offset + sub_len + 20 > plen) {
		cifs_dbg(VFS, "srv returned malformed symlink buffer\n");
		return -EIO;
	}

	*target_path = cifs_strndup_from_utf16(
				symlink_buf->PathBuffer + sub_offset,
				sub_len, true, cifs_sb->local_nls);
	if (!(*target_path))
		return -ENOMEM;

	convert_delimiter(*target_path, '/');
	cifs_dbg(FYI, "%s: target path: %s\n", __func__, *target_path);

	return 0;
}

<<<<<<< HEAD
=======
static int
parse_reparse_point(struct reparse_data_buffer *buf,
		    u32 plen, char **target_path,
		    struct cifs_sb_info *cifs_sb)
{
	if (plen < sizeof(struct reparse_data_buffer)) {
		cifs_dbg(VFS, "reparse buffer is too small. Must be "
			 "at least 8 bytes but was %d\n", plen);
		return -EIO;
	}

	if (plen < le16_to_cpu(buf->ReparseDataLength) +
	    sizeof(struct reparse_data_buffer)) {
		cifs_dbg(VFS, "srv returned invalid reparse buf "
			 "length: %d\n", plen);
		return -EIO;
	}

	/* See MS-FSCC 2.1.2 */
	switch (le32_to_cpu(buf->ReparseTag)) {
	case IO_REPARSE_TAG_NFS:
		return parse_reparse_posix(
			(struct reparse_posix_data *)buf,
			plen, target_path, cifs_sb);
	case IO_REPARSE_TAG_SYMLINK:
		return parse_reparse_symlink(
			(struct reparse_symlink_data_buffer *)buf,
			plen, target_path, cifs_sb);
	default:
		cifs_dbg(VFS, "srv returned unknown symlink buffer "
			 "tag:0x%08x\n", le32_to_cpu(buf->ReparseTag));
		return -EOPNOTSUPP;
	}
}

>>>>>>> dd349006
#define SMB2_SYMLINK_STRUCT_SIZE \
	(sizeof(struct smb2_err_rsp) - 1 + sizeof(struct smb2_symlink_err_rsp))

static int
smb2_query_symlink(const unsigned int xid, struct cifs_tcon *tcon,
		   struct cifs_sb_info *cifs_sb, const char *full_path,
		   char **target_path, bool is_reparse_point)
{
	int rc;
	__le16 *utf16_path = NULL;
	__u8 oplock = SMB2_OPLOCK_LEVEL_NONE;
	struct cifs_open_parms oparms;
	struct cifs_fid fid;
	struct kvec err_iov = {NULL, 0};
	struct smb2_err_rsp *err_buf = NULL;
	struct smb2_symlink_err_rsp *symlink;
	unsigned int sub_len;
	unsigned int sub_offset;
	unsigned int print_len;
	unsigned int print_offset;
	int flags = 0;
	struct smb_rqst rqst[3];
	int resp_buftype[3];
	struct kvec rsp_iov[3];
	struct kvec open_iov[SMB2_CREATE_IOV_SIZE];
	struct kvec io_iov[SMB2_IOCTL_IOV_SIZE];
	struct kvec close_iov[1];
	struct smb2_create_rsp *create_rsp;
	struct smb2_ioctl_rsp *ioctl_rsp;
	struct reparse_data_buffer *reparse_buf;
	u32 plen;

	cifs_dbg(FYI, "%s: path: %s\n", __func__, full_path);

	*target_path = NULL;

	if (smb3_encryption_required(tcon))
		flags |= CIFS_TRANSFORM_REQ;

	memset(rqst, 0, sizeof(rqst));
	resp_buftype[0] = resp_buftype[1] = resp_buftype[2] = CIFS_NO_BUFFER;
	memset(rsp_iov, 0, sizeof(rsp_iov));

	utf16_path = cifs_convert_path_to_utf16(full_path, cifs_sb);
	if (!utf16_path)
		return -ENOMEM;

	/* Open */
	memset(&open_iov, 0, sizeof(open_iov));
	rqst[0].rq_iov = open_iov;
	rqst[0].rq_nvec = SMB2_CREATE_IOV_SIZE;

	memset(&oparms, 0, sizeof(oparms));
	oparms.tcon = tcon;
	oparms.desired_access = FILE_READ_ATTRIBUTES;
	oparms.disposition = FILE_OPEN;

	if (backup_cred(cifs_sb))
		oparms.create_options = CREATE_OPEN_BACKUP_INTENT;
	else
		oparms.create_options = 0;
	if (is_reparse_point)
		oparms.create_options = OPEN_REPARSE_POINT;

	oparms.fid = &fid;
	oparms.reconnect = false;

	rc = SMB2_open_init(tcon, &rqst[0], &oplock, &oparms, utf16_path);
	if (rc)
		goto querty_exit;
	smb2_set_next_command(tcon, &rqst[0]);


	/* IOCTL */
	memset(&io_iov, 0, sizeof(io_iov));
	rqst[1].rq_iov = io_iov;
	rqst[1].rq_nvec = SMB2_IOCTL_IOV_SIZE;

	rc = SMB2_ioctl_init(tcon, &rqst[1], fid.persistent_fid,
			     fid.volatile_fid, FSCTL_GET_REPARSE_POINT,
			     true /* is_fctl */, NULL, 0, CIFSMaxBufSize);
	if (rc)
		goto querty_exit;

	smb2_set_next_command(tcon, &rqst[1]);
	smb2_set_related(&rqst[1]);


	/* Close */
	memset(&close_iov, 0, sizeof(close_iov));
	rqst[2].rq_iov = close_iov;
	rqst[2].rq_nvec = 1;

	rc = SMB2_close_init(tcon, &rqst[2], COMPOUND_FID, COMPOUND_FID);
	if (rc)
		goto querty_exit;

	smb2_set_related(&rqst[2]);

	rc = compound_send_recv(xid, tcon->ses, flags, 3, rqst,
				resp_buftype, rsp_iov);

	create_rsp = rsp_iov[0].iov_base;
	if (create_rsp && create_rsp->sync_hdr.Status)
		err_iov = rsp_iov[0];
	ioctl_rsp = rsp_iov[1].iov_base;

	/*
	 * Open was successful and we got an ioctl response.
	 */
	if ((rc == 0) && (is_reparse_point)) {
		/* See MS-FSCC 2.3.23 */

		reparse_buf = (struct reparse_data_buffer *)
			((char *)ioctl_rsp +
			 le32_to_cpu(ioctl_rsp->OutputOffset));
		plen = le32_to_cpu(ioctl_rsp->OutputCount);

		if (plen + le32_to_cpu(ioctl_rsp->OutputOffset) >
		    rsp_iov[1].iov_len) {
			cifs_dbg(VFS, "srv returned invalid ioctl len: %d\n",
				 plen);
<<<<<<< HEAD
			rc = -EIO;
			goto querty_exit;
		}

		if (plen < 8) {
			cifs_dbg(VFS, "reparse buffer is too small. Must be "
				 "at least 8 bytes but was %d\n", plen);
			rc = -EIO;
			goto querty_exit;
		}

		if (plen < le16_to_cpu(reparse_buf->ReparseDataLength) + 8) {
			cifs_dbg(VFS, "srv returned invalid reparse buf "
				 "length: %d\n", plen);
=======
>>>>>>> dd349006
			rc = -EIO;
			goto querty_exit;
		}

<<<<<<< HEAD
		rc = parse_reparse_symlink(
			(struct reparse_symlink_data_buffer *)reparse_buf,
			plen, target_path, cifs_sb);
=======
		rc = parse_reparse_point(reparse_buf, plen, target_path,
					 cifs_sb);
>>>>>>> dd349006
		goto querty_exit;
	}

	if (!rc || !err_iov.iov_base) {
		rc = -ENOENT;
		goto querty_exit;
	}

	err_buf = err_iov.iov_base;
	if (le32_to_cpu(err_buf->ByteCount) < sizeof(struct smb2_symlink_err_rsp) ||
	    err_iov.iov_len < SMB2_SYMLINK_STRUCT_SIZE) {
		rc = -EINVAL;
		goto querty_exit;
	}

	symlink = (struct smb2_symlink_err_rsp *)err_buf->ErrorData;
	if (le32_to_cpu(symlink->SymLinkErrorTag) != SYMLINK_ERROR_TAG ||
	    le32_to_cpu(symlink->ReparseTag) != IO_REPARSE_TAG_SYMLINK) {
		rc = -EINVAL;
		goto querty_exit;
	}

	/* open must fail on symlink - reset rc */
	rc = 0;
	sub_len = le16_to_cpu(symlink->SubstituteNameLength);
	sub_offset = le16_to_cpu(symlink->SubstituteNameOffset);
	print_len = le16_to_cpu(symlink->PrintNameLength);
	print_offset = le16_to_cpu(symlink->PrintNameOffset);

	if (err_iov.iov_len < SMB2_SYMLINK_STRUCT_SIZE + sub_offset + sub_len) {
		rc = -EINVAL;
		goto querty_exit;
	}

	if (err_iov.iov_len <
	    SMB2_SYMLINK_STRUCT_SIZE + print_offset + print_len) {
		rc = -EINVAL;
		goto querty_exit;
	}

	*target_path = cifs_strndup_from_utf16(
				(char *)symlink->PathBuffer + sub_offset,
				sub_len, true, cifs_sb->local_nls);
	if (!(*target_path)) {
		rc = -ENOMEM;
		goto querty_exit;
	}
	convert_delimiter(*target_path, '/');
	cifs_dbg(FYI, "%s: target path: %s\n", __func__, *target_path);

 querty_exit:
	cifs_dbg(FYI, "query symlink rc %d\n", rc);
	kfree(utf16_path);
	SMB2_open_free(&rqst[0]);
	SMB2_ioctl_free(&rqst[1]);
	SMB2_close_free(&rqst[2]);
	free_rsp_buf(resp_buftype[0], rsp_iov[0].iov_base);
	free_rsp_buf(resp_buftype[1], rsp_iov[1].iov_base);
	free_rsp_buf(resp_buftype[2], rsp_iov[2].iov_base);
	return rc;
}

static struct cifs_ntsd *
get_smb2_acl_by_fid(struct cifs_sb_info *cifs_sb,
		const struct cifs_fid *cifsfid, u32 *pacllen)
{
	struct cifs_ntsd *pntsd = NULL;
	unsigned int xid;
	int rc = -EOPNOTSUPP;
	struct tcon_link *tlink = cifs_sb_tlink(cifs_sb);

	if (IS_ERR(tlink))
		return ERR_CAST(tlink);

	xid = get_xid();
	cifs_dbg(FYI, "trying to get acl\n");

	rc = SMB2_query_acl(xid, tlink_tcon(tlink), cifsfid->persistent_fid,
			    cifsfid->volatile_fid, (void **)&pntsd, pacllen);
	free_xid(xid);

	cifs_put_tlink(tlink);

	cifs_dbg(FYI, "%s: rc = %d ACL len %d\n", __func__, rc, *pacllen);
	if (rc)
		return ERR_PTR(rc);
	return pntsd;

}

static struct cifs_ntsd *
get_smb2_acl_by_path(struct cifs_sb_info *cifs_sb,
		const char *path, u32 *pacllen)
{
	struct cifs_ntsd *pntsd = NULL;
	u8 oplock = SMB2_OPLOCK_LEVEL_NONE;
	unsigned int xid;
	int rc;
	struct cifs_tcon *tcon;
	struct tcon_link *tlink = cifs_sb_tlink(cifs_sb);
	struct cifs_fid fid;
	struct cifs_open_parms oparms;
	__le16 *utf16_path;

	cifs_dbg(FYI, "get smb3 acl for path %s\n", path);
	if (IS_ERR(tlink))
		return ERR_CAST(tlink);

	tcon = tlink_tcon(tlink);
	xid = get_xid();

	if (backup_cred(cifs_sb))
		oparms.create_options = CREATE_OPEN_BACKUP_INTENT;
	else
		oparms.create_options = 0;

	utf16_path = cifs_convert_path_to_utf16(path, cifs_sb);
	if (!utf16_path) {
		rc = -ENOMEM;
		free_xid(xid);
		return ERR_PTR(rc);
	}

	oparms.tcon = tcon;
	oparms.desired_access = READ_CONTROL;
	oparms.disposition = FILE_OPEN;
	oparms.fid = &fid;
	oparms.reconnect = false;

	rc = SMB2_open(xid, &oparms, utf16_path, &oplock, NULL, NULL, NULL);
	kfree(utf16_path);
	if (!rc) {
		rc = SMB2_query_acl(xid, tlink_tcon(tlink), fid.persistent_fid,
			    fid.volatile_fid, (void **)&pntsd, pacllen);
		SMB2_close(xid, tcon, fid.persistent_fid, fid.volatile_fid);
	}

	cifs_put_tlink(tlink);
	free_xid(xid);

	cifs_dbg(FYI, "%s: rc = %d ACL len %d\n", __func__, rc, *pacllen);
	if (rc)
		return ERR_PTR(rc);
	return pntsd;
}

static int
set_smb2_acl(struct cifs_ntsd *pnntsd, __u32 acllen,
		struct inode *inode, const char *path, int aclflag)
{
	u8 oplock = SMB2_OPLOCK_LEVEL_NONE;
	unsigned int xid;
	int rc, access_flags = 0;
	struct cifs_tcon *tcon;
	struct cifs_sb_info *cifs_sb = CIFS_SB(inode->i_sb);
	struct tcon_link *tlink = cifs_sb_tlink(cifs_sb);
	struct cifs_fid fid;
	struct cifs_open_parms oparms;
	__le16 *utf16_path;

	cifs_dbg(FYI, "set smb3 acl for path %s\n", path);
	if (IS_ERR(tlink))
		return PTR_ERR(tlink);

	tcon = tlink_tcon(tlink);
	xid = get_xid();

	if (backup_cred(cifs_sb))
		oparms.create_options = CREATE_OPEN_BACKUP_INTENT;
	else
		oparms.create_options = 0;

	if (aclflag == CIFS_ACL_OWNER || aclflag == CIFS_ACL_GROUP)
		access_flags = WRITE_OWNER;
	else
		access_flags = WRITE_DAC;

	utf16_path = cifs_convert_path_to_utf16(path, cifs_sb);
	if (!utf16_path) {
		rc = -ENOMEM;
		free_xid(xid);
		return rc;
	}

	oparms.tcon = tcon;
	oparms.desired_access = access_flags;
	oparms.disposition = FILE_OPEN;
	oparms.path = path;
	oparms.fid = &fid;
	oparms.reconnect = false;

	rc = SMB2_open(xid, &oparms, utf16_path, &oplock, NULL, NULL, NULL);
	kfree(utf16_path);
	if (!rc) {
		rc = SMB2_set_acl(xid, tlink_tcon(tlink), fid.persistent_fid,
			    fid.volatile_fid, pnntsd, acllen, aclflag);
		SMB2_close(xid, tcon, fid.persistent_fid, fid.volatile_fid);
	}

	cifs_put_tlink(tlink);
	free_xid(xid);
	return rc;
}

/* Retrieve an ACL from the server */
static struct cifs_ntsd *
get_smb2_acl(struct cifs_sb_info *cifs_sb,
				      struct inode *inode, const char *path,
				      u32 *pacllen)
{
	struct cifs_ntsd *pntsd = NULL;
	struct cifsFileInfo *open_file = NULL;

	if (inode)
		open_file = find_readable_file(CIFS_I(inode), true);
	if (!open_file)
		return get_smb2_acl_by_path(cifs_sb, path, pacllen);

	pntsd = get_smb2_acl_by_fid(cifs_sb, &open_file->fid, pacllen);
	cifsFileInfo_put(open_file);
	return pntsd;
}

static long smb3_zero_range(struct file *file, struct cifs_tcon *tcon,
			    loff_t offset, loff_t len, bool keep_size)
{
	struct cifs_ses *ses = tcon->ses;
	struct inode *inode;
	struct cifsInodeInfo *cifsi;
	struct cifsFileInfo *cfile = file->private_data;
	struct file_zero_data_information fsctl_buf;
	long rc;
	unsigned int xid;
	__le64 eof;

	xid = get_xid();

	inode = d_inode(cfile->dentry);
	cifsi = CIFS_I(inode);

	trace_smb3_zero_enter(xid, cfile->fid.persistent_fid, tcon->tid,
			      ses->Suid, offset, len);


	/* if file not oplocked can't be sure whether asking to extend size */
	if (!CIFS_CACHE_READ(cifsi))
		if (keep_size == false) {
			rc = -EOPNOTSUPP;
			trace_smb3_zero_err(xid, cfile->fid.persistent_fid,
				tcon->tid, ses->Suid, offset, len, rc);
			free_xid(xid);
			return rc;
		}

	cifs_dbg(FYI, "Offset %lld len %lld\n", offset, len);

	fsctl_buf.FileOffset = cpu_to_le64(offset);
	fsctl_buf.BeyondFinalZero = cpu_to_le64(offset + len);

	rc = SMB2_ioctl(xid, tcon, cfile->fid.persistent_fid,
			cfile->fid.volatile_fid, FSCTL_SET_ZERO_DATA, true,
			(char *)&fsctl_buf,
			sizeof(struct file_zero_data_information),
			0, NULL, NULL);
	if (rc)
		goto zero_range_exit;

	/*
	 * do we also need to change the size of the file?
	 */
	if (keep_size == false && i_size_read(inode) < offset + len) {
		eof = cpu_to_le64(offset + len);
		rc = SMB2_set_eof(xid, tcon, cfile->fid.persistent_fid,
				  cfile->fid.volatile_fid, cfile->pid, &eof);
	}

 zero_range_exit:
	free_xid(xid);
	if (rc)
		trace_smb3_zero_err(xid, cfile->fid.persistent_fid, tcon->tid,
			      ses->Suid, offset, len, rc);
	else
		trace_smb3_zero_done(xid, cfile->fid.persistent_fid, tcon->tid,
			      ses->Suid, offset, len);
	return rc;
}

static long smb3_punch_hole(struct file *file, struct cifs_tcon *tcon,
			    loff_t offset, loff_t len)
{
	struct inode *inode;
	struct cifsInodeInfo *cifsi;
	struct cifsFileInfo *cfile = file->private_data;
	struct file_zero_data_information fsctl_buf;
	long rc;
	unsigned int xid;
	__u8 set_sparse = 1;

	xid = get_xid();

	inode = d_inode(cfile->dentry);
	cifsi = CIFS_I(inode);

	/* Need to make file sparse, if not already, before freeing range. */
	/* Consider adding equivalent for compressed since it could also work */
	if (!smb2_set_sparse(xid, tcon, cfile, inode, set_sparse)) {
		rc = -EOPNOTSUPP;
		free_xid(xid);
		return rc;
	}

	cifs_dbg(FYI, "Offset %lld len %lld\n", offset, len);

	fsctl_buf.FileOffset = cpu_to_le64(offset);
	fsctl_buf.BeyondFinalZero = cpu_to_le64(offset + len);

	rc = SMB2_ioctl(xid, tcon, cfile->fid.persistent_fid,
			cfile->fid.volatile_fid, FSCTL_SET_ZERO_DATA,
			true /* is_fctl */, (char *)&fsctl_buf,
			sizeof(struct file_zero_data_information),
			CIFSMaxBufSize, NULL, NULL);
	free_xid(xid);
	return rc;
}

static long smb3_simple_falloc(struct file *file, struct cifs_tcon *tcon,
			    loff_t off, loff_t len, bool keep_size)
{
	struct inode *inode;
	struct cifsInodeInfo *cifsi;
	struct cifsFileInfo *cfile = file->private_data;
	long rc = -EOPNOTSUPP;
	unsigned int xid;
	__le64 eof;

	xid = get_xid();

	inode = d_inode(cfile->dentry);
	cifsi = CIFS_I(inode);

	trace_smb3_falloc_enter(xid, cfile->fid.persistent_fid, tcon->tid,
				tcon->ses->Suid, off, len);
	/* if file not oplocked can't be sure whether asking to extend size */
	if (!CIFS_CACHE_READ(cifsi))
		if (keep_size == false) {
			trace_smb3_falloc_err(xid, cfile->fid.persistent_fid,
				tcon->tid, tcon->ses->Suid, off, len, rc);
			free_xid(xid);
			return rc;
		}

	/*
	 * Files are non-sparse by default so falloc may be a no-op
	 * Must check if file sparse. If not sparse, and not extending
	 * then no need to do anything since file already allocated
	 */
	if ((cifsi->cifsAttrs & FILE_ATTRIBUTE_SPARSE_FILE) == 0) {
		if (keep_size == true)
			rc = 0;
		/* check if extending file */
		else if (i_size_read(inode) >= off + len)
			/* not extending file and already not sparse */
			rc = 0;
		/* BB: in future add else clause to extend file */
		else
			rc = -EOPNOTSUPP;
		if (rc)
			trace_smb3_falloc_err(xid, cfile->fid.persistent_fid,
				tcon->tid, tcon->ses->Suid, off, len, rc);
		else
			trace_smb3_falloc_done(xid, cfile->fid.persistent_fid,
				tcon->tid, tcon->ses->Suid, off, len);
		free_xid(xid);
		return rc;
	}

	if ((keep_size == true) || (i_size_read(inode) >= off + len)) {
		/*
		 * Check if falloc starts within first few pages of file
		 * and ends within a few pages of the end of file to
		 * ensure that most of file is being forced to be
		 * fallocated now. If so then setting whole file sparse
		 * ie potentially making a few extra pages at the beginning
		 * or end of the file non-sparse via set_sparse is harmless.
		 */
		if ((off > 8192) || (off + len + 8192 < i_size_read(inode))) {
			rc = -EOPNOTSUPP;
			trace_smb3_falloc_err(xid, cfile->fid.persistent_fid,
				tcon->tid, tcon->ses->Suid, off, len, rc);
			free_xid(xid);
			return rc;
		}

		smb2_set_sparse(xid, tcon, cfile, inode, false);
		rc = 0;
	} else {
		smb2_set_sparse(xid, tcon, cfile, inode, false);
		rc = 0;
		if (i_size_read(inode) < off + len) {
			eof = cpu_to_le64(off + len);
			rc = SMB2_set_eof(xid, tcon, cfile->fid.persistent_fid,
					  cfile->fid.volatile_fid, cfile->pid,
					  &eof);
		}
	}

	if (rc)
		trace_smb3_falloc_err(xid, cfile->fid.persistent_fid, tcon->tid,
				tcon->ses->Suid, off, len, rc);
	else
		trace_smb3_falloc_done(xid, cfile->fid.persistent_fid, tcon->tid,
				tcon->ses->Suid, off, len);

	free_xid(xid);
	return rc;
}

static loff_t smb3_llseek(struct file *file, struct cifs_tcon *tcon, loff_t offset, int whence)
{
	struct cifsFileInfo *wrcfile, *cfile = file->private_data;
	struct cifsInodeInfo *cifsi;
	struct inode *inode;
	int rc = 0;
	struct file_allocated_range_buffer in_data, *out_data = NULL;
	u32 out_data_len;
	unsigned int xid;

	if (whence != SEEK_HOLE && whence != SEEK_DATA)
		return generic_file_llseek(file, offset, whence);

	inode = d_inode(cfile->dentry);
	cifsi = CIFS_I(inode);

	if (offset < 0 || offset >= i_size_read(inode))
		return -ENXIO;

	xid = get_xid();
	/*
	 * We need to be sure that all dirty pages are written as they
	 * might fill holes on the server.
	 * Note that we also MUST flush any written pages since at least
	 * some servers (Windows2016) will not reflect recent writes in
	 * QUERY_ALLOCATED_RANGES until SMB2_flush is called.
	 */
	wrcfile = find_writable_file(cifsi, false);
	if (wrcfile) {
		filemap_write_and_wait(inode->i_mapping);
		smb2_flush_file(xid, tcon, &wrcfile->fid);
		cifsFileInfo_put(wrcfile);
	}

	if (!(cifsi->cifsAttrs & FILE_ATTRIBUTE_SPARSE_FILE)) {
		if (whence == SEEK_HOLE)
			offset = i_size_read(inode);
		goto lseek_exit;
	}

	in_data.file_offset = cpu_to_le64(offset);
	in_data.length = cpu_to_le64(i_size_read(inode));

	rc = SMB2_ioctl(xid, tcon, cfile->fid.persistent_fid,
			cfile->fid.volatile_fid,
			FSCTL_QUERY_ALLOCATED_RANGES, true,
			(char *)&in_data, sizeof(in_data),
			sizeof(struct file_allocated_range_buffer),
			(char **)&out_data, &out_data_len);
	if (rc == -E2BIG)
		rc = 0;
	if (rc)
		goto lseek_exit;

	if (whence == SEEK_HOLE && out_data_len == 0)
		goto lseek_exit;

	if (whence == SEEK_DATA && out_data_len == 0) {
		rc = -ENXIO;
		goto lseek_exit;
	}

	if (out_data_len < sizeof(struct file_allocated_range_buffer)) {
		rc = -EINVAL;
		goto lseek_exit;
	}
	if (whence == SEEK_DATA) {
		offset = le64_to_cpu(out_data->file_offset);
		goto lseek_exit;
	}
	if (offset < le64_to_cpu(out_data->file_offset))
		goto lseek_exit;

	offset = le64_to_cpu(out_data->file_offset) + le64_to_cpu(out_data->length);

 lseek_exit:
	free_xid(xid);
	kfree(out_data);
	if (!rc)
		return vfs_setpos(file, offset, inode->i_sb->s_maxbytes);
	else
		return rc;
}

static int smb3_fiemap(struct cifs_tcon *tcon,
		       struct cifsFileInfo *cfile,
		       struct fiemap_extent_info *fei, u64 start, u64 len)
{
	unsigned int xid;
	struct file_allocated_range_buffer in_data, *out_data;
	u32 out_data_len;
	int i, num, rc, flags, last_blob;
	u64 next;

	if (fiemap_check_flags(fei, FIEMAP_FLAG_SYNC))
		return -EBADR;

	xid = get_xid();
 again:
	in_data.file_offset = cpu_to_le64(start);
	in_data.length = cpu_to_le64(len);

	rc = SMB2_ioctl(xid, tcon, cfile->fid.persistent_fid,
			cfile->fid.volatile_fid,
			FSCTL_QUERY_ALLOCATED_RANGES, true,
			(char *)&in_data, sizeof(in_data),
			1024 * sizeof(struct file_allocated_range_buffer),
			(char **)&out_data, &out_data_len);
	if (rc == -E2BIG) {
		last_blob = 0;
		rc = 0;
	} else
		last_blob = 1;
	if (rc)
		goto out;

	if (out_data_len < sizeof(struct file_allocated_range_buffer)) {
		rc = -EINVAL;
		goto out;
	}
	if (out_data_len % sizeof(struct file_allocated_range_buffer)) {
		rc = -EINVAL;
		goto out;
	}

	num = out_data_len / sizeof(struct file_allocated_range_buffer);
	for (i = 0; i < num; i++) {
		flags = 0;
		if (i == num - 1 && last_blob)
			flags |= FIEMAP_EXTENT_LAST;

		rc = fiemap_fill_next_extent(fei,
				le64_to_cpu(out_data[i].file_offset),
				le64_to_cpu(out_data[i].file_offset),
				le64_to_cpu(out_data[i].length),
				flags);
		if (rc < 0)
			goto out;
		if (rc == 1) {
			rc = 0;
			goto out;
		}
	}

	if (!last_blob) {
		next = le64_to_cpu(out_data[num - 1].file_offset) +
		  le64_to_cpu(out_data[num - 1].length);
		len = len - (next - start);
		start = next;
		goto again;
	}

 out:
	free_xid(xid);
	kfree(out_data);
	return rc;
}

static long smb3_fallocate(struct file *file, struct cifs_tcon *tcon, int mode,
			   loff_t off, loff_t len)
{
	/* KEEP_SIZE already checked for by do_fallocate */
	if (mode & FALLOC_FL_PUNCH_HOLE)
		return smb3_punch_hole(file, tcon, off, len);
	else if (mode & FALLOC_FL_ZERO_RANGE) {
		if (mode & FALLOC_FL_KEEP_SIZE)
			return smb3_zero_range(file, tcon, off, len, true);
		return smb3_zero_range(file, tcon, off, len, false);
	} else if (mode == FALLOC_FL_KEEP_SIZE)
		return smb3_simple_falloc(file, tcon, off, len, true);
	else if (mode == 0)
		return smb3_simple_falloc(file, tcon, off, len, false);

	return -EOPNOTSUPP;
}

static void
smb2_downgrade_oplock(struct TCP_Server_Info *server,
			struct cifsInodeInfo *cinode, bool set_level2)
{
	if (set_level2)
		server->ops->set_oplock_level(cinode, SMB2_OPLOCK_LEVEL_II,
						0, NULL);
	else
		server->ops->set_oplock_level(cinode, 0, 0, NULL);
}

static void
smb21_downgrade_oplock(struct TCP_Server_Info *server,
		       struct cifsInodeInfo *cinode, bool set_level2)
{
	server->ops->set_oplock_level(cinode,
				      set_level2 ? SMB2_LEASE_READ_CACHING_HE :
				      0, 0, NULL);
}

static void
smb2_set_oplock_level(struct cifsInodeInfo *cinode, __u32 oplock,
		      unsigned int epoch, bool *purge_cache)
{
	oplock &= 0xFF;
	if (oplock == SMB2_OPLOCK_LEVEL_NOCHANGE)
		return;
	if (oplock == SMB2_OPLOCK_LEVEL_BATCH) {
		cinode->oplock = CIFS_CACHE_RHW_FLG;
		cifs_dbg(FYI, "Batch Oplock granted on inode %p\n",
			 &cinode->vfs_inode);
	} else if (oplock == SMB2_OPLOCK_LEVEL_EXCLUSIVE) {
		cinode->oplock = CIFS_CACHE_RW_FLG;
		cifs_dbg(FYI, "Exclusive Oplock granted on inode %p\n",
			 &cinode->vfs_inode);
	} else if (oplock == SMB2_OPLOCK_LEVEL_II) {
		cinode->oplock = CIFS_CACHE_READ_FLG;
		cifs_dbg(FYI, "Level II Oplock granted on inode %p\n",
			 &cinode->vfs_inode);
	} else
		cinode->oplock = 0;
}

static void
smb21_set_oplock_level(struct cifsInodeInfo *cinode, __u32 oplock,
		       unsigned int epoch, bool *purge_cache)
{
	char message[5] = {0};
	unsigned int new_oplock = 0;

	oplock &= 0xFF;
	if (oplock == SMB2_OPLOCK_LEVEL_NOCHANGE)
		return;

	if (oplock & SMB2_LEASE_READ_CACHING_HE) {
		new_oplock |= CIFS_CACHE_READ_FLG;
		strcat(message, "R");
	}
	if (oplock & SMB2_LEASE_HANDLE_CACHING_HE) {
		new_oplock |= CIFS_CACHE_HANDLE_FLG;
		strcat(message, "H");
	}
	if (oplock & SMB2_LEASE_WRITE_CACHING_HE) {
		new_oplock |= CIFS_CACHE_WRITE_FLG;
		strcat(message, "W");
	}
	if (!new_oplock)
		strncpy(message, "None", sizeof(message));

	cinode->oplock = new_oplock;
	cifs_dbg(FYI, "%s Lease granted on inode %p\n", message,
		 &cinode->vfs_inode);
}

static void
smb3_set_oplock_level(struct cifsInodeInfo *cinode, __u32 oplock,
		      unsigned int epoch, bool *purge_cache)
{
	unsigned int old_oplock = cinode->oplock;

	smb21_set_oplock_level(cinode, oplock, epoch, purge_cache);

	if (purge_cache) {
		*purge_cache = false;
		if (old_oplock == CIFS_CACHE_READ_FLG) {
			if (cinode->oplock == CIFS_CACHE_READ_FLG &&
			    (epoch - cinode->epoch > 0))
				*purge_cache = true;
			else if (cinode->oplock == CIFS_CACHE_RH_FLG &&
				 (epoch - cinode->epoch > 1))
				*purge_cache = true;
			else if (cinode->oplock == CIFS_CACHE_RHW_FLG &&
				 (epoch - cinode->epoch > 1))
				*purge_cache = true;
			else if (cinode->oplock == 0 &&
				 (epoch - cinode->epoch > 0))
				*purge_cache = true;
		} else if (old_oplock == CIFS_CACHE_RH_FLG) {
			if (cinode->oplock == CIFS_CACHE_RH_FLG &&
			    (epoch - cinode->epoch > 0))
				*purge_cache = true;
			else if (cinode->oplock == CIFS_CACHE_RHW_FLG &&
				 (epoch - cinode->epoch > 1))
				*purge_cache = true;
		}
		cinode->epoch = epoch;
	}
}

static bool
smb2_is_read_op(__u32 oplock)
{
	return oplock == SMB2_OPLOCK_LEVEL_II;
}

static bool
smb21_is_read_op(__u32 oplock)
{
	return (oplock & SMB2_LEASE_READ_CACHING_HE) &&
	       !(oplock & SMB2_LEASE_WRITE_CACHING_HE);
}

static __le32
map_oplock_to_lease(u8 oplock)
{
	if (oplock == SMB2_OPLOCK_LEVEL_EXCLUSIVE)
		return SMB2_LEASE_WRITE_CACHING | SMB2_LEASE_READ_CACHING;
	else if (oplock == SMB2_OPLOCK_LEVEL_II)
		return SMB2_LEASE_READ_CACHING;
	else if (oplock == SMB2_OPLOCK_LEVEL_BATCH)
		return SMB2_LEASE_HANDLE_CACHING | SMB2_LEASE_READ_CACHING |
		       SMB2_LEASE_WRITE_CACHING;
	return 0;
}

static char *
smb2_create_lease_buf(u8 *lease_key, u8 oplock)
{
	struct create_lease *buf;

	buf = kzalloc(sizeof(struct create_lease), GFP_KERNEL);
	if (!buf)
		return NULL;

	memcpy(&buf->lcontext.LeaseKey, lease_key, SMB2_LEASE_KEY_SIZE);
	buf->lcontext.LeaseState = map_oplock_to_lease(oplock);

	buf->ccontext.DataOffset = cpu_to_le16(offsetof
					(struct create_lease, lcontext));
	buf->ccontext.DataLength = cpu_to_le32(sizeof(struct lease_context));
	buf->ccontext.NameOffset = cpu_to_le16(offsetof
				(struct create_lease, Name));
	buf->ccontext.NameLength = cpu_to_le16(4);
	/* SMB2_CREATE_REQUEST_LEASE is "RqLs" */
	buf->Name[0] = 'R';
	buf->Name[1] = 'q';
	buf->Name[2] = 'L';
	buf->Name[3] = 's';
	return (char *)buf;
}

static char *
smb3_create_lease_buf(u8 *lease_key, u8 oplock)
{
	struct create_lease_v2 *buf;

	buf = kzalloc(sizeof(struct create_lease_v2), GFP_KERNEL);
	if (!buf)
		return NULL;

	memcpy(&buf->lcontext.LeaseKey, lease_key, SMB2_LEASE_KEY_SIZE);
	buf->lcontext.LeaseState = map_oplock_to_lease(oplock);

	buf->ccontext.DataOffset = cpu_to_le16(offsetof
					(struct create_lease_v2, lcontext));
	buf->ccontext.DataLength = cpu_to_le32(sizeof(struct lease_context_v2));
	buf->ccontext.NameOffset = cpu_to_le16(offsetof
				(struct create_lease_v2, Name));
	buf->ccontext.NameLength = cpu_to_le16(4);
	/* SMB2_CREATE_REQUEST_LEASE is "RqLs" */
	buf->Name[0] = 'R';
	buf->Name[1] = 'q';
	buf->Name[2] = 'L';
	buf->Name[3] = 's';
	return (char *)buf;
}

static __u8
smb2_parse_lease_buf(void *buf, unsigned int *epoch, char *lease_key)
{
	struct create_lease *lc = (struct create_lease *)buf;

	*epoch = 0; /* not used */
	if (lc->lcontext.LeaseFlags & SMB2_LEASE_FLAG_BREAK_IN_PROGRESS)
		return SMB2_OPLOCK_LEVEL_NOCHANGE;
	return le32_to_cpu(lc->lcontext.LeaseState);
}

static __u8
smb3_parse_lease_buf(void *buf, unsigned int *epoch, char *lease_key)
{
	struct create_lease_v2 *lc = (struct create_lease_v2 *)buf;

	*epoch = le16_to_cpu(lc->lcontext.Epoch);
	if (lc->lcontext.LeaseFlags & SMB2_LEASE_FLAG_BREAK_IN_PROGRESS)
		return SMB2_OPLOCK_LEVEL_NOCHANGE;
	if (lease_key)
		memcpy(lease_key, &lc->lcontext.LeaseKey, SMB2_LEASE_KEY_SIZE);
	return le32_to_cpu(lc->lcontext.LeaseState);
}

static unsigned int
smb2_wp_retry_size(struct inode *inode)
{
	return min_t(unsigned int, CIFS_SB(inode->i_sb)->wsize,
		     SMB2_MAX_BUFFER_SIZE);
}

static bool
smb2_dir_needs_close(struct cifsFileInfo *cfile)
{
	return !cfile->invalidHandle;
}

static void
fill_transform_hdr(struct smb2_transform_hdr *tr_hdr, unsigned int orig_len,
		   struct smb_rqst *old_rq, __le16 cipher_type)
{
	struct smb2_sync_hdr *shdr =
			(struct smb2_sync_hdr *)old_rq->rq_iov[0].iov_base;

	memset(tr_hdr, 0, sizeof(struct smb2_transform_hdr));
	tr_hdr->ProtocolId = SMB2_TRANSFORM_PROTO_NUM;
	tr_hdr->OriginalMessageSize = cpu_to_le32(orig_len);
	tr_hdr->Flags = cpu_to_le16(0x01);
	if (cipher_type == SMB2_ENCRYPTION_AES128_GCM)
		get_random_bytes(&tr_hdr->Nonce, SMB3_AES128GCM_NONCE);
	else
		get_random_bytes(&tr_hdr->Nonce, SMB3_AES128CCM_NONCE);
	memcpy(&tr_hdr->SessionId, &shdr->SessionId, 8);
}

/* We can not use the normal sg_set_buf() as we will sometimes pass a
 * stack object as buf.
 */
static inline void smb2_sg_set_buf(struct scatterlist *sg, const void *buf,
				   unsigned int buflen)
{
	sg_set_page(sg, virt_to_page(buf), buflen, offset_in_page(buf));
}

/* Assumes the first rqst has a transform header as the first iov.
 * I.e.
 * rqst[0].rq_iov[0]  is transform header
 * rqst[0].rq_iov[1+] data to be encrypted/decrypted
 * rqst[1+].rq_iov[0+] data to be encrypted/decrypted
 */
static struct scatterlist *
init_sg(int num_rqst, struct smb_rqst *rqst, u8 *sign)
{
	unsigned int sg_len;
	struct scatterlist *sg;
	unsigned int i;
	unsigned int j;
	unsigned int idx = 0;
	int skip;

	sg_len = 1;
	for (i = 0; i < num_rqst; i++)
		sg_len += rqst[i].rq_nvec + rqst[i].rq_npages;

	sg = kmalloc_array(sg_len, sizeof(struct scatterlist), GFP_KERNEL);
	if (!sg)
		return NULL;

	sg_init_table(sg, sg_len);
	for (i = 0; i < num_rqst; i++) {
		for (j = 0; j < rqst[i].rq_nvec; j++) {
			/*
			 * The first rqst has a transform header where the
			 * first 20 bytes are not part of the encrypted blob
			 */
			skip = (i == 0) && (j == 0) ? 20 : 0;
			smb2_sg_set_buf(&sg[idx++],
					rqst[i].rq_iov[j].iov_base + skip,
					rqst[i].rq_iov[j].iov_len - skip);
			}

		for (j = 0; j < rqst[i].rq_npages; j++) {
			unsigned int len, offset;

			rqst_page_get_length(&rqst[i], j, &len, &offset);
			sg_set_page(&sg[idx++], rqst[i].rq_pages[j], len, offset);
		}
	}
	smb2_sg_set_buf(&sg[idx], sign, SMB2_SIGNATURE_SIZE);
	return sg;
}

static int
smb2_get_enc_key(struct TCP_Server_Info *server, __u64 ses_id, int enc, u8 *key)
{
	struct cifs_ses *ses;
	u8 *ses_enc_key;

	spin_lock(&cifs_tcp_ses_lock);
	list_for_each_entry(ses, &server->smb_ses_list, smb_ses_list) {
		if (ses->Suid != ses_id)
			continue;
		ses_enc_key = enc ? ses->smb3encryptionkey :
							ses->smb3decryptionkey;
		memcpy(key, ses_enc_key, SMB3_SIGN_KEY_SIZE);
		spin_unlock(&cifs_tcp_ses_lock);
		return 0;
	}
	spin_unlock(&cifs_tcp_ses_lock);

	return 1;
}
/*
 * Encrypt or decrypt @rqst message. @rqst[0] has the following format:
 * iov[0]   - transform header (associate data),
 * iov[1-N] - SMB2 header and pages - data to encrypt.
 * On success return encrypted data in iov[1-N] and pages, leave iov[0]
 * untouched.
 */
static int
crypt_message(struct TCP_Server_Info *server, int num_rqst,
	      struct smb_rqst *rqst, int enc)
{
	struct smb2_transform_hdr *tr_hdr =
		(struct smb2_transform_hdr *)rqst[0].rq_iov[0].iov_base;
	unsigned int assoc_data_len = sizeof(struct smb2_transform_hdr) - 20;
	int rc = 0;
	struct scatterlist *sg;
	u8 sign[SMB2_SIGNATURE_SIZE] = {};
	u8 key[SMB3_SIGN_KEY_SIZE];
	struct aead_request *req;
	char *iv;
	unsigned int iv_len;
	DECLARE_CRYPTO_WAIT(wait);
	struct crypto_aead *tfm;
	unsigned int crypt_len = le32_to_cpu(tr_hdr->OriginalMessageSize);

	rc = smb2_get_enc_key(server, tr_hdr->SessionId, enc, key);
	if (rc) {
		cifs_dbg(VFS, "%s: Could not get %scryption key\n", __func__,
			 enc ? "en" : "de");
		return 0;
	}

	rc = smb3_crypto_aead_allocate(server);
	if (rc) {
		cifs_dbg(VFS, "%s: crypto alloc failed\n", __func__);
		return rc;
	}

	tfm = enc ? server->secmech.ccmaesencrypt :
						server->secmech.ccmaesdecrypt;
	rc = crypto_aead_setkey(tfm, key, SMB3_SIGN_KEY_SIZE);
	if (rc) {
		cifs_dbg(VFS, "%s: Failed to set aead key %d\n", __func__, rc);
		return rc;
	}

	rc = crypto_aead_setauthsize(tfm, SMB2_SIGNATURE_SIZE);
	if (rc) {
		cifs_dbg(VFS, "%s: Failed to set authsize %d\n", __func__, rc);
		return rc;
	}

	req = aead_request_alloc(tfm, GFP_KERNEL);
	if (!req) {
		cifs_dbg(VFS, "%s: Failed to alloc aead request\n", __func__);
		return -ENOMEM;
	}

	if (!enc) {
		memcpy(sign, &tr_hdr->Signature, SMB2_SIGNATURE_SIZE);
		crypt_len += SMB2_SIGNATURE_SIZE;
	}

	sg = init_sg(num_rqst, rqst, sign);
	if (!sg) {
		cifs_dbg(VFS, "%s: Failed to init sg\n", __func__);
		rc = -ENOMEM;
		goto free_req;
	}

	iv_len = crypto_aead_ivsize(tfm);
	iv = kzalloc(iv_len, GFP_KERNEL);
	if (!iv) {
		cifs_dbg(VFS, "%s: Failed to alloc iv\n", __func__);
		rc = -ENOMEM;
		goto free_sg;
	}

	if (server->cipher_type == SMB2_ENCRYPTION_AES128_GCM)
		memcpy(iv, (char *)tr_hdr->Nonce, SMB3_AES128GCM_NONCE);
	else {
		iv[0] = 3;
		memcpy(iv + 1, (char *)tr_hdr->Nonce, SMB3_AES128CCM_NONCE);
	}

	aead_request_set_crypt(req, sg, sg, crypt_len, iv);
	aead_request_set_ad(req, assoc_data_len);

	aead_request_set_callback(req, CRYPTO_TFM_REQ_MAY_BACKLOG,
				  crypto_req_done, &wait);

	rc = crypto_wait_req(enc ? crypto_aead_encrypt(req)
				: crypto_aead_decrypt(req), &wait);

	if (!rc && enc)
		memcpy(&tr_hdr->Signature, sign, SMB2_SIGNATURE_SIZE);

	kfree(iv);
free_sg:
	kfree(sg);
free_req:
	kfree(req);
	return rc;
}

void
smb3_free_compound_rqst(int num_rqst, struct smb_rqst *rqst)
{
	int i, j;

	for (i = 0; i < num_rqst; i++) {
		if (rqst[i].rq_pages) {
			for (j = rqst[i].rq_npages - 1; j >= 0; j--)
				put_page(rqst[i].rq_pages[j]);
			kfree(rqst[i].rq_pages);
		}
	}
}

/*
 * This function will initialize new_rq and encrypt the content.
 * The first entry, new_rq[0], only contains a single iov which contains
 * a smb2_transform_hdr and is pre-allocated by the caller.
 * This function then populates new_rq[1+] with the content from olq_rq[0+].
 *
 * The end result is an array of smb_rqst structures where the first structure
 * only contains a single iov for the transform header which we then can pass
 * to crypt_message().
 *
 * new_rq[0].rq_iov[0] :  smb2_transform_hdr pre-allocated by the caller
 * new_rq[1+].rq_iov[*] == old_rq[0+].rq_iov[*] : SMB2/3 requests
 */
static int
smb3_init_transform_rq(struct TCP_Server_Info *server, int num_rqst,
		       struct smb_rqst *new_rq, struct smb_rqst *old_rq)
{
	struct page **pages;
	struct smb2_transform_hdr *tr_hdr = new_rq[0].rq_iov[0].iov_base;
	unsigned int npages;
	unsigned int orig_len = 0;
	int i, j;
	int rc = -ENOMEM;

	for (i = 1; i < num_rqst; i++) {
		npages = old_rq[i - 1].rq_npages;
		pages = kmalloc_array(npages, sizeof(struct page *),
				      GFP_KERNEL);
		if (!pages)
			goto err_free;

		new_rq[i].rq_pages = pages;
		new_rq[i].rq_npages = npages;
		new_rq[i].rq_offset = old_rq[i - 1].rq_offset;
		new_rq[i].rq_pagesz = old_rq[i - 1].rq_pagesz;
		new_rq[i].rq_tailsz = old_rq[i - 1].rq_tailsz;
		new_rq[i].rq_iov = old_rq[i - 1].rq_iov;
		new_rq[i].rq_nvec = old_rq[i - 1].rq_nvec;

		orig_len += smb_rqst_len(server, &old_rq[i - 1]);

		for (j = 0; j < npages; j++) {
			pages[j] = alloc_page(GFP_KERNEL|__GFP_HIGHMEM);
			if (!pages[j])
				goto err_free;
		}

		/* copy pages form the old */
		for (j = 0; j < npages; j++) {
			char *dst, *src;
			unsigned int offset, len;

			rqst_page_get_length(&new_rq[i], j, &len, &offset);

			dst = (char *) kmap(new_rq[i].rq_pages[j]) + offset;
			src = (char *) kmap(old_rq[i - 1].rq_pages[j]) + offset;

			memcpy(dst, src, len);
			kunmap(new_rq[i].rq_pages[j]);
			kunmap(old_rq[i - 1].rq_pages[j]);
		}
	}

	/* fill the 1st iov with a transform header */
	fill_transform_hdr(tr_hdr, orig_len, old_rq, server->cipher_type);

	rc = crypt_message(server, num_rqst, new_rq, 1);
	cifs_dbg(FYI, "Encrypt message returned %d\n", rc);
	if (rc)
		goto err_free;

	return rc;

err_free:
	smb3_free_compound_rqst(num_rqst - 1, &new_rq[1]);
	return rc;
}

static int
smb3_is_transform_hdr(void *buf)
{
	struct smb2_transform_hdr *trhdr = buf;

	return trhdr->ProtocolId == SMB2_TRANSFORM_PROTO_NUM;
}

static int
decrypt_raw_data(struct TCP_Server_Info *server, char *buf,
		 unsigned int buf_data_size, struct page **pages,
		 unsigned int npages, unsigned int page_data_size)
{
	struct kvec iov[2];
	struct smb_rqst rqst = {NULL};
	int rc;

	iov[0].iov_base = buf;
	iov[0].iov_len = sizeof(struct smb2_transform_hdr);
	iov[1].iov_base = buf + sizeof(struct smb2_transform_hdr);
	iov[1].iov_len = buf_data_size;

	rqst.rq_iov = iov;
	rqst.rq_nvec = 2;
	rqst.rq_pages = pages;
	rqst.rq_npages = npages;
	rqst.rq_pagesz = PAGE_SIZE;
	rqst.rq_tailsz = (page_data_size % PAGE_SIZE) ? : PAGE_SIZE;

	rc = crypt_message(server, 1, &rqst, 0);
	cifs_dbg(FYI, "Decrypt message returned %d\n", rc);

	if (rc)
		return rc;

	memmove(buf, iov[1].iov_base, buf_data_size);

	server->total_read = buf_data_size + page_data_size;

	return rc;
}

static int
read_data_into_pages(struct TCP_Server_Info *server, struct page **pages,
		     unsigned int npages, unsigned int len)
{
	int i;
	int length;

	for (i = 0; i < npages; i++) {
		struct page *page = pages[i];
		size_t n;

		n = len;
		if (len >= PAGE_SIZE) {
			/* enough data to fill the page */
			n = PAGE_SIZE;
			len -= n;
		} else {
			zero_user(page, len, PAGE_SIZE - len);
			len = 0;
		}
		length = cifs_read_page_from_socket(server, page, 0, n);
		if (length < 0)
			return length;
		server->total_read += length;
	}

	return 0;
}

static int
init_read_bvec(struct page **pages, unsigned int npages, unsigned int data_size,
	       unsigned int cur_off, struct bio_vec **page_vec)
{
	struct bio_vec *bvec;
	int i;

	bvec = kcalloc(npages, sizeof(struct bio_vec), GFP_KERNEL);
	if (!bvec)
		return -ENOMEM;

	for (i = 0; i < npages; i++) {
		bvec[i].bv_page = pages[i];
		bvec[i].bv_offset = (i == 0) ? cur_off : 0;
		bvec[i].bv_len = min_t(unsigned int, PAGE_SIZE, data_size);
		data_size -= bvec[i].bv_len;
	}

	if (data_size != 0) {
		cifs_dbg(VFS, "%s: something went wrong\n", __func__);
		kfree(bvec);
		return -EIO;
	}

	*page_vec = bvec;
	return 0;
}

static int
handle_read_data(struct TCP_Server_Info *server, struct mid_q_entry *mid,
		 char *buf, unsigned int buf_len, struct page **pages,
		 unsigned int npages, unsigned int page_data_size)
{
	unsigned int data_offset;
	unsigned int data_len;
	unsigned int cur_off;
	unsigned int cur_page_idx;
	unsigned int pad_len;
	struct cifs_readdata *rdata = mid->callback_data;
	struct smb2_sync_hdr *shdr = (struct smb2_sync_hdr *)buf;
	struct bio_vec *bvec = NULL;
	struct iov_iter iter;
	struct kvec iov;
	int length;
	bool use_rdma_mr = false;

	if (shdr->Command != SMB2_READ) {
		cifs_dbg(VFS, "only big read responses are supported\n");
		return -ENOTSUPP;
	}

	if (server->ops->is_session_expired &&
	    server->ops->is_session_expired(buf)) {
		cifs_reconnect(server);
		wake_up(&server->response_q);
		return -1;
	}

	if (server->ops->is_status_pending &&
			server->ops->is_status_pending(buf, server))
		return -1;

	/* set up first two iov to get credits */
	rdata->iov[0].iov_base = buf;
	rdata->iov[0].iov_len = 0;
	rdata->iov[1].iov_base = buf;
	rdata->iov[1].iov_len =
		min_t(unsigned int, buf_len, server->vals->read_rsp_size);
	cifs_dbg(FYI, "0: iov_base=%p iov_len=%zu\n",
		 rdata->iov[0].iov_base, rdata->iov[0].iov_len);
	cifs_dbg(FYI, "1: iov_base=%p iov_len=%zu\n",
		 rdata->iov[1].iov_base, rdata->iov[1].iov_len);

	rdata->result = server->ops->map_error(buf, true);
	if (rdata->result != 0) {
		cifs_dbg(FYI, "%s: server returned error %d\n",
			 __func__, rdata->result);
		/* normal error on read response */
		dequeue_mid(mid, false);
		return 0;
	}

	data_offset = server->ops->read_data_offset(buf);
#ifdef CONFIG_CIFS_SMB_DIRECT
	use_rdma_mr = rdata->mr;
#endif
	data_len = server->ops->read_data_length(buf, use_rdma_mr);

	if (data_offset < server->vals->read_rsp_size) {
		/*
		 * win2k8 sometimes sends an offset of 0 when the read
		 * is beyond the EOF. Treat it as if the data starts just after
		 * the header.
		 */
		cifs_dbg(FYI, "%s: data offset (%u) inside read response header\n",
			 __func__, data_offset);
		data_offset = server->vals->read_rsp_size;
	} else if (data_offset > MAX_CIFS_SMALL_BUFFER_SIZE) {
		/* data_offset is beyond the end of smallbuf */
		cifs_dbg(FYI, "%s: data offset (%u) beyond end of smallbuf\n",
			 __func__, data_offset);
		rdata->result = -EIO;
		dequeue_mid(mid, rdata->result);
		return 0;
	}

	pad_len = data_offset - server->vals->read_rsp_size;

	if (buf_len <= data_offset) {
		/* read response payload is in pages */
		cur_page_idx = pad_len / PAGE_SIZE;
		cur_off = pad_len % PAGE_SIZE;

		if (cur_page_idx != 0) {
			/* data offset is beyond the 1st page of response */
			cifs_dbg(FYI, "%s: data offset (%u) beyond 1st page of response\n",
				 __func__, data_offset);
			rdata->result = -EIO;
			dequeue_mid(mid, rdata->result);
			return 0;
		}

		if (data_len > page_data_size - pad_len) {
			/* data_len is corrupt -- discard frame */
			rdata->result = -EIO;
			dequeue_mid(mid, rdata->result);
			return 0;
		}

		rdata->result = init_read_bvec(pages, npages, page_data_size,
					       cur_off, &bvec);
		if (rdata->result != 0) {
			dequeue_mid(mid, rdata->result);
			return 0;
		}

		iov_iter_bvec(&iter, WRITE, bvec, npages, data_len);
	} else if (buf_len >= data_offset + data_len) {
		/* read response payload is in buf */
		WARN_ONCE(npages > 0, "read data can be either in buf or in pages");
		iov.iov_base = buf + data_offset;
		iov.iov_len = data_len;
		iov_iter_kvec(&iter, WRITE, &iov, 1, data_len);
	} else {
		/* read response payload cannot be in both buf and pages */
		WARN_ONCE(1, "buf can not contain only a part of read data");
		rdata->result = -EIO;
		dequeue_mid(mid, rdata->result);
		return 0;
	}

	length = rdata->copy_into_pages(server, rdata, &iter);

	kfree(bvec);

	if (length < 0)
		return length;

	dequeue_mid(mid, false);
	return length;
}

static int
receive_encrypted_read(struct TCP_Server_Info *server, struct mid_q_entry **mid)
{
	char *buf = server->smallbuf;
	struct smb2_transform_hdr *tr_hdr = (struct smb2_transform_hdr *)buf;
	unsigned int npages;
	struct page **pages;
	unsigned int len;
	unsigned int buflen = server->pdu_size;
	int rc;
	int i = 0;

	len = min_t(unsigned int, buflen, server->vals->read_rsp_size +
		sizeof(struct smb2_transform_hdr)) - HEADER_SIZE(server) + 1;

	rc = cifs_read_from_socket(server, buf + HEADER_SIZE(server) - 1, len);
	if (rc < 0)
		return rc;
	server->total_read += rc;

	len = le32_to_cpu(tr_hdr->OriginalMessageSize) -
		server->vals->read_rsp_size;
	npages = DIV_ROUND_UP(len, PAGE_SIZE);

	pages = kmalloc_array(npages, sizeof(struct page *), GFP_KERNEL);
	if (!pages) {
		rc = -ENOMEM;
		goto discard_data;
	}

	for (; i < npages; i++) {
		pages[i] = alloc_page(GFP_KERNEL|__GFP_HIGHMEM);
		if (!pages[i]) {
			rc = -ENOMEM;
			goto discard_data;
		}
	}

	/* read read data into pages */
	rc = read_data_into_pages(server, pages, npages, len);
	if (rc)
		goto free_pages;

	rc = cifs_discard_remaining_data(server);
	if (rc)
		goto free_pages;

	rc = decrypt_raw_data(server, buf, server->vals->read_rsp_size,
			      pages, npages, len);
	if (rc)
		goto free_pages;

	*mid = smb2_find_mid(server, buf);
	if (*mid == NULL)
		cifs_dbg(FYI, "mid not found\n");
	else {
		cifs_dbg(FYI, "mid found\n");
		(*mid)->decrypted = true;
		rc = handle_read_data(server, *mid, buf,
				      server->vals->read_rsp_size,
				      pages, npages, len);
	}

free_pages:
	for (i = i - 1; i >= 0; i--)
		put_page(pages[i]);
	kfree(pages);
	return rc;
discard_data:
	cifs_discard_remaining_data(server);
	goto free_pages;
}

static int
receive_encrypted_standard(struct TCP_Server_Info *server,
			   struct mid_q_entry **mids, char **bufs,
			   int *num_mids)
{
	int ret, length;
	char *buf = server->smallbuf;
	char *tmpbuf;
	struct smb2_sync_hdr *shdr;
	unsigned int pdu_length = server->pdu_size;
	unsigned int buf_size;
	struct mid_q_entry *mid_entry;
	int next_is_large;
	char *next_buffer = NULL;

	*num_mids = 0;

	/* switch to large buffer if too big for a small one */
	if (pdu_length > MAX_CIFS_SMALL_BUFFER_SIZE) {
		server->large_buf = true;
		memcpy(server->bigbuf, buf, server->total_read);
		buf = server->bigbuf;
	}

	/* now read the rest */
	length = cifs_read_from_socket(server, buf + HEADER_SIZE(server) - 1,
				pdu_length - HEADER_SIZE(server) + 1);
	if (length < 0)
		return length;
	server->total_read += length;

	buf_size = pdu_length - sizeof(struct smb2_transform_hdr);
	length = decrypt_raw_data(server, buf, buf_size, NULL, 0, 0);
	if (length)
		return length;

	next_is_large = server->large_buf;
 one_more:
	shdr = (struct smb2_sync_hdr *)buf;
	if (shdr->NextCommand) {
		if (next_is_large) {
			tmpbuf = server->bigbuf;
			next_buffer = (char *)cifs_buf_get();
		} else {
			tmpbuf = server->smallbuf;
			next_buffer = (char *)cifs_small_buf_get();
		}
		memcpy(next_buffer,
		       tmpbuf + le32_to_cpu(shdr->NextCommand),
		       pdu_length - le32_to_cpu(shdr->NextCommand));
	}

	mid_entry = smb2_find_mid(server, buf);
	if (mid_entry == NULL)
		cifs_dbg(FYI, "mid not found\n");
	else {
		cifs_dbg(FYI, "mid found\n");
		mid_entry->decrypted = true;
		mid_entry->resp_buf_size = server->pdu_size;
	}

	if (*num_mids >= MAX_COMPOUND) {
		cifs_dbg(VFS, "too many PDUs in compound\n");
		return -1;
	}
	bufs[*num_mids] = buf;
	mids[(*num_mids)++] = mid_entry;

	if (mid_entry && mid_entry->handle)
		ret = mid_entry->handle(server, mid_entry);
	else
		ret = cifs_handle_standard(server, mid_entry);

	if (ret == 0 && shdr->NextCommand) {
		pdu_length -= le32_to_cpu(shdr->NextCommand);
		server->large_buf = next_is_large;
		if (next_is_large)
			server->bigbuf = next_buffer;
		else
			server->smallbuf = next_buffer;

		buf += le32_to_cpu(shdr->NextCommand);
		goto one_more;
	}

	return ret;
}

static int
smb3_receive_transform(struct TCP_Server_Info *server,
		       struct mid_q_entry **mids, char **bufs, int *num_mids)
{
	char *buf = server->smallbuf;
	unsigned int pdu_length = server->pdu_size;
	struct smb2_transform_hdr *tr_hdr = (struct smb2_transform_hdr *)buf;
	unsigned int orig_len = le32_to_cpu(tr_hdr->OriginalMessageSize);

	if (pdu_length < sizeof(struct smb2_transform_hdr) +
						sizeof(struct smb2_sync_hdr)) {
		cifs_dbg(VFS, "Transform message is too small (%u)\n",
			 pdu_length);
		cifs_reconnect(server);
		wake_up(&server->response_q);
		return -ECONNABORTED;
	}

	if (pdu_length < orig_len + sizeof(struct smb2_transform_hdr)) {
		cifs_dbg(VFS, "Transform message is broken\n");
		cifs_reconnect(server);
		wake_up(&server->response_q);
		return -ECONNABORTED;
	}

	/* TODO: add support for compounds containing READ. */
	if (pdu_length > CIFSMaxBufSize + MAX_HEADER_SIZE(server)) {
		*num_mids = 1;
		return receive_encrypted_read(server, &mids[0]);
	}

	return receive_encrypted_standard(server, mids, bufs, num_mids);
}

int
smb3_handle_read_data(struct TCP_Server_Info *server, struct mid_q_entry *mid)
{
	char *buf = server->large_buf ? server->bigbuf : server->smallbuf;

	return handle_read_data(server, mid, buf, server->pdu_size,
				NULL, 0, 0);
}

static int
smb2_next_header(char *buf)
{
	struct smb2_sync_hdr *hdr = (struct smb2_sync_hdr *)buf;
	struct smb2_transform_hdr *t_hdr = (struct smb2_transform_hdr *)buf;

	if (hdr->ProtocolId == SMB2_TRANSFORM_PROTO_NUM)
		return sizeof(struct smb2_transform_hdr) +
		  le32_to_cpu(t_hdr->OriginalMessageSize);

	return le32_to_cpu(hdr->NextCommand);
}

static int
smb2_make_node(unsigned int xid, struct inode *inode,
	       struct dentry *dentry, struct cifs_tcon *tcon,
	       char *full_path, umode_t mode, dev_t dev)
{
	struct cifs_sb_info *cifs_sb = CIFS_SB(inode->i_sb);
	int rc = -EPERM;
	int create_options = CREATE_NOT_DIR | CREATE_OPTION_SPECIAL;
	FILE_ALL_INFO *buf = NULL;
	struct cifs_io_parms io_parms;
	__u32 oplock = 0;
	struct cifs_fid fid;
	struct cifs_open_parms oparms;
	unsigned int bytes_written;
	struct win_dev *pdev;
	struct kvec iov[2];

	/*
	 * Check if mounted with mount parm 'sfu' mount parm.
	 * SFU emulation should work with all servers, but only
	 * supports block and char device (no socket & fifo),
	 * and was used by default in earlier versions of Windows
	 */
	if (!(cifs_sb->mnt_cifs_flags & CIFS_MOUNT_UNX_EMUL))
		goto out;

	/*
	 * TODO: Add ability to create instead via reparse point. Windows (e.g.
	 * their current NFS server) uses this approach to expose special files
	 * over SMB2/SMB3 and Samba will do this with SMB3.1.1 POSIX Extensions
	 */

	if (!S_ISCHR(mode) && !S_ISBLK(mode))
		goto out;

	cifs_dbg(FYI, "sfu compat create special file\n");

	buf = kmalloc(sizeof(FILE_ALL_INFO), GFP_KERNEL);
	if (buf == NULL) {
		rc = -ENOMEM;
		goto out;
	}

	if (backup_cred(cifs_sb))
		create_options |= CREATE_OPEN_BACKUP_INTENT;

	oparms.tcon = tcon;
	oparms.cifs_sb = cifs_sb;
	oparms.desired_access = GENERIC_WRITE;
	oparms.create_options = create_options;
	oparms.disposition = FILE_CREATE;
	oparms.path = full_path;
	oparms.fid = &fid;
	oparms.reconnect = false;

	if (tcon->ses->server->oplocks)
		oplock = REQ_OPLOCK;
	else
		oplock = 0;
	rc = tcon->ses->server->ops->open(xid, &oparms, &oplock, buf);
	if (rc)
		goto out;

	/*
	 * BB Do not bother to decode buf since no local inode yet to put
	 * timestamps in, but we can reuse it safely.
	 */

	pdev = (struct win_dev *)buf;
	io_parms.pid = current->tgid;
	io_parms.tcon = tcon;
	io_parms.offset = 0;
	io_parms.length = sizeof(struct win_dev);
	iov[1].iov_base = buf;
	iov[1].iov_len = sizeof(struct win_dev);
	if (S_ISCHR(mode)) {
		memcpy(pdev->type, "IntxCHR", 8);
		pdev->major = cpu_to_le64(MAJOR(dev));
		pdev->minor = cpu_to_le64(MINOR(dev));
		rc = tcon->ses->server->ops->sync_write(xid, &fid, &io_parms,
							&bytes_written, iov, 1);
	} else if (S_ISBLK(mode)) {
		memcpy(pdev->type, "IntxBLK", 8);
		pdev->major = cpu_to_le64(MAJOR(dev));
		pdev->minor = cpu_to_le64(MINOR(dev));
		rc = tcon->ses->server->ops->sync_write(xid, &fid, &io_parms,
							&bytes_written, iov, 1);
	}
	tcon->ses->server->ops->close(xid, tcon, &fid);
	d_drop(dentry);

	/* FIXME: add code here to set EAs */
out:
	kfree(buf);
	return rc;
}


struct smb_version_operations smb20_operations = {
	.compare_fids = smb2_compare_fids,
	.setup_request = smb2_setup_request,
	.setup_async_request = smb2_setup_async_request,
	.check_receive = smb2_check_receive,
	.add_credits = smb2_add_credits,
	.set_credits = smb2_set_credits,
	.get_credits_field = smb2_get_credits_field,
	.get_credits = smb2_get_credits,
	.wait_mtu_credits = cifs_wait_mtu_credits,
	.get_next_mid = smb2_get_next_mid,
	.revert_current_mid = smb2_revert_current_mid,
	.read_data_offset = smb2_read_data_offset,
	.read_data_length = smb2_read_data_length,
	.map_error = map_smb2_to_linux_error,
	.find_mid = smb2_find_mid,
	.check_message = smb2_check_message,
	.dump_detail = smb2_dump_detail,
	.clear_stats = smb2_clear_stats,
	.print_stats = smb2_print_stats,
	.is_oplock_break = smb2_is_valid_oplock_break,
	.handle_cancelled_mid = smb2_handle_cancelled_mid,
	.downgrade_oplock = smb2_downgrade_oplock,
	.need_neg = smb2_need_neg,
	.negotiate = smb2_negotiate,
	.negotiate_wsize = smb2_negotiate_wsize,
	.negotiate_rsize = smb2_negotiate_rsize,
	.sess_setup = SMB2_sess_setup,
	.logoff = SMB2_logoff,
	.tree_connect = SMB2_tcon,
	.tree_disconnect = SMB2_tdis,
	.qfs_tcon = smb2_qfs_tcon,
	.is_path_accessible = smb2_is_path_accessible,
	.can_echo = smb2_can_echo,
	.echo = SMB2_echo,
	.query_path_info = smb2_query_path_info,
	.get_srv_inum = smb2_get_srv_inum,
	.query_file_info = smb2_query_file_info,
	.set_path_size = smb2_set_path_size,
	.set_file_size = smb2_set_file_size,
	.set_file_info = smb2_set_file_info,
	.set_compression = smb2_set_compression,
	.mkdir = smb2_mkdir,
	.mkdir_setinfo = smb2_mkdir_setinfo,
	.rmdir = smb2_rmdir,
	.unlink = smb2_unlink,
	.rename = smb2_rename_path,
	.create_hardlink = smb2_create_hardlink,
	.query_symlink = smb2_query_symlink,
	.query_mf_symlink = smb3_query_mf_symlink,
	.create_mf_symlink = smb3_create_mf_symlink,
	.open = smb2_open_file,
	.set_fid = smb2_set_fid,
	.close = smb2_close_file,
	.flush = smb2_flush_file,
	.async_readv = smb2_async_readv,
	.async_writev = smb2_async_writev,
	.sync_read = smb2_sync_read,
	.sync_write = smb2_sync_write,
	.query_dir_first = smb2_query_dir_first,
	.query_dir_next = smb2_query_dir_next,
	.close_dir = smb2_close_dir,
	.calc_smb_size = smb2_calc_size,
	.is_status_pending = smb2_is_status_pending,
	.is_session_expired = smb2_is_session_expired,
	.oplock_response = smb2_oplock_response,
	.queryfs = smb2_queryfs,
	.mand_lock = smb2_mand_lock,
	.mand_unlock_range = smb2_unlock_range,
	.push_mand_locks = smb2_push_mandatory_locks,
	.get_lease_key = smb2_get_lease_key,
	.set_lease_key = smb2_set_lease_key,
	.new_lease_key = smb2_new_lease_key,
	.calc_signature = smb2_calc_signature,
	.is_read_op = smb2_is_read_op,
	.set_oplock_level = smb2_set_oplock_level,
	.create_lease_buf = smb2_create_lease_buf,
	.parse_lease_buf = smb2_parse_lease_buf,
	.copychunk_range = smb2_copychunk_range,
	.wp_retry_size = smb2_wp_retry_size,
	.dir_needs_close = smb2_dir_needs_close,
	.get_dfs_refer = smb2_get_dfs_refer,
	.select_sectype = smb2_select_sectype,
#ifdef CONFIG_CIFS_XATTR
	.query_all_EAs = smb2_query_eas,
	.set_EA = smb2_set_ea,
#endif /* CIFS_XATTR */
	.get_acl = get_smb2_acl,
	.get_acl_by_fid = get_smb2_acl_by_fid,
	.set_acl = set_smb2_acl,
	.next_header = smb2_next_header,
	.ioctl_query_info = smb2_ioctl_query_info,
	.make_node = smb2_make_node,
	.fiemap = smb3_fiemap,
	.llseek = smb3_llseek,
};

struct smb_version_operations smb21_operations = {
	.compare_fids = smb2_compare_fids,
	.setup_request = smb2_setup_request,
	.setup_async_request = smb2_setup_async_request,
	.check_receive = smb2_check_receive,
	.add_credits = smb2_add_credits,
	.set_credits = smb2_set_credits,
	.get_credits_field = smb2_get_credits_field,
	.get_credits = smb2_get_credits,
	.wait_mtu_credits = smb2_wait_mtu_credits,
	.adjust_credits = smb2_adjust_credits,
	.get_next_mid = smb2_get_next_mid,
	.revert_current_mid = smb2_revert_current_mid,
	.read_data_offset = smb2_read_data_offset,
	.read_data_length = smb2_read_data_length,
	.map_error = map_smb2_to_linux_error,
	.find_mid = smb2_find_mid,
	.check_message = smb2_check_message,
	.dump_detail = smb2_dump_detail,
	.clear_stats = smb2_clear_stats,
	.print_stats = smb2_print_stats,
	.is_oplock_break = smb2_is_valid_oplock_break,
	.handle_cancelled_mid = smb2_handle_cancelled_mid,
	.downgrade_oplock = smb21_downgrade_oplock,
	.need_neg = smb2_need_neg,
	.negotiate = smb2_negotiate,
	.negotiate_wsize = smb2_negotiate_wsize,
	.negotiate_rsize = smb2_negotiate_rsize,
	.sess_setup = SMB2_sess_setup,
	.logoff = SMB2_logoff,
	.tree_connect = SMB2_tcon,
	.tree_disconnect = SMB2_tdis,
	.qfs_tcon = smb2_qfs_tcon,
	.is_path_accessible = smb2_is_path_accessible,
	.can_echo = smb2_can_echo,
	.echo = SMB2_echo,
	.query_path_info = smb2_query_path_info,
	.get_srv_inum = smb2_get_srv_inum,
	.query_file_info = smb2_query_file_info,
	.set_path_size = smb2_set_path_size,
	.set_file_size = smb2_set_file_size,
	.set_file_info = smb2_set_file_info,
	.set_compression = smb2_set_compression,
	.mkdir = smb2_mkdir,
	.mkdir_setinfo = smb2_mkdir_setinfo,
	.rmdir = smb2_rmdir,
	.unlink = smb2_unlink,
	.rename = smb2_rename_path,
	.create_hardlink = smb2_create_hardlink,
	.query_symlink = smb2_query_symlink,
	.query_mf_symlink = smb3_query_mf_symlink,
	.create_mf_symlink = smb3_create_mf_symlink,
	.open = smb2_open_file,
	.set_fid = smb2_set_fid,
	.close = smb2_close_file,
	.flush = smb2_flush_file,
	.async_readv = smb2_async_readv,
	.async_writev = smb2_async_writev,
	.sync_read = smb2_sync_read,
	.sync_write = smb2_sync_write,
	.query_dir_first = smb2_query_dir_first,
	.query_dir_next = smb2_query_dir_next,
	.close_dir = smb2_close_dir,
	.calc_smb_size = smb2_calc_size,
	.is_status_pending = smb2_is_status_pending,
	.is_session_expired = smb2_is_session_expired,
	.oplock_response = smb2_oplock_response,
	.queryfs = smb2_queryfs,
	.mand_lock = smb2_mand_lock,
	.mand_unlock_range = smb2_unlock_range,
	.push_mand_locks = smb2_push_mandatory_locks,
	.get_lease_key = smb2_get_lease_key,
	.set_lease_key = smb2_set_lease_key,
	.new_lease_key = smb2_new_lease_key,
	.calc_signature = smb2_calc_signature,
	.is_read_op = smb21_is_read_op,
	.set_oplock_level = smb21_set_oplock_level,
	.create_lease_buf = smb2_create_lease_buf,
	.parse_lease_buf = smb2_parse_lease_buf,
	.copychunk_range = smb2_copychunk_range,
	.wp_retry_size = smb2_wp_retry_size,
	.dir_needs_close = smb2_dir_needs_close,
	.enum_snapshots = smb3_enum_snapshots,
	.get_dfs_refer = smb2_get_dfs_refer,
	.select_sectype = smb2_select_sectype,
#ifdef CONFIG_CIFS_XATTR
	.query_all_EAs = smb2_query_eas,
	.set_EA = smb2_set_ea,
#endif /* CIFS_XATTR */
	.get_acl = get_smb2_acl,
	.get_acl_by_fid = get_smb2_acl_by_fid,
	.set_acl = set_smb2_acl,
	.next_header = smb2_next_header,
	.ioctl_query_info = smb2_ioctl_query_info,
	.make_node = smb2_make_node,
	.fiemap = smb3_fiemap,
	.llseek = smb3_llseek,
};

struct smb_version_operations smb30_operations = {
	.compare_fids = smb2_compare_fids,
	.setup_request = smb2_setup_request,
	.setup_async_request = smb2_setup_async_request,
	.check_receive = smb2_check_receive,
	.add_credits = smb2_add_credits,
	.set_credits = smb2_set_credits,
	.get_credits_field = smb2_get_credits_field,
	.get_credits = smb2_get_credits,
	.wait_mtu_credits = smb2_wait_mtu_credits,
	.adjust_credits = smb2_adjust_credits,
	.get_next_mid = smb2_get_next_mid,
	.revert_current_mid = smb2_revert_current_mid,
	.read_data_offset = smb2_read_data_offset,
	.read_data_length = smb2_read_data_length,
	.map_error = map_smb2_to_linux_error,
	.find_mid = smb2_find_mid,
	.check_message = smb2_check_message,
	.dump_detail = smb2_dump_detail,
	.clear_stats = smb2_clear_stats,
	.print_stats = smb2_print_stats,
	.dump_share_caps = smb2_dump_share_caps,
	.is_oplock_break = smb2_is_valid_oplock_break,
	.handle_cancelled_mid = smb2_handle_cancelled_mid,
	.downgrade_oplock = smb21_downgrade_oplock,
	.need_neg = smb2_need_neg,
	.negotiate = smb2_negotiate,
	.negotiate_wsize = smb3_negotiate_wsize,
	.negotiate_rsize = smb3_negotiate_rsize,
	.sess_setup = SMB2_sess_setup,
	.logoff = SMB2_logoff,
	.tree_connect = SMB2_tcon,
	.tree_disconnect = SMB2_tdis,
	.qfs_tcon = smb3_qfs_tcon,
	.is_path_accessible = smb2_is_path_accessible,
	.can_echo = smb2_can_echo,
	.echo = SMB2_echo,
	.query_path_info = smb2_query_path_info,
	.get_srv_inum = smb2_get_srv_inum,
	.query_file_info = smb2_query_file_info,
	.set_path_size = smb2_set_path_size,
	.set_file_size = smb2_set_file_size,
	.set_file_info = smb2_set_file_info,
	.set_compression = smb2_set_compression,
	.mkdir = smb2_mkdir,
	.mkdir_setinfo = smb2_mkdir_setinfo,
	.rmdir = smb2_rmdir,
	.unlink = smb2_unlink,
	.rename = smb2_rename_path,
	.create_hardlink = smb2_create_hardlink,
	.query_symlink = smb2_query_symlink,
	.query_mf_symlink = smb3_query_mf_symlink,
	.create_mf_symlink = smb3_create_mf_symlink,
	.open = smb2_open_file,
	.set_fid = smb2_set_fid,
	.close = smb2_close_file,
	.flush = smb2_flush_file,
	.async_readv = smb2_async_readv,
	.async_writev = smb2_async_writev,
	.sync_read = smb2_sync_read,
	.sync_write = smb2_sync_write,
	.query_dir_first = smb2_query_dir_first,
	.query_dir_next = smb2_query_dir_next,
	.close_dir = smb2_close_dir,
	.calc_smb_size = smb2_calc_size,
	.is_status_pending = smb2_is_status_pending,
	.is_session_expired = smb2_is_session_expired,
	.oplock_response = smb2_oplock_response,
	.queryfs = smb2_queryfs,
	.mand_lock = smb2_mand_lock,
	.mand_unlock_range = smb2_unlock_range,
	.push_mand_locks = smb2_push_mandatory_locks,
	.get_lease_key = smb2_get_lease_key,
	.set_lease_key = smb2_set_lease_key,
	.new_lease_key = smb2_new_lease_key,
	.generate_signingkey = generate_smb30signingkey,
	.calc_signature = smb3_calc_signature,
	.set_integrity  = smb3_set_integrity,
	.is_read_op = smb21_is_read_op,
	.set_oplock_level = smb3_set_oplock_level,
	.create_lease_buf = smb3_create_lease_buf,
	.parse_lease_buf = smb3_parse_lease_buf,
	.copychunk_range = smb2_copychunk_range,
	.duplicate_extents = smb2_duplicate_extents,
	.validate_negotiate = smb3_validate_negotiate,
	.wp_retry_size = smb2_wp_retry_size,
	.dir_needs_close = smb2_dir_needs_close,
	.fallocate = smb3_fallocate,
	.enum_snapshots = smb3_enum_snapshots,
	.init_transform_rq = smb3_init_transform_rq,
	.is_transform_hdr = smb3_is_transform_hdr,
	.receive_transform = smb3_receive_transform,
	.get_dfs_refer = smb2_get_dfs_refer,
	.select_sectype = smb2_select_sectype,
#ifdef CONFIG_CIFS_XATTR
	.query_all_EAs = smb2_query_eas,
	.set_EA = smb2_set_ea,
#endif /* CIFS_XATTR */
	.get_acl = get_smb2_acl,
	.get_acl_by_fid = get_smb2_acl_by_fid,
	.set_acl = set_smb2_acl,
	.next_header = smb2_next_header,
	.ioctl_query_info = smb2_ioctl_query_info,
	.make_node = smb2_make_node,
	.fiemap = smb3_fiemap,
	.llseek = smb3_llseek,
};

struct smb_version_operations smb311_operations = {
	.compare_fids = smb2_compare_fids,
	.setup_request = smb2_setup_request,
	.setup_async_request = smb2_setup_async_request,
	.check_receive = smb2_check_receive,
	.add_credits = smb2_add_credits,
	.set_credits = smb2_set_credits,
	.get_credits_field = smb2_get_credits_field,
	.get_credits = smb2_get_credits,
	.wait_mtu_credits = smb2_wait_mtu_credits,
	.adjust_credits = smb2_adjust_credits,
	.get_next_mid = smb2_get_next_mid,
	.revert_current_mid = smb2_revert_current_mid,
	.read_data_offset = smb2_read_data_offset,
	.read_data_length = smb2_read_data_length,
	.map_error = map_smb2_to_linux_error,
	.find_mid = smb2_find_mid,
	.check_message = smb2_check_message,
	.dump_detail = smb2_dump_detail,
	.clear_stats = smb2_clear_stats,
	.print_stats = smb2_print_stats,
	.dump_share_caps = smb2_dump_share_caps,
	.is_oplock_break = smb2_is_valid_oplock_break,
	.handle_cancelled_mid = smb2_handle_cancelled_mid,
	.downgrade_oplock = smb21_downgrade_oplock,
	.need_neg = smb2_need_neg,
	.negotiate = smb2_negotiate,
	.negotiate_wsize = smb3_negotiate_wsize,
	.negotiate_rsize = smb3_negotiate_rsize,
	.sess_setup = SMB2_sess_setup,
	.logoff = SMB2_logoff,
	.tree_connect = SMB2_tcon,
	.tree_disconnect = SMB2_tdis,
	.qfs_tcon = smb3_qfs_tcon,
	.is_path_accessible = smb2_is_path_accessible,
	.can_echo = smb2_can_echo,
	.echo = SMB2_echo,
	.query_path_info = smb2_query_path_info,
	.get_srv_inum = smb2_get_srv_inum,
	.query_file_info = smb2_query_file_info,
	.set_path_size = smb2_set_path_size,
	.set_file_size = smb2_set_file_size,
	.set_file_info = smb2_set_file_info,
	.set_compression = smb2_set_compression,
	.mkdir = smb2_mkdir,
	.mkdir_setinfo = smb2_mkdir_setinfo,
	.posix_mkdir = smb311_posix_mkdir,
	.rmdir = smb2_rmdir,
	.unlink = smb2_unlink,
	.rename = smb2_rename_path,
	.create_hardlink = smb2_create_hardlink,
	.query_symlink = smb2_query_symlink,
	.query_mf_symlink = smb3_query_mf_symlink,
	.create_mf_symlink = smb3_create_mf_symlink,
	.open = smb2_open_file,
	.set_fid = smb2_set_fid,
	.close = smb2_close_file,
	.flush = smb2_flush_file,
	.async_readv = smb2_async_readv,
	.async_writev = smb2_async_writev,
	.sync_read = smb2_sync_read,
	.sync_write = smb2_sync_write,
	.query_dir_first = smb2_query_dir_first,
	.query_dir_next = smb2_query_dir_next,
	.close_dir = smb2_close_dir,
	.calc_smb_size = smb2_calc_size,
	.is_status_pending = smb2_is_status_pending,
	.is_session_expired = smb2_is_session_expired,
	.oplock_response = smb2_oplock_response,
	.queryfs = smb311_queryfs,
	.mand_lock = smb2_mand_lock,
	.mand_unlock_range = smb2_unlock_range,
	.push_mand_locks = smb2_push_mandatory_locks,
	.get_lease_key = smb2_get_lease_key,
	.set_lease_key = smb2_set_lease_key,
	.new_lease_key = smb2_new_lease_key,
	.generate_signingkey = generate_smb311signingkey,
	.calc_signature = smb3_calc_signature,
	.set_integrity  = smb3_set_integrity,
	.is_read_op = smb21_is_read_op,
	.set_oplock_level = smb3_set_oplock_level,
	.create_lease_buf = smb3_create_lease_buf,
	.parse_lease_buf = smb3_parse_lease_buf,
	.copychunk_range = smb2_copychunk_range,
	.duplicate_extents = smb2_duplicate_extents,
/*	.validate_negotiate = smb3_validate_negotiate, */ /* not used in 3.11 */
	.wp_retry_size = smb2_wp_retry_size,
	.dir_needs_close = smb2_dir_needs_close,
	.fallocate = smb3_fallocate,
	.enum_snapshots = smb3_enum_snapshots,
	.init_transform_rq = smb3_init_transform_rq,
	.is_transform_hdr = smb3_is_transform_hdr,
	.receive_transform = smb3_receive_transform,
	.get_dfs_refer = smb2_get_dfs_refer,
	.select_sectype = smb2_select_sectype,
#ifdef CONFIG_CIFS_XATTR
	.query_all_EAs = smb2_query_eas,
	.set_EA = smb2_set_ea,
#endif /* CIFS_XATTR */
	.get_acl = get_smb2_acl,
	.get_acl_by_fid = get_smb2_acl_by_fid,
	.set_acl = set_smb2_acl,
	.next_header = smb2_next_header,
	.ioctl_query_info = smb2_ioctl_query_info,
	.make_node = smb2_make_node,
	.fiemap = smb3_fiemap,
	.llseek = smb3_llseek,
};

struct smb_version_values smb20_values = {
	.version_string = SMB20_VERSION_STRING,
	.protocol_id = SMB20_PROT_ID,
	.req_capabilities = 0, /* MBZ */
	.large_lock_type = 0,
	.exclusive_lock_type = SMB2_LOCKFLAG_EXCLUSIVE_LOCK,
	.shared_lock_type = SMB2_LOCKFLAG_SHARED_LOCK,
	.unlock_lock_type = SMB2_LOCKFLAG_UNLOCK,
	.header_size = sizeof(struct smb2_sync_hdr),
	.header_preamble_size = 0,
	.max_header_size = MAX_SMB2_HDR_SIZE,
	.read_rsp_size = sizeof(struct smb2_read_rsp) - 1,
	.lock_cmd = SMB2_LOCK,
	.cap_unix = 0,
	.cap_nt_find = SMB2_NT_FIND,
	.cap_large_files = SMB2_LARGE_FILES,
	.signing_enabled = SMB2_NEGOTIATE_SIGNING_ENABLED | SMB2_NEGOTIATE_SIGNING_REQUIRED,
	.signing_required = SMB2_NEGOTIATE_SIGNING_REQUIRED,
	.create_lease_size = sizeof(struct create_lease),
};

struct smb_version_values smb21_values = {
	.version_string = SMB21_VERSION_STRING,
	.protocol_id = SMB21_PROT_ID,
	.req_capabilities = 0, /* MBZ on negotiate req until SMB3 dialect */
	.large_lock_type = 0,
	.exclusive_lock_type = SMB2_LOCKFLAG_EXCLUSIVE_LOCK,
	.shared_lock_type = SMB2_LOCKFLAG_SHARED_LOCK,
	.unlock_lock_type = SMB2_LOCKFLAG_UNLOCK,
	.header_size = sizeof(struct smb2_sync_hdr),
	.header_preamble_size = 0,
	.max_header_size = MAX_SMB2_HDR_SIZE,
	.read_rsp_size = sizeof(struct smb2_read_rsp) - 1,
	.lock_cmd = SMB2_LOCK,
	.cap_unix = 0,
	.cap_nt_find = SMB2_NT_FIND,
	.cap_large_files = SMB2_LARGE_FILES,
	.signing_enabled = SMB2_NEGOTIATE_SIGNING_ENABLED | SMB2_NEGOTIATE_SIGNING_REQUIRED,
	.signing_required = SMB2_NEGOTIATE_SIGNING_REQUIRED,
	.create_lease_size = sizeof(struct create_lease),
};

struct smb_version_values smb3any_values = {
	.version_string = SMB3ANY_VERSION_STRING,
	.protocol_id = SMB302_PROT_ID, /* doesn't matter, send protocol array */
	.req_capabilities = SMB2_GLOBAL_CAP_DFS | SMB2_GLOBAL_CAP_LEASING | SMB2_GLOBAL_CAP_LARGE_MTU | SMB2_GLOBAL_CAP_PERSISTENT_HANDLES | SMB2_GLOBAL_CAP_ENCRYPTION | SMB2_GLOBAL_CAP_DIRECTORY_LEASING,
	.large_lock_type = 0,
	.exclusive_lock_type = SMB2_LOCKFLAG_EXCLUSIVE_LOCK,
	.shared_lock_type = SMB2_LOCKFLAG_SHARED_LOCK,
	.unlock_lock_type = SMB2_LOCKFLAG_UNLOCK,
	.header_size = sizeof(struct smb2_sync_hdr),
	.header_preamble_size = 0,
	.max_header_size = MAX_SMB2_HDR_SIZE,
	.read_rsp_size = sizeof(struct smb2_read_rsp) - 1,
	.lock_cmd = SMB2_LOCK,
	.cap_unix = 0,
	.cap_nt_find = SMB2_NT_FIND,
	.cap_large_files = SMB2_LARGE_FILES,
	.signing_enabled = SMB2_NEGOTIATE_SIGNING_ENABLED | SMB2_NEGOTIATE_SIGNING_REQUIRED,
	.signing_required = SMB2_NEGOTIATE_SIGNING_REQUIRED,
	.create_lease_size = sizeof(struct create_lease_v2),
};

struct smb_version_values smbdefault_values = {
	.version_string = SMBDEFAULT_VERSION_STRING,
	.protocol_id = SMB302_PROT_ID, /* doesn't matter, send protocol array */
	.req_capabilities = SMB2_GLOBAL_CAP_DFS | SMB2_GLOBAL_CAP_LEASING | SMB2_GLOBAL_CAP_LARGE_MTU | SMB2_GLOBAL_CAP_PERSISTENT_HANDLES | SMB2_GLOBAL_CAP_ENCRYPTION | SMB2_GLOBAL_CAP_DIRECTORY_LEASING,
	.large_lock_type = 0,
	.exclusive_lock_type = SMB2_LOCKFLAG_EXCLUSIVE_LOCK,
	.shared_lock_type = SMB2_LOCKFLAG_SHARED_LOCK,
	.unlock_lock_type = SMB2_LOCKFLAG_UNLOCK,
	.header_size = sizeof(struct smb2_sync_hdr),
	.header_preamble_size = 0,
	.max_header_size = MAX_SMB2_HDR_SIZE,
	.read_rsp_size = sizeof(struct smb2_read_rsp) - 1,
	.lock_cmd = SMB2_LOCK,
	.cap_unix = 0,
	.cap_nt_find = SMB2_NT_FIND,
	.cap_large_files = SMB2_LARGE_FILES,
	.signing_enabled = SMB2_NEGOTIATE_SIGNING_ENABLED | SMB2_NEGOTIATE_SIGNING_REQUIRED,
	.signing_required = SMB2_NEGOTIATE_SIGNING_REQUIRED,
	.create_lease_size = sizeof(struct create_lease_v2),
};

struct smb_version_values smb30_values = {
	.version_string = SMB30_VERSION_STRING,
	.protocol_id = SMB30_PROT_ID,
	.req_capabilities = SMB2_GLOBAL_CAP_DFS | SMB2_GLOBAL_CAP_LEASING | SMB2_GLOBAL_CAP_LARGE_MTU | SMB2_GLOBAL_CAP_PERSISTENT_HANDLES | SMB2_GLOBAL_CAP_ENCRYPTION | SMB2_GLOBAL_CAP_DIRECTORY_LEASING,
	.large_lock_type = 0,
	.exclusive_lock_type = SMB2_LOCKFLAG_EXCLUSIVE_LOCK,
	.shared_lock_type = SMB2_LOCKFLAG_SHARED_LOCK,
	.unlock_lock_type = SMB2_LOCKFLAG_UNLOCK,
	.header_size = sizeof(struct smb2_sync_hdr),
	.header_preamble_size = 0,
	.max_header_size = MAX_SMB2_HDR_SIZE,
	.read_rsp_size = sizeof(struct smb2_read_rsp) - 1,
	.lock_cmd = SMB2_LOCK,
	.cap_unix = 0,
	.cap_nt_find = SMB2_NT_FIND,
	.cap_large_files = SMB2_LARGE_FILES,
	.signing_enabled = SMB2_NEGOTIATE_SIGNING_ENABLED | SMB2_NEGOTIATE_SIGNING_REQUIRED,
	.signing_required = SMB2_NEGOTIATE_SIGNING_REQUIRED,
	.create_lease_size = sizeof(struct create_lease_v2),
};

struct smb_version_values smb302_values = {
	.version_string = SMB302_VERSION_STRING,
	.protocol_id = SMB302_PROT_ID,
	.req_capabilities = SMB2_GLOBAL_CAP_DFS | SMB2_GLOBAL_CAP_LEASING | SMB2_GLOBAL_CAP_LARGE_MTU | SMB2_GLOBAL_CAP_PERSISTENT_HANDLES | SMB2_GLOBAL_CAP_ENCRYPTION | SMB2_GLOBAL_CAP_DIRECTORY_LEASING,
	.large_lock_type = 0,
	.exclusive_lock_type = SMB2_LOCKFLAG_EXCLUSIVE_LOCK,
	.shared_lock_type = SMB2_LOCKFLAG_SHARED_LOCK,
	.unlock_lock_type = SMB2_LOCKFLAG_UNLOCK,
	.header_size = sizeof(struct smb2_sync_hdr),
	.header_preamble_size = 0,
	.max_header_size = MAX_SMB2_HDR_SIZE,
	.read_rsp_size = sizeof(struct smb2_read_rsp) - 1,
	.lock_cmd = SMB2_LOCK,
	.cap_unix = 0,
	.cap_nt_find = SMB2_NT_FIND,
	.cap_large_files = SMB2_LARGE_FILES,
	.signing_enabled = SMB2_NEGOTIATE_SIGNING_ENABLED | SMB2_NEGOTIATE_SIGNING_REQUIRED,
	.signing_required = SMB2_NEGOTIATE_SIGNING_REQUIRED,
	.create_lease_size = sizeof(struct create_lease_v2),
};

struct smb_version_values smb311_values = {
	.version_string = SMB311_VERSION_STRING,
	.protocol_id = SMB311_PROT_ID,
	.req_capabilities = SMB2_GLOBAL_CAP_DFS | SMB2_GLOBAL_CAP_LEASING | SMB2_GLOBAL_CAP_LARGE_MTU | SMB2_GLOBAL_CAP_PERSISTENT_HANDLES | SMB2_GLOBAL_CAP_ENCRYPTION | SMB2_GLOBAL_CAP_DIRECTORY_LEASING,
	.large_lock_type = 0,
	.exclusive_lock_type = SMB2_LOCKFLAG_EXCLUSIVE_LOCK,
	.shared_lock_type = SMB2_LOCKFLAG_SHARED_LOCK,
	.unlock_lock_type = SMB2_LOCKFLAG_UNLOCK,
	.header_size = sizeof(struct smb2_sync_hdr),
	.header_preamble_size = 0,
	.max_header_size = MAX_SMB2_HDR_SIZE,
	.read_rsp_size = sizeof(struct smb2_read_rsp) - 1,
	.lock_cmd = SMB2_LOCK,
	.cap_unix = 0,
	.cap_nt_find = SMB2_NT_FIND,
	.cap_large_files = SMB2_LARGE_FILES,
	.signing_enabled = SMB2_NEGOTIATE_SIGNING_ENABLED | SMB2_NEGOTIATE_SIGNING_REQUIRED,
	.signing_required = SMB2_NEGOTIATE_SIGNING_REQUIRED,
	.create_lease_size = sizeof(struct create_lease_v2),
};<|MERGE_RESOLUTION|>--- conflicted
+++ resolved
@@ -2428,8 +2428,6 @@
 }
 
 static int
-<<<<<<< HEAD
-=======
 parse_reparse_posix(struct reparse_posix_data *symlink_buf,
 		      u32 plen, char **target_path,
 		      struct cifs_sb_info *cifs_sb)
@@ -2458,7 +2456,6 @@
 }
 
 static int
->>>>>>> dd349006
 parse_reparse_symlink(struct reparse_symlink_data_buffer *symlink_buf,
 		      u32 plen, char **target_path,
 		      struct cifs_sb_info *cifs_sb)
@@ -2466,15 +2463,7 @@
 	unsigned int sub_len;
 	unsigned int sub_offset;
 
-<<<<<<< HEAD
-	/* We only handle Symbolic Link : MS-FSCC 2.1.2.4 */
-	if (le32_to_cpu(symlink_buf->ReparseTag) != IO_REPARSE_TAG_SYMLINK) {
-		cifs_dbg(VFS, "srv returned invalid symlink buffer\n");
-		return -EIO;
-	}
-=======
 	/* We handle Symbolic Link reparse tag here. See: MS-FSCC 2.1.2.4 */
->>>>>>> dd349006
 
 	sub_offset = le16_to_cpu(symlink_buf->SubstituteNameOffset);
 	sub_len = le16_to_cpu(symlink_buf->SubstituteNameLength);
@@ -2496,8 +2485,6 @@
 	return 0;
 }
 
-<<<<<<< HEAD
-=======
 static int
 parse_reparse_point(struct reparse_data_buffer *buf,
 		    u32 plen, char **target_path,
@@ -2533,7 +2520,6 @@
 	}
 }
 
->>>>>>> dd349006
 #define SMB2_SYMLINK_STRUCT_SIZE \
 	(sizeof(struct smb2_err_rsp) - 1 + sizeof(struct smb2_symlink_err_rsp))
 
@@ -2656,35 +2642,12 @@
 		    rsp_iov[1].iov_len) {
 			cifs_dbg(VFS, "srv returned invalid ioctl len: %d\n",
 				 plen);
-<<<<<<< HEAD
 			rc = -EIO;
 			goto querty_exit;
 		}
 
-		if (plen < 8) {
-			cifs_dbg(VFS, "reparse buffer is too small. Must be "
-				 "at least 8 bytes but was %d\n", plen);
-			rc = -EIO;
-			goto querty_exit;
-		}
-
-		if (plen < le16_to_cpu(reparse_buf->ReparseDataLength) + 8) {
-			cifs_dbg(VFS, "srv returned invalid reparse buf "
-				 "length: %d\n", plen);
-=======
->>>>>>> dd349006
-			rc = -EIO;
-			goto querty_exit;
-		}
-
-<<<<<<< HEAD
-		rc = parse_reparse_symlink(
-			(struct reparse_symlink_data_buffer *)reparse_buf,
-			plen, target_path, cifs_sb);
-=======
 		rc = parse_reparse_point(reparse_buf, plen, target_path,
 					 cifs_sb);
->>>>>>> dd349006
 		goto querty_exit;
 	}
 
