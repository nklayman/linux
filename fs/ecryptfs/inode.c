// SPDX-License-Identifier: GPL-2.0-or-later
/**
 * eCryptfs: Linux filesystem encryption layer
 *
 * Copyright (C) 1997-2004 Erez Zadok
 * Copyright (C) 2001-2004 Stony Brook University
 * Copyright (C) 2004-2007 International Business Machines Corp.
 *   Author(s): Michael A. Halcrow <mahalcro@us.ibm.com>
 *              Michael C. Thompsion <mcthomps@us.ibm.com>
 */

#include <linux/file.h>
#include <linux/vmalloc.h>
#include <linux/pagemap.h>
#include <linux/dcache.h>
#include <linux/namei.h>
#include <linux/mount.h>
#include <linux/fs_stack.h>
#include <linux/slab.h>
#include <linux/xattr.h>
#include <asm/unaligned.h>
#include "ecryptfs_kernel.h"

static struct dentry *lock_parent(struct dentry *dentry)
{
	struct dentry *dir;

	dir = dget_parent(dentry);
	inode_lock_nested(d_inode(dir), I_MUTEX_PARENT);
	return dir;
}

static void unlock_dir(struct dentry *dir)
{
	inode_unlock(d_inode(dir));
	dput(dir);
}

static int ecryptfs_inode_test(struct inode *inode, void *lower_inode)
{
	return ecryptfs_inode_to_lower(inode) == lower_inode;
}

static int ecryptfs_inode_set(struct inode *inode, void *opaque)
{
	struct inode *lower_inode = opaque;

	ecryptfs_set_inode_lower(inode, lower_inode);
	fsstack_copy_attr_all(inode, lower_inode);
	/* i_size will be overwritten for encrypted regular files */
	fsstack_copy_inode_size(inode, lower_inode);
	inode->i_ino = lower_inode->i_ino;
	inode->i_mapping->a_ops = &ecryptfs_aops;

	if (S_ISLNK(inode->i_mode))
		inode->i_op = &ecryptfs_symlink_iops;
	else if (S_ISDIR(inode->i_mode))
		inode->i_op = &ecryptfs_dir_iops;
	else
		inode->i_op = &ecryptfs_main_iops;

	if (S_ISDIR(inode->i_mode))
		inode->i_fop = &ecryptfs_dir_fops;
	else if (special_file(inode->i_mode))
		init_special_inode(inode, inode->i_mode, inode->i_rdev);
	else
		inode->i_fop = &ecryptfs_main_fops;

	return 0;
}

static struct inode *__ecryptfs_get_inode(struct inode *lower_inode,
					  struct super_block *sb)
{
	struct inode *inode;

	if (lower_inode->i_sb != ecryptfs_superblock_to_lower(sb))
		return ERR_PTR(-EXDEV);
	if (!igrab(lower_inode))
		return ERR_PTR(-ESTALE);
	inode = iget5_locked(sb, (unsigned long)lower_inode,
			     ecryptfs_inode_test, ecryptfs_inode_set,
			     lower_inode);
	if (!inode) {
		iput(lower_inode);
		return ERR_PTR(-EACCES);
	}
	if (!(inode->i_state & I_NEW))
		iput(lower_inode);

	return inode;
}

struct inode *ecryptfs_get_inode(struct inode *lower_inode,
				 struct super_block *sb)
{
	struct inode *inode = __ecryptfs_get_inode(lower_inode, sb);

	if (!IS_ERR(inode) && (inode->i_state & I_NEW))
		unlock_new_inode(inode);

	return inode;
}

/**
 * ecryptfs_interpose
 * @lower_dentry: Existing dentry in the lower filesystem
 * @dentry: ecryptfs' dentry
 * @sb: ecryptfs's super_block
 *
 * Interposes upper and lower dentries.
 *
 * Returns zero on success; non-zero otherwise
 */
static int ecryptfs_interpose(struct dentry *lower_dentry,
			      struct dentry *dentry, struct super_block *sb)
{
	struct inode *inode = ecryptfs_get_inode(d_inode(lower_dentry), sb);

	if (IS_ERR(inode))
		return PTR_ERR(inode);
	d_instantiate(dentry, inode);

	return 0;
}

static int ecryptfs_do_unlink(struct inode *dir, struct dentry *dentry,
			      struct inode *inode)
{
	struct dentry *lower_dentry = ecryptfs_dentry_to_lower(dentry);
	struct dentry *lower_dir_dentry;
	struct inode *lower_dir_inode;
	int rc;

	lower_dir_dentry = ecryptfs_dentry_to_lower(dentry->d_parent);
	lower_dir_inode = d_inode(lower_dir_dentry);
	inode_lock_nested(lower_dir_inode, I_MUTEX_PARENT);
	dget(lower_dentry);	// don't even try to make the lower negative
	if (lower_dentry->d_parent != lower_dir_dentry)
		rc = -EINVAL;
	else if (d_unhashed(lower_dentry))
		rc = -EINVAL;
	else
		rc = vfs_unlink(&init_user_ns, lower_dir_inode, lower_dentry,
				NULL);
	if (rc) {
		printk(KERN_ERR "Error in vfs_unlink; rc = [%d]\n", rc);
		goto out_unlock;
	}
	fsstack_copy_attr_times(dir, lower_dir_inode);
	set_nlink(inode, ecryptfs_inode_to_lower(inode)->i_nlink);
	inode->i_ctime = dir->i_ctime;
out_unlock:
	dput(lower_dentry);
	inode_unlock(lower_dir_inode);
	if (!rc)
		d_drop(dentry);
	return rc;
}

/**
 * ecryptfs_do_create
 * @directory_inode: inode of the new file's dentry's parent in ecryptfs
 * @ecryptfs_dentry: New file's dentry in ecryptfs
 * @mode: The mode of the new file
 *
 * Creates the underlying file and the eCryptfs inode which will link to
 * it. It will also update the eCryptfs directory inode to mimic the
 * stat of the lower directory inode.
 *
 * Returns the new eCryptfs inode on success; an ERR_PTR on error condition
 */
static struct inode *
ecryptfs_do_create(struct inode *directory_inode,
		   struct dentry *ecryptfs_dentry, umode_t mode)
{
	int rc;
	struct dentry *lower_dentry;
	struct dentry *lower_dir_dentry;
	struct inode *inode;

	lower_dentry = ecryptfs_dentry_to_lower(ecryptfs_dentry);
	lower_dir_dentry = lock_parent(lower_dentry);
	rc = vfs_create(&init_user_ns, d_inode(lower_dir_dentry), lower_dentry,
			mode, true);
	if (rc) {
		printk(KERN_ERR "%s: Failure to create dentry in lower fs; "
		       "rc = [%d]\n", __func__, rc);
		inode = ERR_PTR(rc);
		goto out_lock;
	}
	inode = __ecryptfs_get_inode(d_inode(lower_dentry),
				     directory_inode->i_sb);
	if (IS_ERR(inode)) {
		vfs_unlink(&init_user_ns, d_inode(lower_dir_dentry),
			   lower_dentry, NULL);
		goto out_lock;
	}
	fsstack_copy_attr_times(directory_inode, d_inode(lower_dir_dentry));
	fsstack_copy_inode_size(directory_inode, d_inode(lower_dir_dentry));
out_lock:
	unlock_dir(lower_dir_dentry);
	return inode;
}

/**
 * ecryptfs_initialize_file
 *
 * Cause the file to be changed from a basic empty file to an ecryptfs
 * file with a header and first data page.
 *
 * Returns zero on success
 */
int ecryptfs_initialize_file(struct dentry *ecryptfs_dentry,
			     struct inode *ecryptfs_inode)
{
	struct ecryptfs_crypt_stat *crypt_stat =
		&ecryptfs_inode_to_private(ecryptfs_inode)->crypt_stat;
	int rc = 0;

	if (S_ISDIR(ecryptfs_inode->i_mode)) {
		ecryptfs_printk(KERN_DEBUG, "This is a directory\n");
		crypt_stat->flags &= ~(ECRYPTFS_ENCRYPTED);
		goto out;
	}
	ecryptfs_printk(KERN_DEBUG, "Initializing crypto context\n");
	rc = ecryptfs_new_file_context(ecryptfs_inode);
	if (rc) {
		ecryptfs_printk(KERN_ERR, "Error creating new file "
				"context; rc = [%d]\n", rc);
		goto out;
	}
	rc = ecryptfs_get_lower_file(ecryptfs_dentry, ecryptfs_inode);
	if (rc) {
		printk(KERN_ERR "%s: Error attempting to initialize "
			"the lower file for the dentry with name "
			"[%pd]; rc = [%d]\n", __func__,
			ecryptfs_dentry, rc);
		goto out;
	}
	rc = ecryptfs_write_metadata(ecryptfs_dentry, ecryptfs_inode);
	if (rc)
		printk(KERN_ERR "Error writing headers; rc = [%d]\n", rc);
	ecryptfs_put_lower_file(ecryptfs_inode);
out:
	return rc;
}

/**
 * ecryptfs_create
 * @dir: The inode of the directory in which to create the file.
 * @dentry: The eCryptfs dentry
 * @mode: The mode of the new file.
 *
 * Creates a new file.
 *
 * Returns zero on success; non-zero on error condition
 */
static int
ecryptfs_create(struct user_namespace *mnt_userns,
		struct inode *directory_inode, struct dentry *ecryptfs_dentry,
		umode_t mode, bool excl)
{
	struct inode *ecryptfs_inode;
	int rc;

	ecryptfs_inode = ecryptfs_do_create(directory_inode, ecryptfs_dentry,
					    mode);
	if (IS_ERR(ecryptfs_inode)) {
		ecryptfs_printk(KERN_WARNING, "Failed to create file in"
				"lower filesystem\n");
		rc = PTR_ERR(ecryptfs_inode);
		goto out;
	}
	/* At this point, a file exists on "disk"; we need to make sure
	 * that this on disk file is prepared to be an ecryptfs file */
	rc = ecryptfs_initialize_file(ecryptfs_dentry, ecryptfs_inode);
	if (rc) {
		ecryptfs_do_unlink(directory_inode, ecryptfs_dentry,
				   ecryptfs_inode);
		iget_failed(ecryptfs_inode);
		goto out;
	}
	d_instantiate_new(ecryptfs_dentry, ecryptfs_inode);
out:
	return rc;
}

static int ecryptfs_i_size_read(struct dentry *dentry, struct inode *inode)
{
	struct ecryptfs_crypt_stat *crypt_stat;
	int rc;

	rc = ecryptfs_get_lower_file(dentry, inode);
	if (rc) {
		printk(KERN_ERR "%s: Error attempting to initialize "
			"the lower file for the dentry with name "
			"[%pd]; rc = [%d]\n", __func__,
			dentry, rc);
		return rc;
	}

	crypt_stat = &ecryptfs_inode_to_private(inode)->crypt_stat;
	/* TODO: lock for crypt_stat comparison */
	if (!(crypt_stat->flags & ECRYPTFS_POLICY_APPLIED))
		ecryptfs_set_default_sizes(crypt_stat);

	rc = ecryptfs_read_and_validate_header_region(inode);
	ecryptfs_put_lower_file(inode);
	if (rc) {
		rc = ecryptfs_read_and_validate_xattr_region(dentry, inode);
		if (!rc)
			crypt_stat->flags |= ECRYPTFS_METADATA_IN_XATTR;
	}

	/* Must return 0 to allow non-eCryptfs files to be looked up, too */
	return 0;
}

/**
 * ecryptfs_lookup_interpose - Dentry interposition for a lookup
 */
static struct dentry *ecryptfs_lookup_interpose(struct dentry *dentry,
				     struct dentry *lower_dentry)
{
	struct path *path = ecryptfs_dentry_to_lower_path(dentry->d_parent);
	struct inode *inode, *lower_inode;
	struct ecryptfs_dentry_info *dentry_info;
	int rc = 0;

	dentry_info = kmem_cache_alloc(ecryptfs_dentry_info_cache, GFP_KERNEL);
	if (!dentry_info) {
		dput(lower_dentry);
		return ERR_PTR(-ENOMEM);
	}

	fsstack_copy_attr_atime(d_inode(dentry->d_parent),
				d_inode(path->dentry));
	BUG_ON(!d_count(lower_dentry));

	ecryptfs_set_dentry_private(dentry, dentry_info);
	dentry_info->lower_path.mnt = mntget(path->mnt);
	dentry_info->lower_path.dentry = lower_dentry;

	/*
	 * negative dentry can go positive under us here - its parent is not
	 * locked.  That's OK and that could happen just as we return from
	 * ecryptfs_lookup() anyway.  Just need to be careful and fetch
	 * ->d_inode only once - it's not stable here.
	 */
	lower_inode = READ_ONCE(lower_dentry->d_inode);

	if (!lower_inode) {
		/* We want to add because we couldn't find in lower */
		d_add(dentry, NULL);
		return NULL;
	}
	inode = __ecryptfs_get_inode(lower_inode, dentry->d_sb);
	if (IS_ERR(inode)) {
		printk(KERN_ERR "%s: Error interposing; rc = [%ld]\n",
		       __func__, PTR_ERR(inode));
		return ERR_CAST(inode);
	}
	if (S_ISREG(inode->i_mode)) {
		rc = ecryptfs_i_size_read(dentry, inode);
		if (rc) {
			make_bad_inode(inode);
			return ERR_PTR(rc);
		}
	}

	if (inode->i_state & I_NEW)
		unlock_new_inode(inode);
	return d_splice_alias(inode, dentry);
}

/**
 * ecryptfs_lookup
 * @ecryptfs_dir_inode: The eCryptfs directory inode
 * @ecryptfs_dentry: The eCryptfs dentry that we are looking up
 * @flags: lookup flags
 *
 * Find a file on disk. If the file does not exist, then we'll add it to the
 * dentry cache and continue on to read it from the disk.
 */
static struct dentry *ecryptfs_lookup(struct inode *ecryptfs_dir_inode,
				      struct dentry *ecryptfs_dentry,
				      unsigned int flags)
{
	char *encrypted_and_encoded_name = NULL;
	struct ecryptfs_mount_crypt_stat *mount_crypt_stat;
	struct dentry *lower_dir_dentry, *lower_dentry;
	const char *name = ecryptfs_dentry->d_name.name;
	size_t len = ecryptfs_dentry->d_name.len;
	struct dentry *res;
	int rc = 0;

	lower_dir_dentry = ecryptfs_dentry_to_lower(ecryptfs_dentry->d_parent);

	mount_crypt_stat = &ecryptfs_superblock_to_private(
				ecryptfs_dentry->d_sb)->mount_crypt_stat;
	if (mount_crypt_stat->flags & ECRYPTFS_GLOBAL_ENCRYPT_FILENAMES) {
		rc = ecryptfs_encrypt_and_encode_filename(
			&encrypted_and_encoded_name, &len,
			mount_crypt_stat, name, len);
		if (rc) {
			printk(KERN_ERR "%s: Error attempting to encrypt and encode "
			       "filename; rc = [%d]\n", __func__, rc);
			return ERR_PTR(rc);
		}
		name = encrypted_and_encoded_name;
	}

	lower_dentry = lookup_one_len_unlocked(name, lower_dir_dentry, len);
	if (IS_ERR(lower_dentry)) {
		ecryptfs_printk(KERN_DEBUG, "%s: lookup_one_len() returned "
				"[%ld] on lower_dentry = [%s]\n", __func__,
				PTR_ERR(lower_dentry),
				name);
		res = ERR_CAST(lower_dentry);
	} else {
		res = ecryptfs_lookup_interpose(ecryptfs_dentry, lower_dentry);
	}
	kfree(encrypted_and_encoded_name);
	return res;
}

static int ecryptfs_link(struct dentry *old_dentry, struct inode *dir,
			 struct dentry *new_dentry)
{
	struct dentry *lower_old_dentry;
	struct dentry *lower_new_dentry;
	struct dentry *lower_dir_dentry;
	u64 file_size_save;
	int rc;

	file_size_save = i_size_read(d_inode(old_dentry));
	lower_old_dentry = ecryptfs_dentry_to_lower(old_dentry);
	lower_new_dentry = ecryptfs_dentry_to_lower(new_dentry);
	dget(lower_old_dentry);
	dget(lower_new_dentry);
	lower_dir_dentry = lock_parent(lower_new_dentry);
	rc = vfs_link(lower_old_dentry, &init_user_ns,
		      d_inode(lower_dir_dentry), lower_new_dentry, NULL);
	if (rc || d_really_is_negative(lower_new_dentry))
		goto out_lock;
	rc = ecryptfs_interpose(lower_new_dentry, new_dentry, dir->i_sb);
	if (rc)
		goto out_lock;
	fsstack_copy_attr_times(dir, d_inode(lower_dir_dentry));
	fsstack_copy_inode_size(dir, d_inode(lower_dir_dentry));
	set_nlink(d_inode(old_dentry),
		  ecryptfs_inode_to_lower(d_inode(old_dentry))->i_nlink);
	i_size_write(d_inode(new_dentry), file_size_save);
out_lock:
	unlock_dir(lower_dir_dentry);
	dput(lower_new_dentry);
	dput(lower_old_dentry);
	return rc;
}

static int ecryptfs_unlink(struct inode *dir, struct dentry *dentry)
{
	return ecryptfs_do_unlink(dir, dentry, d_inode(dentry));
}

static int ecryptfs_symlink(struct user_namespace *mnt_userns,
			    struct inode *dir, struct dentry *dentry,
			    const char *symname)
{
	int rc;
	struct dentry *lower_dentry;
	struct dentry *lower_dir_dentry;
	char *encoded_symname;
	size_t encoded_symlen;
	struct ecryptfs_mount_crypt_stat *mount_crypt_stat = NULL;

	lower_dentry = ecryptfs_dentry_to_lower(dentry);
	dget(lower_dentry);
	lower_dir_dentry = lock_parent(lower_dentry);
	mount_crypt_stat = &ecryptfs_superblock_to_private(
		dir->i_sb)->mount_crypt_stat;
	rc = ecryptfs_encrypt_and_encode_filename(&encoded_symname,
						  &encoded_symlen,
						  mount_crypt_stat, symname,
						  strlen(symname));
	if (rc)
		goto out_lock;
	rc = vfs_symlink(&init_user_ns, d_inode(lower_dir_dentry), lower_dentry,
			 encoded_symname);
	kfree(encoded_symname);
	if (rc || d_really_is_negative(lower_dentry))
		goto out_lock;
	rc = ecryptfs_interpose(lower_dentry, dentry, dir->i_sb);
	if (rc)
		goto out_lock;
	fsstack_copy_attr_times(dir, d_inode(lower_dir_dentry));
	fsstack_copy_inode_size(dir, d_inode(lower_dir_dentry));
out_lock:
	unlock_dir(lower_dir_dentry);
	dput(lower_dentry);
	if (d_really_is_negative(dentry))
		d_drop(dentry);
	return rc;
}

static int ecryptfs_mkdir(struct user_namespace *mnt_userns, struct inode *dir,
			  struct dentry *dentry, umode_t mode)
{
	int rc;
	struct dentry *lower_dentry;
	struct dentry *lower_dir_dentry;

	lower_dentry = ecryptfs_dentry_to_lower(dentry);
	lower_dir_dentry = lock_parent(lower_dentry);
	rc = vfs_mkdir(&init_user_ns, d_inode(lower_dir_dentry), lower_dentry,
		       mode);
	if (rc || d_really_is_negative(lower_dentry))
		goto out;
	rc = ecryptfs_interpose(lower_dentry, dentry, dir->i_sb);
	if (rc)
		goto out;
	fsstack_copy_attr_times(dir, d_inode(lower_dir_dentry));
	fsstack_copy_inode_size(dir, d_inode(lower_dir_dentry));
	set_nlink(dir, d_inode(lower_dir_dentry)->i_nlink);
out:
	unlock_dir(lower_dir_dentry);
	if (d_really_is_negative(dentry))
		d_drop(dentry);
	return rc;
}

static int ecryptfs_rmdir(struct inode *dir, struct dentry *dentry)
{
	struct dentry *lower_dentry;
	struct dentry *lower_dir_dentry;
	struct inode *lower_dir_inode;
	int rc;

	lower_dentry = ecryptfs_dentry_to_lower(dentry);
	lower_dir_dentry = ecryptfs_dentry_to_lower(dentry->d_parent);
	lower_dir_inode = d_inode(lower_dir_dentry);

	inode_lock_nested(lower_dir_inode, I_MUTEX_PARENT);
	dget(lower_dentry);	// don't even try to make the lower negative
	if (lower_dentry->d_parent != lower_dir_dentry)
		rc = -EINVAL;
	else if (d_unhashed(lower_dentry))
		rc = -EINVAL;
	else
		rc = vfs_rmdir(&init_user_ns, lower_dir_inode, lower_dentry);
	if (!rc) {
		clear_nlink(d_inode(dentry));
		fsstack_copy_attr_times(dir, lower_dir_inode);
		set_nlink(dir, lower_dir_inode->i_nlink);
	}
	dput(lower_dentry);
	inode_unlock(lower_dir_inode);
	if (!rc)
		d_drop(dentry);
	return rc;
}

static int
ecryptfs_mknod(struct user_namespace *mnt_userns, struct inode *dir,
	       struct dentry *dentry, umode_t mode, dev_t dev)
{
	int rc;
	struct dentry *lower_dentry;
	struct dentry *lower_dir_dentry;

	lower_dentry = ecryptfs_dentry_to_lower(dentry);
	lower_dir_dentry = lock_parent(lower_dentry);
	rc = vfs_mknod(&init_user_ns, d_inode(lower_dir_dentry), lower_dentry,
		       mode, dev);
	if (rc || d_really_is_negative(lower_dentry))
		goto out;
	rc = ecryptfs_interpose(lower_dentry, dentry, dir->i_sb);
	if (rc)
		goto out;
	fsstack_copy_attr_times(dir, d_inode(lower_dir_dentry));
	fsstack_copy_inode_size(dir, d_inode(lower_dir_dentry));
out:
	unlock_dir(lower_dir_dentry);
	if (d_really_is_negative(dentry))
		d_drop(dentry);
	return rc;
}

static int
ecryptfs_rename(struct user_namespace *mnt_userns, struct inode *old_dir,
		struct dentry *old_dentry, struct inode *new_dir,
		struct dentry *new_dentry, unsigned int flags)
{
	int rc;
	struct dentry *lower_old_dentry;
	struct dentry *lower_new_dentry;
	struct dentry *lower_old_dir_dentry;
	struct dentry *lower_new_dir_dentry;
	struct dentry *trap;
	struct inode *target_inode;
	struct renamedata rd = {};

	if (flags)
		return -EINVAL;

	lower_old_dir_dentry = ecryptfs_dentry_to_lower(old_dentry->d_parent);
	lower_new_dir_dentry = ecryptfs_dentry_to_lower(new_dentry->d_parent);

	lower_old_dentry = ecryptfs_dentry_to_lower(old_dentry);
	lower_new_dentry = ecryptfs_dentry_to_lower(new_dentry);

	target_inode = d_inode(new_dentry);

	trap = lock_rename(lower_old_dir_dentry, lower_new_dir_dentry);
	dget(lower_new_dentry);
	rc = -EINVAL;
	if (lower_old_dentry->d_parent != lower_old_dir_dentry)
		goto out_lock;
	if (lower_new_dentry->d_parent != lower_new_dir_dentry)
		goto out_lock;
	if (d_unhashed(lower_old_dentry) || d_unhashed(lower_new_dentry))
		goto out_lock;
	/* source should not be ancestor of target */
	if (trap == lower_old_dentry)
		goto out_lock;
	/* target should not be ancestor of source */
	if (trap == lower_new_dentry) {
		rc = -ENOTEMPTY;
		goto out_lock;
	}

	rd.old_mnt_userns	= &init_user_ns;
	rd.old_dir		= d_inode(lower_old_dir_dentry);
	rd.old_dentry		= lower_old_dentry;
	rd.new_mnt_userns	= &init_user_ns;
	rd.new_dir		= d_inode(lower_new_dir_dentry);
	rd.new_dentry		= lower_new_dentry;
	rc = vfs_rename(&rd);
	if (rc)
		goto out_lock;
	if (target_inode)
		fsstack_copy_attr_all(target_inode,
				      ecryptfs_inode_to_lower(target_inode));
	fsstack_copy_attr_all(new_dir, d_inode(lower_new_dir_dentry));
	if (new_dir != old_dir)
		fsstack_copy_attr_all(old_dir, d_inode(lower_old_dir_dentry));
out_lock:
	dput(lower_new_dentry);
	unlock_rename(lower_old_dir_dentry, lower_new_dir_dentry);
	return rc;
}

static char *ecryptfs_readlink_lower(struct dentry *dentry, size_t *bufsiz)
{
	DEFINE_DELAYED_CALL(done);
	struct dentry *lower_dentry = ecryptfs_dentry_to_lower(dentry);
	const char *link;
	char *buf;
	int rc;

	link = vfs_get_link(lower_dentry, &done);
	if (IS_ERR(link))
		return ERR_CAST(link);

	rc = ecryptfs_decode_and_decrypt_filename(&buf, bufsiz, dentry->d_sb,
						  link, strlen(link));
	do_delayed_call(&done);
	if (rc)
		return ERR_PTR(rc);

	return buf;
}

static const char *ecryptfs_get_link(struct dentry *dentry,
				     struct inode *inode,
				     struct delayed_call *done)
{
	size_t len;
	char *buf;

	if (!dentry)
		return ERR_PTR(-ECHILD);

	buf = ecryptfs_readlink_lower(dentry, &len);
	if (IS_ERR(buf))
		return buf;
	fsstack_copy_attr_atime(d_inode(dentry),
				d_inode(ecryptfs_dentry_to_lower(dentry)));
	buf[len] = '\0';
	set_delayed_call(done, kfree_link, buf);
	return buf;
}

/**
 * upper_size_to_lower_size
 * @crypt_stat: Crypt_stat associated with file
 * @upper_size: Size of the upper file
 *
 * Calculate the required size of the lower file based on the
 * specified size of the upper file. This calculation is based on the
 * number of headers in the underlying file and the extent size.
 *
 * Returns Calculated size of the lower file.
 */
static loff_t
upper_size_to_lower_size(struct ecryptfs_crypt_stat *crypt_stat,
			 loff_t upper_size)
{
	loff_t lower_size;

	lower_size = ecryptfs_lower_header_size(crypt_stat);
	if (upper_size != 0) {
		loff_t num_extents;

		num_extents = upper_size >> crypt_stat->extent_shift;
		if (upper_size & ~crypt_stat->extent_mask)
			num_extents++;
		lower_size += (num_extents * crypt_stat->extent_size);
	}
	return lower_size;
}

/**
 * truncate_upper
 * @dentry: The ecryptfs layer dentry
 * @ia: Address of the ecryptfs inode's attributes
 * @lower_ia: Address of the lower inode's attributes
 *
 * Function to handle truncations modifying the size of the file. Note
 * that the file sizes are interpolated. When expanding, we are simply
 * writing strings of 0's out. When truncating, we truncate the upper
 * inode and update the lower_ia according to the page index
 * interpolations. If ATTR_SIZE is set in lower_ia->ia_valid upon return,
 * the caller must use lower_ia in a call to notify_change() to perform
 * the truncation of the lower inode.
 *
 * Returns zero on success; non-zero otherwise
 */
static int truncate_upper(struct dentry *dentry, struct iattr *ia,
			  struct iattr *lower_ia)
{
	int rc = 0;
	struct inode *inode = d_inode(dentry);
	struct ecryptfs_crypt_stat *crypt_stat;
	loff_t i_size = i_size_read(inode);
	loff_t lower_size_before_truncate;
	loff_t lower_size_after_truncate;

	if (unlikely((ia->ia_size == i_size))) {
		lower_ia->ia_valid &= ~ATTR_SIZE;
		return 0;
	}
	rc = ecryptfs_get_lower_file(dentry, inode);
	if (rc)
		return rc;
	crypt_stat = &ecryptfs_inode_to_private(d_inode(dentry))->crypt_stat;
	/* Switch on growing or shrinking file */
	if (ia->ia_size > i_size) {
		char zero[] = { 0x00 };

		lower_ia->ia_valid &= ~ATTR_SIZE;
		/* Write a single 0 at the last position of the file;
		 * this triggers code that will fill in 0's throughout
		 * the intermediate portion of the previous end of the
		 * file and the new and of the file */
		rc = ecryptfs_write(inode, zero,
				    (ia->ia_size - 1), 1);
	} else { /* ia->ia_size < i_size_read(inode) */
		/* We're chopping off all the pages down to the page
		 * in which ia->ia_size is located. Fill in the end of
		 * that page from (ia->ia_size & ~PAGE_MASK) to
		 * PAGE_SIZE with zeros. */
		size_t num_zeros = (PAGE_SIZE
				    - (ia->ia_size & ~PAGE_MASK));

		if (!(crypt_stat->flags & ECRYPTFS_ENCRYPTED)) {
			truncate_setsize(inode, ia->ia_size);
			lower_ia->ia_size = ia->ia_size;
			lower_ia->ia_valid |= ATTR_SIZE;
			goto out;
		}
		if (num_zeros) {
			char *zeros_virt;

			zeros_virt = kzalloc(num_zeros, GFP_KERNEL);
			if (!zeros_virt) {
				rc = -ENOMEM;
				goto out;
			}
			rc = ecryptfs_write(inode, zeros_virt,
					    ia->ia_size, num_zeros);
			kfree(zeros_virt);
			if (rc) {
				printk(KERN_ERR "Error attempting to zero out "
				       "the remainder of the end page on "
				       "reducing truncate; rc = [%d]\n", rc);
				goto out;
			}
		}
		truncate_setsize(inode, ia->ia_size);
		rc = ecryptfs_write_inode_size_to_metadata(inode);
		if (rc) {
			printk(KERN_ERR	"Problem with "
			       "ecryptfs_write_inode_size_to_metadata; "
			       "rc = [%d]\n", rc);
			goto out;
		}
		/* We are reducing the size of the ecryptfs file, and need to
		 * know if we need to reduce the size of the lower file. */
		lower_size_before_truncate =
		    upper_size_to_lower_size(crypt_stat, i_size);
		lower_size_after_truncate =
		    upper_size_to_lower_size(crypt_stat, ia->ia_size);
		if (lower_size_after_truncate < lower_size_before_truncate) {
			lower_ia->ia_size = lower_size_after_truncate;
			lower_ia->ia_valid |= ATTR_SIZE;
		} else
			lower_ia->ia_valid &= ~ATTR_SIZE;
	}
out:
	ecryptfs_put_lower_file(inode);
	return rc;
}

static int ecryptfs_inode_newsize_ok(struct inode *inode, loff_t offset)
{
	struct ecryptfs_crypt_stat *crypt_stat;
	loff_t lower_oldsize, lower_newsize;

	crypt_stat = &ecryptfs_inode_to_private(inode)->crypt_stat;
	lower_oldsize = upper_size_to_lower_size(crypt_stat,
						 i_size_read(inode));
	lower_newsize = upper_size_to_lower_size(crypt_stat, offset);
	if (lower_newsize > lower_oldsize) {
		/*
		 * The eCryptfs inode and the new *lower* size are mixed here
		 * because we may not have the lower i_mutex held and/or it may
		 * not be appropriate to call inode_newsize_ok() with inodes
		 * from other filesystems.
		 */
		return inode_newsize_ok(inode, lower_newsize);
	}

	return 0;
}

/**
 * ecryptfs_truncate
 * @dentry: The ecryptfs layer dentry
 * @new_length: The length to expand the file to
 *
 * Simple function that handles the truncation of an eCryptfs inode and
 * its corresponding lower inode.
 *
 * Returns zero on success; non-zero otherwise
 */
int ecryptfs_truncate(struct dentry *dentry, loff_t new_length)
{
	struct iattr ia = { .ia_valid = ATTR_SIZE, .ia_size = new_length };
	struct iattr lower_ia = { .ia_valid = 0 };
	int rc;

	rc = ecryptfs_inode_newsize_ok(d_inode(dentry), new_length);
	if (rc)
		return rc;

	rc = truncate_upper(dentry, &ia, &lower_ia);
	if (!rc && lower_ia.ia_valid & ATTR_SIZE) {
		struct dentry *lower_dentry = ecryptfs_dentry_to_lower(dentry);

		inode_lock(d_inode(lower_dentry));
		rc = notify_change(&init_user_ns, lower_dentry,
				   &lower_ia, NULL);
		inode_unlock(d_inode(lower_dentry));
	}
	return rc;
}

static int
ecryptfs_permission(struct user_namespace *mnt_userns, struct inode *inode,
		    int mask)
{
	return inode_permission(&init_user_ns,
				ecryptfs_inode_to_lower(inode), mask);
}

/**
 * ecryptfs_setattr
 * @dentry: dentry handle to the inode to modify
 * @ia: Structure with flags of what to change and values
 *
 * Updates the metadata of an inode. If the update is to the size
 * i.e. truncation, then ecryptfs_truncate will handle the size modification
 * of both the ecryptfs inode and the lower inode.
 *
 * All other metadata changes will be passed right to the lower filesystem,
 * and we will just update our inode to look like the lower.
 */
static int ecryptfs_setattr(struct user_namespace *mnt_userns,
			    struct dentry *dentry, struct iattr *ia)
{
	int rc = 0;
	struct dentry *lower_dentry;
	struct iattr lower_ia;
	struct inode *inode;
	struct inode *lower_inode;
	struct ecryptfs_crypt_stat *crypt_stat;

	crypt_stat = &ecryptfs_inode_to_private(d_inode(dentry))->crypt_stat;
	if (!(crypt_stat->flags & ECRYPTFS_STRUCT_INITIALIZED)) {
		rc = ecryptfs_init_crypt_stat(crypt_stat);
		if (rc)
			return rc;
	}
	inode = d_inode(dentry);
	lower_inode = ecryptfs_inode_to_lower(inode);
	lower_dentry = ecryptfs_dentry_to_lower(dentry);
	mutex_lock(&crypt_stat->cs_mutex);
	if (d_is_dir(dentry))
		crypt_stat->flags &= ~(ECRYPTFS_ENCRYPTED);
	else if (d_is_reg(dentry)
		 && (!(crypt_stat->flags & ECRYPTFS_POLICY_APPLIED)
		     || !(crypt_stat->flags & ECRYPTFS_KEY_VALID))) {
		struct ecryptfs_mount_crypt_stat *mount_crypt_stat;

		mount_crypt_stat = &ecryptfs_superblock_to_private(
			dentry->d_sb)->mount_crypt_stat;
		rc = ecryptfs_get_lower_file(dentry, inode);
		if (rc) {
			mutex_unlock(&crypt_stat->cs_mutex);
			goto out;
		}
		rc = ecryptfs_read_metadata(dentry);
		ecryptfs_put_lower_file(inode);
		if (rc) {
			if (!(mount_crypt_stat->flags
			      & ECRYPTFS_PLAINTEXT_PASSTHROUGH_ENABLED)) {
				rc = -EIO;
				printk(KERN_WARNING "Either the lower file "
				       "is not in a valid eCryptfs format, "
				       "or the key could not be retrieved. "
				       "Plaintext passthrough mode is not "
				       "enabled; returning -EIO\n");
				mutex_unlock(&crypt_stat->cs_mutex);
				goto out;
			}
			rc = 0;
			crypt_stat->flags &= ~(ECRYPTFS_I_SIZE_INITIALIZED
					       | ECRYPTFS_ENCRYPTED);
		}
	}
	mutex_unlock(&crypt_stat->cs_mutex);

	rc = setattr_prepare(&init_user_ns, dentry, ia);
	if (rc)
		goto out;
	if (ia->ia_valid & ATTR_SIZE) {
		rc = ecryptfs_inode_newsize_ok(inode, ia->ia_size);
		if (rc)
			goto out;
	}

	memcpy(&lower_ia, ia, sizeof(lower_ia));
	if (ia->ia_valid & ATTR_FILE)
		lower_ia.ia_file = ecryptfs_file_to_lower(ia->ia_file);
	if (ia->ia_valid & ATTR_SIZE) {
		rc = truncate_upper(dentry, ia, &lower_ia);
		if (rc < 0)
			goto out;
	}

	/*
	 * mode change is for clearing setuid/setgid bits. Allow lower fs
	 * to interpret this in its own way.
	 */
	if (lower_ia.ia_valid & (ATTR_KILL_SUID | ATTR_KILL_SGID))
		lower_ia.ia_valid &= ~ATTR_MODE;

	inode_lock(d_inode(lower_dentry));
	rc = notify_change(&init_user_ns, lower_dentry, &lower_ia, NULL);
	inode_unlock(d_inode(lower_dentry));
out:
	fsstack_copy_attr_all(inode, lower_inode);
	return rc;
}

static int ecryptfs_getattr_link(struct user_namespace *mnt_userns,
				 const struct path *path, struct kstat *stat,
				 u32 request_mask, unsigned int flags)
{
	struct dentry *dentry = path->dentry;
	struct ecryptfs_mount_crypt_stat *mount_crypt_stat;
	int rc = 0;

	mount_crypt_stat = &ecryptfs_superblock_to_private(
						dentry->d_sb)->mount_crypt_stat;
	generic_fillattr(&init_user_ns, d_inode(dentry), stat);
	if (mount_crypt_stat->flags & ECRYPTFS_GLOBAL_ENCRYPT_FILENAMES) {
		char *target;
		size_t targetsiz;

		target = ecryptfs_readlink_lower(dentry, &targetsiz);
		if (!IS_ERR(target)) {
			kfree(target);
			stat->size = targetsiz;
		} else {
			rc = PTR_ERR(target);
		}
	}
	return rc;
}

static int ecryptfs_getattr(struct user_namespace *mnt_userns,
			    const struct path *path, struct kstat *stat,
			    u32 request_mask, unsigned int flags)
{
	struct dentry *dentry = path->dentry;
	struct kstat lower_stat;
	int rc;

	rc = vfs_getattr(ecryptfs_dentry_to_lower_path(dentry), &lower_stat,
			 request_mask, flags);
	if (!rc) {
		fsstack_copy_attr_all(d_inode(dentry),
				      ecryptfs_inode_to_lower(d_inode(dentry)));
		generic_fillattr(&init_user_ns, d_inode(dentry), stat);
		stat->blocks = lower_stat.blocks;
	}
	return rc;
}

int
ecryptfs_setxattr(struct dentry *dentry, struct inode *inode,
		  const char *name, const void *value,
		  size_t size, int flags)
{
	int rc;
	struct dentry *lower_dentry;
	struct inode *lower_inode;

	lower_dentry = ecryptfs_dentry_to_lower(dentry);
	lower_inode = d_inode(lower_dentry);
	if (!(lower_inode->i_opflags & IOP_XATTR)) {
		rc = -EOPNOTSUPP;
		goto out;
	}
	inode_lock(lower_inode);
<<<<<<< HEAD
	rc = __vfs_setxattr_locked(lower_dentry, name, value, size, flags, NULL);
=======
	rc = __vfs_setxattr_locked(&init_user_ns, lower_dentry, name, value, size, flags, NULL);
>>>>>>> eb596e0f
	inode_unlock(lower_inode);
	if (!rc && inode)
		fsstack_copy_attr_all(inode, lower_inode);
out:
	return rc;
}

ssize_t
ecryptfs_getxattr_lower(struct dentry *lower_dentry, struct inode *lower_inode,
			const char *name, void *value, size_t size)
{
	int rc;

	if (!(lower_inode->i_opflags & IOP_XATTR)) {
		rc = -EOPNOTSUPP;
		goto out;
	}
	inode_lock(lower_inode);
	rc = __vfs_getxattr(lower_dentry, lower_inode, name, value, size);
	inode_unlock(lower_inode);
out:
	return rc;
}

static ssize_t
ecryptfs_getxattr(struct dentry *dentry, struct inode *inode,
		  const char *name, void *value, size_t size)
{
	return ecryptfs_getxattr_lower(ecryptfs_dentry_to_lower(dentry),
				       ecryptfs_inode_to_lower(inode),
				       name, value, size);
}

static ssize_t
ecryptfs_listxattr(struct dentry *dentry, char *list, size_t size)
{
	int rc = 0;
	struct dentry *lower_dentry;

	lower_dentry = ecryptfs_dentry_to_lower(dentry);
	if (!d_inode(lower_dentry)->i_op->listxattr) {
		rc = -EOPNOTSUPP;
		goto out;
	}
	inode_lock(d_inode(lower_dentry));
	rc = d_inode(lower_dentry)->i_op->listxattr(lower_dentry, list, size);
	inode_unlock(d_inode(lower_dentry));
out:
	return rc;
}

static int ecryptfs_removexattr(struct dentry *dentry, struct inode *inode,
				const char *name)
{
	int rc;
	struct dentry *lower_dentry;
	struct inode *lower_inode;

	lower_dentry = ecryptfs_dentry_to_lower(dentry);
	lower_inode = ecryptfs_inode_to_lower(inode);
	if (!(lower_inode->i_opflags & IOP_XATTR)) {
		rc = -EOPNOTSUPP;
		goto out;
	}
	inode_lock(lower_inode);
	rc = __vfs_removexattr(&init_user_ns, lower_dentry, name);
	inode_unlock(lower_inode);
out:
	return rc;
}

const struct inode_operations ecryptfs_symlink_iops = {
	.get_link = ecryptfs_get_link,
	.permission = ecryptfs_permission,
	.setattr = ecryptfs_setattr,
	.getattr = ecryptfs_getattr_link,
	.listxattr = ecryptfs_listxattr,
};

const struct inode_operations ecryptfs_dir_iops = {
	.create = ecryptfs_create,
	.lookup = ecryptfs_lookup,
	.link = ecryptfs_link,
	.unlink = ecryptfs_unlink,
	.symlink = ecryptfs_symlink,
	.mkdir = ecryptfs_mkdir,
	.rmdir = ecryptfs_rmdir,
	.mknod = ecryptfs_mknod,
	.rename = ecryptfs_rename,
	.permission = ecryptfs_permission,
	.setattr = ecryptfs_setattr,
	.listxattr = ecryptfs_listxattr,
};

const struct inode_operations ecryptfs_main_iops = {
	.permission = ecryptfs_permission,
	.setattr = ecryptfs_setattr,
	.getattr = ecryptfs_getattr,
	.listxattr = ecryptfs_listxattr,
};

static int ecryptfs_xattr_get(const struct xattr_handler *handler,
			      struct dentry *dentry, struct inode *inode,
			      const char *name, void *buffer, size_t size)
{
	return ecryptfs_getxattr(dentry, inode, name, buffer, size);
}

static int ecryptfs_xattr_set(const struct xattr_handler *handler,
			      struct user_namespace *mnt_userns,
			      struct dentry *dentry, struct inode *inode,
			      const char *name, const void *value, size_t size,
			      int flags)
{
	if (value)
		return ecryptfs_setxattr(dentry, inode, name, value, size, flags);
	else {
		BUG_ON(flags != XATTR_REPLACE);
		return ecryptfs_removexattr(dentry, inode, name);
	}
}

static const struct xattr_handler ecryptfs_xattr_handler = {
	.prefix = "",  /* match anything */
	.get = ecryptfs_xattr_get,
	.set = ecryptfs_xattr_set,
};

const struct xattr_handler *ecryptfs_xattr_handlers[] = {
	&ecryptfs_xattr_handler,
	NULL
};<|MERGE_RESOLUTION|>--- conflicted
+++ resolved
@@ -1046,11 +1046,7 @@
 		goto out;
 	}
 	inode_lock(lower_inode);
-<<<<<<< HEAD
-	rc = __vfs_setxattr_locked(lower_dentry, name, value, size, flags, NULL);
-=======
 	rc = __vfs_setxattr_locked(&init_user_ns, lower_dentry, name, value, size, flags, NULL);
->>>>>>> eb596e0f
 	inode_unlock(lower_inode);
 	if (!rc && inode)
 		fsstack_copy_attr_all(inode, lower_inode);
