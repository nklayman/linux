// SPDX-License-Identifier: GPL-2.0
/*
 * Simple file system for zoned block devices exposing zones as files.
 *
 * Copyright (C) 2019 Western Digital Corporation or its affiliates.
 */
#include <linux/module.h>
#include <linux/pagemap.h>
#include <linux/magic.h>
#include <linux/iomap.h>
#include <linux/init.h>
#include <linux/slab.h>
#include <linux/blkdev.h>
#include <linux/statfs.h>
#include <linux/writeback.h>
#include <linux/quotaops.h>
#include <linux/seq_file.h>
#include <linux/parser.h>
#include <linux/uio.h>
#include <linux/mman.h>
#include <linux/sched/mm.h>
#include <linux/crc32.h>
#include <linux/task_io_accounting_ops.h>

#include "zonefs.h"

#define CREATE_TRACE_POINTS
#include "trace.h"

/*
 * Manage the active zone count. Called with zi->i_truncate_mutex held.
 */
static void zonefs_account_active(struct inode *inode)
{
	struct zonefs_sb_info *sbi = ZONEFS_SB(inode->i_sb);
	struct zonefs_inode_info *zi = ZONEFS_I(inode);

	lockdep_assert_held(&zi->i_truncate_mutex);

	if (zi->i_ztype != ZONEFS_ZTYPE_SEQ)
		return;

	/*
	 * If the zone is active, that is, if it is explicitly open or
	 * partially written, check if it was already accounted as active.
	 */
	if ((zi->i_flags & ZONEFS_ZONE_OPEN) ||
	    (zi->i_wpoffset > 0 && zi->i_wpoffset < zi->i_max_size)) {
		if (!(zi->i_flags & ZONEFS_ZONE_ACTIVE)) {
			zi->i_flags |= ZONEFS_ZONE_ACTIVE;
			atomic_inc(&sbi->s_active_seq_files);
		}
		return;
	}

	/* The zone is not active. If it was, update the active count */
	if (zi->i_flags & ZONEFS_ZONE_ACTIVE) {
		zi->i_flags &= ~ZONEFS_ZONE_ACTIVE;
		atomic_dec(&sbi->s_active_seq_files);
	}
}

static inline int zonefs_zone_mgmt(struct inode *inode,
				   enum req_opf op)
{
	struct zonefs_inode_info *zi = ZONEFS_I(inode);
	int ret;

	lockdep_assert_held(&zi->i_truncate_mutex);

	/*
	 * With ZNS drives, closing an explicitly open zone that has not been
	 * written will change the zone state to "closed", that is, the zone
	 * will remain active. Since this can then cause failure of explicit
	 * open operation on other zones if the drive active zone resources
	 * are exceeded, make sure that the zone does not remain active by
	 * resetting it.
	 */
	if (op == REQ_OP_ZONE_CLOSE && !zi->i_wpoffset)
		op = REQ_OP_ZONE_RESET;

	trace_zonefs_zone_mgmt(inode, op);
	ret = blkdev_zone_mgmt(inode->i_sb->s_bdev, op, zi->i_zsector,
			       zi->i_zone_size >> SECTOR_SHIFT, GFP_NOFS);
	if (ret) {
		zonefs_err(inode->i_sb,
			   "Zone management operation %s at %llu failed %d\n",
			   blk_op_str(op), zi->i_zsector, ret);
		return ret;
	}

	return 0;
}

static inline void zonefs_i_size_write(struct inode *inode, loff_t isize)
{
	struct zonefs_inode_info *zi = ZONEFS_I(inode);

	i_size_write(inode, isize);
	/*
	 * A full zone is no longer open/active and does not need
	 * explicit closing.
	 */
	if (isize >= zi->i_max_size) {
		struct zonefs_sb_info *sbi = ZONEFS_SB(inode->i_sb);

		if (zi->i_flags & ZONEFS_ZONE_ACTIVE)
			atomic_dec(&sbi->s_active_seq_files);
		zi->i_flags &= ~(ZONEFS_ZONE_OPEN | ZONEFS_ZONE_ACTIVE);
	}
}

static int zonefs_read_iomap_begin(struct inode *inode, loff_t offset,
				   loff_t length, unsigned int flags,
				   struct iomap *iomap, struct iomap *srcmap)
{
	struct zonefs_inode_info *zi = ZONEFS_I(inode);
	struct super_block *sb = inode->i_sb;
	loff_t isize;

	/*
	 * All blocks are always mapped below EOF. If reading past EOF,
	 * act as if there is a hole up to the file maximum size.
	 */
	mutex_lock(&zi->i_truncate_mutex);
	iomap->bdev = inode->i_sb->s_bdev;
	iomap->offset = ALIGN_DOWN(offset, sb->s_blocksize);
	isize = i_size_read(inode);
	if (iomap->offset >= isize) {
		iomap->type = IOMAP_HOLE;
		iomap->addr = IOMAP_NULL_ADDR;
		iomap->length = length;
	} else {
		iomap->type = IOMAP_MAPPED;
		iomap->addr = (zi->i_zsector << SECTOR_SHIFT) + iomap->offset;
		iomap->length = isize - iomap->offset;
	}
	mutex_unlock(&zi->i_truncate_mutex);

	trace_zonefs_iomap_begin(inode, iomap);

	return 0;
}

static const struct iomap_ops zonefs_read_iomap_ops = {
	.iomap_begin	= zonefs_read_iomap_begin,
};

static int zonefs_write_iomap_begin(struct inode *inode, loff_t offset,
				    loff_t length, unsigned int flags,
				    struct iomap *iomap, struct iomap *srcmap)
{
	struct zonefs_inode_info *zi = ZONEFS_I(inode);
	struct super_block *sb = inode->i_sb;
	loff_t isize;

	/* All write I/Os should always be within the file maximum size */
	if (WARN_ON_ONCE(offset + length > zi->i_max_size))
		return -EIO;

	/*
	 * Sequential zones can only accept direct writes. This is already
	 * checked when writes are issued, so warn if we see a page writeback
	 * operation.
	 */
	if (WARN_ON_ONCE(zi->i_ztype == ZONEFS_ZTYPE_SEQ &&
			 !(flags & IOMAP_DIRECT)))
		return -EIO;

	/*
	 * For conventional zones, all blocks are always mapped. For sequential
	 * zones, all blocks after always mapped below the inode size (zone
	 * write pointer) and unwriten beyond.
	 */
	mutex_lock(&zi->i_truncate_mutex);
	iomap->bdev = inode->i_sb->s_bdev;
	iomap->offset = ALIGN_DOWN(offset, sb->s_blocksize);
	iomap->addr = (zi->i_zsector << SECTOR_SHIFT) + iomap->offset;
	isize = i_size_read(inode);
	if (iomap->offset >= isize) {
		iomap->type = IOMAP_UNWRITTEN;
		iomap->length = zi->i_max_size - iomap->offset;
	} else {
		iomap->type = IOMAP_MAPPED;
		iomap->length = isize - iomap->offset;
	}
	mutex_unlock(&zi->i_truncate_mutex);

	trace_zonefs_iomap_begin(inode, iomap);

	return 0;
}

static const struct iomap_ops zonefs_write_iomap_ops = {
	.iomap_begin	= zonefs_write_iomap_begin,
};

static int zonefs_read_folio(struct file *unused, struct folio *folio)
{
<<<<<<< HEAD
	return iomap_read_folio(folio, &zonefs_iomap_ops);
=======
	return iomap_read_folio(folio, &zonefs_read_iomap_ops);
>>>>>>> 3809db64
}

static void zonefs_readahead(struct readahead_control *rac)
{
	iomap_readahead(rac, &zonefs_read_iomap_ops);
}

/*
 * Map blocks for page writeback. This is used only on conventional zone files,
 * which implies that the page range can only be within the fixed inode size.
 */
static int zonefs_write_map_blocks(struct iomap_writepage_ctx *wpc,
				   struct inode *inode, loff_t offset)
{
	struct zonefs_inode_info *zi = ZONEFS_I(inode);

	if (WARN_ON_ONCE(zi->i_ztype != ZONEFS_ZTYPE_CNV))
		return -EIO;
	if (WARN_ON_ONCE(offset >= i_size_read(inode)))
		return -EIO;

	/* If the mapping is already OK, nothing needs to be done */
	if (offset >= wpc->iomap.offset &&
	    offset < wpc->iomap.offset + wpc->iomap.length)
		return 0;

	return zonefs_write_iomap_begin(inode, offset, zi->i_max_size - offset,
					IOMAP_WRITE, &wpc->iomap, NULL);
}

static const struct iomap_writeback_ops zonefs_writeback_ops = {
	.map_blocks		= zonefs_write_map_blocks,
};

static int zonefs_writepage(struct page *page, struct writeback_control *wbc)
{
	struct iomap_writepage_ctx wpc = { };

	return iomap_writepage(page, wbc, &wpc, &zonefs_writeback_ops);
}

static int zonefs_writepages(struct address_space *mapping,
			     struct writeback_control *wbc)
{
	struct iomap_writepage_ctx wpc = { };

	return iomap_writepages(mapping, wbc, &wpc, &zonefs_writeback_ops);
}

static int zonefs_swap_activate(struct swap_info_struct *sis,
				struct file *swap_file, sector_t *span)
{
	struct inode *inode = file_inode(swap_file);
	struct zonefs_inode_info *zi = ZONEFS_I(inode);

	if (zi->i_ztype != ZONEFS_ZTYPE_CNV) {
		zonefs_err(inode->i_sb,
			   "swap file: not a conventional zone file\n");
		return -EINVAL;
	}

	return iomap_swapfile_activate(sis, swap_file, span,
				       &zonefs_read_iomap_ops);
}

static const struct address_space_operations zonefs_file_aops = {
	.read_folio		= zonefs_read_folio,
	.readahead		= zonefs_readahead,
	.writepage		= zonefs_writepage,
	.writepages		= zonefs_writepages,
	.dirty_folio		= filemap_dirty_folio,
	.release_folio		= iomap_release_folio,
	.invalidate_folio	= iomap_invalidate_folio,
	.migratepage		= iomap_migrate_page,
	.is_partially_uptodate	= iomap_is_partially_uptodate,
	.error_remove_page	= generic_error_remove_page,
	.direct_IO		= noop_direct_IO,
	.swap_activate		= zonefs_swap_activate,
};

static void zonefs_update_stats(struct inode *inode, loff_t new_isize)
{
	struct super_block *sb = inode->i_sb;
	struct zonefs_sb_info *sbi = ZONEFS_SB(sb);
	loff_t old_isize = i_size_read(inode);
	loff_t nr_blocks;

	if (new_isize == old_isize)
		return;

	spin_lock(&sbi->s_lock);

	/*
	 * This may be called for an update after an IO error.
	 * So beware of the values seen.
	 */
	if (new_isize < old_isize) {
		nr_blocks = (old_isize - new_isize) >> sb->s_blocksize_bits;
		if (sbi->s_used_blocks > nr_blocks)
			sbi->s_used_blocks -= nr_blocks;
		else
			sbi->s_used_blocks = 0;
	} else {
		sbi->s_used_blocks +=
			(new_isize - old_isize) >> sb->s_blocksize_bits;
		if (sbi->s_used_blocks > sbi->s_blocks)
			sbi->s_used_blocks = sbi->s_blocks;
	}

	spin_unlock(&sbi->s_lock);
}

/*
 * Check a zone condition and adjust its file inode access permissions for
 * offline and readonly zones. Return the inode size corresponding to the
 * amount of readable data in the zone.
 */
static loff_t zonefs_check_zone_condition(struct inode *inode,
					  struct blk_zone *zone, bool warn,
					  bool mount)
{
	struct zonefs_inode_info *zi = ZONEFS_I(inode);

	switch (zone->cond) {
	case BLK_ZONE_COND_OFFLINE:
		/*
		 * Dead zone: make the inode immutable, disable all accesses
		 * and set the file size to 0 (zone wp set to zone start).
		 */
		if (warn)
			zonefs_warn(inode->i_sb, "inode %lu: offline zone\n",
				    inode->i_ino);
		inode->i_flags |= S_IMMUTABLE;
		inode->i_mode &= ~0777;
		zone->wp = zone->start;
		return 0;
	case BLK_ZONE_COND_READONLY:
		/*
		 * The write pointer of read-only zones is invalid. If such a
		 * zone is found during mount, the file size cannot be retrieved
		 * so we treat the zone as offline (mount == true case).
		 * Otherwise, keep the file size as it was when last updated
		 * so that the user can recover data. In both cases, writes are
		 * always disabled for the zone.
		 */
		if (warn)
			zonefs_warn(inode->i_sb, "inode %lu: read-only zone\n",
				    inode->i_ino);
		inode->i_flags |= S_IMMUTABLE;
		if (mount) {
			zone->cond = BLK_ZONE_COND_OFFLINE;
			inode->i_mode &= ~0777;
			zone->wp = zone->start;
			return 0;
		}
		inode->i_mode &= ~0222;
		return i_size_read(inode);
	case BLK_ZONE_COND_FULL:
		/* The write pointer of full zones is invalid. */
		return zi->i_max_size;
	default:
		if (zi->i_ztype == ZONEFS_ZTYPE_CNV)
			return zi->i_max_size;
		return (zone->wp - zone->start) << SECTOR_SHIFT;
	}
}

struct zonefs_ioerr_data {
	struct inode	*inode;
	bool		write;
};

static int zonefs_io_error_cb(struct blk_zone *zone, unsigned int idx,
			      void *data)
{
	struct zonefs_ioerr_data *err = data;
	struct inode *inode = err->inode;
	struct zonefs_inode_info *zi = ZONEFS_I(inode);
	struct super_block *sb = inode->i_sb;
	struct zonefs_sb_info *sbi = ZONEFS_SB(sb);
	loff_t isize, data_size;

	/*
	 * Check the zone condition: if the zone is not "bad" (offline or
	 * read-only), read errors are simply signaled to the IO issuer as long
	 * as there is no inconsistency between the inode size and the amount of
	 * data writen in the zone (data_size).
	 */
	data_size = zonefs_check_zone_condition(inode, zone, true, false);
	isize = i_size_read(inode);
	if (zone->cond != BLK_ZONE_COND_OFFLINE &&
	    zone->cond != BLK_ZONE_COND_READONLY &&
	    !err->write && isize == data_size)
		return 0;

	/*
	 * At this point, we detected either a bad zone or an inconsistency
	 * between the inode size and the amount of data written in the zone.
	 * For the latter case, the cause may be a write IO error or an external
	 * action on the device. Two error patterns exist:
	 * 1) The inode size is lower than the amount of data in the zone:
	 *    a write operation partially failed and data was writen at the end
	 *    of the file. This can happen in the case of a large direct IO
	 *    needing several BIOs and/or write requests to be processed.
	 * 2) The inode size is larger than the amount of data in the zone:
	 *    this can happen with a deferred write error with the use of the
	 *    device side write cache after getting successful write IO
	 *    completions. Other possibilities are (a) an external corruption,
	 *    e.g. an application reset the zone directly, or (b) the device
	 *    has a serious problem (e.g. firmware bug).
	 *
	 * In all cases, warn about inode size inconsistency and handle the
	 * IO error according to the zone condition and to the mount options.
	 */
	if (zi->i_ztype == ZONEFS_ZTYPE_SEQ && isize != data_size)
		zonefs_warn(sb, "inode %lu: invalid size %lld (should be %lld)\n",
			    inode->i_ino, isize, data_size);

	/*
	 * First handle bad zones signaled by hardware. The mount options
	 * errors=zone-ro and errors=zone-offline result in changing the
	 * zone condition to read-only and offline respectively, as if the
	 * condition was signaled by the hardware.
	 */
	if (zone->cond == BLK_ZONE_COND_OFFLINE ||
	    sbi->s_mount_opts & ZONEFS_MNTOPT_ERRORS_ZOL) {
		zonefs_warn(sb, "inode %lu: read/write access disabled\n",
			    inode->i_ino);
		if (zone->cond != BLK_ZONE_COND_OFFLINE) {
			zone->cond = BLK_ZONE_COND_OFFLINE;
			data_size = zonefs_check_zone_condition(inode, zone,
								false, false);
		}
	} else if (zone->cond == BLK_ZONE_COND_READONLY ||
		   sbi->s_mount_opts & ZONEFS_MNTOPT_ERRORS_ZRO) {
		zonefs_warn(sb, "inode %lu: write access disabled\n",
			    inode->i_ino);
		if (zone->cond != BLK_ZONE_COND_READONLY) {
			zone->cond = BLK_ZONE_COND_READONLY;
			data_size = zonefs_check_zone_condition(inode, zone,
								false, false);
		}
	}

	/*
	 * If the filesystem is mounted with the explicit-open mount option, we
	 * need to clear the ZONEFS_ZONE_OPEN flag if the zone transitioned to
	 * the read-only or offline condition, to avoid attempting an explicit
	 * close of the zone when the inode file is closed.
	 */
	if ((sbi->s_mount_opts & ZONEFS_MNTOPT_EXPLICIT_OPEN) &&
	    (zone->cond == BLK_ZONE_COND_OFFLINE ||
	     zone->cond == BLK_ZONE_COND_READONLY))
		zi->i_flags &= ~ZONEFS_ZONE_OPEN;

	/*
	 * If error=remount-ro was specified, any error result in remounting
	 * the volume as read-only.
	 */
	if ((sbi->s_mount_opts & ZONEFS_MNTOPT_ERRORS_RO) && !sb_rdonly(sb)) {
		zonefs_warn(sb, "remounting filesystem read-only\n");
		sb->s_flags |= SB_RDONLY;
	}

	/*
	 * Update block usage stats and the inode size  to prevent access to
	 * invalid data.
	 */
	zonefs_update_stats(inode, data_size);
	zonefs_i_size_write(inode, data_size);
	zi->i_wpoffset = data_size;
	zonefs_account_active(inode);

	return 0;
}

/*
 * When an file IO error occurs, check the file zone to see if there is a change
 * in the zone condition (e.g. offline or read-only). For a failed write to a
 * sequential zone, the zone write pointer position must also be checked to
 * eventually correct the file size and zonefs inode write pointer offset
 * (which can be out of sync with the drive due to partial write failures).
 */
static void __zonefs_io_error(struct inode *inode, bool write)
{
	struct zonefs_inode_info *zi = ZONEFS_I(inode);
	struct super_block *sb = inode->i_sb;
	struct zonefs_sb_info *sbi = ZONEFS_SB(sb);
	unsigned int noio_flag;
	unsigned int nr_zones =
		zi->i_zone_size >> (sbi->s_zone_sectors_shift + SECTOR_SHIFT);
	struct zonefs_ioerr_data err = {
		.inode = inode,
		.write = write,
	};
	int ret;

	/*
	 * Memory allocations in blkdev_report_zones() can trigger a memory
	 * reclaim which may in turn cause a recursion into zonefs as well as
	 * struct request allocations for the same device. The former case may
	 * end up in a deadlock on the inode truncate mutex, while the latter
	 * may prevent IO forward progress. Executing the report zones under
	 * the GFP_NOIO context avoids both problems.
	 */
	noio_flag = memalloc_noio_save();
	ret = blkdev_report_zones(sb->s_bdev, zi->i_zsector, nr_zones,
				  zonefs_io_error_cb, &err);
	if (ret != nr_zones)
		zonefs_err(sb, "Get inode %lu zone information failed %d\n",
			   inode->i_ino, ret);
	memalloc_noio_restore(noio_flag);
}

static void zonefs_io_error(struct inode *inode, bool write)
{
	struct zonefs_inode_info *zi = ZONEFS_I(inode);

	mutex_lock(&zi->i_truncate_mutex);
	__zonefs_io_error(inode, write);
	mutex_unlock(&zi->i_truncate_mutex);
}

static int zonefs_file_truncate(struct inode *inode, loff_t isize)
{
	struct zonefs_inode_info *zi = ZONEFS_I(inode);
	loff_t old_isize;
	enum req_opf op;
	int ret = 0;

	/*
	 * Only sequential zone files can be truncated and truncation is allowed
	 * only down to a 0 size, which is equivalent to a zone reset, and to
	 * the maximum file size, which is equivalent to a zone finish.
	 */
	if (zi->i_ztype != ZONEFS_ZTYPE_SEQ)
		return -EPERM;

	if (!isize)
		op = REQ_OP_ZONE_RESET;
	else if (isize == zi->i_max_size)
		op = REQ_OP_ZONE_FINISH;
	else
		return -EPERM;

	inode_dio_wait(inode);

	/* Serialize against page faults */
	filemap_invalidate_lock(inode->i_mapping);

	/* Serialize against zonefs_iomap_begin() */
	mutex_lock(&zi->i_truncate_mutex);

	old_isize = i_size_read(inode);
	if (isize == old_isize)
		goto unlock;

	ret = zonefs_zone_mgmt(inode, op);
	if (ret)
		goto unlock;

	/*
	 * If the mount option ZONEFS_MNTOPT_EXPLICIT_OPEN is set,
	 * take care of open zones.
	 */
	if (zi->i_flags & ZONEFS_ZONE_OPEN) {
		/*
		 * Truncating a zone to EMPTY or FULL is the equivalent of
		 * closing the zone. For a truncation to 0, we need to
		 * re-open the zone to ensure new writes can be processed.
		 * For a truncation to the maximum file size, the zone is
		 * closed and writes cannot be accepted anymore, so clear
		 * the open flag.
		 */
		if (!isize)
			ret = zonefs_zone_mgmt(inode, REQ_OP_ZONE_OPEN);
		else
			zi->i_flags &= ~ZONEFS_ZONE_OPEN;
	}

	zonefs_update_stats(inode, isize);
	truncate_setsize(inode, isize);
	zi->i_wpoffset = isize;
	zonefs_account_active(inode);

unlock:
	mutex_unlock(&zi->i_truncate_mutex);
	filemap_invalidate_unlock(inode->i_mapping);

	return ret;
}

static int zonefs_inode_setattr(struct user_namespace *mnt_userns,
				struct dentry *dentry, struct iattr *iattr)
{
	struct inode *inode = d_inode(dentry);
	int ret;

	if (unlikely(IS_IMMUTABLE(inode)))
		return -EPERM;

	ret = setattr_prepare(&init_user_ns, dentry, iattr);
	if (ret)
		return ret;

	/*
	 * Since files and directories cannot be created nor deleted, do not
	 * allow setting any write attributes on the sub-directories grouping
	 * files by zone type.
	 */
	if ((iattr->ia_valid & ATTR_MODE) && S_ISDIR(inode->i_mode) &&
	    (iattr->ia_mode & 0222))
		return -EPERM;

	if (((iattr->ia_valid & ATTR_UID) &&
	     !uid_eq(iattr->ia_uid, inode->i_uid)) ||
	    ((iattr->ia_valid & ATTR_GID) &&
	     !gid_eq(iattr->ia_gid, inode->i_gid))) {
		ret = dquot_transfer(inode, iattr);
		if (ret)
			return ret;
	}

	if (iattr->ia_valid & ATTR_SIZE) {
		ret = zonefs_file_truncate(inode, iattr->ia_size);
		if (ret)
			return ret;
	}

	setattr_copy(&init_user_ns, inode, iattr);

	return 0;
}

static const struct inode_operations zonefs_file_inode_operations = {
	.setattr	= zonefs_inode_setattr,
};

static int zonefs_file_fsync(struct file *file, loff_t start, loff_t end,
			     int datasync)
{
	struct inode *inode = file_inode(file);
	int ret = 0;

	if (unlikely(IS_IMMUTABLE(inode)))
		return -EPERM;

	/*
	 * Since only direct writes are allowed in sequential files, page cache
	 * flush is needed only for conventional zone files.
	 */
	if (ZONEFS_I(inode)->i_ztype == ZONEFS_ZTYPE_CNV)
		ret = file_write_and_wait_range(file, start, end);
	if (!ret)
		ret = blkdev_issue_flush(inode->i_sb->s_bdev);

	if (ret)
		zonefs_io_error(inode, true);

	return ret;
}

static vm_fault_t zonefs_filemap_page_mkwrite(struct vm_fault *vmf)
{
	struct inode *inode = file_inode(vmf->vma->vm_file);
	struct zonefs_inode_info *zi = ZONEFS_I(inode);
	vm_fault_t ret;

	if (unlikely(IS_IMMUTABLE(inode)))
		return VM_FAULT_SIGBUS;

	/*
	 * Sanity check: only conventional zone files can have shared
	 * writeable mappings.
	 */
	if (WARN_ON_ONCE(zi->i_ztype != ZONEFS_ZTYPE_CNV))
		return VM_FAULT_NOPAGE;

	sb_start_pagefault(inode->i_sb);
	file_update_time(vmf->vma->vm_file);

	/* Serialize against truncates */
	filemap_invalidate_lock_shared(inode->i_mapping);
	ret = iomap_page_mkwrite(vmf, &zonefs_write_iomap_ops);
	filemap_invalidate_unlock_shared(inode->i_mapping);

	sb_end_pagefault(inode->i_sb);
	return ret;
}

static const struct vm_operations_struct zonefs_file_vm_ops = {
	.fault		= filemap_fault,
	.map_pages	= filemap_map_pages,
	.page_mkwrite	= zonefs_filemap_page_mkwrite,
};

static int zonefs_file_mmap(struct file *file, struct vm_area_struct *vma)
{
	/*
	 * Conventional zones accept random writes, so their files can support
	 * shared writable mappings. For sequential zone files, only read
	 * mappings are possible since there are no guarantees for write
	 * ordering between msync() and page cache writeback.
	 */
	if (ZONEFS_I(file_inode(file))->i_ztype == ZONEFS_ZTYPE_SEQ &&
	    (vma->vm_flags & VM_SHARED) && (vma->vm_flags & VM_MAYWRITE))
		return -EINVAL;

	file_accessed(file);
	vma->vm_ops = &zonefs_file_vm_ops;

	return 0;
}

static loff_t zonefs_file_llseek(struct file *file, loff_t offset, int whence)
{
	loff_t isize = i_size_read(file_inode(file));

	/*
	 * Seeks are limited to below the zone size for conventional zones
	 * and below the zone write pointer for sequential zones. In both
	 * cases, this limit is the inode size.
	 */
	return generic_file_llseek_size(file, offset, whence, isize, isize);
}

static int zonefs_file_write_dio_end_io(struct kiocb *iocb, ssize_t size,
					int error, unsigned int flags)
{
	struct inode *inode = file_inode(iocb->ki_filp);
	struct zonefs_inode_info *zi = ZONEFS_I(inode);

	if (error) {
		zonefs_io_error(inode, true);
		return error;
	}

	if (size && zi->i_ztype != ZONEFS_ZTYPE_CNV) {
		/*
		 * Note that we may be seeing completions out of order,
		 * but that is not a problem since a write completed
		 * successfully necessarily means that all preceding writes
		 * were also successful. So we can safely increase the inode
		 * size to the write end location.
		 */
		mutex_lock(&zi->i_truncate_mutex);
		if (i_size_read(inode) < iocb->ki_pos + size) {
			zonefs_update_stats(inode, iocb->ki_pos + size);
			zonefs_i_size_write(inode, iocb->ki_pos + size);
		}
		mutex_unlock(&zi->i_truncate_mutex);
	}

	return 0;
}

static const struct iomap_dio_ops zonefs_write_dio_ops = {
	.end_io			= zonefs_file_write_dio_end_io,
};

static ssize_t zonefs_file_dio_append(struct kiocb *iocb, struct iov_iter *from)
{
	struct inode *inode = file_inode(iocb->ki_filp);
	struct zonefs_inode_info *zi = ZONEFS_I(inode);
	struct block_device *bdev = inode->i_sb->s_bdev;
	unsigned int max = bdev_max_zone_append_sectors(bdev);
	struct bio *bio;
	ssize_t size;
	int nr_pages;
	ssize_t ret;

	max = ALIGN_DOWN(max << SECTOR_SHIFT, inode->i_sb->s_blocksize);
	iov_iter_truncate(from, max);

	nr_pages = iov_iter_npages(from, BIO_MAX_VECS);
	if (!nr_pages)
		return 0;

	bio = bio_alloc(bdev, nr_pages,
			REQ_OP_ZONE_APPEND | REQ_SYNC | REQ_IDLE, GFP_NOFS);
	bio->bi_iter.bi_sector = zi->i_zsector;
	bio->bi_ioprio = iocb->ki_ioprio;
	if (iocb->ki_flags & IOCB_DSYNC)
		bio->bi_opf |= REQ_FUA;

	ret = bio_iov_iter_get_pages(bio, from);
	if (unlikely(ret))
		goto out_release;

	size = bio->bi_iter.bi_size;
	task_io_account_write(size);

	if (iocb->ki_flags & IOCB_HIPRI)
		bio_set_polled(bio, iocb);

	ret = submit_bio_wait(bio);

	zonefs_file_write_dio_end_io(iocb, size, ret, 0);
	trace_zonefs_file_dio_append(inode, size, ret);

out_release:
	bio_release_pages(bio, false);
	bio_put(bio);

	if (ret >= 0) {
		iocb->ki_pos += size;
		return size;
	}

	return ret;
}

/*
 * Do not exceed the LFS limits nor the file zone size. If pos is under the
 * limit it becomes a short access. If it exceeds the limit, return -EFBIG.
 */
static loff_t zonefs_write_check_limits(struct file *file, loff_t pos,
					loff_t count)
{
	struct inode *inode = file_inode(file);
	struct zonefs_inode_info *zi = ZONEFS_I(inode);
	loff_t limit = rlimit(RLIMIT_FSIZE);
	loff_t max_size = zi->i_max_size;

	if (limit != RLIM_INFINITY) {
		if (pos >= limit) {
			send_sig(SIGXFSZ, current, 0);
			return -EFBIG;
		}
		count = min(count, limit - pos);
	}

	if (!(file->f_flags & O_LARGEFILE))
		max_size = min_t(loff_t, MAX_NON_LFS, max_size);

	if (unlikely(pos >= max_size))
		return -EFBIG;

	return min(count, max_size - pos);
}

static ssize_t zonefs_write_checks(struct kiocb *iocb, struct iov_iter *from)
{
	struct file *file = iocb->ki_filp;
	struct inode *inode = file_inode(file);
	struct zonefs_inode_info *zi = ZONEFS_I(inode);
	loff_t count;

	if (IS_SWAPFILE(inode))
		return -ETXTBSY;

	if (!iov_iter_count(from))
		return 0;

	if ((iocb->ki_flags & IOCB_NOWAIT) && !(iocb->ki_flags & IOCB_DIRECT))
		return -EINVAL;

	if (iocb->ki_flags & IOCB_APPEND) {
		if (zi->i_ztype != ZONEFS_ZTYPE_SEQ)
			return -EINVAL;
		mutex_lock(&zi->i_truncate_mutex);
		iocb->ki_pos = zi->i_wpoffset;
		mutex_unlock(&zi->i_truncate_mutex);
	}

	count = zonefs_write_check_limits(file, iocb->ki_pos,
					  iov_iter_count(from));
	if (count < 0)
		return count;

	iov_iter_truncate(from, count);
	return iov_iter_count(from);
}

/*
 * Handle direct writes. For sequential zone files, this is the only possible
 * write path. For these files, check that the user is issuing writes
 * sequentially from the end of the file. This code assumes that the block layer
 * delivers write requests to the device in sequential order. This is always the
 * case if a block IO scheduler implementing the ELEVATOR_F_ZBD_SEQ_WRITE
 * elevator feature is being used (e.g. mq-deadline). The block layer always
 * automatically select such an elevator for zoned block devices during the
 * device initialization.
 */
static ssize_t zonefs_file_dio_write(struct kiocb *iocb, struct iov_iter *from)
{
	struct inode *inode = file_inode(iocb->ki_filp);
	struct zonefs_inode_info *zi = ZONEFS_I(inode);
	struct super_block *sb = inode->i_sb;
	bool sync = is_sync_kiocb(iocb);
	bool append = false;
	ssize_t ret, count;

	/*
	 * For async direct IOs to sequential zone files, refuse IOCB_NOWAIT
	 * as this can cause write reordering (e.g. the first aio gets EAGAIN
	 * on the inode lock but the second goes through but is now unaligned).
	 */
	if (zi->i_ztype == ZONEFS_ZTYPE_SEQ && !sync &&
	    (iocb->ki_flags & IOCB_NOWAIT))
		return -EOPNOTSUPP;

	if (iocb->ki_flags & IOCB_NOWAIT) {
		if (!inode_trylock(inode))
			return -EAGAIN;
	} else {
		inode_lock(inode);
	}

	count = zonefs_write_checks(iocb, from);
	if (count <= 0) {
		ret = count;
		goto inode_unlock;
	}

	if ((iocb->ki_pos | count) & (sb->s_blocksize - 1)) {
		ret = -EINVAL;
		goto inode_unlock;
	}

	/* Enforce sequential writes (append only) in sequential zones */
	if (zi->i_ztype == ZONEFS_ZTYPE_SEQ) {
		mutex_lock(&zi->i_truncate_mutex);
		if (iocb->ki_pos != zi->i_wpoffset) {
			mutex_unlock(&zi->i_truncate_mutex);
			ret = -EINVAL;
			goto inode_unlock;
		}
		mutex_unlock(&zi->i_truncate_mutex);
		append = sync;
	}

	if (append)
		ret = zonefs_file_dio_append(iocb, from);
	else
<<<<<<< HEAD
		ret = iomap_dio_rw(iocb, from, &zonefs_iomap_ops,
=======
		ret = iomap_dio_rw(iocb, from, &zonefs_write_iomap_ops,
>>>>>>> 3809db64
				   &zonefs_write_dio_ops, 0, NULL, 0);
	if (zi->i_ztype == ZONEFS_ZTYPE_SEQ &&
	    (ret > 0 || ret == -EIOCBQUEUED)) {
		if (ret > 0)
			count = ret;

		/*
		 * Update the zone write pointer offset assuming the write
		 * operation succeeded. If it did not, the error recovery path
		 * will correct it. Also do active seq file accounting.
		 */
		mutex_lock(&zi->i_truncate_mutex);
		zi->i_wpoffset += count;
		zonefs_account_active(inode);
		mutex_unlock(&zi->i_truncate_mutex);
	}

inode_unlock:
	inode_unlock(inode);

	return ret;
}

static ssize_t zonefs_file_buffered_write(struct kiocb *iocb,
					  struct iov_iter *from)
{
	struct inode *inode = file_inode(iocb->ki_filp);
	struct zonefs_inode_info *zi = ZONEFS_I(inode);
	ssize_t ret;

	/*
	 * Direct IO writes are mandatory for sequential zone files so that the
	 * write IO issuing order is preserved.
	 */
	if (zi->i_ztype != ZONEFS_ZTYPE_CNV)
		return -EIO;

	if (iocb->ki_flags & IOCB_NOWAIT) {
		if (!inode_trylock(inode))
			return -EAGAIN;
	} else {
		inode_lock(inode);
	}

	ret = zonefs_write_checks(iocb, from);
	if (ret <= 0)
		goto inode_unlock;

	ret = iomap_file_buffered_write(iocb, from, &zonefs_write_iomap_ops);
	if (ret > 0)
		iocb->ki_pos += ret;
	else if (ret == -EIO)
		zonefs_io_error(inode, true);

inode_unlock:
	inode_unlock(inode);
	if (ret > 0)
		ret = generic_write_sync(iocb, ret);

	return ret;
}

static ssize_t zonefs_file_write_iter(struct kiocb *iocb, struct iov_iter *from)
{
	struct inode *inode = file_inode(iocb->ki_filp);

	if (unlikely(IS_IMMUTABLE(inode)))
		return -EPERM;

	if (sb_rdonly(inode->i_sb))
		return -EROFS;

	/* Write operations beyond the zone size are not allowed */
	if (iocb->ki_pos >= ZONEFS_I(inode)->i_max_size)
		return -EFBIG;

	if (iocb->ki_flags & IOCB_DIRECT) {
		ssize_t ret = zonefs_file_dio_write(iocb, from);
		if (ret != -ENOTBLK)
			return ret;
	}

	return zonefs_file_buffered_write(iocb, from);
}

static int zonefs_file_read_dio_end_io(struct kiocb *iocb, ssize_t size,
				       int error, unsigned int flags)
{
	if (error) {
		zonefs_io_error(file_inode(iocb->ki_filp), false);
		return error;
	}

	return 0;
}

static const struct iomap_dio_ops zonefs_read_dio_ops = {
	.end_io			= zonefs_file_read_dio_end_io,
};

static ssize_t zonefs_file_read_iter(struct kiocb *iocb, struct iov_iter *to)
{
	struct inode *inode = file_inode(iocb->ki_filp);
	struct zonefs_inode_info *zi = ZONEFS_I(inode);
	struct super_block *sb = inode->i_sb;
	loff_t isize;
	ssize_t ret;

	/* Offline zones cannot be read */
	if (unlikely(IS_IMMUTABLE(inode) && !(inode->i_mode & 0777)))
		return -EPERM;

	if (iocb->ki_pos >= zi->i_max_size)
		return 0;

	if (iocb->ki_flags & IOCB_NOWAIT) {
		if (!inode_trylock_shared(inode))
			return -EAGAIN;
	} else {
		inode_lock_shared(inode);
	}

	/* Limit read operations to written data */
	mutex_lock(&zi->i_truncate_mutex);
	isize = i_size_read(inode);
	if (iocb->ki_pos >= isize) {
		mutex_unlock(&zi->i_truncate_mutex);
		ret = 0;
		goto inode_unlock;
	}
	iov_iter_truncate(to, isize - iocb->ki_pos);
	mutex_unlock(&zi->i_truncate_mutex);

	if (iocb->ki_flags & IOCB_DIRECT) {
		size_t count = iov_iter_count(to);

		if ((iocb->ki_pos | count) & (sb->s_blocksize - 1)) {
			ret = -EINVAL;
			goto inode_unlock;
		}
		file_accessed(iocb->ki_filp);
<<<<<<< HEAD
		ret = iomap_dio_rw(iocb, to, &zonefs_iomap_ops,
=======
		ret = iomap_dio_rw(iocb, to, &zonefs_read_iomap_ops,
>>>>>>> 3809db64
				   &zonefs_read_dio_ops, 0, NULL, 0);
	} else {
		ret = generic_file_read_iter(iocb, to);
		if (ret == -EIO)
			zonefs_io_error(inode, false);
	}

inode_unlock:
	inode_unlock_shared(inode);

	return ret;
}

/*
 * Write open accounting is done only for sequential files.
 */
static inline bool zonefs_seq_file_need_wro(struct inode *inode,
					    struct file *file)
{
	struct zonefs_inode_info *zi = ZONEFS_I(inode);

	if (zi->i_ztype != ZONEFS_ZTYPE_SEQ)
		return false;

	if (!(file->f_mode & FMODE_WRITE))
		return false;

	return true;
}

static int zonefs_seq_file_write_open(struct inode *inode)
{
	struct zonefs_inode_info *zi = ZONEFS_I(inode);
	int ret = 0;

	mutex_lock(&zi->i_truncate_mutex);

	if (!zi->i_wr_refcnt) {
		struct zonefs_sb_info *sbi = ZONEFS_SB(inode->i_sb);
		unsigned int wro = atomic_inc_return(&sbi->s_wro_seq_files);

		if (sbi->s_mount_opts & ZONEFS_MNTOPT_EXPLICIT_OPEN) {

<<<<<<< HEAD
			if (wro > sbi->s_max_wro_seq_files) {
=======
			if (sbi->s_max_wro_seq_files
			    && wro > sbi->s_max_wro_seq_files) {
>>>>>>> 3809db64
				atomic_dec(&sbi->s_wro_seq_files);
				ret = -EBUSY;
				goto unlock;
			}

			if (i_size_read(inode) < zi->i_max_size) {
				ret = zonefs_zone_mgmt(inode, REQ_OP_ZONE_OPEN);
				if (ret) {
					atomic_dec(&sbi->s_wro_seq_files);
					goto unlock;
				}
				zi->i_flags |= ZONEFS_ZONE_OPEN;
				zonefs_account_active(inode);
			}
		}
	}

	zi->i_wr_refcnt++;

unlock:
	mutex_unlock(&zi->i_truncate_mutex);

	return ret;
}

static int zonefs_file_open(struct inode *inode, struct file *file)
{
	int ret;

	ret = generic_file_open(inode, file);
	if (ret)
		return ret;

	if (zonefs_seq_file_need_wro(inode, file))
		return zonefs_seq_file_write_open(inode);

	return 0;
}

static void zonefs_seq_file_write_close(struct inode *inode)
{
	struct zonefs_inode_info *zi = ZONEFS_I(inode);
	struct super_block *sb = inode->i_sb;
	struct zonefs_sb_info *sbi = ZONEFS_SB(sb);
	int ret = 0;

	mutex_lock(&zi->i_truncate_mutex);

	zi->i_wr_refcnt--;
	if (zi->i_wr_refcnt)
		goto unlock;

	/*
	 * The file zone may not be open anymore (e.g. the file was truncated to
	 * its maximum size or it was fully written). For this case, we only
	 * need to decrement the write open count.
	 */
	if (zi->i_flags & ZONEFS_ZONE_OPEN) {
		ret = zonefs_zone_mgmt(inode, REQ_OP_ZONE_CLOSE);
		if (ret) {
			__zonefs_io_error(inode, false);
			/*
			 * Leaving zones explicitly open may lead to a state
			 * where most zones cannot be written (zone resources
			 * exhausted). So take preventive action by remounting
			 * read-only.
			 */
			if (zi->i_flags & ZONEFS_ZONE_OPEN &&
			    !(sb->s_flags & SB_RDONLY)) {
				zonefs_warn(sb,
					"closing zone at %llu failed %d\n",
					zi->i_zsector, ret);
				zonefs_warn(sb,
					"remounting filesystem read-only\n");
				sb->s_flags |= SB_RDONLY;
			}
			goto unlock;
		}

		zi->i_flags &= ~ZONEFS_ZONE_OPEN;
		zonefs_account_active(inode);
	}

	atomic_dec(&sbi->s_wro_seq_files);

unlock:
	mutex_unlock(&zi->i_truncate_mutex);
}

static int zonefs_file_release(struct inode *inode, struct file *file)
{
	/*
	 * If we explicitly open a zone we must close it again as well, but the
	 * zone management operation can fail (either due to an IO error or as
	 * the zone has gone offline or read-only). Make sure we don't fail the
	 * close(2) for user-space.
	 */
	if (zonefs_seq_file_need_wro(inode, file))
		zonefs_seq_file_write_close(inode);

	return 0;
}

static const struct file_operations zonefs_file_operations = {
	.open		= zonefs_file_open,
	.release	= zonefs_file_release,
	.fsync		= zonefs_file_fsync,
	.mmap		= zonefs_file_mmap,
	.llseek		= zonefs_file_llseek,
	.read_iter	= zonefs_file_read_iter,
	.write_iter	= zonefs_file_write_iter,
	.splice_read	= generic_file_splice_read,
	.splice_write	= iter_file_splice_write,
	.iopoll		= iocb_bio_iopoll,
};

static struct kmem_cache *zonefs_inode_cachep;

static struct inode *zonefs_alloc_inode(struct super_block *sb)
{
	struct zonefs_inode_info *zi;

	zi = alloc_inode_sb(sb, zonefs_inode_cachep, GFP_KERNEL);
	if (!zi)
		return NULL;

	inode_init_once(&zi->i_vnode);
	mutex_init(&zi->i_truncate_mutex);
	zi->i_wr_refcnt = 0;
	zi->i_flags = 0;

	return &zi->i_vnode;
}

static void zonefs_free_inode(struct inode *inode)
{
	kmem_cache_free(zonefs_inode_cachep, ZONEFS_I(inode));
}

/*
 * File system stat.
 */
static int zonefs_statfs(struct dentry *dentry, struct kstatfs *buf)
{
	struct super_block *sb = dentry->d_sb;
	struct zonefs_sb_info *sbi = ZONEFS_SB(sb);
	enum zonefs_ztype t;

	buf->f_type = ZONEFS_MAGIC;
	buf->f_bsize = sb->s_blocksize;
	buf->f_namelen = ZONEFS_NAME_MAX;

	spin_lock(&sbi->s_lock);

	buf->f_blocks = sbi->s_blocks;
	if (WARN_ON(sbi->s_used_blocks > sbi->s_blocks))
		buf->f_bfree = 0;
	else
		buf->f_bfree = buf->f_blocks - sbi->s_used_blocks;
	buf->f_bavail = buf->f_bfree;

	for (t = 0; t < ZONEFS_ZTYPE_MAX; t++) {
		if (sbi->s_nr_files[t])
			buf->f_files += sbi->s_nr_files[t] + 1;
	}
	buf->f_ffree = 0;

	spin_unlock(&sbi->s_lock);

	buf->f_fsid = uuid_to_fsid(sbi->s_uuid.b);

	return 0;
}

enum {
	Opt_errors_ro, Opt_errors_zro, Opt_errors_zol, Opt_errors_repair,
	Opt_explicit_open, Opt_err,
};

static const match_table_t tokens = {
	{ Opt_errors_ro,	"errors=remount-ro"},
	{ Opt_errors_zro,	"errors=zone-ro"},
	{ Opt_errors_zol,	"errors=zone-offline"},
	{ Opt_errors_repair,	"errors=repair"},
	{ Opt_explicit_open,	"explicit-open" },
	{ Opt_err,		NULL}
};

static int zonefs_parse_options(struct super_block *sb, char *options)
{
	struct zonefs_sb_info *sbi = ZONEFS_SB(sb);
	substring_t args[MAX_OPT_ARGS];
	char *p;

	if (!options)
		return 0;

	while ((p = strsep(&options, ",")) != NULL) {
		int token;

		if (!*p)
			continue;

		token = match_token(p, tokens, args);
		switch (token) {
		case Opt_errors_ro:
			sbi->s_mount_opts &= ~ZONEFS_MNTOPT_ERRORS_MASK;
			sbi->s_mount_opts |= ZONEFS_MNTOPT_ERRORS_RO;
			break;
		case Opt_errors_zro:
			sbi->s_mount_opts &= ~ZONEFS_MNTOPT_ERRORS_MASK;
			sbi->s_mount_opts |= ZONEFS_MNTOPT_ERRORS_ZRO;
			break;
		case Opt_errors_zol:
			sbi->s_mount_opts &= ~ZONEFS_MNTOPT_ERRORS_MASK;
			sbi->s_mount_opts |= ZONEFS_MNTOPT_ERRORS_ZOL;
			break;
		case Opt_errors_repair:
			sbi->s_mount_opts &= ~ZONEFS_MNTOPT_ERRORS_MASK;
			sbi->s_mount_opts |= ZONEFS_MNTOPT_ERRORS_REPAIR;
			break;
		case Opt_explicit_open:
			sbi->s_mount_opts |= ZONEFS_MNTOPT_EXPLICIT_OPEN;
			break;
		default:
			return -EINVAL;
		}
	}

	return 0;
}

static int zonefs_show_options(struct seq_file *seq, struct dentry *root)
{
	struct zonefs_sb_info *sbi = ZONEFS_SB(root->d_sb);

	if (sbi->s_mount_opts & ZONEFS_MNTOPT_ERRORS_RO)
		seq_puts(seq, ",errors=remount-ro");
	if (sbi->s_mount_opts & ZONEFS_MNTOPT_ERRORS_ZRO)
		seq_puts(seq, ",errors=zone-ro");
	if (sbi->s_mount_opts & ZONEFS_MNTOPT_ERRORS_ZOL)
		seq_puts(seq, ",errors=zone-offline");
	if (sbi->s_mount_opts & ZONEFS_MNTOPT_ERRORS_REPAIR)
		seq_puts(seq, ",errors=repair");

	return 0;
}

static int zonefs_remount(struct super_block *sb, int *flags, char *data)
{
	sync_filesystem(sb);

	return zonefs_parse_options(sb, data);
}

static const struct super_operations zonefs_sops = {
	.alloc_inode	= zonefs_alloc_inode,
	.free_inode	= zonefs_free_inode,
	.statfs		= zonefs_statfs,
	.remount_fs	= zonefs_remount,
	.show_options	= zonefs_show_options,
};

static const struct inode_operations zonefs_dir_inode_operations = {
	.lookup		= simple_lookup,
	.setattr	= zonefs_inode_setattr,
};

static void zonefs_init_dir_inode(struct inode *parent, struct inode *inode,
				  enum zonefs_ztype type)
{
	struct super_block *sb = parent->i_sb;

	inode->i_ino = blkdev_nr_zones(sb->s_bdev->bd_disk) + type + 1;
	inode_init_owner(&init_user_ns, inode, parent, S_IFDIR | 0555);
	inode->i_op = &zonefs_dir_inode_operations;
	inode->i_fop = &simple_dir_operations;
	set_nlink(inode, 2);
	inc_nlink(parent);
}

static int zonefs_init_file_inode(struct inode *inode, struct blk_zone *zone,
				  enum zonefs_ztype type)
{
	struct super_block *sb = inode->i_sb;
	struct zonefs_sb_info *sbi = ZONEFS_SB(sb);
	struct zonefs_inode_info *zi = ZONEFS_I(inode);
	int ret = 0;

	inode->i_ino = zone->start >> sbi->s_zone_sectors_shift;
	inode->i_mode = S_IFREG | sbi->s_perm;

	zi->i_ztype = type;
	zi->i_zsector = zone->start;
	zi->i_zone_size = zone->len << SECTOR_SHIFT;

	zi->i_max_size = min_t(loff_t, MAX_LFS_FILESIZE,
			       zone->capacity << SECTOR_SHIFT);
	zi->i_wpoffset = zonefs_check_zone_condition(inode, zone, true, true);

	inode->i_uid = sbi->s_uid;
	inode->i_gid = sbi->s_gid;
	inode->i_size = zi->i_wpoffset;
	inode->i_blocks = zi->i_max_size >> SECTOR_SHIFT;

	inode->i_op = &zonefs_file_inode_operations;
	inode->i_fop = &zonefs_file_operations;
	inode->i_mapping->a_ops = &zonefs_file_aops;

	sb->s_maxbytes = max(zi->i_max_size, sb->s_maxbytes);
	sbi->s_blocks += zi->i_max_size >> sb->s_blocksize_bits;
	sbi->s_used_blocks += zi->i_wpoffset >> sb->s_blocksize_bits;

	mutex_lock(&zi->i_truncate_mutex);

	/*
	 * For sequential zones, make sure that any open zone is closed first
	 * to ensure that the initial number of open zones is 0, in sync with
	 * the open zone accounting done when the mount option
	 * ZONEFS_MNTOPT_EXPLICIT_OPEN is used.
	 */
	if (type == ZONEFS_ZTYPE_SEQ &&
	    (zone->cond == BLK_ZONE_COND_IMP_OPEN ||
	     zone->cond == BLK_ZONE_COND_EXP_OPEN)) {
		ret = zonefs_zone_mgmt(inode, REQ_OP_ZONE_CLOSE);
		if (ret)
			goto unlock;
	}

	zonefs_account_active(inode);

unlock:
	mutex_unlock(&zi->i_truncate_mutex);

	return ret;
}

static struct dentry *zonefs_create_inode(struct dentry *parent,
					const char *name, struct blk_zone *zone,
					enum zonefs_ztype type)
{
	struct inode *dir = d_inode(parent);
	struct dentry *dentry;
	struct inode *inode;
	int ret;

	dentry = d_alloc_name(parent, name);
	if (!dentry)
		return NULL;

	inode = new_inode(parent->d_sb);
	if (!inode)
		goto dput;

	inode->i_ctime = inode->i_mtime = inode->i_atime = dir->i_ctime;
	if (zone) {
		ret = zonefs_init_file_inode(inode, zone, type);
		if (ret) {
			iput(inode);
			goto dput;
		}
	} else {
		zonefs_init_dir_inode(dir, inode, type);
	}

	d_add(dentry, inode);
	dir->i_size++;

	return dentry;

dput:
	dput(dentry);

	return NULL;
}

struct zonefs_zone_data {
	struct super_block	*sb;
	unsigned int		nr_zones[ZONEFS_ZTYPE_MAX];
	struct blk_zone		*zones;
};

/*
 * Create a zone group and populate it with zone files.
 */
static int zonefs_create_zgroup(struct zonefs_zone_data *zd,
				enum zonefs_ztype type)
{
	struct super_block *sb = zd->sb;
	struct zonefs_sb_info *sbi = ZONEFS_SB(sb);
	struct blk_zone *zone, *next, *end;
	const char *zgroup_name;
	char *file_name;
	struct dentry *dir;
	unsigned int n = 0;
	int ret;

	/* If the group is empty, there is nothing to do */
	if (!zd->nr_zones[type])
		return 0;

	file_name = kmalloc(ZONEFS_NAME_MAX, GFP_KERNEL);
	if (!file_name)
		return -ENOMEM;

	if (type == ZONEFS_ZTYPE_CNV)
		zgroup_name = "cnv";
	else
		zgroup_name = "seq";

	dir = zonefs_create_inode(sb->s_root, zgroup_name, NULL, type);
	if (!dir) {
		ret = -ENOMEM;
		goto free;
	}

	/*
	 * The first zone contains the super block: skip it.
	 */
	end = zd->zones + blkdev_nr_zones(sb->s_bdev->bd_disk);
	for (zone = &zd->zones[1]; zone < end; zone = next) {

		next = zone + 1;
		if (zonefs_zone_type(zone) != type)
			continue;

		/*
		 * For conventional zones, contiguous zones can be aggregated
		 * together to form larger files. Note that this overwrites the
		 * length of the first zone of the set of contiguous zones
		 * aggregated together. If one offline or read-only zone is
		 * found, assume that all zones aggregated have the same
		 * condition.
		 */
		if (type == ZONEFS_ZTYPE_CNV &&
		    (sbi->s_features & ZONEFS_F_AGGRCNV)) {
			for (; next < end; next++) {
				if (zonefs_zone_type(next) != type)
					break;
				zone->len += next->len;
				zone->capacity += next->capacity;
				if (next->cond == BLK_ZONE_COND_READONLY &&
				    zone->cond != BLK_ZONE_COND_OFFLINE)
					zone->cond = BLK_ZONE_COND_READONLY;
				else if (next->cond == BLK_ZONE_COND_OFFLINE)
					zone->cond = BLK_ZONE_COND_OFFLINE;
			}
			if (zone->capacity != zone->len) {
				zonefs_err(sb, "Invalid conventional zone capacity\n");
				ret = -EINVAL;
				goto free;
			}
		}

		/*
		 * Use the file number within its group as file name.
		 */
		snprintf(file_name, ZONEFS_NAME_MAX - 1, "%u", n);
		if (!zonefs_create_inode(dir, file_name, zone, type)) {
			ret = -ENOMEM;
			goto free;
		}

		n++;
	}

	zonefs_info(sb, "Zone group \"%s\" has %u file%s\n",
		    zgroup_name, n, n > 1 ? "s" : "");

	sbi->s_nr_files[type] = n;
	ret = 0;

free:
	kfree(file_name);

	return ret;
}

static int zonefs_get_zone_info_cb(struct blk_zone *zone, unsigned int idx,
				   void *data)
{
	struct zonefs_zone_data *zd = data;

	/*
	 * Count the number of usable zones: the first zone at index 0 contains
	 * the super block and is ignored.
	 */
	switch (zone->type) {
	case BLK_ZONE_TYPE_CONVENTIONAL:
		zone->wp = zone->start + zone->len;
		if (idx)
			zd->nr_zones[ZONEFS_ZTYPE_CNV]++;
		break;
	case BLK_ZONE_TYPE_SEQWRITE_REQ:
	case BLK_ZONE_TYPE_SEQWRITE_PREF:
		if (idx)
			zd->nr_zones[ZONEFS_ZTYPE_SEQ]++;
		break;
	default:
		zonefs_err(zd->sb, "Unsupported zone type 0x%x\n",
			   zone->type);
		return -EIO;
	}

	memcpy(&zd->zones[idx], zone, sizeof(struct blk_zone));

	return 0;
}

static int zonefs_get_zone_info(struct zonefs_zone_data *zd)
{
	struct block_device *bdev = zd->sb->s_bdev;
	int ret;

	zd->zones = kvcalloc(blkdev_nr_zones(bdev->bd_disk),
			     sizeof(struct blk_zone), GFP_KERNEL);
	if (!zd->zones)
		return -ENOMEM;

	/* Get zones information from the device */
	ret = blkdev_report_zones(bdev, 0, BLK_ALL_ZONES,
				  zonefs_get_zone_info_cb, zd);
	if (ret < 0) {
		zonefs_err(zd->sb, "Zone report failed %d\n", ret);
		return ret;
	}

	if (ret != blkdev_nr_zones(bdev->bd_disk)) {
		zonefs_err(zd->sb, "Invalid zone report (%d/%u zones)\n",
			   ret, blkdev_nr_zones(bdev->bd_disk));
		return -EIO;
	}

	return 0;
}

static inline void zonefs_cleanup_zone_info(struct zonefs_zone_data *zd)
{
	kvfree(zd->zones);
}

/*
 * Read super block information from the device.
 */
static int zonefs_read_super(struct super_block *sb)
{
	struct zonefs_sb_info *sbi = ZONEFS_SB(sb);
	struct zonefs_super *super;
	u32 crc, stored_crc;
	struct page *page;
	struct bio_vec bio_vec;
	struct bio bio;
	int ret;

	page = alloc_page(GFP_KERNEL);
	if (!page)
		return -ENOMEM;

	bio_init(&bio, sb->s_bdev, &bio_vec, 1, REQ_OP_READ);
	bio.bi_iter.bi_sector = 0;
	bio_add_page(&bio, page, PAGE_SIZE, 0);

	ret = submit_bio_wait(&bio);
	if (ret)
		goto free_page;

	super = kmap(page);

	ret = -EINVAL;
	if (le32_to_cpu(super->s_magic) != ZONEFS_MAGIC)
		goto unmap;

	stored_crc = le32_to_cpu(super->s_crc);
	super->s_crc = 0;
	crc = crc32(~0U, (unsigned char *)super, sizeof(struct zonefs_super));
	if (crc != stored_crc) {
		zonefs_err(sb, "Invalid checksum (Expected 0x%08x, got 0x%08x)",
			   crc, stored_crc);
		goto unmap;
	}

	sbi->s_features = le64_to_cpu(super->s_features);
	if (sbi->s_features & ~ZONEFS_F_DEFINED_FEATURES) {
		zonefs_err(sb, "Unknown features set 0x%llx\n",
			   sbi->s_features);
		goto unmap;
	}

	if (sbi->s_features & ZONEFS_F_UID) {
		sbi->s_uid = make_kuid(current_user_ns(),
				       le32_to_cpu(super->s_uid));
		if (!uid_valid(sbi->s_uid)) {
			zonefs_err(sb, "Invalid UID feature\n");
			goto unmap;
		}
	}

	if (sbi->s_features & ZONEFS_F_GID) {
		sbi->s_gid = make_kgid(current_user_ns(),
				       le32_to_cpu(super->s_gid));
		if (!gid_valid(sbi->s_gid)) {
			zonefs_err(sb, "Invalid GID feature\n");
			goto unmap;
		}
	}

	if (sbi->s_features & ZONEFS_F_PERM)
		sbi->s_perm = le32_to_cpu(super->s_perm);

	if (memchr_inv(super->s_reserved, 0, sizeof(super->s_reserved))) {
		zonefs_err(sb, "Reserved area is being used\n");
		goto unmap;
	}

	import_uuid(&sbi->s_uuid, super->s_uuid);
	ret = 0;

unmap:
	kunmap(page);
free_page:
	__free_page(page);

	return ret;
}

/*
 * Check that the device is zoned. If it is, get the list of zones and create
 * sub-directories and files according to the device zone configuration and
 * format options.
 */
static int zonefs_fill_super(struct super_block *sb, void *data, int silent)
{
	struct zonefs_zone_data zd;
	struct zonefs_sb_info *sbi;
	struct inode *inode;
	enum zonefs_ztype t;
	int ret;

	if (!bdev_is_zoned(sb->s_bdev)) {
		zonefs_err(sb, "Not a zoned block device\n");
		return -EINVAL;
	}

	/*
	 * Initialize super block information: the maximum file size is updated
	 * when the zone files are created so that the format option
	 * ZONEFS_F_AGGRCNV which increases the maximum file size of a file
	 * beyond the zone size is taken into account.
	 */
	sbi = kzalloc(sizeof(*sbi), GFP_KERNEL);
	if (!sbi)
		return -ENOMEM;

	spin_lock_init(&sbi->s_lock);
	sb->s_fs_info = sbi;
	sb->s_magic = ZONEFS_MAGIC;
	sb->s_maxbytes = 0;
	sb->s_op = &zonefs_sops;
	sb->s_time_gran	= 1;

	/*
	 * The block size is set to the device zone write granularity to ensure
	 * that write operations are always aligned according to the device
	 * interface constraints.
	 */
	sb_set_blocksize(sb, bdev_zone_write_granularity(sb->s_bdev));
	sbi->s_zone_sectors_shift = ilog2(bdev_zone_sectors(sb->s_bdev));
	sbi->s_uid = GLOBAL_ROOT_UID;
	sbi->s_gid = GLOBAL_ROOT_GID;
	sbi->s_perm = 0640;
	sbi->s_mount_opts = ZONEFS_MNTOPT_ERRORS_RO;

	atomic_set(&sbi->s_wro_seq_files, 0);
	sbi->s_max_wro_seq_files = bdev_max_open_zones(sb->s_bdev);
<<<<<<< HEAD
	if (!sbi->s_max_wro_seq_files &&
	    sbi->s_mount_opts & ZONEFS_MNTOPT_EXPLICIT_OPEN) {
		zonefs_info(sb, "No open zones limit. Ignoring explicit_open mount option\n");
		sbi->s_mount_opts &= ~ZONEFS_MNTOPT_EXPLICIT_OPEN;
	}
=======
	atomic_set(&sbi->s_active_seq_files, 0);
	sbi->s_max_active_seq_files = bdev_max_active_zones(sb->s_bdev);
>>>>>>> 3809db64

	atomic_set(&sbi->s_active_seq_files, 0);
	sbi->s_max_active_seq_files = bdev_max_active_zones(sb->s_bdev);

	ret = zonefs_read_super(sb);
	if (ret)
		return ret;

	ret = zonefs_parse_options(sb, data);
	if (ret)
		return ret;

	memset(&zd, 0, sizeof(struct zonefs_zone_data));
	zd.sb = sb;
	ret = zonefs_get_zone_info(&zd);
	if (ret)
		goto cleanup;

	ret = zonefs_sysfs_register(sb);
	if (ret)
		goto cleanup;

	zonefs_info(sb, "Mounting %u zones",
		    blkdev_nr_zones(sb->s_bdev->bd_disk));

	if (!sbi->s_max_wro_seq_files &&
	    !sbi->s_max_active_seq_files &&
	    sbi->s_mount_opts & ZONEFS_MNTOPT_EXPLICIT_OPEN) {
		zonefs_info(sb,
			"No open and active zone limits. Ignoring explicit_open mount option\n");
		sbi->s_mount_opts &= ~ZONEFS_MNTOPT_EXPLICIT_OPEN;
	}

	/* Create root directory inode */
	ret = -ENOMEM;
	inode = new_inode(sb);
	if (!inode)
		goto cleanup;

	inode->i_ino = blkdev_nr_zones(sb->s_bdev->bd_disk);
	inode->i_mode = S_IFDIR | 0555;
	inode->i_ctime = inode->i_mtime = inode->i_atime = current_time(inode);
	inode->i_op = &zonefs_dir_inode_operations;
	inode->i_fop = &simple_dir_operations;
	set_nlink(inode, 2);

	sb->s_root = d_make_root(inode);
	if (!sb->s_root)
		goto cleanup;

	/* Create and populate files in zone groups directories */
	for (t = 0; t < ZONEFS_ZTYPE_MAX; t++) {
		ret = zonefs_create_zgroup(&zd, t);
		if (ret)
			break;
	}

cleanup:
	zonefs_cleanup_zone_info(&zd);

	return ret;
}

static struct dentry *zonefs_mount(struct file_system_type *fs_type,
				   int flags, const char *dev_name, void *data)
{
	return mount_bdev(fs_type, flags, dev_name, data, zonefs_fill_super);
}

static void zonefs_kill_super(struct super_block *sb)
{
	struct zonefs_sb_info *sbi = ZONEFS_SB(sb);

	if (sb->s_root)
		d_genocide(sb->s_root);

	zonefs_sysfs_unregister(sb);
	kill_block_super(sb);
	kfree(sbi);
}

/*
 * File system definition and registration.
 */
static struct file_system_type zonefs_type = {
	.owner		= THIS_MODULE,
	.name		= "zonefs",
	.mount		= zonefs_mount,
	.kill_sb	= zonefs_kill_super,
	.fs_flags	= FS_REQUIRES_DEV,
};

static int __init zonefs_init_inodecache(void)
{
	zonefs_inode_cachep = kmem_cache_create("zonefs_inode_cache",
			sizeof(struct zonefs_inode_info), 0,
			(SLAB_RECLAIM_ACCOUNT | SLAB_MEM_SPREAD | SLAB_ACCOUNT),
			NULL);
	if (zonefs_inode_cachep == NULL)
		return -ENOMEM;
	return 0;
}

static void zonefs_destroy_inodecache(void)
{
	/*
	 * Make sure all delayed rcu free inodes are flushed before we
	 * destroy the inode cache.
	 */
	rcu_barrier();
	kmem_cache_destroy(zonefs_inode_cachep);
}

static int __init zonefs_init(void)
{
	int ret;

	BUILD_BUG_ON(sizeof(struct zonefs_super) != ZONEFS_SUPER_SIZE);

	ret = zonefs_init_inodecache();
	if (ret)
		return ret;

	ret = register_filesystem(&zonefs_type);
	if (ret)
		goto destroy_inodecache;

	ret = zonefs_sysfs_init();
	if (ret)
		goto unregister_fs;

	return 0;

unregister_fs:
	unregister_filesystem(&zonefs_type);
destroy_inodecache:
	zonefs_destroy_inodecache();

	return ret;
}

static void __exit zonefs_exit(void)
{
	zonefs_sysfs_exit();
	zonefs_destroy_inodecache();
	unregister_filesystem(&zonefs_type);
}

MODULE_AUTHOR("Damien Le Moal");
MODULE_DESCRIPTION("Zone file system for zoned block devices");
MODULE_LICENSE("GPL");
MODULE_ALIAS_FS("zonefs");
module_init(zonefs_init);
module_exit(zonefs_exit);<|MERGE_RESOLUTION|>--- conflicted
+++ resolved
@@ -197,11 +197,7 @@
 
 static int zonefs_read_folio(struct file *unused, struct folio *folio)
 {
-<<<<<<< HEAD
-	return iomap_read_folio(folio, &zonefs_iomap_ops);
-=======
 	return iomap_read_folio(folio, &zonefs_read_iomap_ops);
->>>>>>> 3809db64
 }
 
 static void zonefs_readahead(struct readahead_control *rac)
@@ -937,11 +933,7 @@
 	if (append)
 		ret = zonefs_file_dio_append(iocb, from);
 	else
-<<<<<<< HEAD
-		ret = iomap_dio_rw(iocb, from, &zonefs_iomap_ops,
-=======
 		ret = iomap_dio_rw(iocb, from, &zonefs_write_iomap_ops,
->>>>>>> 3809db64
 				   &zonefs_write_dio_ops, 0, NULL, 0);
 	if (zi->i_ztype == ZONEFS_ZTYPE_SEQ &&
 	    (ret > 0 || ret == -EIOCBQUEUED)) {
@@ -1083,11 +1075,7 @@
 			goto inode_unlock;
 		}
 		file_accessed(iocb->ki_filp);
-<<<<<<< HEAD
-		ret = iomap_dio_rw(iocb, to, &zonefs_iomap_ops,
-=======
 		ret = iomap_dio_rw(iocb, to, &zonefs_read_iomap_ops,
->>>>>>> 3809db64
 				   &zonefs_read_dio_ops, 0, NULL, 0);
 	} else {
 		ret = generic_file_read_iter(iocb, to);
@@ -1131,12 +1119,8 @@
 
 		if (sbi->s_mount_opts & ZONEFS_MNTOPT_EXPLICIT_OPEN) {
 
-<<<<<<< HEAD
-			if (wro > sbi->s_max_wro_seq_files) {
-=======
 			if (sbi->s_max_wro_seq_files
 			    && wro > sbi->s_max_wro_seq_files) {
->>>>>>> 3809db64
 				atomic_dec(&sbi->s_wro_seq_files);
 				ret = -EBUSY;
 				goto unlock;
@@ -1811,17 +1795,6 @@
 
 	atomic_set(&sbi->s_wro_seq_files, 0);
 	sbi->s_max_wro_seq_files = bdev_max_open_zones(sb->s_bdev);
-<<<<<<< HEAD
-	if (!sbi->s_max_wro_seq_files &&
-	    sbi->s_mount_opts & ZONEFS_MNTOPT_EXPLICIT_OPEN) {
-		zonefs_info(sb, "No open zones limit. Ignoring explicit_open mount option\n");
-		sbi->s_mount_opts &= ~ZONEFS_MNTOPT_EXPLICIT_OPEN;
-	}
-=======
-	atomic_set(&sbi->s_active_seq_files, 0);
-	sbi->s_max_active_seq_files = bdev_max_active_zones(sb->s_bdev);
->>>>>>> 3809db64
-
 	atomic_set(&sbi->s_active_seq_files, 0);
 	sbi->s_max_active_seq_files = bdev_max_active_zones(sb->s_bdev);
 
