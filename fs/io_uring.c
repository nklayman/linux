// SPDX-License-Identifier: GPL-2.0
/*
 * Shared application/kernel submission and completion ring pairs, for
 * supporting fast/efficient IO.
 *
 * A note on the read/write ordering memory barriers that are matched between
 * the application and kernel side.
 *
 * After the application reads the CQ ring tail, it must use an
 * appropriate smp_rmb() to pair with the smp_wmb() the kernel uses
 * before writing the tail (using smp_load_acquire to read the tail will
 * do). It also needs a smp_mb() before updating CQ head (ordering the
 * entry load(s) with the head store), pairing with an implicit barrier
 * through a control-dependency in io_get_cqring (smp_store_release to
 * store head will do). Failure to do so could lead to reading invalid
 * CQ entries.
 *
 * Likewise, the application must use an appropriate smp_wmb() before
 * writing the SQ tail (ordering SQ entry stores with the tail store),
 * which pairs with smp_load_acquire in io_get_sqring (smp_store_release
 * to store the tail will do). And it needs a barrier ordering the SQ
 * head load before writing new SQ entries (smp_load_acquire to read
 * head will do).
 *
 * When using the SQ poll thread (IORING_SETUP_SQPOLL), the application
 * needs to check the SQ flags for IORING_SQ_NEED_WAKEUP *after*
 * updating the SQ tail; a full memory barrier smp_mb() is needed
 * between.
 *
 * Also see the examples in the liburing library:
 *
 *	git://git.kernel.dk/liburing
 *
 * io_uring also uses READ/WRITE_ONCE() for _any_ store or load that happens
 * from data shared between the kernel and application. This is done both
 * for ordering purposes, but also to ensure that once a value is loaded from
 * data that the application could potentially modify, it remains stable.
 *
 * Copyright (C) 2018-2019 Jens Axboe
 * Copyright (c) 2018-2019 Christoph Hellwig
 */
#include <linux/kernel.h>
#include <linux/init.h>
#include <linux/errno.h>
#include <linux/syscalls.h>
#include <linux/compat.h>
#include <net/compat.h>
#include <linux/refcount.h>
#include <linux/uio.h>
#include <linux/bits.h>

#include <linux/sched/signal.h>
#include <linux/fs.h>
#include <linux/file.h>
#include <linux/fdtable.h>
#include <linux/mm.h>
#include <linux/mman.h>
#include <linux/mmu_context.h>
#include <linux/percpu.h>
#include <linux/slab.h>
#include <linux/kthread.h>
#include <linux/blkdev.h>
#include <linux/bvec.h>
#include <linux/net.h>
#include <net/sock.h>
#include <net/af_unix.h>
#include <net/scm.h>
#include <linux/anon_inodes.h>
#include <linux/sched/mm.h>
#include <linux/uaccess.h>
#include <linux/nospec.h>
#include <linux/sizes.h>
#include <linux/hugetlb.h>
#include <linux/highmem.h>
#include <linux/namei.h>
#include <linux/fsnotify.h>
#include <linux/fadvise.h>
#include <linux/eventpoll.h>
#include <linux/fs_struct.h>
#include <linux/splice.h>
#include <linux/task_work.h>

#define CREATE_TRACE_POINTS
#include <trace/events/io_uring.h>

#include <uapi/linux/io_uring.h>

#include "internal.h"
#include "io-wq.h"

#define IORING_MAX_ENTRIES	32768
#define IORING_MAX_CQ_ENTRIES	(2 * IORING_MAX_ENTRIES)

/*
 * Shift of 9 is 512 entries, or exactly one page on 64-bit archs
 */
#define IORING_FILE_TABLE_SHIFT	9
#define IORING_MAX_FILES_TABLE	(1U << IORING_FILE_TABLE_SHIFT)
#define IORING_FILE_TABLE_MASK	(IORING_MAX_FILES_TABLE - 1)
#define IORING_MAX_FIXED_FILES	(64 * IORING_MAX_FILES_TABLE)

struct io_uring {
	u32 head ____cacheline_aligned_in_smp;
	u32 tail ____cacheline_aligned_in_smp;
};

/*
 * This data is shared with the application through the mmap at offsets
 * IORING_OFF_SQ_RING and IORING_OFF_CQ_RING.
 *
 * The offsets to the member fields are published through struct
 * io_sqring_offsets when calling io_uring_setup.
 */
struct io_rings {
	/*
	 * Head and tail offsets into the ring; the offsets need to be
	 * masked to get valid indices.
	 *
	 * The kernel controls head of the sq ring and the tail of the cq ring,
	 * and the application controls tail of the sq ring and the head of the
	 * cq ring.
	 */
	struct io_uring		sq, cq;
	/*
	 * Bitmasks to apply to head and tail offsets (constant, equals
	 * ring_entries - 1)
	 */
	u32			sq_ring_mask, cq_ring_mask;
	/* Ring sizes (constant, power of 2) */
	u32			sq_ring_entries, cq_ring_entries;
	/*
	 * Number of invalid entries dropped by the kernel due to
	 * invalid index stored in array
	 *
	 * Written by the kernel, shouldn't be modified by the
	 * application (i.e. get number of "new events" by comparing to
	 * cached value).
	 *
	 * After a new SQ head value was read by the application this
	 * counter includes all submissions that were dropped reaching
	 * the new SQ head (and possibly more).
	 */
	u32			sq_dropped;
	/*
	 * Runtime flags
	 *
	 * Written by the kernel, shouldn't be modified by the
	 * application.
	 *
	 * The application needs a full memory barrier before checking
	 * for IORING_SQ_NEED_WAKEUP after updating the sq tail.
	 */
	u32			sq_flags;
	/*
	 * Number of completion events lost because the queue was full;
	 * this should be avoided by the application by making sure
	 * there are not more requests pending than there is space in
	 * the completion queue.
	 *
	 * Written by the kernel, shouldn't be modified by the
	 * application (i.e. get number of "new events" by comparing to
	 * cached value).
	 *
	 * As completion events come in out of order this counter is not
	 * ordered with any other data.
	 */
	u32			cq_overflow;
	/*
	 * Ring buffer of completion events.
	 *
	 * The kernel writes completion events fresh every time they are
	 * produced, so the application is allowed to modify pending
	 * entries.
	 */
	struct io_uring_cqe	cqes[] ____cacheline_aligned_in_smp;
};

struct io_mapped_ubuf {
	u64		ubuf;
	size_t		len;
	struct		bio_vec *bvec;
	unsigned int	nr_bvecs;
};

struct fixed_file_table {
	struct file		**files;
};

struct fixed_file_ref_node {
	struct percpu_ref		refs;
	struct list_head		node;
	struct list_head		file_list;
	struct fixed_file_data		*file_data;
	struct work_struct		work;
};

struct fixed_file_data {
	struct fixed_file_table		*table;
	struct io_ring_ctx		*ctx;

	struct percpu_ref		*cur_refs;
	struct percpu_ref		refs;
	struct completion		done;
	struct list_head		ref_list;
	spinlock_t			lock;
};

struct io_buffer {
	struct list_head list;
	__u64 addr;
	__s32 len;
	__u16 bid;
};

struct io_ring_ctx {
	struct {
		struct percpu_ref	refs;
	} ____cacheline_aligned_in_smp;

	struct {
		unsigned int		flags;
		unsigned int		compat: 1;
		unsigned int		account_mem: 1;
		unsigned int		cq_overflow_flushed: 1;
		unsigned int		drain_next: 1;
		unsigned int		eventfd_async: 1;

		/*
		 * Ring buffer of indices into array of io_uring_sqe, which is
		 * mmapped by the application using the IORING_OFF_SQES offset.
		 *
		 * This indirection could e.g. be used to assign fixed
		 * io_uring_sqe entries to operations and only submit them to
		 * the queue when needed.
		 *
		 * The kernel modifies neither the indices array nor the entries
		 * array.
		 */
		u32			*sq_array;
		unsigned		cached_sq_head;
		unsigned		sq_entries;
		unsigned		sq_mask;
		unsigned		sq_thread_idle;
		unsigned		cached_sq_dropped;
		atomic_t		cached_cq_overflow;
		unsigned long		sq_check_overflow;

		struct list_head	defer_list;
		struct list_head	timeout_list;
		struct list_head	cq_overflow_list;

		wait_queue_head_t	inflight_wait;
		struct io_uring_sqe	*sq_sqes;
	} ____cacheline_aligned_in_smp;

	struct io_rings	*rings;

	/* IO offload */
	struct io_wq		*io_wq;
	struct task_struct	*sqo_thread;	/* if using sq thread polling */
	struct mm_struct	*sqo_mm;
	wait_queue_head_t	sqo_wait;

	/*
	 * If used, fixed file set. Writers must ensure that ->refs is dead,
	 * readers must ensure that ->refs is alive as long as the file* is
	 * used. Only updated through io_uring_register(2).
	 */
	struct fixed_file_data	*file_data;
	unsigned		nr_user_files;
	int 			ring_fd;
	struct file 		*ring_file;

	/* if used, fixed mapped user buffers */
	unsigned		nr_user_bufs;
	struct io_mapped_ubuf	*user_bufs;

	struct user_struct	*user;

	const struct cred	*creds;

	/* 0 is for ctx quiesce/reinit/free, 1 is for sqo_thread started */
	struct completion	*completions;

	/* if all else fails... */
	struct io_kiocb		*fallback_req;

#if defined(CONFIG_UNIX)
	struct socket		*ring_sock;
#endif

	struct idr		io_buffer_idr;

	struct idr		personality_idr;

	struct {
		unsigned		cached_cq_tail;
		unsigned		cq_entries;
		unsigned		cq_mask;
		atomic_t		cq_timeouts;
		unsigned long		cq_check_overflow;
		struct wait_queue_head	cq_wait;
		struct fasync_struct	*cq_fasync;
		struct eventfd_ctx	*cq_ev_fd;
	} ____cacheline_aligned_in_smp;

	struct {
		struct mutex		uring_lock;
		wait_queue_head_t	wait;
	} ____cacheline_aligned_in_smp;

	struct {
		spinlock_t		completion_lock;

		/*
		 * ->poll_list is protected by the ctx->uring_lock for
		 * io_uring instances that don't use IORING_SETUP_SQPOLL.
		 * For SQPOLL, only the single threaded io_sq_thread() will
		 * manipulate the list, hence no extra locking is needed there.
		 */
		struct list_head	poll_list;
		struct hlist_head	*cancel_hash;
		unsigned		cancel_hash_bits;
		bool			poll_multi_file;

		spinlock_t		inflight_lock;
		struct list_head	inflight_list;
	} ____cacheline_aligned_in_smp;

	struct work_struct		exit_work;
};

/*
 * First field must be the file pointer in all the
 * iocb unions! See also 'struct kiocb' in <linux/fs.h>
 */
struct io_poll_iocb {
	struct file			*file;
	union {
		struct wait_queue_head	*head;
		u64			addr;
	};
	__poll_t			events;
	bool				done;
	bool				canceled;
	struct wait_queue_entry		wait;
};

struct io_close {
	struct file			*file;
	struct file			*put_file;
	int				fd;
};

struct io_timeout_data {
	struct io_kiocb			*req;
	struct hrtimer			timer;
	struct timespec64		ts;
	enum hrtimer_mode		mode;
};

struct io_accept {
	struct file			*file;
	struct sockaddr __user		*addr;
	int __user			*addr_len;
	int				flags;
	unsigned long			nofile;
};

struct io_sync {
	struct file			*file;
	loff_t				len;
	loff_t				off;
	int				flags;
	int				mode;
};

struct io_cancel {
	struct file			*file;
	u64				addr;
};

struct io_timeout {
	struct file			*file;
	u64				addr;
	int				flags;
	u32				count;
};

struct io_rw {
	/* NOTE: kiocb has the file as the first member, so don't do it here */
	struct kiocb			kiocb;
	u64				addr;
	u64				len;
};

struct io_connect {
	struct file			*file;
	struct sockaddr __user		*addr;
	int				addr_len;
};

struct io_sr_msg {
	struct file			*file;
	union {
		struct user_msghdr __user *msg;
		void __user		*buf;
	};
	int				msg_flags;
	int				bgid;
	size_t				len;
	struct io_buffer		*kbuf;
};

struct io_open {
	struct file			*file;
	int				dfd;
	union {
		unsigned		mask;
	};
	struct filename			*filename;
	struct statx __user		*buffer;
	struct open_how			how;
	unsigned long			nofile;
};

struct io_files_update {
	struct file			*file;
	u64				arg;
	u32				nr_args;
	u32				offset;
};

struct io_fadvise {
	struct file			*file;
	u64				offset;
	u32				len;
	u32				advice;
};

struct io_madvise {
	struct file			*file;
	u64				addr;
	u32				len;
	u32				advice;
};

struct io_epoll {
	struct file			*file;
	int				epfd;
	int				op;
	int				fd;
	struct epoll_event		event;
};

struct io_splice {
	struct file			*file_out;
	struct file			*file_in;
	loff_t				off_out;
	loff_t				off_in;
	u64				len;
	unsigned int			flags;
};

struct io_provide_buf {
	struct file			*file;
	__u64				addr;
	__s32				len;
	__u32				bgid;
	__u16				nbufs;
	__u16				bid;
};

struct io_async_connect {
	struct sockaddr_storage		address;
};

struct io_async_msghdr {
	struct iovec			fast_iov[UIO_FASTIOV];
	struct iovec			*iov;
	struct sockaddr __user		*uaddr;
	struct msghdr			msg;
	struct sockaddr_storage		addr;
};

struct io_async_rw {
	struct iovec			fast_iov[UIO_FASTIOV];
	struct iovec			*iov;
	ssize_t				nr_segs;
	ssize_t				size;
};

struct io_async_ctx {
	union {
		struct io_async_rw	rw;
		struct io_async_msghdr	msg;
		struct io_async_connect	connect;
		struct io_timeout_data	timeout;
	};
};

enum {
	REQ_F_FIXED_FILE_BIT	= IOSQE_FIXED_FILE_BIT,
	REQ_F_IO_DRAIN_BIT	= IOSQE_IO_DRAIN_BIT,
	REQ_F_LINK_BIT		= IOSQE_IO_LINK_BIT,
	REQ_F_HARDLINK_BIT	= IOSQE_IO_HARDLINK_BIT,
	REQ_F_FORCE_ASYNC_BIT	= IOSQE_ASYNC_BIT,
	REQ_F_BUFFER_SELECT_BIT	= IOSQE_BUFFER_SELECT_BIT,

	REQ_F_LINK_HEAD_BIT,
	REQ_F_LINK_NEXT_BIT,
	REQ_F_FAIL_LINK_BIT,
	REQ_F_INFLIGHT_BIT,
	REQ_F_CUR_POS_BIT,
	REQ_F_NOWAIT_BIT,
	REQ_F_IOPOLL_COMPLETED_BIT,
	REQ_F_LINK_TIMEOUT_BIT,
	REQ_F_TIMEOUT_BIT,
	REQ_F_ISREG_BIT,
	REQ_F_MUST_PUNT_BIT,
	REQ_F_TIMEOUT_NOSEQ_BIT,
	REQ_F_COMP_LOCKED_BIT,
	REQ_F_NEED_CLEANUP_BIT,
	REQ_F_OVERFLOW_BIT,
	REQ_F_POLLED_BIT,
	REQ_F_BUFFER_SELECTED_BIT,

	/* not a real bit, just to check we're not overflowing the space */
	__REQ_F_LAST_BIT,
};

enum {
	/* ctx owns file */
	REQ_F_FIXED_FILE	= BIT(REQ_F_FIXED_FILE_BIT),
	/* drain existing IO first */
	REQ_F_IO_DRAIN		= BIT(REQ_F_IO_DRAIN_BIT),
	/* linked sqes */
	REQ_F_LINK		= BIT(REQ_F_LINK_BIT),
	/* doesn't sever on completion < 0 */
	REQ_F_HARDLINK		= BIT(REQ_F_HARDLINK_BIT),
	/* IOSQE_ASYNC */
	REQ_F_FORCE_ASYNC	= BIT(REQ_F_FORCE_ASYNC_BIT),
	/* IOSQE_BUFFER_SELECT */
	REQ_F_BUFFER_SELECT	= BIT(REQ_F_BUFFER_SELECT_BIT),

	/* head of a link */
	REQ_F_LINK_HEAD		= BIT(REQ_F_LINK_HEAD_BIT),
	/* already grabbed next link */
	REQ_F_LINK_NEXT		= BIT(REQ_F_LINK_NEXT_BIT),
	/* fail rest of links */
	REQ_F_FAIL_LINK		= BIT(REQ_F_FAIL_LINK_BIT),
	/* on inflight list */
	REQ_F_INFLIGHT		= BIT(REQ_F_INFLIGHT_BIT),
	/* read/write uses file position */
	REQ_F_CUR_POS		= BIT(REQ_F_CUR_POS_BIT),
	/* must not punt to workers */
	REQ_F_NOWAIT		= BIT(REQ_F_NOWAIT_BIT),
	/* polled IO has completed */
	REQ_F_IOPOLL_COMPLETED	= BIT(REQ_F_IOPOLL_COMPLETED_BIT),
	/* has linked timeout */
	REQ_F_LINK_TIMEOUT	= BIT(REQ_F_LINK_TIMEOUT_BIT),
	/* timeout request */
	REQ_F_TIMEOUT		= BIT(REQ_F_TIMEOUT_BIT),
	/* regular file */
	REQ_F_ISREG		= BIT(REQ_F_ISREG_BIT),
	/* must be punted even for NONBLOCK */
	REQ_F_MUST_PUNT		= BIT(REQ_F_MUST_PUNT_BIT),
	/* no timeout sequence */
	REQ_F_TIMEOUT_NOSEQ	= BIT(REQ_F_TIMEOUT_NOSEQ_BIT),
	/* completion under lock */
	REQ_F_COMP_LOCKED	= BIT(REQ_F_COMP_LOCKED_BIT),
	/* needs cleanup */
	REQ_F_NEED_CLEANUP	= BIT(REQ_F_NEED_CLEANUP_BIT),
	/* in overflow list */
	REQ_F_OVERFLOW		= BIT(REQ_F_OVERFLOW_BIT),
	/* already went through poll handler */
	REQ_F_POLLED		= BIT(REQ_F_POLLED_BIT),
	/* buffer already selected */
	REQ_F_BUFFER_SELECTED	= BIT(REQ_F_BUFFER_SELECTED_BIT),
};

struct async_poll {
	struct io_poll_iocb	poll;
	struct io_wq_work	work;
};

/*
 * NOTE! Each of the iocb union members has the file pointer
 * as the first entry in their struct definition. So you can
 * access the file pointer through any of the sub-structs,
 * or directly as just 'ki_filp' in this struct.
 */
struct io_kiocb {
	union {
		struct file		*file;
		struct io_rw		rw;
		struct io_poll_iocb	poll;
		struct io_accept	accept;
		struct io_sync		sync;
		struct io_cancel	cancel;
		struct io_timeout	timeout;
		struct io_connect	connect;
		struct io_sr_msg	sr_msg;
		struct io_open		open;
		struct io_close		close;
		struct io_files_update	files_update;
		struct io_fadvise	fadvise;
		struct io_madvise	madvise;
		struct io_epoll		epoll;
		struct io_splice	splice;
		struct io_provide_buf	pbuf;
	};

	struct io_async_ctx		*io;
	int				cflags;
	bool				needs_fixed_file;
	u8				opcode;

	struct io_ring_ctx	*ctx;
	struct list_head	list;
	unsigned int		flags;
	refcount_t		refs;
	struct task_struct	*task;
	unsigned long		fsize;
	u64			user_data;
	u32			result;
	u32			sequence;

	struct list_head	link_list;

	struct list_head	inflight_entry;

	struct percpu_ref	*fixed_file_refs;

	union {
		/*
		 * Only commands that never go async can use the below fields,
		 * obviously. Right now only IORING_OP_POLL_ADD uses them, and
		 * async armed poll handlers for regular commands. The latter
		 * restore the work, if needed.
		 */
		struct {
			struct callback_head	task_work;
			struct hlist_node	hash_node;
			struct async_poll	*apoll;
		};
		struct io_wq_work	work;
	};
};

#define IO_PLUG_THRESHOLD		2
#define IO_IOPOLL_BATCH			8

struct io_submit_state {
	struct blk_plug		plug;

	/*
	 * io_kiocb alloc cache
	 */
	void			*reqs[IO_IOPOLL_BATCH];
	unsigned int		free_reqs;

	/*
	 * File reference cache
	 */
	struct file		*file;
	unsigned int		fd;
	unsigned int		has_refs;
	unsigned int		used_refs;
	unsigned int		ios_left;
};

struct io_op_def {
	/* needs req->io allocated for deferral/async */
	unsigned		async_ctx : 1;
	/* needs current->mm setup, does mm access */
	unsigned		needs_mm : 1;
	/* needs req->file assigned */
	unsigned		needs_file : 1;
	/* needs req->file assigned IFF fd is >= 0 */
	unsigned		fd_non_neg : 1;
	/* hash wq insertion if file is a regular file */
	unsigned		hash_reg_file : 1;
	/* unbound wq insertion if file is a non-regular file */
	unsigned		unbound_nonreg_file : 1;
	/* opcode is not supported by this kernel */
	unsigned		not_supported : 1;
	/* needs file table */
	unsigned		file_table : 1;
	/* needs ->fs */
	unsigned		needs_fs : 1;
	/* set if opcode supports polled "wait" */
	unsigned		pollin : 1;
	unsigned		pollout : 1;
	/* op supports buffer selection */
	unsigned		buffer_select : 1;
};

static const struct io_op_def io_op_defs[] = {
	[IORING_OP_NOP] = {},
	[IORING_OP_READV] = {
		.async_ctx		= 1,
		.needs_mm		= 1,
		.needs_file		= 1,
		.unbound_nonreg_file	= 1,
		.pollin			= 1,
		.buffer_select		= 1,
	},
	[IORING_OP_WRITEV] = {
		.async_ctx		= 1,
		.needs_mm		= 1,
		.needs_file		= 1,
		.hash_reg_file		= 1,
		.unbound_nonreg_file	= 1,
		.pollout		= 1,
	},
	[IORING_OP_FSYNC] = {
		.needs_file		= 1,
	},
	[IORING_OP_READ_FIXED] = {
		.needs_file		= 1,
		.unbound_nonreg_file	= 1,
		.pollin			= 1,
	},
	[IORING_OP_WRITE_FIXED] = {
		.needs_file		= 1,
		.hash_reg_file		= 1,
		.unbound_nonreg_file	= 1,
		.pollout		= 1,
	},
	[IORING_OP_POLL_ADD] = {
		.needs_file		= 1,
		.unbound_nonreg_file	= 1,
	},
	[IORING_OP_POLL_REMOVE] = {},
	[IORING_OP_SYNC_FILE_RANGE] = {
		.needs_file		= 1,
	},
	[IORING_OP_SENDMSG] = {
		.async_ctx		= 1,
		.needs_mm		= 1,
		.needs_file		= 1,
		.unbound_nonreg_file	= 1,
		.needs_fs		= 1,
		.pollout		= 1,
	},
	[IORING_OP_RECVMSG] = {
		.async_ctx		= 1,
		.needs_mm		= 1,
		.needs_file		= 1,
		.unbound_nonreg_file	= 1,
		.needs_fs		= 1,
		.pollin			= 1,
		.buffer_select		= 1,
	},
	[IORING_OP_TIMEOUT] = {
		.async_ctx		= 1,
		.needs_mm		= 1,
	},
	[IORING_OP_TIMEOUT_REMOVE] = {},
	[IORING_OP_ACCEPT] = {
		.needs_mm		= 1,
		.needs_file		= 1,
		.unbound_nonreg_file	= 1,
		.file_table		= 1,
		.pollin			= 1,
	},
	[IORING_OP_ASYNC_CANCEL] = {},
	[IORING_OP_LINK_TIMEOUT] = {
		.async_ctx		= 1,
		.needs_mm		= 1,
	},
	[IORING_OP_CONNECT] = {
		.async_ctx		= 1,
		.needs_mm		= 1,
		.needs_file		= 1,
		.unbound_nonreg_file	= 1,
		.pollout		= 1,
	},
	[IORING_OP_FALLOCATE] = {
		.needs_file		= 1,
	},
	[IORING_OP_OPENAT] = {
		.needs_file		= 1,
		.fd_non_neg		= 1,
		.file_table		= 1,
		.needs_fs		= 1,
	},
	[IORING_OP_CLOSE] = {
		.needs_file		= 1,
		.file_table		= 1,
	},
	[IORING_OP_FILES_UPDATE] = {
		.needs_mm		= 1,
		.file_table		= 1,
	},
	[IORING_OP_STATX] = {
		.needs_mm		= 1,
		.needs_file		= 1,
		.fd_non_neg		= 1,
		.needs_fs		= 1,
	},
	[IORING_OP_READ] = {
		.needs_mm		= 1,
		.needs_file		= 1,
		.unbound_nonreg_file	= 1,
		.pollin			= 1,
		.buffer_select		= 1,
	},
	[IORING_OP_WRITE] = {
		.needs_mm		= 1,
		.needs_file		= 1,
		.unbound_nonreg_file	= 1,
		.pollout		= 1,
	},
	[IORING_OP_FADVISE] = {
		.needs_file		= 1,
	},
	[IORING_OP_MADVISE] = {
		.needs_mm		= 1,
	},
	[IORING_OP_SEND] = {
		.needs_mm		= 1,
		.needs_file		= 1,
		.unbound_nonreg_file	= 1,
		.pollout		= 1,
	},
	[IORING_OP_RECV] = {
		.needs_mm		= 1,
		.needs_file		= 1,
		.unbound_nonreg_file	= 1,
		.pollin			= 1,
		.buffer_select		= 1,
	},
	[IORING_OP_OPENAT2] = {
		.needs_file		= 1,
		.fd_non_neg		= 1,
		.file_table		= 1,
		.needs_fs		= 1,
	},
	[IORING_OP_EPOLL_CTL] = {
		.unbound_nonreg_file	= 1,
		.file_table		= 1,
	},
	[IORING_OP_SPLICE] = {
		.needs_file		= 1,
		.hash_reg_file		= 1,
		.unbound_nonreg_file	= 1,
	},
	[IORING_OP_PROVIDE_BUFFERS] = {},
	[IORING_OP_REMOVE_BUFFERS] = {},
};

static void io_wq_submit_work(struct io_wq_work **workptr);
static void io_cqring_fill_event(struct io_kiocb *req, long res);
static void io_put_req(struct io_kiocb *req);
static void __io_double_put_req(struct io_kiocb *req);
static struct io_kiocb *io_prep_linked_timeout(struct io_kiocb *req);
static void io_queue_linked_timeout(struct io_kiocb *req);
static int __io_sqe_files_update(struct io_ring_ctx *ctx,
				 struct io_uring_files_update *ip,
				 unsigned nr_args);
static int io_grab_files(struct io_kiocb *req);
static void io_cleanup_req(struct io_kiocb *req);
static int io_file_get(struct io_submit_state *state, struct io_kiocb *req,
		       int fd, struct file **out_file, bool fixed);
static void __io_queue_sqe(struct io_kiocb *req,
			   const struct io_uring_sqe *sqe);

static struct kmem_cache *req_cachep;

static const struct file_operations io_uring_fops;

struct sock *io_uring_get_socket(struct file *file)
{
#if defined(CONFIG_UNIX)
	if (file->f_op == &io_uring_fops) {
		struct io_ring_ctx *ctx = file->private_data;

		return ctx->ring_sock->sk;
	}
#endif
	return NULL;
}
EXPORT_SYMBOL(io_uring_get_socket);

static void io_ring_ctx_ref_free(struct percpu_ref *ref)
{
	struct io_ring_ctx *ctx = container_of(ref, struct io_ring_ctx, refs);

	complete(&ctx->completions[0]);
}

static struct io_ring_ctx *io_ring_ctx_alloc(struct io_uring_params *p)
{
	struct io_ring_ctx *ctx;
	int hash_bits;

	ctx = kzalloc(sizeof(*ctx), GFP_KERNEL);
	if (!ctx)
		return NULL;

	ctx->fallback_req = kmem_cache_alloc(req_cachep, GFP_KERNEL);
	if (!ctx->fallback_req)
		goto err;

	ctx->completions = kmalloc(2 * sizeof(struct completion), GFP_KERNEL);
	if (!ctx->completions)
		goto err;

	/*
	 * Use 5 bits less than the max cq entries, that should give us around
	 * 32 entries per hash list if totally full and uniformly spread.
	 */
	hash_bits = ilog2(p->cq_entries);
	hash_bits -= 5;
	if (hash_bits <= 0)
		hash_bits = 1;
	ctx->cancel_hash_bits = hash_bits;
	ctx->cancel_hash = kmalloc((1U << hash_bits) * sizeof(struct hlist_head),
					GFP_KERNEL);
	if (!ctx->cancel_hash)
		goto err;
	__hash_init(ctx->cancel_hash, 1U << hash_bits);

	if (percpu_ref_init(&ctx->refs, io_ring_ctx_ref_free,
			    PERCPU_REF_ALLOW_REINIT, GFP_KERNEL))
		goto err;

	ctx->flags = p->flags;
	init_waitqueue_head(&ctx->cq_wait);
	INIT_LIST_HEAD(&ctx->cq_overflow_list);
	init_completion(&ctx->completions[0]);
	init_completion(&ctx->completions[1]);
	idr_init(&ctx->io_buffer_idr);
	idr_init(&ctx->personality_idr);
	mutex_init(&ctx->uring_lock);
	init_waitqueue_head(&ctx->wait);
	spin_lock_init(&ctx->completion_lock);
	INIT_LIST_HEAD(&ctx->poll_list);
	INIT_LIST_HEAD(&ctx->defer_list);
	INIT_LIST_HEAD(&ctx->timeout_list);
	init_waitqueue_head(&ctx->inflight_wait);
	spin_lock_init(&ctx->inflight_lock);
	INIT_LIST_HEAD(&ctx->inflight_list);
	return ctx;
err:
	if (ctx->fallback_req)
		kmem_cache_free(req_cachep, ctx->fallback_req);
	kfree(ctx->completions);
	kfree(ctx->cancel_hash);
	kfree(ctx);
	return NULL;
}

static inline bool __req_need_defer(struct io_kiocb *req)
{
	struct io_ring_ctx *ctx = req->ctx;

	return req->sequence != ctx->cached_cq_tail
				+ atomic_read(&ctx->cached_cq_overflow);
}

static inline bool req_need_defer(struct io_kiocb *req)
{
	if (unlikely(req->flags & REQ_F_IO_DRAIN))
		return __req_need_defer(req);

	return false;
}

static struct io_kiocb *io_get_deferred_req(struct io_ring_ctx *ctx)
{
	struct io_kiocb *req;

	req = list_first_entry_or_null(&ctx->defer_list, struct io_kiocb, list);
	if (req && !req_need_defer(req)) {
		list_del_init(&req->list);
		return req;
	}

	return NULL;
}

static struct io_kiocb *io_get_timeout_req(struct io_ring_ctx *ctx)
{
	struct io_kiocb *req;

	req = list_first_entry_or_null(&ctx->timeout_list, struct io_kiocb, list);
	if (req) {
		if (req->flags & REQ_F_TIMEOUT_NOSEQ)
			return NULL;
		if (!__req_need_defer(req)) {
			list_del_init(&req->list);
			return req;
		}
	}

	return NULL;
}

static void __io_commit_cqring(struct io_ring_ctx *ctx)
{
	struct io_rings *rings = ctx->rings;

	/* order cqe stores with ring update */
	smp_store_release(&rings->cq.tail, ctx->cached_cq_tail);

	if (wq_has_sleeper(&ctx->cq_wait)) {
		wake_up_interruptible(&ctx->cq_wait);
		kill_fasync(&ctx->cq_fasync, SIGIO, POLL_IN);
	}
}

static inline void io_req_work_grab_env(struct io_kiocb *req,
					const struct io_op_def *def)
{
	if (!req->work.mm && def->needs_mm) {
		mmgrab(current->mm);
		req->work.mm = current->mm;
	}
	if (!req->work.creds)
		req->work.creds = get_current_cred();
	if (!req->work.fs && def->needs_fs) {
		spin_lock(&current->fs->lock);
		if (!current->fs->in_exec) {
			req->work.fs = current->fs;
			req->work.fs->users++;
		} else {
			req->work.flags |= IO_WQ_WORK_CANCEL;
		}
		spin_unlock(&current->fs->lock);
	}
	if (!req->work.task_pid)
		req->work.task_pid = task_pid_vnr(current);
}

static inline void io_req_work_drop_env(struct io_kiocb *req)
{
	if (req->work.mm) {
		mmdrop(req->work.mm);
		req->work.mm = NULL;
	}
	if (req->work.creds) {
		put_cred(req->work.creds);
		req->work.creds = NULL;
	}
	if (req->work.fs) {
		struct fs_struct *fs = req->work.fs;

		spin_lock(&req->work.fs->lock);
		if (--fs->users)
			fs = NULL;
		spin_unlock(&req->work.fs->lock);
		if (fs)
			free_fs_struct(fs);
	}
}

static inline void io_prep_async_work(struct io_kiocb *req,
				      struct io_kiocb **link)
{
	const struct io_op_def *def = &io_op_defs[req->opcode];

	if (req->flags & REQ_F_ISREG) {
		if (def->hash_reg_file)
			io_wq_hash_work(&req->work, file_inode(req->file));
	} else {
		if (def->unbound_nonreg_file)
			req->work.flags |= IO_WQ_WORK_UNBOUND;
	}

	io_req_work_grab_env(req, def);

	*link = io_prep_linked_timeout(req);
}

static inline void io_queue_async_work(struct io_kiocb *req)
{
	struct io_ring_ctx *ctx = req->ctx;
	struct io_kiocb *link;

	io_prep_async_work(req, &link);

	trace_io_uring_queue_async_work(ctx, io_wq_is_hashed(&req->work), req,
					&req->work, req->flags);
	io_wq_enqueue(ctx->io_wq, &req->work);

	if (link)
		io_queue_linked_timeout(link);
}

static void io_kill_timeout(struct io_kiocb *req)
{
	int ret;

	ret = hrtimer_try_to_cancel(&req->io->timeout.timer);
	if (ret != -1) {
		atomic_inc(&req->ctx->cq_timeouts);
		list_del_init(&req->list);
		req->flags |= REQ_F_COMP_LOCKED;
		io_cqring_fill_event(req, 0);
		io_put_req(req);
	}
}

static void io_kill_timeouts(struct io_ring_ctx *ctx)
{
	struct io_kiocb *req, *tmp;

	spin_lock_irq(&ctx->completion_lock);
	list_for_each_entry_safe(req, tmp, &ctx->timeout_list, list)
		io_kill_timeout(req);
	spin_unlock_irq(&ctx->completion_lock);
}

static void io_commit_cqring(struct io_ring_ctx *ctx)
{
	struct io_kiocb *req;

	while ((req = io_get_timeout_req(ctx)) != NULL)
		io_kill_timeout(req);

	__io_commit_cqring(ctx);

	while ((req = io_get_deferred_req(ctx)) != NULL)
		io_queue_async_work(req);
}

static struct io_uring_cqe *io_get_cqring(struct io_ring_ctx *ctx)
{
	struct io_rings *rings = ctx->rings;
	unsigned tail;

	tail = ctx->cached_cq_tail;
	/*
	 * writes to the cq entry need to come after reading head; the
	 * control dependency is enough as we're using WRITE_ONCE to
	 * fill the cq entry
	 */
	if (tail - READ_ONCE(rings->cq.head) == rings->cq_ring_entries)
		return NULL;

	ctx->cached_cq_tail++;
	return &rings->cqes[tail & ctx->cq_mask];
}

static inline bool io_should_trigger_evfd(struct io_ring_ctx *ctx)
{
	if (!ctx->cq_ev_fd)
		return false;
	if (!ctx->eventfd_async)
		return true;
	return io_wq_current_is_worker();
}

static void io_cqring_ev_posted(struct io_ring_ctx *ctx)
{
	if (waitqueue_active(&ctx->wait))
		wake_up(&ctx->wait);
	if (waitqueue_active(&ctx->sqo_wait))
		wake_up(&ctx->sqo_wait);
	if (io_should_trigger_evfd(ctx))
		eventfd_signal(ctx->cq_ev_fd, 1);
}

/* Returns true if there are no backlogged entries after the flush */
static bool io_cqring_overflow_flush(struct io_ring_ctx *ctx, bool force)
{
	struct io_rings *rings = ctx->rings;
	struct io_uring_cqe *cqe;
	struct io_kiocb *req;
	unsigned long flags;
	LIST_HEAD(list);

	if (!force) {
		if (list_empty_careful(&ctx->cq_overflow_list))
			return true;
		if ((ctx->cached_cq_tail - READ_ONCE(rings->cq.head) ==
		    rings->cq_ring_entries))
			return false;
	}

	spin_lock_irqsave(&ctx->completion_lock, flags);

	/* if force is set, the ring is going away. always drop after that */
	if (force)
		ctx->cq_overflow_flushed = 1;

	cqe = NULL;
	while (!list_empty(&ctx->cq_overflow_list)) {
		cqe = io_get_cqring(ctx);
		if (!cqe && !force)
			break;

		req = list_first_entry(&ctx->cq_overflow_list, struct io_kiocb,
						list);
		list_move(&req->list, &list);
		req->flags &= ~REQ_F_OVERFLOW;
		if (cqe) {
			WRITE_ONCE(cqe->user_data, req->user_data);
			WRITE_ONCE(cqe->res, req->result);
			WRITE_ONCE(cqe->flags, req->cflags);
		} else {
			WRITE_ONCE(ctx->rings->cq_overflow,
				atomic_inc_return(&ctx->cached_cq_overflow));
		}
	}

	io_commit_cqring(ctx);
	if (cqe) {
		clear_bit(0, &ctx->sq_check_overflow);
		clear_bit(0, &ctx->cq_check_overflow);
	}
	spin_unlock_irqrestore(&ctx->completion_lock, flags);
	io_cqring_ev_posted(ctx);

	while (!list_empty(&list)) {
		req = list_first_entry(&list, struct io_kiocb, list);
		list_del(&req->list);
		io_put_req(req);
	}

	return cqe != NULL;
}

static void __io_cqring_fill_event(struct io_kiocb *req, long res, long cflags)
{
	struct io_ring_ctx *ctx = req->ctx;
	struct io_uring_cqe *cqe;

	trace_io_uring_complete(ctx, req->user_data, res);

	/*
	 * If we can't get a cq entry, userspace overflowed the
	 * submission (by quite a lot). Increment the overflow count in
	 * the ring.
	 */
	cqe = io_get_cqring(ctx);
	if (likely(cqe)) {
		WRITE_ONCE(cqe->user_data, req->user_data);
		WRITE_ONCE(cqe->res, res);
		WRITE_ONCE(cqe->flags, cflags);
	} else if (ctx->cq_overflow_flushed) {
		WRITE_ONCE(ctx->rings->cq_overflow,
				atomic_inc_return(&ctx->cached_cq_overflow));
	} else {
		if (list_empty(&ctx->cq_overflow_list)) {
			set_bit(0, &ctx->sq_check_overflow);
			set_bit(0, &ctx->cq_check_overflow);
		}
		req->flags |= REQ_F_OVERFLOW;
		refcount_inc(&req->refs);
		req->result = res;
		req->cflags = cflags;
		list_add_tail(&req->list, &ctx->cq_overflow_list);
	}
}

static void io_cqring_fill_event(struct io_kiocb *req, long res)
{
	__io_cqring_fill_event(req, res, 0);
}

static void __io_cqring_add_event(struct io_kiocb *req, long res, long cflags)
{
	struct io_ring_ctx *ctx = req->ctx;
	unsigned long flags;

	spin_lock_irqsave(&ctx->completion_lock, flags);
	__io_cqring_fill_event(req, res, cflags);
	io_commit_cqring(ctx);
	spin_unlock_irqrestore(&ctx->completion_lock, flags);

	io_cqring_ev_posted(ctx);
}

static void io_cqring_add_event(struct io_kiocb *req, long res)
{
	__io_cqring_add_event(req, res, 0);
}

static inline bool io_is_fallback_req(struct io_kiocb *req)
{
	return req == (struct io_kiocb *)
			((unsigned long) req->ctx->fallback_req & ~1UL);
}

static struct io_kiocb *io_get_fallback_req(struct io_ring_ctx *ctx)
{
	struct io_kiocb *req;

	req = ctx->fallback_req;
	if (!test_and_set_bit_lock(0, (unsigned long *) ctx->fallback_req))
		return req;

	return NULL;
}

static struct io_kiocb *io_alloc_req(struct io_ring_ctx *ctx,
				     struct io_submit_state *state)
{
	gfp_t gfp = GFP_KERNEL | __GFP_NOWARN;
	struct io_kiocb *req;

	if (!state) {
		req = kmem_cache_alloc(req_cachep, gfp);
		if (unlikely(!req))
			goto fallback;
	} else if (!state->free_reqs) {
		size_t sz;
		int ret;

		sz = min_t(size_t, state->ios_left, ARRAY_SIZE(state->reqs));
		ret = kmem_cache_alloc_bulk(req_cachep, gfp, sz, state->reqs);

		/*
		 * Bulk alloc is all-or-nothing. If we fail to get a batch,
		 * retry single alloc to be on the safe side.
		 */
		if (unlikely(ret <= 0)) {
			state->reqs[0] = kmem_cache_alloc(req_cachep, gfp);
			if (!state->reqs[0])
				goto fallback;
			ret = 1;
		}
		state->free_reqs = ret - 1;
		req = state->reqs[ret - 1];
	} else {
		state->free_reqs--;
		req = state->reqs[state->free_reqs];
	}

	return req;
fallback:
	return io_get_fallback_req(ctx);
}

static inline void io_put_file(struct io_kiocb *req, struct file *file,
			  bool fixed)
{
	if (fixed)
		percpu_ref_put(req->fixed_file_refs);
	else
		fput(file);
}

static void __io_req_aux_free(struct io_kiocb *req)
{
	if (req->flags & REQ_F_NEED_CLEANUP)
		io_cleanup_req(req);

	kfree(req->io);
	if (req->file)
		io_put_file(req, req->file, (req->flags & REQ_F_FIXED_FILE));
	if (req->task)
		put_task_struct(req->task);

	io_req_work_drop_env(req);
}

static void __io_free_req(struct io_kiocb *req)
{
	__io_req_aux_free(req);

	if (req->flags & REQ_F_INFLIGHT) {
		struct io_ring_ctx *ctx = req->ctx;
		unsigned long flags;

		spin_lock_irqsave(&ctx->inflight_lock, flags);
		list_del(&req->inflight_entry);
		if (waitqueue_active(&ctx->inflight_wait))
			wake_up(&ctx->inflight_wait);
		spin_unlock_irqrestore(&ctx->inflight_lock, flags);
	}

	percpu_ref_put(&req->ctx->refs);
	if (likely(!io_is_fallback_req(req)))
		kmem_cache_free(req_cachep, req);
	else
		clear_bit_unlock(0, (unsigned long *) req->ctx->fallback_req);
}

struct req_batch {
	void *reqs[IO_IOPOLL_BATCH];
	int to_free;
	int need_iter;
};

static void io_free_req_many(struct io_ring_ctx *ctx, struct req_batch *rb)
{
	if (!rb->to_free)
		return;
	if (rb->need_iter) {
		int i, inflight = 0;
		unsigned long flags;

		for (i = 0; i < rb->to_free; i++) {
			struct io_kiocb *req = rb->reqs[i];

			if (req->flags & REQ_F_FIXED_FILE) {
				req->file = NULL;
				percpu_ref_put(req->fixed_file_refs);
			}
			if (req->flags & REQ_F_INFLIGHT)
				inflight++;
			__io_req_aux_free(req);
		}
		if (!inflight)
			goto do_free;

		spin_lock_irqsave(&ctx->inflight_lock, flags);
		for (i = 0; i < rb->to_free; i++) {
			struct io_kiocb *req = rb->reqs[i];

			if (req->flags & REQ_F_INFLIGHT) {
				list_del(&req->inflight_entry);
				if (!--inflight)
					break;
			}
		}
		spin_unlock_irqrestore(&ctx->inflight_lock, flags);

		if (waitqueue_active(&ctx->inflight_wait))
			wake_up(&ctx->inflight_wait);
	}
do_free:
	kmem_cache_free_bulk(req_cachep, rb->to_free, rb->reqs);
	percpu_ref_put_many(&ctx->refs, rb->to_free);
	rb->to_free = rb->need_iter = 0;
}

static bool io_link_cancel_timeout(struct io_kiocb *req)
{
	struct io_ring_ctx *ctx = req->ctx;
	int ret;

	ret = hrtimer_try_to_cancel(&req->io->timeout.timer);
	if (ret != -1) {
		io_cqring_fill_event(req, -ECANCELED);
		io_commit_cqring(ctx);
		req->flags &= ~REQ_F_LINK_HEAD;
		io_put_req(req);
		return true;
	}

	return false;
}

static void io_req_link_next(struct io_kiocb *req, struct io_kiocb **nxtptr)
{
	struct io_ring_ctx *ctx = req->ctx;
	bool wake_ev = false;

	/* Already got next link */
	if (req->flags & REQ_F_LINK_NEXT)
		return;

	/*
	 * The list should never be empty when we are called here. But could
	 * potentially happen if the chain is messed up, check to be on the
	 * safe side.
	 */
	while (!list_empty(&req->link_list)) {
		struct io_kiocb *nxt = list_first_entry(&req->link_list,
						struct io_kiocb, link_list);

		if (unlikely((req->flags & REQ_F_LINK_TIMEOUT) &&
			     (nxt->flags & REQ_F_TIMEOUT))) {
			list_del_init(&nxt->link_list);
			wake_ev |= io_link_cancel_timeout(nxt);
			req->flags &= ~REQ_F_LINK_TIMEOUT;
			continue;
		}

		list_del_init(&req->link_list);
		if (!list_empty(&nxt->link_list))
			nxt->flags |= REQ_F_LINK_HEAD;
		*nxtptr = nxt;
		break;
	}

	req->flags |= REQ_F_LINK_NEXT;
	if (wake_ev)
		io_cqring_ev_posted(ctx);
}

/*
 * Called if REQ_F_LINK_HEAD is set, and we fail the head request
 */
static void io_fail_links(struct io_kiocb *req)
{
	struct io_ring_ctx *ctx = req->ctx;
	unsigned long flags;

	spin_lock_irqsave(&ctx->completion_lock, flags);

	while (!list_empty(&req->link_list)) {
		struct io_kiocb *link = list_first_entry(&req->link_list,
						struct io_kiocb, link_list);

		list_del_init(&link->link_list);
		trace_io_uring_fail_link(req, link);

		if ((req->flags & REQ_F_LINK_TIMEOUT) &&
		    link->opcode == IORING_OP_LINK_TIMEOUT) {
			io_link_cancel_timeout(link);
		} else {
			io_cqring_fill_event(link, -ECANCELED);
			__io_double_put_req(link);
		}
		req->flags &= ~REQ_F_LINK_TIMEOUT;
	}

	io_commit_cqring(ctx);
	spin_unlock_irqrestore(&ctx->completion_lock, flags);
	io_cqring_ev_posted(ctx);
}

static void io_req_find_next(struct io_kiocb *req, struct io_kiocb **nxt)
{
	if (likely(!(req->flags & REQ_F_LINK_HEAD)))
		return;

	/*
	 * If LINK is set, we have dependent requests in this chain. If we
	 * didn't fail this request, queue the first one up, moving any other
	 * dependencies to the next request. In case of failure, fail the rest
	 * of the chain.
	 */
	if (req->flags & REQ_F_FAIL_LINK) {
		io_fail_links(req);
	} else if ((req->flags & (REQ_F_LINK_TIMEOUT | REQ_F_COMP_LOCKED)) ==
			REQ_F_LINK_TIMEOUT) {
		struct io_ring_ctx *ctx = req->ctx;
		unsigned long flags;

		/*
		 * If this is a timeout link, we could be racing with the
		 * timeout timer. Grab the completion lock for this case to
		 * protect against that.
		 */
		spin_lock_irqsave(&ctx->completion_lock, flags);
		io_req_link_next(req, nxt);
		spin_unlock_irqrestore(&ctx->completion_lock, flags);
	} else {
		io_req_link_next(req, nxt);
	}
}

static void io_free_req(struct io_kiocb *req)
{
	struct io_kiocb *nxt = NULL;

	io_req_find_next(req, &nxt);
	__io_free_req(req);

	if (nxt)
		io_queue_async_work(nxt);
}

static void io_link_work_cb(struct io_wq_work **workptr)
{
	struct io_kiocb *req = container_of(*workptr, struct io_kiocb, work);
	struct io_kiocb *link;

	link = list_first_entry(&req->link_list, struct io_kiocb, link_list);
	io_queue_linked_timeout(link);
	io_wq_submit_work(workptr);
}

static void io_wq_assign_next(struct io_wq_work **workptr, struct io_kiocb *nxt)
{
	struct io_kiocb *link;
	const struct io_op_def *def = &io_op_defs[nxt->opcode];

	if ((nxt->flags & REQ_F_ISREG) && def->hash_reg_file)
		io_wq_hash_work(&nxt->work, file_inode(nxt->file));

	*workptr = &nxt->work;
	link = io_prep_linked_timeout(nxt);
	if (link)
		nxt->work.func = io_link_work_cb;
}

/*
 * Drop reference to request, return next in chain (if there is one) if this
 * was the last reference to this request.
 */
__attribute__((nonnull))
static void io_put_req_find_next(struct io_kiocb *req, struct io_kiocb **nxtptr)
{
	if (refcount_dec_and_test(&req->refs)) {
		io_req_find_next(req, nxtptr);
		__io_free_req(req);
	}
}

static void io_put_req(struct io_kiocb *req)
{
	if (refcount_dec_and_test(&req->refs))
		io_free_req(req);
}

static void io_steal_work(struct io_kiocb *req,
			  struct io_wq_work **workptr)
{
	/*
	 * It's in an io-wq worker, so there always should be at least
	 * one reference, which will be dropped in io_put_work() just
	 * after the current handler returns.
	 *
	 * It also means, that if the counter dropped to 1, then there is
	 * no asynchronous users left, so it's safe to steal the next work.
	 */
	if (refcount_read(&req->refs) == 1) {
		struct io_kiocb *nxt = NULL;

		io_req_find_next(req, &nxt);
		if (nxt)
			io_wq_assign_next(workptr, nxt);
	}
}

/*
 * Must only be used if we don't need to care about links, usually from
 * within the completion handling itself.
 */
static void __io_double_put_req(struct io_kiocb *req)
{
	/* drop both submit and complete references */
	if (refcount_sub_and_test(2, &req->refs))
		__io_free_req(req);
}

static void io_double_put_req(struct io_kiocb *req)
{
	/* drop both submit and complete references */
	if (refcount_sub_and_test(2, &req->refs))
		io_free_req(req);
}

static unsigned io_cqring_events(struct io_ring_ctx *ctx, bool noflush)
{
	struct io_rings *rings = ctx->rings;

	if (test_bit(0, &ctx->cq_check_overflow)) {
		/*
		 * noflush == true is from the waitqueue handler, just ensure
		 * we wake up the task, and the next invocation will flush the
		 * entries. We cannot safely to it from here.
		 */
		if (noflush && !list_empty(&ctx->cq_overflow_list))
			return -1U;

		io_cqring_overflow_flush(ctx, false);
	}

	/* See comment at the top of this file */
	smp_rmb();
	return ctx->cached_cq_tail - READ_ONCE(rings->cq.head);
}

static inline unsigned int io_sqring_entries(struct io_ring_ctx *ctx)
{
	struct io_rings *rings = ctx->rings;

	/* make sure SQ entry isn't read before tail */
	return smp_load_acquire(&rings->sq.tail) - ctx->cached_sq_head;
}

static inline bool io_req_multi_free(struct req_batch *rb, struct io_kiocb *req)
{
	if ((req->flags & REQ_F_LINK_HEAD) || io_is_fallback_req(req))
		return false;

	if (!(req->flags & REQ_F_FIXED_FILE) || req->io)
		rb->need_iter++;

	rb->reqs[rb->to_free++] = req;
	if (unlikely(rb->to_free == ARRAY_SIZE(rb->reqs)))
		io_free_req_many(req->ctx, rb);
	return true;
}

static int io_put_kbuf(struct io_kiocb *req)
{
	struct io_buffer *kbuf;
	int cflags;

	kbuf = (struct io_buffer *) (unsigned long) req->rw.addr;
	cflags = kbuf->bid << IORING_CQE_BUFFER_SHIFT;
	cflags |= IORING_CQE_F_BUFFER;
	req->rw.addr = 0;
	kfree(kbuf);
	return cflags;
}

/*
 * Find and free completed poll iocbs
 */
static void io_iopoll_complete(struct io_ring_ctx *ctx, unsigned int *nr_events,
			       struct list_head *done)
{
	struct req_batch rb;
	struct io_kiocb *req;

	rb.to_free = rb.need_iter = 0;
	while (!list_empty(done)) {
		int cflags = 0;

		req = list_first_entry(done, struct io_kiocb, list);
		list_del(&req->list);

		if (req->flags & REQ_F_BUFFER_SELECTED)
			cflags = io_put_kbuf(req);

		__io_cqring_fill_event(req, req->result, cflags);
		(*nr_events)++;

		if (refcount_dec_and_test(&req->refs) &&
		    !io_req_multi_free(&rb, req))
			io_free_req(req);
	}

	io_commit_cqring(ctx);
	if (ctx->flags & IORING_SETUP_SQPOLL)
		io_cqring_ev_posted(ctx);
	io_free_req_many(ctx, &rb);
}

static void io_iopoll_queue(struct list_head *again)
{
	struct io_kiocb *req;

	do {
		req = list_first_entry(again, struct io_kiocb, list);
		list_del(&req->list);
		refcount_inc(&req->refs);
		io_queue_async_work(req);
	} while (!list_empty(again));
}

static int io_do_iopoll(struct io_ring_ctx *ctx, unsigned int *nr_events,
			long min)
{
	struct io_kiocb *req, *tmp;
	LIST_HEAD(done);
	LIST_HEAD(again);
	bool spin;
	int ret;

	/*
	 * Only spin for completions if we don't have multiple devices hanging
	 * off our complete list, and we're under the requested amount.
	 */
	spin = !ctx->poll_multi_file && *nr_events < min;

	ret = 0;
	list_for_each_entry_safe(req, tmp, &ctx->poll_list, list) {
		struct kiocb *kiocb = &req->rw.kiocb;

		/*
		 * Move completed and retryable entries to our local lists.
		 * If we find a request that requires polling, break out
		 * and complete those lists first, if we have entries there.
		 */
		if (req->flags & REQ_F_IOPOLL_COMPLETED) {
			list_move_tail(&req->list, &done);
			continue;
		}
		if (!list_empty(&done))
			break;

		if (req->result == -EAGAIN) {
			list_move_tail(&req->list, &again);
			continue;
		}
		if (!list_empty(&again))
			break;

		ret = kiocb->ki_filp->f_op->iopoll(kiocb, spin);
		if (ret < 0)
			break;

		if (ret && spin)
			spin = false;
		ret = 0;
	}

	if (!list_empty(&done))
		io_iopoll_complete(ctx, nr_events, &done);

	if (!list_empty(&again))
		io_iopoll_queue(&again);

	return ret;
}

/*
 * Poll for a minimum of 'min' events. Note that if min == 0 we consider that a
 * non-spinning poll check - we'll still enter the driver poll loop, but only
 * as a non-spinning completion check.
 */
static int io_iopoll_getevents(struct io_ring_ctx *ctx, unsigned int *nr_events,
				long min)
{
	while (!list_empty(&ctx->poll_list) && !need_resched()) {
		int ret;

		ret = io_do_iopoll(ctx, nr_events, min);
		if (ret < 0)
			return ret;
		if (!min || *nr_events >= min)
			return 0;
	}

	return 1;
}

/*
 * We can't just wait for polled events to come to us, we have to actively
 * find and complete them.
 */
static void io_iopoll_reap_events(struct io_ring_ctx *ctx)
{
	if (!(ctx->flags & IORING_SETUP_IOPOLL))
		return;

	mutex_lock(&ctx->uring_lock);
	while (!list_empty(&ctx->poll_list)) {
		unsigned int nr_events = 0;

		io_iopoll_getevents(ctx, &nr_events, 1);

		/*
		 * Ensure we allow local-to-the-cpu processing to take place,
		 * in this case we need to ensure that we reap all events.
		 */
		cond_resched();
	}
	mutex_unlock(&ctx->uring_lock);
}

static int io_iopoll_check(struct io_ring_ctx *ctx, unsigned *nr_events,
			   long min)
{
	int iters = 0, ret = 0;

	/*
	 * We disallow the app entering submit/complete with polling, but we
	 * still need to lock the ring to prevent racing with polled issue
	 * that got punted to a workqueue.
	 */
	mutex_lock(&ctx->uring_lock);
	do {
		int tmin = 0;

		/*
		 * Don't enter poll loop if we already have events pending.
		 * If we do, we can potentially be spinning for commands that
		 * already triggered a CQE (eg in error).
		 */
		if (io_cqring_events(ctx, false))
			break;

		/*
		 * If a submit got punted to a workqueue, we can have the
		 * application entering polling for a command before it gets
		 * issued. That app will hold the uring_lock for the duration
		 * of the poll right here, so we need to take a breather every
		 * now and then to ensure that the issue has a chance to add
		 * the poll to the issued list. Otherwise we can spin here
		 * forever, while the workqueue is stuck trying to acquire the
		 * very same mutex.
		 */
		if (!(++iters & 7)) {
			mutex_unlock(&ctx->uring_lock);
			mutex_lock(&ctx->uring_lock);
		}

		if (*nr_events < min)
			tmin = min - *nr_events;

		ret = io_iopoll_getevents(ctx, nr_events, tmin);
		if (ret <= 0)
			break;
		ret = 0;
	} while (min && !*nr_events && !need_resched());

	mutex_unlock(&ctx->uring_lock);
	return ret;
}

static void kiocb_end_write(struct io_kiocb *req)
{
	/*
	 * Tell lockdep we inherited freeze protection from submission
	 * thread.
	 */
	if (req->flags & REQ_F_ISREG) {
		struct inode *inode = file_inode(req->file);

		__sb_writers_acquired(inode->i_sb, SB_FREEZE_WRITE);
	}
	file_end_write(req->file);
}

static inline void req_set_fail_links(struct io_kiocb *req)
{
	if ((req->flags & (REQ_F_LINK | REQ_F_HARDLINK)) == REQ_F_LINK)
		req->flags |= REQ_F_FAIL_LINK;
}

static void io_complete_rw_common(struct kiocb *kiocb, long res)
{
	struct io_kiocb *req = container_of(kiocb, struct io_kiocb, rw.kiocb);
	int cflags = 0;

	if (kiocb->ki_flags & IOCB_WRITE)
		kiocb_end_write(req);

	if (res != req->result)
		req_set_fail_links(req);
	if (req->flags & REQ_F_BUFFER_SELECTED)
		cflags = io_put_kbuf(req);
	__io_cqring_add_event(req, res, cflags);
}

static void io_complete_rw(struct kiocb *kiocb, long res, long res2)
{
	struct io_kiocb *req = container_of(kiocb, struct io_kiocb, rw.kiocb);

	io_complete_rw_common(kiocb, res);
	io_put_req(req);
}

static void io_complete_rw_iopoll(struct kiocb *kiocb, long res, long res2)
{
	struct io_kiocb *req = container_of(kiocb, struct io_kiocb, rw.kiocb);

	if (kiocb->ki_flags & IOCB_WRITE)
		kiocb_end_write(req);

	if (res != req->result)
		req_set_fail_links(req);
	req->result = res;
	if (res != -EAGAIN)
		req->flags |= REQ_F_IOPOLL_COMPLETED;
}

/*
 * After the iocb has been issued, it's safe to be found on the poll list.
 * Adding the kiocb to the list AFTER submission ensures that we don't
 * find it from a io_iopoll_getevents() thread before the issuer is done
 * accessing the kiocb cookie.
 */
static void io_iopoll_req_issued(struct io_kiocb *req)
{
	struct io_ring_ctx *ctx = req->ctx;

	/*
	 * Track whether we have multiple files in our lists. This will impact
	 * how we do polling eventually, not spinning if we're on potentially
	 * different devices.
	 */
	if (list_empty(&ctx->poll_list)) {
		ctx->poll_multi_file = false;
	} else if (!ctx->poll_multi_file) {
		struct io_kiocb *list_req;

		list_req = list_first_entry(&ctx->poll_list, struct io_kiocb,
						list);
		if (list_req->file != req->file)
			ctx->poll_multi_file = true;
	}

	/*
	 * For fast devices, IO may have already completed. If it has, add
	 * it to the front so we find it first.
	 */
	if (req->flags & REQ_F_IOPOLL_COMPLETED)
		list_add(&req->list, &ctx->poll_list);
	else
		list_add_tail(&req->list, &ctx->poll_list);

	if ((ctx->flags & IORING_SETUP_SQPOLL) &&
	    wq_has_sleeper(&ctx->sqo_wait))
		wake_up(&ctx->sqo_wait);
}

static void io_file_put(struct io_submit_state *state)
{
	if (state->file) {
		int diff = state->has_refs - state->used_refs;

		if (diff)
			fput_many(state->file, diff);
		state->file = NULL;
	}
}

/*
 * Get as many references to a file as we have IOs left in this submission,
 * assuming most submissions are for one file, or at least that each file
 * has more than one submission.
 */
static struct file *__io_file_get(struct io_submit_state *state, int fd)
{
	if (!state)
		return fget(fd);

	if (state->file) {
		if (state->fd == fd) {
			state->used_refs++;
			state->ios_left--;
			return state->file;
		}
		io_file_put(state);
	}
	state->file = fget_many(fd, state->ios_left);
	if (!state->file)
		return NULL;

	state->fd = fd;
	state->has_refs = state->ios_left;
	state->used_refs = 1;
	state->ios_left--;
	return state->file;
}

/*
 * If we tracked the file through the SCM inflight mechanism, we could support
 * any file. For now, just ensure that anything potentially problematic is done
 * inline.
 */
static bool io_file_supports_async(struct file *file)
{
	umode_t mode = file_inode(file)->i_mode;

	if (S_ISBLK(mode) || S_ISCHR(mode) || S_ISSOCK(mode))
		return true;
	if (S_ISREG(mode) && file->f_op != &io_uring_fops)
		return true;

	return false;
}

static int io_prep_rw(struct io_kiocb *req, const struct io_uring_sqe *sqe,
		      bool force_nonblock)
{
	struct io_ring_ctx *ctx = req->ctx;
	struct kiocb *kiocb = &req->rw.kiocb;
	unsigned ioprio;
	int ret;

	if (S_ISREG(file_inode(req->file)->i_mode))
		req->flags |= REQ_F_ISREG;

	kiocb->ki_pos = READ_ONCE(sqe->off);
	if (kiocb->ki_pos == -1 && !(req->file->f_mode & FMODE_STREAM)) {
		req->flags |= REQ_F_CUR_POS;
		kiocb->ki_pos = req->file->f_pos;
	}
	kiocb->ki_hint = ki_hint_validate(file_write_hint(kiocb->ki_filp));
	kiocb->ki_flags = iocb_flags(kiocb->ki_filp);
	ret = kiocb_set_rw_flags(kiocb, READ_ONCE(sqe->rw_flags));
	if (unlikely(ret))
		return ret;

	ioprio = READ_ONCE(sqe->ioprio);
	if (ioprio) {
		ret = ioprio_check_cap(ioprio);
		if (ret)
			return ret;

		kiocb->ki_ioprio = ioprio;
	} else
		kiocb->ki_ioprio = get_current_ioprio();

	/* don't allow async punt if RWF_NOWAIT was requested */
	if ((kiocb->ki_flags & IOCB_NOWAIT) ||
	    (req->file->f_flags & O_NONBLOCK))
		req->flags |= REQ_F_NOWAIT;

	if (force_nonblock)
		kiocb->ki_flags |= IOCB_NOWAIT;

	if (ctx->flags & IORING_SETUP_IOPOLL) {
		if (!(kiocb->ki_flags & IOCB_DIRECT) ||
		    !kiocb->ki_filp->f_op->iopoll)
			return -EOPNOTSUPP;

		kiocb->ki_flags |= IOCB_HIPRI;
		kiocb->ki_complete = io_complete_rw_iopoll;
		req->result = 0;
	} else {
		if (kiocb->ki_flags & IOCB_HIPRI)
			return -EINVAL;
		kiocb->ki_complete = io_complete_rw;
	}

	req->rw.addr = READ_ONCE(sqe->addr);
	req->rw.len = READ_ONCE(sqe->len);
	/* we own ->private, reuse it for the buffer index  / buffer ID */
	req->rw.kiocb.private = (void *) (unsigned long)
					READ_ONCE(sqe->buf_index);
	return 0;
}

static inline void io_rw_done(struct kiocb *kiocb, ssize_t ret)
{
	switch (ret) {
	case -EIOCBQUEUED:
		break;
	case -ERESTARTSYS:
	case -ERESTARTNOINTR:
	case -ERESTARTNOHAND:
	case -ERESTART_RESTARTBLOCK:
		/*
		 * We can't just restart the syscall, since previously
		 * submitted sqes may already be in progress. Just fail this
		 * IO with EINTR.
		 */
		ret = -EINTR;
		/* fall through */
	default:
		kiocb->ki_complete(kiocb, ret, 0);
	}
}

static void kiocb_done(struct kiocb *kiocb, ssize_t ret)
{
	struct io_kiocb *req = container_of(kiocb, struct io_kiocb, rw.kiocb);

	if (req->flags & REQ_F_CUR_POS)
		req->file->f_pos = kiocb->ki_pos;
	if (ret >= 0 && kiocb->ki_complete == io_complete_rw)
		io_complete_rw(kiocb, ret, 0);
	else
		io_rw_done(kiocb, ret);
}

static ssize_t io_import_fixed(struct io_kiocb *req, int rw,
			       struct iov_iter *iter)
{
	struct io_ring_ctx *ctx = req->ctx;
	size_t len = req->rw.len;
	struct io_mapped_ubuf *imu;
	unsigned index, buf_index;
	size_t offset;
	u64 buf_addr;

	/* attempt to use fixed buffers without having provided iovecs */
	if (unlikely(!ctx->user_bufs))
		return -EFAULT;

	buf_index = (unsigned long) req->rw.kiocb.private;
	if (unlikely(buf_index >= ctx->nr_user_bufs))
		return -EFAULT;

	index = array_index_nospec(buf_index, ctx->nr_user_bufs);
	imu = &ctx->user_bufs[index];
	buf_addr = req->rw.addr;

	/* overflow */
	if (buf_addr + len < buf_addr)
		return -EFAULT;
	/* not inside the mapped region */
	if (buf_addr < imu->ubuf || buf_addr + len > imu->ubuf + imu->len)
		return -EFAULT;

	/*
	 * May not be a start of buffer, set size appropriately
	 * and advance us to the beginning.
	 */
	offset = buf_addr - imu->ubuf;
	iov_iter_bvec(iter, rw, imu->bvec, imu->nr_bvecs, offset + len);

	if (offset) {
		/*
		 * Don't use iov_iter_advance() here, as it's really slow for
		 * using the latter parts of a big fixed buffer - it iterates
		 * over each segment manually. We can cheat a bit here, because
		 * we know that:
		 *
		 * 1) it's a BVEC iter, we set it up
		 * 2) all bvecs are PAGE_SIZE in size, except potentially the
		 *    first and last bvec
		 *
		 * So just find our index, and adjust the iterator afterwards.
		 * If the offset is within the first bvec (or the whole first
		 * bvec, just use iov_iter_advance(). This makes it easier
		 * since we can just skip the first segment, which may not
		 * be PAGE_SIZE aligned.
		 */
		const struct bio_vec *bvec = imu->bvec;

		if (offset <= bvec->bv_len) {
			iov_iter_advance(iter, offset);
		} else {
			unsigned long seg_skip;

			/* skip first vec */
			offset -= bvec->bv_len;
			seg_skip = 1 + (offset >> PAGE_SHIFT);

			iter->bvec = bvec + seg_skip;
			iter->nr_segs -= seg_skip;
			iter->count -= bvec->bv_len + offset;
			iter->iov_offset = offset & ~PAGE_MASK;
		}
	}

	return len;
}

static void io_ring_submit_unlock(struct io_ring_ctx *ctx, bool needs_lock)
{
	if (needs_lock)
		mutex_unlock(&ctx->uring_lock);
}

static void io_ring_submit_lock(struct io_ring_ctx *ctx, bool needs_lock)
{
	/*
	 * "Normal" inline submissions always hold the uring_lock, since we
	 * grab it from the system call. Same is true for the SQPOLL offload.
	 * The only exception is when we've detached the request and issue it
	 * from an async worker thread, grab the lock for that case.
	 */
	if (needs_lock)
		mutex_lock(&ctx->uring_lock);
}

static struct io_buffer *io_buffer_select(struct io_kiocb *req, size_t *len,
					  int bgid, struct io_buffer *kbuf,
					  bool needs_lock)
{
	struct io_buffer *head;

	if (req->flags & REQ_F_BUFFER_SELECTED)
		return kbuf;

	io_ring_submit_lock(req->ctx, needs_lock);

	lockdep_assert_held(&req->ctx->uring_lock);

	head = idr_find(&req->ctx->io_buffer_idr, bgid);
	if (head) {
		if (!list_empty(&head->list)) {
			kbuf = list_last_entry(&head->list, struct io_buffer,
							list);
			list_del(&kbuf->list);
		} else {
			kbuf = head;
			idr_remove(&req->ctx->io_buffer_idr, bgid);
		}
		if (*len > kbuf->len)
			*len = kbuf->len;
	} else {
		kbuf = ERR_PTR(-ENOBUFS);
	}

	io_ring_submit_unlock(req->ctx, needs_lock);

	return kbuf;
}

static void __user *io_rw_buffer_select(struct io_kiocb *req, size_t *len,
					bool needs_lock)
{
	struct io_buffer *kbuf;
	int bgid;

	kbuf = (struct io_buffer *) (unsigned long) req->rw.addr;
	bgid = (int) (unsigned long) req->rw.kiocb.private;
	kbuf = io_buffer_select(req, len, bgid, kbuf, needs_lock);
	if (IS_ERR(kbuf))
		return kbuf;
	req->rw.addr = (u64) (unsigned long) kbuf;
	req->flags |= REQ_F_BUFFER_SELECTED;
	return u64_to_user_ptr(kbuf->addr);
}

#ifdef CONFIG_COMPAT
static ssize_t io_compat_import(struct io_kiocb *req, struct iovec *iov,
				bool needs_lock)
{
	struct compat_iovec __user *uiov;
	compat_ssize_t clen;
	void __user *buf;
	ssize_t len;

	uiov = u64_to_user_ptr(req->rw.addr);
	if (!access_ok(uiov, sizeof(*uiov)))
		return -EFAULT;
	if (__get_user(clen, &uiov->iov_len))
		return -EFAULT;
	if (clen < 0)
		return -EINVAL;

	len = clen;
	buf = io_rw_buffer_select(req, &len, needs_lock);
	if (IS_ERR(buf))
		return PTR_ERR(buf);
	iov[0].iov_base = buf;
	iov[0].iov_len = (compat_size_t) len;
	return 0;
}
#endif

static ssize_t __io_iov_buffer_select(struct io_kiocb *req, struct iovec *iov,
				      bool needs_lock)
{
	struct iovec __user *uiov = u64_to_user_ptr(req->rw.addr);
	void __user *buf;
	ssize_t len;

	if (copy_from_user(iov, uiov, sizeof(*uiov)))
		return -EFAULT;

	len = iov[0].iov_len;
	if (len < 0)
		return -EINVAL;
	buf = io_rw_buffer_select(req, &len, needs_lock);
	if (IS_ERR(buf))
		return PTR_ERR(buf);
	iov[0].iov_base = buf;
	iov[0].iov_len = len;
	return 0;
}

static ssize_t io_iov_buffer_select(struct io_kiocb *req, struct iovec *iov,
				    bool needs_lock)
{
	if (req->flags & REQ_F_BUFFER_SELECTED)
		return 0;
	if (!req->rw.len)
		return 0;
	else if (req->rw.len > 1)
		return -EINVAL;

#ifdef CONFIG_COMPAT
	if (req->ctx->compat)
		return io_compat_import(req, iov, needs_lock);
#endif

	return __io_iov_buffer_select(req, iov, needs_lock);
}

static ssize_t io_import_iovec(int rw, struct io_kiocb *req,
			       struct iovec **iovec, struct iov_iter *iter,
			       bool needs_lock)
{
	void __user *buf = u64_to_user_ptr(req->rw.addr);
	size_t sqe_len = req->rw.len;
	ssize_t ret;
	u8 opcode;

	opcode = req->opcode;
	if (opcode == IORING_OP_READ_FIXED || opcode == IORING_OP_WRITE_FIXED) {
		*iovec = NULL;
		return io_import_fixed(req, rw, iter);
	}

	/* buffer index only valid with fixed read/write, or buffer select  */
	if (req->rw.kiocb.private && !(req->flags & REQ_F_BUFFER_SELECT))
		return -EINVAL;

	if (opcode == IORING_OP_READ || opcode == IORING_OP_WRITE) {
		if (req->flags & REQ_F_BUFFER_SELECT) {
			buf = io_rw_buffer_select(req, &sqe_len, needs_lock);
			if (IS_ERR(buf)) {
				*iovec = NULL;
				return PTR_ERR(buf);
			}
			req->rw.len = sqe_len;
		}

		ret = import_single_range(rw, buf, sqe_len, *iovec, iter);
		*iovec = NULL;
		return ret < 0 ? ret : sqe_len;
	}

	if (req->io) {
		struct io_async_rw *iorw = &req->io->rw;

		*iovec = iorw->iov;
		iov_iter_init(iter, rw, *iovec, iorw->nr_segs, iorw->size);
		if (iorw->iov == iorw->fast_iov)
			*iovec = NULL;
		return iorw->size;
	}

	if (req->flags & REQ_F_BUFFER_SELECT) {
		ret = io_iov_buffer_select(req, *iovec, needs_lock);
		if (!ret) {
			ret = (*iovec)->iov_len;
			iov_iter_init(iter, rw, *iovec, 1, ret);
		}
		*iovec = NULL;
		return ret;
	}

#ifdef CONFIG_COMPAT
	if (req->ctx->compat)
		return compat_import_iovec(rw, buf, sqe_len, UIO_FASTIOV,
						iovec, iter);
#endif

	return import_iovec(rw, buf, sqe_len, UIO_FASTIOV, iovec, iter);
}

/*
 * For files that don't have ->read_iter() and ->write_iter(), handle them
 * by looping over ->read() or ->write() manually.
 */
static ssize_t loop_rw_iter(int rw, struct file *file, struct kiocb *kiocb,
			   struct iov_iter *iter)
{
	ssize_t ret = 0;

	/*
	 * Don't support polled IO through this interface, and we can't
	 * support non-blocking either. For the latter, this just causes
	 * the kiocb to be handled from an async context.
	 */
	if (kiocb->ki_flags & IOCB_HIPRI)
		return -EOPNOTSUPP;
	if (kiocb->ki_flags & IOCB_NOWAIT)
		return -EAGAIN;

	while (iov_iter_count(iter)) {
		struct iovec iovec;
		ssize_t nr;

		if (!iov_iter_is_bvec(iter)) {
			iovec = iov_iter_iovec(iter);
		} else {
			/* fixed buffers import bvec */
			iovec.iov_base = kmap(iter->bvec->bv_page)
						+ iter->iov_offset;
			iovec.iov_len = min(iter->count,
					iter->bvec->bv_len - iter->iov_offset);
		}

		if (rw == READ) {
			nr = file->f_op->read(file, iovec.iov_base,
					      iovec.iov_len, &kiocb->ki_pos);
		} else {
			nr = file->f_op->write(file, iovec.iov_base,
					       iovec.iov_len, &kiocb->ki_pos);
		}

		if (iov_iter_is_bvec(iter))
			kunmap(iter->bvec->bv_page);

		if (nr < 0) {
			if (!ret)
				ret = nr;
			break;
		}
		ret += nr;
		if (nr != iovec.iov_len)
			break;
		iov_iter_advance(iter, nr);
	}

	return ret;
}

static void io_req_map_rw(struct io_kiocb *req, ssize_t io_size,
			  struct iovec *iovec, struct iovec *fast_iov,
			  struct iov_iter *iter)
{
	req->io->rw.nr_segs = iter->nr_segs;
	req->io->rw.size = io_size;
	req->io->rw.iov = iovec;
	if (!req->io->rw.iov) {
		req->io->rw.iov = req->io->rw.fast_iov;
		if (req->io->rw.iov != fast_iov)
			memcpy(req->io->rw.iov, fast_iov,
			       sizeof(struct iovec) * iter->nr_segs);
	} else {
		req->flags |= REQ_F_NEED_CLEANUP;
	}
}

static inline int __io_alloc_async_ctx(struct io_kiocb *req)
{
	req->io = kmalloc(sizeof(*req->io), GFP_KERNEL);
	return req->io == NULL;
}

static int io_alloc_async_ctx(struct io_kiocb *req)
{
	if (!io_op_defs[req->opcode].async_ctx)
		return 0;

	return  __io_alloc_async_ctx(req);
}

static int io_setup_async_rw(struct io_kiocb *req, ssize_t io_size,
			     struct iovec *iovec, struct iovec *fast_iov,
			     struct iov_iter *iter)
{
	if (!io_op_defs[req->opcode].async_ctx)
		return 0;
	if (!req->io) {
		if (__io_alloc_async_ctx(req))
			return -ENOMEM;

		io_req_map_rw(req, io_size, iovec, fast_iov, iter);
	}
	return 0;
}

static int io_read_prep(struct io_kiocb *req, const struct io_uring_sqe *sqe,
			bool force_nonblock)
{
	struct io_async_ctx *io;
	struct iov_iter iter;
	ssize_t ret;

	ret = io_prep_rw(req, sqe, force_nonblock);
	if (ret)
		return ret;

	if (unlikely(!(req->file->f_mode & FMODE_READ)))
		return -EBADF;

	/* either don't need iovec imported or already have it */
	if (!req->io || req->flags & REQ_F_NEED_CLEANUP)
		return 0;

	io = req->io;
	io->rw.iov = io->rw.fast_iov;
	req->io = NULL;
	ret = io_import_iovec(READ, req, &io->rw.iov, &iter, !force_nonblock);
	req->io = io;
	if (ret < 0)
		return ret;

	io_req_map_rw(req, ret, io->rw.iov, io->rw.fast_iov, &iter);
	return 0;
}

static int io_read(struct io_kiocb *req, bool force_nonblock)
{
	struct iovec inline_vecs[UIO_FASTIOV], *iovec = inline_vecs;
	struct kiocb *kiocb = &req->rw.kiocb;
	struct iov_iter iter;
	size_t iov_count;
	ssize_t io_size, ret;

	ret = io_import_iovec(READ, req, &iovec, &iter, !force_nonblock);
	if (ret < 0)
		return ret;

	/* Ensure we clear previously set non-block flag */
	if (!force_nonblock)
		kiocb->ki_flags &= ~IOCB_NOWAIT;

	req->result = 0;
	io_size = ret;
	if (req->flags & REQ_F_LINK_HEAD)
		req->result = io_size;

	/*
	 * If the file doesn't support async, mark it as REQ_F_MUST_PUNT so
	 * we know to async punt it even if it was opened O_NONBLOCK
	 */
	if (force_nonblock && !io_file_supports_async(req->file))
		goto copy_iov;

	iov_count = iov_iter_count(&iter);
	ret = rw_verify_area(READ, req->file, &kiocb->ki_pos, iov_count);
	if (!ret) {
		ssize_t ret2;

		if (req->file->f_op->read_iter)
			ret2 = call_read_iter(req->file, kiocb, &iter);
		else
			ret2 = loop_rw_iter(READ, req->file, kiocb, &iter);

		/* Catch -EAGAIN return for forced non-blocking submission */
		if (!force_nonblock || ret2 != -EAGAIN) {
			kiocb_done(kiocb, ret2);
		} else {
copy_iov:
			ret = io_setup_async_rw(req, io_size, iovec,
						inline_vecs, &iter);
			if (ret)
				goto out_free;
			/* any defer here is final, must blocking retry */
			if (!(req->flags & REQ_F_NOWAIT))
				req->flags |= REQ_F_MUST_PUNT;
			return -EAGAIN;
		}
	}
out_free:
	kfree(iovec);
	req->flags &= ~REQ_F_NEED_CLEANUP;
	return ret;
}

static int io_write_prep(struct io_kiocb *req, const struct io_uring_sqe *sqe,
			 bool force_nonblock)
{
	struct io_async_ctx *io;
	struct iov_iter iter;
	ssize_t ret;

	ret = io_prep_rw(req, sqe, force_nonblock);
	if (ret)
		return ret;

	if (unlikely(!(req->file->f_mode & FMODE_WRITE)))
		return -EBADF;

	req->fsize = rlimit(RLIMIT_FSIZE);

	/* either don't need iovec imported or already have it */
	if (!req->io || req->flags & REQ_F_NEED_CLEANUP)
		return 0;

	io = req->io;
	io->rw.iov = io->rw.fast_iov;
	req->io = NULL;
	ret = io_import_iovec(WRITE, req, &io->rw.iov, &iter, !force_nonblock);
	req->io = io;
	if (ret < 0)
		return ret;

	io_req_map_rw(req, ret, io->rw.iov, io->rw.fast_iov, &iter);
	return 0;
}

static int io_write(struct io_kiocb *req, bool force_nonblock)
{
	struct iovec inline_vecs[UIO_FASTIOV], *iovec = inline_vecs;
	struct kiocb *kiocb = &req->rw.kiocb;
	struct iov_iter iter;
	size_t iov_count;
	ssize_t ret, io_size;

	ret = io_import_iovec(WRITE, req, &iovec, &iter, !force_nonblock);
	if (ret < 0)
		return ret;

	/* Ensure we clear previously set non-block flag */
	if (!force_nonblock)
		req->rw.kiocb.ki_flags &= ~IOCB_NOWAIT;

	req->result = 0;
	io_size = ret;
	if (req->flags & REQ_F_LINK_HEAD)
		req->result = io_size;

	/*
	 * If the file doesn't support async, mark it as REQ_F_MUST_PUNT so
	 * we know to async punt it even if it was opened O_NONBLOCK
	 */
	if (force_nonblock && !io_file_supports_async(req->file))
		goto copy_iov;

	/* file path doesn't support NOWAIT for non-direct_IO */
	if (force_nonblock && !(kiocb->ki_flags & IOCB_DIRECT) &&
	    (req->flags & REQ_F_ISREG))
		goto copy_iov;

	iov_count = iov_iter_count(&iter);
	ret = rw_verify_area(WRITE, req->file, &kiocb->ki_pos, iov_count);
	if (!ret) {
		ssize_t ret2;

		/*
		 * Open-code file_start_write here to grab freeze protection,
		 * which will be released by another thread in
		 * io_complete_rw().  Fool lockdep by telling it the lock got
		 * released so that it doesn't complain about the held lock when
		 * we return to userspace.
		 */
		if (req->flags & REQ_F_ISREG) {
			__sb_start_write(file_inode(req->file)->i_sb,
						SB_FREEZE_WRITE, true);
			__sb_writers_release(file_inode(req->file)->i_sb,
						SB_FREEZE_WRITE);
		}
		kiocb->ki_flags |= IOCB_WRITE;

		if (!force_nonblock)
			current->signal->rlim[RLIMIT_FSIZE].rlim_cur = req->fsize;

		if (req->file->f_op->write_iter)
			ret2 = call_write_iter(req->file, kiocb, &iter);
		else
			ret2 = loop_rw_iter(WRITE, req->file, kiocb, &iter);

		if (!force_nonblock)
			current->signal->rlim[RLIMIT_FSIZE].rlim_cur = RLIM_INFINITY;

		/*
		 * Raw bdev writes will return -EOPNOTSUPP for IOCB_NOWAIT. Just
		 * retry them without IOCB_NOWAIT.
		 */
		if (ret2 == -EOPNOTSUPP && (kiocb->ki_flags & IOCB_NOWAIT))
			ret2 = -EAGAIN;
		if (!force_nonblock || ret2 != -EAGAIN) {
			kiocb_done(kiocb, ret2);
		} else {
copy_iov:
			ret = io_setup_async_rw(req, io_size, iovec,
						inline_vecs, &iter);
			if (ret)
				goto out_free;
			/* any defer here is final, must blocking retry */
			req->flags |= REQ_F_MUST_PUNT;
			return -EAGAIN;
		}
	}
out_free:
	req->flags &= ~REQ_F_NEED_CLEANUP;
	kfree(iovec);
	return ret;
}

static int io_splice_prep(struct io_kiocb *req, const struct io_uring_sqe *sqe)
{
	struct io_splice* sp = &req->splice;
	unsigned int valid_flags = SPLICE_F_FD_IN_FIXED | SPLICE_F_ALL;
	int ret;

	if (req->flags & REQ_F_NEED_CLEANUP)
		return 0;

	sp->file_in = NULL;
	sp->off_in = READ_ONCE(sqe->splice_off_in);
	sp->off_out = READ_ONCE(sqe->off);
	sp->len = READ_ONCE(sqe->len);
	sp->flags = READ_ONCE(sqe->splice_flags);

	if (unlikely(sp->flags & ~valid_flags))
		return -EINVAL;

	ret = io_file_get(NULL, req, READ_ONCE(sqe->splice_fd_in), &sp->file_in,
			  (sp->flags & SPLICE_F_FD_IN_FIXED));
	if (ret)
		return ret;
	req->flags |= REQ_F_NEED_CLEANUP;

	if (!S_ISREG(file_inode(sp->file_in)->i_mode))
		req->work.flags |= IO_WQ_WORK_UNBOUND;

	return 0;
}

static bool io_splice_punt(struct file *file)
{
	if (get_pipe_info(file))
		return false;
	if (!io_file_supports_async(file))
		return true;
<<<<<<< HEAD
	return !(file->f_mode & O_NONBLOCK);
=======
	return !(file->f_flags & O_NONBLOCK);
>>>>>>> 0595b2d9
}

static int io_splice(struct io_kiocb *req, bool force_nonblock)
{
	struct io_splice *sp = &req->splice;
	struct file *in = sp->file_in;
	struct file *out = sp->file_out;
	unsigned int flags = sp->flags & ~SPLICE_F_FD_IN_FIXED;
	loff_t *poff_in, *poff_out;
	long ret;

	if (force_nonblock) {
		if (io_splice_punt(in) || io_splice_punt(out))
			return -EAGAIN;
		flags |= SPLICE_F_NONBLOCK;
	}

	poff_in = (sp->off_in == -1) ? NULL : &sp->off_in;
	poff_out = (sp->off_out == -1) ? NULL : &sp->off_out;
	ret = do_splice(in, poff_in, out, poff_out, sp->len, flags);
	if (force_nonblock && ret == -EAGAIN)
		return -EAGAIN;

	io_put_file(req, in, (sp->flags & SPLICE_F_FD_IN_FIXED));
	req->flags &= ~REQ_F_NEED_CLEANUP;

	io_cqring_add_event(req, ret);
	if (ret != sp->len)
		req_set_fail_links(req);
	io_put_req(req);
	return 0;
}

/*
 * IORING_OP_NOP just posts a completion event, nothing else.
 */
static int io_nop(struct io_kiocb *req)
{
	struct io_ring_ctx *ctx = req->ctx;

	if (unlikely(ctx->flags & IORING_SETUP_IOPOLL))
		return -EINVAL;

	io_cqring_add_event(req, 0);
	io_put_req(req);
	return 0;
}

static int io_prep_fsync(struct io_kiocb *req, const struct io_uring_sqe *sqe)
{
	struct io_ring_ctx *ctx = req->ctx;

	if (!req->file)
		return -EBADF;

	if (unlikely(ctx->flags & IORING_SETUP_IOPOLL))
		return -EINVAL;
	if (unlikely(sqe->addr || sqe->ioprio || sqe->buf_index))
		return -EINVAL;

	req->sync.flags = READ_ONCE(sqe->fsync_flags);
	if (unlikely(req->sync.flags & ~IORING_FSYNC_DATASYNC))
		return -EINVAL;

	req->sync.off = READ_ONCE(sqe->off);
	req->sync.len = READ_ONCE(sqe->len);
	return 0;
}

static bool io_req_cancelled(struct io_kiocb *req)
{
	if (req->work.flags & IO_WQ_WORK_CANCEL) {
		req_set_fail_links(req);
		io_cqring_add_event(req, -ECANCELED);
		io_put_req(req);
		return true;
	}

	return false;
}

static void __io_fsync(struct io_kiocb *req)
{
	loff_t end = req->sync.off + req->sync.len;
	int ret;
<<<<<<< HEAD

	ret = vfs_fsync_range(req->file, req->sync.off,
				end > 0 ? end : LLONG_MAX,
				req->sync.flags & IORING_FSYNC_DATASYNC);
	if (ret < 0)
		req_set_fail_links(req);
	io_cqring_add_event(req, ret);
	io_put_req(req);
}

static void io_fsync_finish(struct io_wq_work **workptr)
{
	struct io_kiocb *req = container_of(*workptr, struct io_kiocb, work);

	if (io_req_cancelled(req))
		return;
	__io_fsync(req);
	io_steal_work(req, workptr);
}

static int io_fsync(struct io_kiocb *req, bool force_nonblock)
{
=======

	ret = vfs_fsync_range(req->file, req->sync.off,
				end > 0 ? end : LLONG_MAX,
				req->sync.flags & IORING_FSYNC_DATASYNC);
	if (ret < 0)
		req_set_fail_links(req);
	io_cqring_add_event(req, ret);
	io_put_req(req);
}

static void io_fsync_finish(struct io_wq_work **workptr)
{
	struct io_kiocb *req = container_of(*workptr, struct io_kiocb, work);

	if (io_req_cancelled(req))
		return;
	__io_fsync(req);
	io_steal_work(req, workptr);
}

static int io_fsync(struct io_kiocb *req, bool force_nonblock)
{
>>>>>>> 0595b2d9
	/* fsync always requires a blocking context */
	if (force_nonblock) {
		req->work.func = io_fsync_finish;
		return -EAGAIN;
	}
	__io_fsync(req);
	return 0;
}

static void __io_fallocate(struct io_kiocb *req)
{
	int ret;

	current->signal->rlim[RLIMIT_FSIZE].rlim_cur = req->fsize;
	ret = vfs_fallocate(req->file, req->sync.mode, req->sync.off,
				req->sync.len);
	current->signal->rlim[RLIMIT_FSIZE].rlim_cur = RLIM_INFINITY;
	if (ret < 0)
		req_set_fail_links(req);
	io_cqring_add_event(req, ret);
	io_put_req(req);
}

static void io_fallocate_finish(struct io_wq_work **workptr)
{
	struct io_kiocb *req = container_of(*workptr, struct io_kiocb, work);

	if (io_req_cancelled(req))
		return;
	__io_fallocate(req);
	io_steal_work(req, workptr);
}

static int io_fallocate_prep(struct io_kiocb *req,
			     const struct io_uring_sqe *sqe)
{
	if (sqe->ioprio || sqe->buf_index || sqe->rw_flags)
		return -EINVAL;

	req->sync.off = READ_ONCE(sqe->off);
	req->sync.len = READ_ONCE(sqe->addr);
	req->sync.mode = READ_ONCE(sqe->len);
	req->fsize = rlimit(RLIMIT_FSIZE);
	return 0;
}

static int io_fallocate(struct io_kiocb *req, bool force_nonblock)
{
	/* fallocate always requiring blocking context */
	if (force_nonblock) {
		req->work.func = io_fallocate_finish;
		return -EAGAIN;
	}

	__io_fallocate(req);
	return 0;
}

static int io_openat_prep(struct io_kiocb *req, const struct io_uring_sqe *sqe)
{
	const char __user *fname;
	int ret;

	if (sqe->ioprio || sqe->buf_index)
		return -EINVAL;
	if (req->flags & REQ_F_FIXED_FILE)
		return -EBADF;
	if (req->flags & REQ_F_NEED_CLEANUP)
		return 0;

	req->open.dfd = READ_ONCE(sqe->fd);
	req->open.how.mode = READ_ONCE(sqe->len);
	fname = u64_to_user_ptr(READ_ONCE(sqe->addr));
	req->open.how.flags = READ_ONCE(sqe->open_flags);
	if (force_o_largefile())
		req->open.how.flags |= O_LARGEFILE;

	req->open.filename = getname(fname);
	if (IS_ERR(req->open.filename)) {
		ret = PTR_ERR(req->open.filename);
		req->open.filename = NULL;
		return ret;
	}

	req->open.nofile = rlimit(RLIMIT_NOFILE);
	req->flags |= REQ_F_NEED_CLEANUP;
	return 0;
}

static int io_openat2_prep(struct io_kiocb *req, const struct io_uring_sqe *sqe)
{
	struct open_how __user *how;
	const char __user *fname;
	size_t len;
	int ret;

	if (sqe->ioprio || sqe->buf_index)
		return -EINVAL;
	if (req->flags & REQ_F_FIXED_FILE)
		return -EBADF;
	if (req->flags & REQ_F_NEED_CLEANUP)
		return 0;

	req->open.dfd = READ_ONCE(sqe->fd);
	fname = u64_to_user_ptr(READ_ONCE(sqe->addr));
	how = u64_to_user_ptr(READ_ONCE(sqe->addr2));
	len = READ_ONCE(sqe->len);

	if (len < OPEN_HOW_SIZE_VER0)
		return -EINVAL;

	ret = copy_struct_from_user(&req->open.how, sizeof(req->open.how), how,
					len);
	if (ret)
		return ret;

	if (!(req->open.how.flags & O_PATH) && force_o_largefile())
		req->open.how.flags |= O_LARGEFILE;

	req->open.filename = getname(fname);
	if (IS_ERR(req->open.filename)) {
		ret = PTR_ERR(req->open.filename);
		req->open.filename = NULL;
		return ret;
	}

	req->open.nofile = rlimit(RLIMIT_NOFILE);
	req->flags |= REQ_F_NEED_CLEANUP;
	return 0;
}

static int io_openat2(struct io_kiocb *req, bool force_nonblock)
{
	struct open_flags op;
	struct file *file;
	int ret;

	if (force_nonblock)
		return -EAGAIN;

	ret = build_open_flags(&req->open.how, &op);
	if (ret)
		goto err;

	ret = __get_unused_fd_flags(req->open.how.flags, req->open.nofile);
	if (ret < 0)
		goto err;

	file = do_filp_open(req->open.dfd, req->open.filename, &op);
	if (IS_ERR(file)) {
		put_unused_fd(ret);
		ret = PTR_ERR(file);
	} else {
		fsnotify_open(file);
		fd_install(ret, file);
	}
err:
	putname(req->open.filename);
	req->flags &= ~REQ_F_NEED_CLEANUP;
	if (ret < 0)
		req_set_fail_links(req);
	io_cqring_add_event(req, ret);
	io_put_req(req);
	return 0;
}

static int io_openat(struct io_kiocb *req, bool force_nonblock)
{
	req->open.how = build_open_how(req->open.how.flags, req->open.how.mode);
	return io_openat2(req, force_nonblock);
}

static int io_remove_buffers_prep(struct io_kiocb *req,
				  const struct io_uring_sqe *sqe)
{
	struct io_provide_buf *p = &req->pbuf;
	u64 tmp;

	if (sqe->ioprio || sqe->rw_flags || sqe->addr || sqe->len || sqe->off)
		return -EINVAL;

	tmp = READ_ONCE(sqe->fd);
	if (!tmp || tmp > USHRT_MAX)
		return -EINVAL;

	memset(p, 0, sizeof(*p));
	p->nbufs = tmp;
	p->bgid = READ_ONCE(sqe->buf_group);
	return 0;
}

static int __io_remove_buffers(struct io_ring_ctx *ctx, struct io_buffer *buf,
			       int bgid, unsigned nbufs)
{
	unsigned i = 0;

	/* shouldn't happen */
	if (!nbufs)
		return 0;

	/* the head kbuf is the list itself */
	while (!list_empty(&buf->list)) {
		struct io_buffer *nxt;

		nxt = list_first_entry(&buf->list, struct io_buffer, list);
		list_del(&nxt->list);
		kfree(nxt);
		if (++i == nbufs)
			return i;
	}
	i++;
	kfree(buf);
	idr_remove(&ctx->io_buffer_idr, bgid);

	return i;
}

static int io_remove_buffers(struct io_kiocb *req, bool force_nonblock)
{
	struct io_provide_buf *p = &req->pbuf;
	struct io_ring_ctx *ctx = req->ctx;
	struct io_buffer *head;
	int ret = 0;

	io_ring_submit_lock(ctx, !force_nonblock);

	lockdep_assert_held(&ctx->uring_lock);

	ret = -ENOENT;
	head = idr_find(&ctx->io_buffer_idr, p->bgid);
	if (head)
		ret = __io_remove_buffers(ctx, head, p->bgid, p->nbufs);

	io_ring_submit_lock(ctx, !force_nonblock);
	if (ret < 0)
		req_set_fail_links(req);
	io_cqring_add_event(req, ret);
	io_put_req(req);
	return 0;
}

static int io_provide_buffers_prep(struct io_kiocb *req,
				   const struct io_uring_sqe *sqe)
{
	struct io_provide_buf *p = &req->pbuf;
	u64 tmp;

	if (sqe->ioprio || sqe->rw_flags)
		return -EINVAL;

	tmp = READ_ONCE(sqe->fd);
	if (!tmp || tmp > USHRT_MAX)
		return -E2BIG;
	p->nbufs = tmp;
	p->addr = READ_ONCE(sqe->addr);
	p->len = READ_ONCE(sqe->len);

	if (!access_ok(u64_to_user_ptr(p->addr), p->len))
		return -EFAULT;

	p->bgid = READ_ONCE(sqe->buf_group);
	tmp = READ_ONCE(sqe->off);
	if (tmp > USHRT_MAX)
		return -E2BIG;
	p->bid = tmp;
	return 0;
}

static int io_add_buffers(struct io_provide_buf *pbuf, struct io_buffer **head)
{
	struct io_buffer *buf;
	u64 addr = pbuf->addr;
	int i, bid = pbuf->bid;

	for (i = 0; i < pbuf->nbufs; i++) {
		buf = kmalloc(sizeof(*buf), GFP_KERNEL);
		if (!buf)
			break;

		buf->addr = addr;
		buf->len = pbuf->len;
		buf->bid = bid;
		addr += pbuf->len;
		bid++;
		if (!*head) {
			INIT_LIST_HEAD(&buf->list);
			*head = buf;
		} else {
			list_add_tail(&buf->list, &(*head)->list);
		}
	}

	return i ? i : -ENOMEM;
}

static int io_provide_buffers(struct io_kiocb *req, bool force_nonblock)
{
	struct io_provide_buf *p = &req->pbuf;
	struct io_ring_ctx *ctx = req->ctx;
	struct io_buffer *head, *list;
	int ret = 0;

	io_ring_submit_lock(ctx, !force_nonblock);

	lockdep_assert_held(&ctx->uring_lock);

	list = head = idr_find(&ctx->io_buffer_idr, p->bgid);

	ret = io_add_buffers(p, &head);
	if (ret < 0)
		goto out;

	if (!list) {
		ret = idr_alloc(&ctx->io_buffer_idr, head, p->bgid, p->bgid + 1,
					GFP_KERNEL);
		if (ret < 0) {
			__io_remove_buffers(ctx, head, p->bgid, -1U);
			goto out;
		}
	}
out:
	io_ring_submit_unlock(ctx, !force_nonblock);
	if (ret < 0)
		req_set_fail_links(req);
	io_cqring_add_event(req, ret);
	io_put_req(req);
	return 0;
}

static int io_epoll_ctl_prep(struct io_kiocb *req,
			     const struct io_uring_sqe *sqe)
{
#if defined(CONFIG_EPOLL)
	if (sqe->ioprio || sqe->buf_index)
		return -EINVAL;

	req->epoll.epfd = READ_ONCE(sqe->fd);
	req->epoll.op = READ_ONCE(sqe->len);
	req->epoll.fd = READ_ONCE(sqe->off);

	if (ep_op_has_event(req->epoll.op)) {
		struct epoll_event __user *ev;

		ev = u64_to_user_ptr(READ_ONCE(sqe->addr));
		if (copy_from_user(&req->epoll.event, ev, sizeof(*ev)))
			return -EFAULT;
	}

	return 0;
#else
	return -EOPNOTSUPP;
#endif
}

static int io_epoll_ctl(struct io_kiocb *req, bool force_nonblock)
{
#if defined(CONFIG_EPOLL)
	struct io_epoll *ie = &req->epoll;
	int ret;

	ret = do_epoll_ctl(ie->epfd, ie->op, ie->fd, &ie->event, force_nonblock);
	if (force_nonblock && ret == -EAGAIN)
		return -EAGAIN;

	if (ret < 0)
		req_set_fail_links(req);
	io_cqring_add_event(req, ret);
	io_put_req(req);
	return 0;
#else
	return -EOPNOTSUPP;
#endif
}

static int io_madvise_prep(struct io_kiocb *req, const struct io_uring_sqe *sqe)
{
#if defined(CONFIG_ADVISE_SYSCALLS) && defined(CONFIG_MMU)
	if (sqe->ioprio || sqe->buf_index || sqe->off)
		return -EINVAL;

	req->madvise.addr = READ_ONCE(sqe->addr);
	req->madvise.len = READ_ONCE(sqe->len);
	req->madvise.advice = READ_ONCE(sqe->fadvise_advice);
	return 0;
#else
	return -EOPNOTSUPP;
#endif
}

static int io_madvise(struct io_kiocb *req, bool force_nonblock)
{
#if defined(CONFIG_ADVISE_SYSCALLS) && defined(CONFIG_MMU)
	struct io_madvise *ma = &req->madvise;
	int ret;

	if (force_nonblock)
		return -EAGAIN;

	ret = do_madvise(ma->addr, ma->len, ma->advice);
	if (ret < 0)
		req_set_fail_links(req);
	io_cqring_add_event(req, ret);
	io_put_req(req);
	return 0;
#else
	return -EOPNOTSUPP;
#endif
}

static int io_fadvise_prep(struct io_kiocb *req, const struct io_uring_sqe *sqe)
{
	if (sqe->ioprio || sqe->buf_index || sqe->addr)
		return -EINVAL;

	req->fadvise.offset = READ_ONCE(sqe->off);
	req->fadvise.len = READ_ONCE(sqe->len);
	req->fadvise.advice = READ_ONCE(sqe->fadvise_advice);
	return 0;
}

static int io_fadvise(struct io_kiocb *req, bool force_nonblock)
{
	struct io_fadvise *fa = &req->fadvise;
	int ret;

	if (force_nonblock) {
		switch (fa->advice) {
		case POSIX_FADV_NORMAL:
		case POSIX_FADV_RANDOM:
		case POSIX_FADV_SEQUENTIAL:
			break;
		default:
			return -EAGAIN;
		}
	}

	ret = vfs_fadvise(req->file, fa->offset, fa->len, fa->advice);
	if (ret < 0)
		req_set_fail_links(req);
	io_cqring_add_event(req, ret);
	io_put_req(req);
	return 0;
}

static int io_statx_prep(struct io_kiocb *req, const struct io_uring_sqe *sqe)
{
	const char __user *fname;
	unsigned lookup_flags;
	int ret;

	if (sqe->ioprio || sqe->buf_index)
		return -EINVAL;
	if (req->flags & REQ_F_FIXED_FILE)
		return -EBADF;
	if (req->flags & REQ_F_NEED_CLEANUP)
		return 0;

	req->open.dfd = READ_ONCE(sqe->fd);
	req->open.mask = READ_ONCE(sqe->len);
	fname = u64_to_user_ptr(READ_ONCE(sqe->addr));
	req->open.buffer = u64_to_user_ptr(READ_ONCE(sqe->addr2));
	req->open.how.flags = READ_ONCE(sqe->statx_flags);

	if (vfs_stat_set_lookup_flags(&lookup_flags, req->open.how.flags))
		return -EINVAL;

	req->open.filename = getname_flags(fname, lookup_flags, NULL);
	if (IS_ERR(req->open.filename)) {
		ret = PTR_ERR(req->open.filename);
		req->open.filename = NULL;
		return ret;
	}

	req->flags |= REQ_F_NEED_CLEANUP;
	return 0;
}

static int io_statx(struct io_kiocb *req, bool force_nonblock)
{
	struct io_open *ctx = &req->open;
	unsigned lookup_flags;
	struct path path;
	struct kstat stat;
	int ret;

	if (force_nonblock)
		return -EAGAIN;

	if (vfs_stat_set_lookup_flags(&lookup_flags, ctx->how.flags))
		return -EINVAL;

retry:
	/* filename_lookup() drops it, keep a reference */
	ctx->filename->refcnt++;

	ret = filename_lookup(ctx->dfd, ctx->filename, lookup_flags, &path,
				NULL);
	if (ret)
		goto err;

	ret = vfs_getattr(&path, &stat, ctx->mask, ctx->how.flags);
	path_put(&path);
	if (retry_estale(ret, lookup_flags)) {
		lookup_flags |= LOOKUP_REVAL;
		goto retry;
	}
	if (!ret)
		ret = cp_statx(&stat, ctx->buffer);
err:
	putname(ctx->filename);
	req->flags &= ~REQ_F_NEED_CLEANUP;
	if (ret < 0)
		req_set_fail_links(req);
	io_cqring_add_event(req, ret);
	io_put_req(req);
	return 0;
}

static int io_close_prep(struct io_kiocb *req, const struct io_uring_sqe *sqe)
{
	/*
	 * If we queue this for async, it must not be cancellable. That would
	 * leave the 'file' in an undeterminate state.
	 */
	req->work.flags |= IO_WQ_WORK_NO_CANCEL;

	if (sqe->ioprio || sqe->off || sqe->addr || sqe->len ||
	    sqe->rw_flags || sqe->buf_index)
		return -EINVAL;
	if (req->flags & REQ_F_FIXED_FILE)
		return -EBADF;

	req->close.fd = READ_ONCE(sqe->fd);
	if (req->file->f_op == &io_uring_fops ||
	    req->close.fd == req->ctx->ring_fd)
		return -EBADF;

	return 0;
}

/* only called when __close_fd_get_file() is done */
static void __io_close_finish(struct io_kiocb *req)
{
	int ret;

	ret = filp_close(req->close.put_file, req->work.files);
	if (ret < 0)
		req_set_fail_links(req);
	io_cqring_add_event(req, ret);
	fput(req->close.put_file);
	io_put_req(req);
}

static void io_close_finish(struct io_wq_work **workptr)
{
	struct io_kiocb *req = container_of(*workptr, struct io_kiocb, work);

	/* not cancellable, don't do io_req_cancelled() */
	__io_close_finish(req);
	io_steal_work(req, workptr);
}

static int io_close(struct io_kiocb *req, bool force_nonblock)
{
	int ret;

	req->close.put_file = NULL;
	ret = __close_fd_get_file(req->close.fd, &req->close.put_file);
	if (ret < 0)
		return ret;

	/* if the file has a flush method, be safe and punt to async */
	if (req->close.put_file->f_op->flush && force_nonblock) {
		/* submission ref will be dropped, take it for async */
		refcount_inc(&req->refs);

		req->work.func = io_close_finish;
		/*
		 * Do manual async queue here to avoid grabbing files - we don't
		 * need the files, and it'll cause io_close_finish() to close
		 * the file again and cause a double CQE entry for this request
		 */
		io_queue_async_work(req);
		return 0;
	}

	/*
	 * No ->flush(), safely close from here and just punt the
	 * fput() to async context.
	 */
	__io_close_finish(req);
	return 0;
}

static int io_prep_sfr(struct io_kiocb *req, const struct io_uring_sqe *sqe)
{
	struct io_ring_ctx *ctx = req->ctx;

	if (!req->file)
		return -EBADF;

	if (unlikely(ctx->flags & IORING_SETUP_IOPOLL))
		return -EINVAL;
	if (unlikely(sqe->addr || sqe->ioprio || sqe->buf_index))
		return -EINVAL;

	req->sync.off = READ_ONCE(sqe->off);
	req->sync.len = READ_ONCE(sqe->len);
	req->sync.flags = READ_ONCE(sqe->sync_range_flags);
	return 0;
}

static void __io_sync_file_range(struct io_kiocb *req)
{
	int ret;

	ret = sync_file_range(req->file, req->sync.off, req->sync.len,
				req->sync.flags);
	if (ret < 0)
		req_set_fail_links(req);
	io_cqring_add_event(req, ret);
	io_put_req(req);
}


static void io_sync_file_range_finish(struct io_wq_work **workptr)
{
	struct io_kiocb *req = container_of(*workptr, struct io_kiocb, work);
<<<<<<< HEAD

	if (io_req_cancelled(req))
		return;
	__io_sync_file_range(req);
	io_put_req(req); /* put submission ref */
}

=======

	if (io_req_cancelled(req))
		return;
	__io_sync_file_range(req);
	io_put_req(req); /* put submission ref */
}

>>>>>>> 0595b2d9
static int io_sync_file_range(struct io_kiocb *req, bool force_nonblock)
{
	/* sync_file_range always requires a blocking context */
	if (force_nonblock) {
		req->work.func = io_sync_file_range_finish;
		return -EAGAIN;
	}

	__io_sync_file_range(req);
	return 0;
}

#if defined(CONFIG_NET)
static int io_setup_async_msg(struct io_kiocb *req,
			      struct io_async_msghdr *kmsg)
{
	if (req->io)
		return -EAGAIN;
	if (io_alloc_async_ctx(req)) {
		if (kmsg->iov != kmsg->fast_iov)
			kfree(kmsg->iov);
		return -ENOMEM;
	}
	req->flags |= REQ_F_NEED_CLEANUP;
	memcpy(&req->io->msg, kmsg, sizeof(*kmsg));
	return -EAGAIN;
}

static int io_sendmsg_prep(struct io_kiocb *req, const struct io_uring_sqe *sqe)
{
	struct io_sr_msg *sr = &req->sr_msg;
	struct io_async_ctx *io = req->io;
	int ret;

	sr->msg_flags = READ_ONCE(sqe->msg_flags);
	sr->msg = u64_to_user_ptr(READ_ONCE(sqe->addr));
	sr->len = READ_ONCE(sqe->len);

#ifdef CONFIG_COMPAT
	if (req->ctx->compat)
		sr->msg_flags |= MSG_CMSG_COMPAT;
#endif

	if (!io || req->opcode == IORING_OP_SEND)
		return 0;
	/* iovec is already imported */
	if (req->flags & REQ_F_NEED_CLEANUP)
		return 0;

	io->msg.iov = io->msg.fast_iov;
	ret = sendmsg_copy_msghdr(&io->msg.msg, sr->msg, sr->msg_flags,
					&io->msg.iov);
	if (!ret)
		req->flags |= REQ_F_NEED_CLEANUP;
	return ret;
}

static int io_sendmsg(struct io_kiocb *req, bool force_nonblock)
{
	struct io_async_msghdr *kmsg = NULL;
	struct socket *sock;
	int ret;

	if (unlikely(req->ctx->flags & IORING_SETUP_IOPOLL))
		return -EINVAL;

	sock = sock_from_file(req->file, &ret);
	if (sock) {
		struct io_async_ctx io;
		unsigned flags;

		if (req->io) {
			kmsg = &req->io->msg;
			kmsg->msg.msg_name = &req->io->msg.addr;
			/* if iov is set, it's allocated already */
			if (!kmsg->iov)
				kmsg->iov = kmsg->fast_iov;
			kmsg->msg.msg_iter.iov = kmsg->iov;
		} else {
			struct io_sr_msg *sr = &req->sr_msg;

			kmsg = &io.msg;
			kmsg->msg.msg_name = &io.msg.addr;

			io.msg.iov = io.msg.fast_iov;
			ret = sendmsg_copy_msghdr(&io.msg.msg, sr->msg,
					sr->msg_flags, &io.msg.iov);
			if (ret)
				return ret;
		}

		flags = req->sr_msg.msg_flags;
		if (flags & MSG_DONTWAIT)
			req->flags |= REQ_F_NOWAIT;
		else if (force_nonblock)
			flags |= MSG_DONTWAIT;

		ret = __sys_sendmsg_sock(sock, &kmsg->msg, flags);
		if (force_nonblock && ret == -EAGAIN)
			return io_setup_async_msg(req, kmsg);
		if (ret == -ERESTARTSYS)
			ret = -EINTR;
	}

	if (kmsg && kmsg->iov != kmsg->fast_iov)
		kfree(kmsg->iov);
	req->flags &= ~REQ_F_NEED_CLEANUP;
	io_cqring_add_event(req, ret);
	if (ret < 0)
		req_set_fail_links(req);
	io_put_req(req);
	return 0;
}

static int io_send(struct io_kiocb *req, bool force_nonblock)
{
	struct socket *sock;
	int ret;

	if (unlikely(req->ctx->flags & IORING_SETUP_IOPOLL))
		return -EINVAL;

	sock = sock_from_file(req->file, &ret);
	if (sock) {
		struct io_sr_msg *sr = &req->sr_msg;
		struct msghdr msg;
		struct iovec iov;
		unsigned flags;

		ret = import_single_range(WRITE, sr->buf, sr->len, &iov,
						&msg.msg_iter);
		if (ret)
			return ret;

		msg.msg_name = NULL;
		msg.msg_control = NULL;
		msg.msg_controllen = 0;
		msg.msg_namelen = 0;

		flags = req->sr_msg.msg_flags;
		if (flags & MSG_DONTWAIT)
			req->flags |= REQ_F_NOWAIT;
		else if (force_nonblock)
			flags |= MSG_DONTWAIT;

		msg.msg_flags = flags;
		ret = sock_sendmsg(sock, &msg);
		if (force_nonblock && ret == -EAGAIN)
			return -EAGAIN;
		if (ret == -ERESTARTSYS)
			ret = -EINTR;
	}

	io_cqring_add_event(req, ret);
	if (ret < 0)
		req_set_fail_links(req);
	io_put_req(req);
	return 0;
}

static int __io_recvmsg_copy_hdr(struct io_kiocb *req, struct io_async_ctx *io)
{
	struct io_sr_msg *sr = &req->sr_msg;
	struct iovec __user *uiov;
	size_t iov_len;
	int ret;

	ret = __copy_msghdr_from_user(&io->msg.msg, sr->msg, &io->msg.uaddr,
					&uiov, &iov_len);
	if (ret)
		return ret;

	if (req->flags & REQ_F_BUFFER_SELECT) {
		if (iov_len > 1)
			return -EINVAL;
		if (copy_from_user(io->msg.iov, uiov, sizeof(*uiov)))
			return -EFAULT;
		sr->len = io->msg.iov[0].iov_len;
		iov_iter_init(&io->msg.msg.msg_iter, READ, io->msg.iov, 1,
				sr->len);
		io->msg.iov = NULL;
	} else {
		ret = import_iovec(READ, uiov, iov_len, UIO_FASTIOV,
					&io->msg.iov, &io->msg.msg.msg_iter);
		if (ret > 0)
			ret = 0;
	}

	return ret;
}

#ifdef CONFIG_COMPAT
static int __io_compat_recvmsg_copy_hdr(struct io_kiocb *req,
					struct io_async_ctx *io)
{
	struct compat_msghdr __user *msg_compat;
	struct io_sr_msg *sr = &req->sr_msg;
	struct compat_iovec __user *uiov;
	compat_uptr_t ptr;
	compat_size_t len;
	int ret;

	msg_compat = (struct compat_msghdr __user *) sr->msg;
	ret = __get_compat_msghdr(&io->msg.msg, msg_compat, &io->msg.uaddr,
					&ptr, &len);
	if (ret)
		return ret;

	uiov = compat_ptr(ptr);
	if (req->flags & REQ_F_BUFFER_SELECT) {
		compat_ssize_t clen;

		if (len > 1)
			return -EINVAL;
		if (!access_ok(uiov, sizeof(*uiov)))
			return -EFAULT;
		if (__get_user(clen, &uiov->iov_len))
			return -EFAULT;
		if (clen < 0)
			return -EINVAL;
		sr->len = io->msg.iov[0].iov_len;
		io->msg.iov = NULL;
	} else {
		ret = compat_import_iovec(READ, uiov, len, UIO_FASTIOV,
						&io->msg.iov,
						&io->msg.msg.msg_iter);
		if (ret < 0)
			return ret;
	}

	return 0;
}
#endif

static int io_recvmsg_copy_hdr(struct io_kiocb *req, struct io_async_ctx *io)
{
	io->msg.iov = io->msg.fast_iov;

#ifdef CONFIG_COMPAT
	if (req->ctx->compat)
		return __io_compat_recvmsg_copy_hdr(req, io);
#endif

	return __io_recvmsg_copy_hdr(req, io);
}

static struct io_buffer *io_recv_buffer_select(struct io_kiocb *req,
					       int *cflags, bool needs_lock)
{
	struct io_sr_msg *sr = &req->sr_msg;
	struct io_buffer *kbuf;

	if (!(req->flags & REQ_F_BUFFER_SELECT))
		return NULL;

	kbuf = io_buffer_select(req, &sr->len, sr->bgid, sr->kbuf, needs_lock);
	if (IS_ERR(kbuf))
		return kbuf;

	sr->kbuf = kbuf;
	req->flags |= REQ_F_BUFFER_SELECTED;

	*cflags = kbuf->bid << IORING_CQE_BUFFER_SHIFT;
	*cflags |= IORING_CQE_F_BUFFER;
	return kbuf;
}

static int io_recvmsg_prep(struct io_kiocb *req,
			   const struct io_uring_sqe *sqe)
{
	struct io_sr_msg *sr = &req->sr_msg;
	struct io_async_ctx *io = req->io;
	int ret;

	sr->msg_flags = READ_ONCE(sqe->msg_flags);
	sr->msg = u64_to_user_ptr(READ_ONCE(sqe->addr));
	sr->len = READ_ONCE(sqe->len);
	sr->bgid = READ_ONCE(sqe->buf_group);

#ifdef CONFIG_COMPAT
	if (req->ctx->compat)
		sr->msg_flags |= MSG_CMSG_COMPAT;
#endif

	if (!io || req->opcode == IORING_OP_RECV)
		return 0;
	/* iovec is already imported */
	if (req->flags & REQ_F_NEED_CLEANUP)
		return 0;

	ret = io_recvmsg_copy_hdr(req, io);
	if (!ret)
		req->flags |= REQ_F_NEED_CLEANUP;
	return ret;
}

static int io_recvmsg(struct io_kiocb *req, bool force_nonblock)
{
	struct io_async_msghdr *kmsg = NULL;
	struct socket *sock;
	int ret, cflags = 0;

	if (unlikely(req->ctx->flags & IORING_SETUP_IOPOLL))
		return -EINVAL;
<<<<<<< HEAD

	sock = sock_from_file(req->file, &ret);
	if (sock) {
		struct io_buffer *kbuf;
		struct io_async_ctx io;
		unsigned flags;

=======

	sock = sock_from_file(req->file, &ret);
	if (sock) {
		struct io_buffer *kbuf;
		struct io_async_ctx io;
		unsigned flags;

>>>>>>> 0595b2d9
		if (req->io) {
			kmsg = &req->io->msg;
			kmsg->msg.msg_name = &req->io->msg.addr;
			/* if iov is set, it's allocated already */
			if (!kmsg->iov)
				kmsg->iov = kmsg->fast_iov;
			kmsg->msg.msg_iter.iov = kmsg->iov;
		} else {
			kmsg = &io.msg;
			kmsg->msg.msg_name = &io.msg.addr;

			ret = io_recvmsg_copy_hdr(req, &io);
			if (ret)
				return ret;
		}

		kbuf = io_recv_buffer_select(req, &cflags, !force_nonblock);
		if (IS_ERR(kbuf)) {
			return PTR_ERR(kbuf);
		} else if (kbuf) {
			kmsg->fast_iov[0].iov_base = u64_to_user_ptr(kbuf->addr);
			iov_iter_init(&kmsg->msg.msg_iter, READ, kmsg->iov,
					1, req->sr_msg.len);
		}

		flags = req->sr_msg.msg_flags;
		if (flags & MSG_DONTWAIT)
			req->flags |= REQ_F_NOWAIT;
		else if (force_nonblock)
			flags |= MSG_DONTWAIT;

		ret = __sys_recvmsg_sock(sock, &kmsg->msg, req->sr_msg.msg,
						kmsg->uaddr, flags);
		if (force_nonblock && ret == -EAGAIN)
			return io_setup_async_msg(req, kmsg);
		if (ret == -ERESTARTSYS)
			ret = -EINTR;
	}

	if (kmsg && kmsg->iov != kmsg->fast_iov)
		kfree(kmsg->iov);
	req->flags &= ~REQ_F_NEED_CLEANUP;
	__io_cqring_add_event(req, ret, cflags);
	if (ret < 0)
		req_set_fail_links(req);
	io_put_req(req);
	return 0;
}

static int io_recv(struct io_kiocb *req, bool force_nonblock)
{
	struct io_buffer *kbuf = NULL;
	struct socket *sock;
	int ret, cflags = 0;

	if (unlikely(req->ctx->flags & IORING_SETUP_IOPOLL))
		return -EINVAL;

	sock = sock_from_file(req->file, &ret);
	if (sock) {
		struct io_sr_msg *sr = &req->sr_msg;
		void __user *buf = sr->buf;
		struct msghdr msg;
		struct iovec iov;
		unsigned flags;

		kbuf = io_recv_buffer_select(req, &cflags, !force_nonblock);
		if (IS_ERR(kbuf))
			return PTR_ERR(kbuf);
		else if (kbuf)
			buf = u64_to_user_ptr(kbuf->addr);

		ret = import_single_range(READ, buf, sr->len, &iov,
						&msg.msg_iter);
		if (ret) {
			kfree(kbuf);
			return ret;
		}

		req->flags |= REQ_F_NEED_CLEANUP;
		msg.msg_name = NULL;
		msg.msg_control = NULL;
		msg.msg_controllen = 0;
		msg.msg_namelen = 0;
		msg.msg_iocb = NULL;
		msg.msg_flags = 0;

		flags = req->sr_msg.msg_flags;
		if (flags & MSG_DONTWAIT)
			req->flags |= REQ_F_NOWAIT;
		else if (force_nonblock)
			flags |= MSG_DONTWAIT;

		ret = sock_recvmsg(sock, &msg, flags);
		if (force_nonblock && ret == -EAGAIN)
			return -EAGAIN;
		if (ret == -ERESTARTSYS)
			ret = -EINTR;
	}

	kfree(kbuf);
	req->flags &= ~REQ_F_NEED_CLEANUP;
	__io_cqring_add_event(req, ret, cflags);
	if (ret < 0)
		req_set_fail_links(req);
	io_put_req(req);
	return 0;
}

static int io_accept_prep(struct io_kiocb *req, const struct io_uring_sqe *sqe)
{
	struct io_accept *accept = &req->accept;

	if (unlikely(req->ctx->flags & (IORING_SETUP_IOPOLL|IORING_SETUP_SQPOLL)))
		return -EINVAL;
	if (sqe->ioprio || sqe->len || sqe->buf_index)
		return -EINVAL;

	accept->addr = u64_to_user_ptr(READ_ONCE(sqe->addr));
	accept->addr_len = u64_to_user_ptr(READ_ONCE(sqe->addr2));
	accept->flags = READ_ONCE(sqe->accept_flags);
	accept->nofile = rlimit(RLIMIT_NOFILE);
	return 0;
}

static int __io_accept(struct io_kiocb *req, bool force_nonblock)
{
	struct io_accept *accept = &req->accept;
	unsigned file_flags;
	int ret;

	file_flags = force_nonblock ? O_NONBLOCK : 0;
	ret = __sys_accept4_file(req->file, file_flags, accept->addr,
					accept->addr_len, accept->flags,
					accept->nofile);
	if (ret == -EAGAIN && force_nonblock)
		return -EAGAIN;
	if (ret == -ERESTARTSYS)
		ret = -EINTR;
	if (ret < 0)
		req_set_fail_links(req);
	io_cqring_add_event(req, ret);
	io_put_req(req);
	return 0;
}

static void io_accept_finish(struct io_wq_work **workptr)
{
	struct io_kiocb *req = container_of(*workptr, struct io_kiocb, work);

	if (io_req_cancelled(req))
		return;
	__io_accept(req, false);
	io_steal_work(req, workptr);
}

static int io_accept(struct io_kiocb *req, bool force_nonblock)
{
	int ret;

	ret = __io_accept(req, force_nonblock);
	if (ret == -EAGAIN && force_nonblock) {
		req->work.func = io_accept_finish;
		return -EAGAIN;
	}
	return 0;
<<<<<<< HEAD
=======
}

static int io_connect_prep(struct io_kiocb *req, const struct io_uring_sqe *sqe)
{
	struct io_connect *conn = &req->connect;
	struct io_async_ctx *io = req->io;

	if (unlikely(req->ctx->flags & (IORING_SETUP_IOPOLL|IORING_SETUP_SQPOLL)))
		return -EINVAL;
	if (sqe->ioprio || sqe->len || sqe->buf_index || sqe->rw_flags)
		return -EINVAL;

	conn->addr = u64_to_user_ptr(READ_ONCE(sqe->addr));
	conn->addr_len =  READ_ONCE(sqe->addr2);

	if (!io)
		return 0;

	return move_addr_to_kernel(conn->addr, conn->addr_len,
					&io->connect.address);
}

static int io_connect(struct io_kiocb *req, bool force_nonblock)
{
	struct io_async_ctx __io, *io;
	unsigned file_flags;
	int ret;

	if (req->io) {
		io = req->io;
	} else {
		ret = move_addr_to_kernel(req->connect.addr,
						req->connect.addr_len,
						&__io.connect.address);
		if (ret)
			goto out;
		io = &__io;
	}

	file_flags = force_nonblock ? O_NONBLOCK : 0;

	ret = __sys_connect_file(req->file, &io->connect.address,
					req->connect.addr_len, file_flags);
	if ((ret == -EAGAIN || ret == -EINPROGRESS) && force_nonblock) {
		if (req->io)
			return -EAGAIN;
		if (io_alloc_async_ctx(req)) {
			ret = -ENOMEM;
			goto out;
		}
		memcpy(&req->io->connect, &__io.connect, sizeof(__io.connect));
		return -EAGAIN;
	}
	if (ret == -ERESTARTSYS)
		ret = -EINTR;
out:
	if (ret < 0)
		req_set_fail_links(req);
	io_cqring_add_event(req, ret);
	io_put_req(req);
	return 0;
}
#else /* !CONFIG_NET */
static int io_sendmsg_prep(struct io_kiocb *req, const struct io_uring_sqe *sqe)
{
	return -EOPNOTSUPP;
}

static int io_sendmsg(struct io_kiocb *req, bool force_nonblock)
{
	return -EOPNOTSUPP;
}

static int io_send(struct io_kiocb *req, bool force_nonblock)
{
	return -EOPNOTSUPP;
}

static int io_recvmsg_prep(struct io_kiocb *req,
			   const struct io_uring_sqe *sqe)
{
	return -EOPNOTSUPP;
}

static int io_recvmsg(struct io_kiocb *req, bool force_nonblock)
{
	return -EOPNOTSUPP;
}

static int io_recv(struct io_kiocb *req, bool force_nonblock)
{
	return -EOPNOTSUPP;
}

static int io_accept_prep(struct io_kiocb *req, const struct io_uring_sqe *sqe)
{
	return -EOPNOTSUPP;
}

static int io_accept(struct io_kiocb *req, bool force_nonblock)
{
	return -EOPNOTSUPP;
}

static int io_connect_prep(struct io_kiocb *req, const struct io_uring_sqe *sqe)
{
	return -EOPNOTSUPP;
}

static int io_connect(struct io_kiocb *req, bool force_nonblock)
{
	return -EOPNOTSUPP;
}
#endif /* CONFIG_NET */

struct io_poll_table {
	struct poll_table_struct pt;
	struct io_kiocb *req;
	int error;
};

static void __io_queue_proc(struct io_poll_iocb *poll, struct io_poll_table *pt,
			    struct wait_queue_head *head)
{
	if (unlikely(poll->head)) {
		pt->error = -EINVAL;
		return;
	}

	pt->error = 0;
	poll->head = head;
	add_wait_queue(head, &poll->wait);
}

static void io_async_queue_proc(struct file *file, struct wait_queue_head *head,
			       struct poll_table_struct *p)
{
	struct io_poll_table *pt = container_of(p, struct io_poll_table, pt);

	__io_queue_proc(&pt->req->apoll->poll, pt, head);
}

static int __io_async_wake(struct io_kiocb *req, struct io_poll_iocb *poll,
			   __poll_t mask, task_work_func_t func)
{
	struct task_struct *tsk;
	int ret;

	/* for instances that support it check for an event match first: */
	if (mask && !(mask & poll->events))
		return 0;

	trace_io_uring_task_add(req->ctx, req->opcode, req->user_data, mask);

	list_del_init(&poll->wait.entry);

	tsk = req->task;
	req->result = mask;
	init_task_work(&req->task_work, func);
	/*
	 * If this fails, then the task is exiting. Punt to one of the io-wq
	 * threads to ensure the work gets run, we can't always rely on exit
	 * cancelation taking care of this.
	 */
	ret = task_work_add(tsk, &req->task_work, true);
	if (unlikely(ret)) {
		tsk = io_wq_get_task(req->ctx->io_wq);
		task_work_add(tsk, &req->task_work, true);
	}
	wake_up_process(tsk);
	return 1;
}

static bool io_poll_rewait(struct io_kiocb *req, struct io_poll_iocb *poll)
	__acquires(&req->ctx->completion_lock)
{
	struct io_ring_ctx *ctx = req->ctx;

	if (!req->result && !READ_ONCE(poll->canceled)) {
		struct poll_table_struct pt = { ._key = poll->events };

		req->result = vfs_poll(req->file, &pt) & poll->events;
	}

	spin_lock_irq(&ctx->completion_lock);
	if (!req->result && !READ_ONCE(poll->canceled)) {
		add_wait_queue(poll->head, &poll->wait);
		return true;
	}

	return false;
}

static void io_async_task_func(struct callback_head *cb)
{
	struct io_kiocb *req = container_of(cb, struct io_kiocb, task_work);
	struct async_poll *apoll = req->apoll;
	struct io_ring_ctx *ctx = req->ctx;
	bool canceled;

	trace_io_uring_task_run(req->ctx, req->opcode, req->user_data);

	if (io_poll_rewait(req, &apoll->poll)) {
		spin_unlock_irq(&ctx->completion_lock);
		return;
	}

	if (hash_hashed(&req->hash_node))
		hash_del(&req->hash_node);

	canceled = READ_ONCE(apoll->poll.canceled);
	if (canceled) {
		io_cqring_fill_event(req, -ECANCELED);
		io_commit_cqring(ctx);
	}

	spin_unlock_irq(&ctx->completion_lock);

	if (canceled) {
		kfree(apoll);
		io_cqring_ev_posted(ctx);
		req_set_fail_links(req);
		io_put_req(req);
		return;
	}

	/* restore ->work in case we need to retry again */
	memcpy(&req->work, &apoll->work, sizeof(req->work));

	__set_current_state(TASK_RUNNING);
	mutex_lock(&ctx->uring_lock);
	__io_queue_sqe(req, NULL);
	mutex_unlock(&ctx->uring_lock);

	kfree(apoll);
}

static int io_async_wake(struct wait_queue_entry *wait, unsigned mode, int sync,
			void *key)
{
	struct io_kiocb *req = wait->private;
	struct io_poll_iocb *poll = &req->apoll->poll;

	trace_io_uring_poll_wake(req->ctx, req->opcode, req->user_data,
					key_to_poll(key));

	return __io_async_wake(req, poll, key_to_poll(key), io_async_task_func);
}

static void io_poll_req_insert(struct io_kiocb *req)
{
	struct io_ring_ctx *ctx = req->ctx;
	struct hlist_head *list;

	list = &ctx->cancel_hash[hash_long(req->user_data, ctx->cancel_hash_bits)];
	hlist_add_head(&req->hash_node, list);
}

static __poll_t __io_arm_poll_handler(struct io_kiocb *req,
				      struct io_poll_iocb *poll,
				      struct io_poll_table *ipt, __poll_t mask,
				      wait_queue_func_t wake_func)
	__acquires(&ctx->completion_lock)
{
	struct io_ring_ctx *ctx = req->ctx;
	bool cancel = false;

	poll->file = req->file;
	poll->head = NULL;
	poll->done = poll->canceled = false;
	poll->events = mask;

	ipt->pt._key = mask;
	ipt->req = req;
	ipt->error = -EINVAL;

	INIT_LIST_HEAD(&poll->wait.entry);
	init_waitqueue_func_entry(&poll->wait, wake_func);
	poll->wait.private = req;

	mask = vfs_poll(req->file, &ipt->pt) & poll->events;

	spin_lock_irq(&ctx->completion_lock);
	if (likely(poll->head)) {
		spin_lock(&poll->head->lock);
		if (unlikely(list_empty(&poll->wait.entry))) {
			if (ipt->error)
				cancel = true;
			ipt->error = 0;
			mask = 0;
		}
		if (mask || ipt->error)
			list_del_init(&poll->wait.entry);
		else if (cancel)
			WRITE_ONCE(poll->canceled, true);
		else if (!poll->done) /* actually waiting for an event */
			io_poll_req_insert(req);
		spin_unlock(&poll->head->lock);
	}

	return mask;
>>>>>>> 0595b2d9
}

static bool io_arm_poll_handler(struct io_kiocb *req)
{
<<<<<<< HEAD
	struct io_connect *conn = &req->connect;
	struct io_async_ctx *io = req->io;

	if (unlikely(req->ctx->flags & (IORING_SETUP_IOPOLL|IORING_SETUP_SQPOLL)))
		return -EINVAL;
	if (sqe->ioprio || sqe->len || sqe->buf_index || sqe->rw_flags)
		return -EINVAL;
=======
	const struct io_op_def *def = &io_op_defs[req->opcode];
	struct io_ring_ctx *ctx = req->ctx;
	struct async_poll *apoll;
	struct io_poll_table ipt;
	__poll_t mask, ret;
>>>>>>> 0595b2d9

	if (!req->file || !file_can_poll(req->file))
		return false;
	if (req->flags & (REQ_F_MUST_PUNT | REQ_F_POLLED))
		return false;
	if (!def->pollin && !def->pollout)
		return false;

	apoll = kmalloc(sizeof(*apoll), GFP_ATOMIC);
	if (unlikely(!apoll))
		return false;

<<<<<<< HEAD
	return move_addr_to_kernel(conn->addr, conn->addr_len,
					&io->connect.address);
}

static int io_connect(struct io_kiocb *req, bool force_nonblock)
{
	struct io_async_ctx __io, *io;
	unsigned file_flags;
	int ret;
=======
	req->flags |= REQ_F_POLLED;
	memcpy(&apoll->work, &req->work, sizeof(req->work));

	get_task_struct(current);
	req->task = current;
	req->apoll = apoll;
	INIT_HLIST_NODE(&req->hash_node);
>>>>>>> 0595b2d9

	mask = 0;
	if (def->pollin)
		mask |= POLLIN | POLLRDNORM;
	if (def->pollout)
		mask |= POLLOUT | POLLWRNORM;
	mask |= POLLERR | POLLPRI;

	ipt.pt._qproc = io_async_queue_proc;

	ret = __io_arm_poll_handler(req, &apoll->poll, &ipt, mask,
					io_async_wake);
	if (ret) {
		ipt.error = 0;
		apoll->poll.done = true;
		spin_unlock_irq(&ctx->completion_lock);
		memcpy(&req->work, &apoll->work, sizeof(req->work));
		kfree(apoll);
		return false;
	}
<<<<<<< HEAD
	if (ret == -ERESTARTSYS)
		ret = -EINTR;
out:
	if (ret < 0)
		req_set_fail_links(req);
	io_cqring_add_event(req, ret);
	io_put_req(req);
	return 0;
}
#else /* !CONFIG_NET */
static int io_sendmsg_prep(struct io_kiocb *req, const struct io_uring_sqe *sqe)
{
	return -EOPNOTSUPP;
}

static int io_sendmsg(struct io_kiocb *req, bool force_nonblock)
{
	return -EOPNOTSUPP;
}

static int io_send(struct io_kiocb *req, bool force_nonblock)
{
	return -EOPNOTSUPP;
}

static int io_recvmsg_prep(struct io_kiocb *req,
			   const struct io_uring_sqe *sqe)
{
	return -EOPNOTSUPP;
}

static int io_recvmsg(struct io_kiocb *req, bool force_nonblock)
{
	return -EOPNOTSUPP;
}

static int io_recv(struct io_kiocb *req, bool force_nonblock)
{
	return -EOPNOTSUPP;
}

static int io_accept_prep(struct io_kiocb *req, const struct io_uring_sqe *sqe)
{
	return -EOPNOTSUPP;
}

static int io_accept(struct io_kiocb *req, bool force_nonblock)
{
	return -EOPNOTSUPP;
}

static int io_connect_prep(struct io_kiocb *req, const struct io_uring_sqe *sqe)
{
	return -EOPNOTSUPP;
}

static int io_connect(struct io_kiocb *req, bool force_nonblock)
{
	return -EOPNOTSUPP;
}
#endif /* CONFIG_NET */

struct io_poll_table {
	struct poll_table_struct pt;
	struct io_kiocb *req;
	int error;
};

static void __io_queue_proc(struct io_poll_iocb *poll, struct io_poll_table *pt,
			    struct wait_queue_head *head)
{
	if (unlikely(poll->head)) {
		pt->error = -EINVAL;
		return;
	}

	pt->error = 0;
	poll->head = head;
	add_wait_queue(head, &poll->wait);
}

static void io_async_queue_proc(struct file *file, struct wait_queue_head *head,
			       struct poll_table_struct *p)
{
	struct io_poll_table *pt = container_of(p, struct io_poll_table, pt);

	__io_queue_proc(&pt->req->apoll->poll, pt, head);
}

static int __io_async_wake(struct io_kiocb *req, struct io_poll_iocb *poll,
			   __poll_t mask, task_work_func_t func)
{
	struct task_struct *tsk;
	int ret;

	/* for instances that support it check for an event match first: */
	if (mask && !(mask & poll->events))
		return 0;

	trace_io_uring_task_add(req->ctx, req->opcode, req->user_data, mask);

	list_del_init(&poll->wait.entry);

	tsk = req->task;
	req->result = mask;
	init_task_work(&req->task_work, func);
	/*
	 * If this fails, then the task is exiting. Punt to one of the io-wq
	 * threads to ensure the work gets run, we can't always rely on exit
	 * cancelation taking care of this.
	 */
	ret = task_work_add(tsk, &req->task_work, true);
	if (unlikely(ret)) {
		tsk = io_wq_get_task(req->ctx->io_wq);
		task_work_add(tsk, &req->task_work, true);
	}
	wake_up_process(tsk);
	return 1;
}

static void io_async_task_func(struct callback_head *cb)
{
	struct io_kiocb *req = container_of(cb, struct io_kiocb, task_work);
	struct async_poll *apoll = req->apoll;
	struct io_ring_ctx *ctx = req->ctx;

	trace_io_uring_task_run(req->ctx, req->opcode, req->user_data);

	WARN_ON_ONCE(!list_empty(&req->apoll->poll.wait.entry));

	if (hash_hashed(&req->hash_node)) {
		spin_lock_irq(&ctx->completion_lock);
		hash_del(&req->hash_node);
		spin_unlock_irq(&ctx->completion_lock);
	}

	/* restore ->work in case we need to retry again */
	memcpy(&req->work, &apoll->work, sizeof(req->work));

	__set_current_state(TASK_RUNNING);
	mutex_lock(&ctx->uring_lock);
	__io_queue_sqe(req, NULL);
	mutex_unlock(&ctx->uring_lock);

	kfree(apoll);
}

static int io_async_wake(struct wait_queue_entry *wait, unsigned mode, int sync,
			void *key)
{
	struct io_kiocb *req = wait->private;
	struct io_poll_iocb *poll = &req->apoll->poll;

	trace_io_uring_poll_wake(req->ctx, req->opcode, req->user_data,
					key_to_poll(key));

	return __io_async_wake(req, poll, key_to_poll(key), io_async_task_func);
}

static void io_poll_req_insert(struct io_kiocb *req)
{
	struct io_ring_ctx *ctx = req->ctx;
	struct hlist_head *list;

	list = &ctx->cancel_hash[hash_long(req->user_data, ctx->cancel_hash_bits)];
	hlist_add_head(&req->hash_node, list);
}

static __poll_t __io_arm_poll_handler(struct io_kiocb *req,
				      struct io_poll_iocb *poll,
				      struct io_poll_table *ipt, __poll_t mask,
				      wait_queue_func_t wake_func)
	__acquires(&ctx->completion_lock)
{
	struct io_ring_ctx *ctx = req->ctx;
	bool cancel = false;

	poll->file = req->file;
	poll->head = NULL;
	poll->done = poll->canceled = false;
	poll->events = mask;

	ipt->pt._key = mask;
	ipt->req = req;
	ipt->error = -EINVAL;

	INIT_LIST_HEAD(&poll->wait.entry);
	init_waitqueue_func_entry(&poll->wait, wake_func);
	poll->wait.private = req;

	mask = vfs_poll(req->file, &ipt->pt) & poll->events;

	spin_lock_irq(&ctx->completion_lock);
	if (likely(poll->head)) {
		spin_lock(&poll->head->lock);
		if (unlikely(list_empty(&poll->wait.entry))) {
			if (ipt->error)
				cancel = true;
			ipt->error = 0;
			mask = 0;
		}
		if (mask || ipt->error)
			list_del_init(&poll->wait.entry);
		else if (cancel)
			WRITE_ONCE(poll->canceled, true);
		else if (!poll->done) /* actually waiting for an event */
			io_poll_req_insert(req);
		spin_unlock(&poll->head->lock);
	}

	return mask;
}

static bool io_arm_poll_handler(struct io_kiocb *req)
{
	const struct io_op_def *def = &io_op_defs[req->opcode];
	struct io_ring_ctx *ctx = req->ctx;
	struct async_poll *apoll;
	struct io_poll_table ipt;
	__poll_t mask, ret;

	if (!req->file || !file_can_poll(req->file))
		return false;
	if (req->flags & (REQ_F_MUST_PUNT | REQ_F_POLLED))
		return false;
	if (!def->pollin && !def->pollout)
		return false;

	apoll = kmalloc(sizeof(*apoll), GFP_ATOMIC);
	if (unlikely(!apoll))
		return false;

	req->flags |= REQ_F_POLLED;
	memcpy(&apoll->work, &req->work, sizeof(req->work));

	get_task_struct(current);
	req->task = current;
	req->apoll = apoll;
	INIT_HLIST_NODE(&req->hash_node);

	mask = 0;
	if (def->pollin)
		mask |= POLLIN | POLLRDNORM;
	if (def->pollout)
		mask |= POLLOUT | POLLWRNORM;
	mask |= POLLERR | POLLPRI;

	ipt.pt._qproc = io_async_queue_proc;

	ret = __io_arm_poll_handler(req, &apoll->poll, &ipt, mask,
					io_async_wake);
	if (ret) {
		ipt.error = 0;
		apoll->poll.done = true;
		spin_unlock_irq(&ctx->completion_lock);
		memcpy(&req->work, &apoll->work, sizeof(req->work));
		kfree(apoll);
		return false;
	}
	spin_unlock_irq(&ctx->completion_lock);
	trace_io_uring_poll_arm(ctx, req->opcode, req->user_data, mask,
					apoll->poll.events);
	return true;
}

static bool __io_poll_remove_one(struct io_kiocb *req,
				 struct io_poll_iocb *poll)
{
=======
	spin_unlock_irq(&ctx->completion_lock);
	trace_io_uring_poll_arm(ctx, req->opcode, req->user_data, mask,
					apoll->poll.events);
	return true;
}

static bool __io_poll_remove_one(struct io_kiocb *req,
				 struct io_poll_iocb *poll)
{
>>>>>>> 0595b2d9
	bool do_complete = false;

	spin_lock(&poll->head->lock);
	WRITE_ONCE(poll->canceled, true);
	if (!list_empty(&poll->wait.entry)) {
		list_del_init(&poll->wait.entry);
		do_complete = true;
	}
	spin_unlock(&poll->head->lock);
	return do_complete;
}

static bool io_poll_remove_one(struct io_kiocb *req)
{
<<<<<<< HEAD
=======
	struct async_poll *apoll = NULL;
>>>>>>> 0595b2d9
	bool do_complete;

	if (req->opcode == IORING_OP_POLL_ADD) {
		do_complete = __io_poll_remove_one(req, &req->poll);
	} else {
<<<<<<< HEAD
=======
		apoll = req->apoll;
>>>>>>> 0595b2d9
		/* non-poll requests have submit ref still */
		do_complete = __io_poll_remove_one(req, &req->apoll->poll);
		if (do_complete)
			io_put_req(req);
	}

	hash_del(&req->hash_node);

<<<<<<< HEAD
=======
	if (apoll) {
		/*
		 * restore ->work because we need to call io_req_work_drop_env.
		 */
		memcpy(&req->work, &apoll->work, sizeof(req->work));
		kfree(apoll);
	}

>>>>>>> 0595b2d9
	if (do_complete) {
		io_cqring_fill_event(req, -ECANCELED);
		io_commit_cqring(req->ctx);
		req->flags |= REQ_F_COMP_LOCKED;
		io_put_req(req);
	}

	return do_complete;
}

static void io_poll_remove_all(struct io_ring_ctx *ctx)
{
	struct hlist_node *tmp;
	struct io_kiocb *req;
	int posted = 0, i;

	spin_lock_irq(&ctx->completion_lock);
	for (i = 0; i < (1U << ctx->cancel_hash_bits); i++) {
		struct hlist_head *list;

		list = &ctx->cancel_hash[i];
		hlist_for_each_entry_safe(req, tmp, list, hash_node)
			posted += io_poll_remove_one(req);
	}
	spin_unlock_irq(&ctx->completion_lock);

<<<<<<< HEAD
	io_cqring_ev_posted(ctx);
=======
	if (posted)
		io_cqring_ev_posted(ctx);
>>>>>>> 0595b2d9
}

static int io_poll_cancel(struct io_ring_ctx *ctx, __u64 sqe_addr)
{
	struct hlist_head *list;
	struct io_kiocb *req;

	list = &ctx->cancel_hash[hash_long(sqe_addr, ctx->cancel_hash_bits)];
	hlist_for_each_entry(req, list, hash_node) {
		if (sqe_addr != req->user_data)
			continue;
		if (io_poll_remove_one(req))
			return 0;
		return -EALREADY;
	}

	return -ENOENT;
}

static int io_poll_remove_prep(struct io_kiocb *req,
			       const struct io_uring_sqe *sqe)
{
	if (unlikely(req->ctx->flags & IORING_SETUP_IOPOLL))
		return -EINVAL;
	if (sqe->ioprio || sqe->off || sqe->len || sqe->buf_index ||
	    sqe->poll_events)
		return -EINVAL;

	req->poll.addr = READ_ONCE(sqe->addr);
	return 0;
}

/*
 * Find a running poll command that matches one specified in sqe->addr,
 * and remove it if found.
 */
static int io_poll_remove(struct io_kiocb *req)
{
	struct io_ring_ctx *ctx = req->ctx;
	u64 addr;
	int ret;

	addr = req->poll.addr;
	spin_lock_irq(&ctx->completion_lock);
	ret = io_poll_cancel(ctx, addr);
	spin_unlock_irq(&ctx->completion_lock);

	io_cqring_add_event(req, ret);
	if (ret < 0)
		req_set_fail_links(req);
	io_put_req(req);
	return 0;
}

static void io_poll_complete(struct io_kiocb *req, __poll_t mask, int error)
{
	struct io_ring_ctx *ctx = req->ctx;

	req->poll.done = true;
	io_cqring_fill_event(req, error ? error : mangle_poll(mask));
	io_commit_cqring(ctx);
}

static void io_poll_task_handler(struct io_kiocb *req, struct io_kiocb **nxt)
{
	struct io_ring_ctx *ctx = req->ctx;
	struct io_poll_iocb *poll = &req->poll;
<<<<<<< HEAD

	if (!req->result && !READ_ONCE(poll->canceled)) {
		struct poll_table_struct pt = { ._key = poll->events };

		req->result = vfs_poll(req->file, &pt) & poll->events;
	}

	spin_lock_irq(&ctx->completion_lock);
	if (!req->result && !READ_ONCE(poll->canceled)) {
		add_wait_queue(poll->head, &poll->wait);
=======

	if (io_poll_rewait(req, poll)) {
>>>>>>> 0595b2d9
		spin_unlock_irq(&ctx->completion_lock);
		return;
	}

	hash_del(&req->hash_node);
	io_poll_complete(req, req->result, 0);
	req->flags |= REQ_F_COMP_LOCKED;
	io_put_req_find_next(req, nxt);
	spin_unlock_irq(&ctx->completion_lock);

	io_cqring_ev_posted(ctx);
}

static void io_poll_task_func(struct callback_head *cb)
<<<<<<< HEAD
=======
{
	struct io_kiocb *req = container_of(cb, struct io_kiocb, task_work);
	struct io_kiocb *nxt = NULL;

	io_poll_task_handler(req, &nxt);
	if (nxt) {
		struct io_ring_ctx *ctx = nxt->ctx;

		mutex_lock(&ctx->uring_lock);
		__io_queue_sqe(nxt, NULL);
		mutex_unlock(&ctx->uring_lock);
	}
}

static int io_poll_wake(struct wait_queue_entry *wait, unsigned mode, int sync,
			void *key)
{
	struct io_kiocb *req = wait->private;
	struct io_poll_iocb *poll = &req->poll;

	return __io_async_wake(req, poll, key_to_poll(key), io_poll_task_func);
}

static void io_poll_queue_proc(struct file *file, struct wait_queue_head *head,
			       struct poll_table_struct *p)
>>>>>>> 0595b2d9
{
	struct io_kiocb *req = container_of(cb, struct io_kiocb, task_work);
	struct io_kiocb *nxt = NULL;

<<<<<<< HEAD
	io_poll_task_handler(req, &nxt);
	if (nxt) {
		struct io_ring_ctx *ctx = nxt->ctx;

		mutex_lock(&ctx->uring_lock);
		__io_queue_sqe(nxt, NULL);
		mutex_unlock(&ctx->uring_lock);
	}
}

static int io_poll_wake(struct wait_queue_entry *wait, unsigned mode, int sync,
			void *key)
{
	struct io_kiocb *req = wait->private;
	struct io_poll_iocb *poll = &req->poll;

	return __io_async_wake(req, poll, key_to_poll(key), io_poll_task_func);
}

static void io_poll_queue_proc(struct file *file, struct wait_queue_head *head,
			       struct poll_table_struct *p)
{
	struct io_poll_table *pt = container_of(p, struct io_poll_table, pt);

=======
>>>>>>> 0595b2d9
	__io_queue_proc(&pt->req->poll, pt, head);
}

static int io_poll_add_prep(struct io_kiocb *req, const struct io_uring_sqe *sqe)
{
	struct io_poll_iocb *poll = &req->poll;
	u16 events;

	if (unlikely(req->ctx->flags & IORING_SETUP_IOPOLL))
		return -EINVAL;
	if (sqe->addr || sqe->ioprio || sqe->off || sqe->len || sqe->buf_index)
		return -EINVAL;
	if (!poll->file)
		return -EBADF;

	events = READ_ONCE(sqe->poll_events);
	poll->events = demangle_poll(events) | EPOLLERR | EPOLLHUP;

	get_task_struct(current);
	req->task = current;
	return 0;
}

static int io_poll_add(struct io_kiocb *req)
{
	struct io_poll_iocb *poll = &req->poll;
	struct io_ring_ctx *ctx = req->ctx;
	struct io_poll_table ipt;
	__poll_t mask;

	INIT_HLIST_NODE(&req->hash_node);
	INIT_LIST_HEAD(&req->list);
	ipt.pt._qproc = io_poll_queue_proc;

	mask = __io_arm_poll_handler(req, &req->poll, &ipt, poll->events,
					io_poll_wake);

	if (mask) { /* no async, we'd stolen it */
		ipt.error = 0;
		io_poll_complete(req, mask, 0);
	}
	spin_unlock_irq(&ctx->completion_lock);

	if (mask) {
		io_cqring_ev_posted(ctx);
		io_put_req(req);
	}
	return ipt.error;
}

static enum hrtimer_restart io_timeout_fn(struct hrtimer *timer)
{
	struct io_timeout_data *data = container_of(timer,
						struct io_timeout_data, timer);
	struct io_kiocb *req = data->req;
	struct io_ring_ctx *ctx = req->ctx;
	unsigned long flags;

	atomic_inc(&ctx->cq_timeouts);

	spin_lock_irqsave(&ctx->completion_lock, flags);
	/*
	 * We could be racing with timeout deletion. If the list is empty,
	 * then timeout lookup already found it and will be handling it.
	 */
	if (!list_empty(&req->list)) {
		struct io_kiocb *prev;

		/*
		 * Adjust the reqs sequence before the current one because it
		 * will consume a slot in the cq_ring and the cq_tail
		 * pointer will be increased, otherwise other timeout reqs may
		 * return in advance without waiting for enough wait_nr.
		 */
		prev = req;
		list_for_each_entry_continue_reverse(prev, &ctx->timeout_list, list)
			prev->sequence++;
		list_del_init(&req->list);
	}

	io_cqring_fill_event(req, -ETIME);
	io_commit_cqring(ctx);
	spin_unlock_irqrestore(&ctx->completion_lock, flags);

	io_cqring_ev_posted(ctx);
	req_set_fail_links(req);
	io_put_req(req);
	return HRTIMER_NORESTART;
}

static int io_timeout_cancel(struct io_ring_ctx *ctx, __u64 user_data)
{
	struct io_kiocb *req;
	int ret = -ENOENT;

	list_for_each_entry(req, &ctx->timeout_list, list) {
		if (user_data == req->user_data) {
			list_del_init(&req->list);
			ret = 0;
			break;
		}
	}

	if (ret == -ENOENT)
		return ret;

	ret = hrtimer_try_to_cancel(&req->io->timeout.timer);
	if (ret == -1)
		return -EALREADY;

	req_set_fail_links(req);
	io_cqring_fill_event(req, -ECANCELED);
	io_put_req(req);
	return 0;
}

static int io_timeout_remove_prep(struct io_kiocb *req,
				  const struct io_uring_sqe *sqe)
{
	if (unlikely(req->ctx->flags & IORING_SETUP_IOPOLL))
		return -EINVAL;
	if (sqe->flags || sqe->ioprio || sqe->buf_index || sqe->len)
		return -EINVAL;

	req->timeout.addr = READ_ONCE(sqe->addr);
	req->timeout.flags = READ_ONCE(sqe->timeout_flags);
	if (req->timeout.flags)
		return -EINVAL;

	return 0;
}

/*
 * Remove or update an existing timeout command
 */
static int io_timeout_remove(struct io_kiocb *req)
{
	struct io_ring_ctx *ctx = req->ctx;
	int ret;

	spin_lock_irq(&ctx->completion_lock);
	ret = io_timeout_cancel(ctx, req->timeout.addr);

	io_cqring_fill_event(req, ret);
	io_commit_cqring(ctx);
	spin_unlock_irq(&ctx->completion_lock);
	io_cqring_ev_posted(ctx);
	if (ret < 0)
		req_set_fail_links(req);
	io_put_req(req);
	return 0;
}

static int io_timeout_prep(struct io_kiocb *req, const struct io_uring_sqe *sqe,
			   bool is_timeout_link)
{
	struct io_timeout_data *data;
	unsigned flags;

	if (unlikely(req->ctx->flags & IORING_SETUP_IOPOLL))
		return -EINVAL;
	if (sqe->ioprio || sqe->buf_index || sqe->len != 1)
		return -EINVAL;
	if (sqe->off && is_timeout_link)
		return -EINVAL;
	flags = READ_ONCE(sqe->timeout_flags);
	if (flags & ~IORING_TIMEOUT_ABS)
		return -EINVAL;

	req->timeout.count = READ_ONCE(sqe->off);

	if (!req->io && io_alloc_async_ctx(req))
		return -ENOMEM;

	data = &req->io->timeout;
	data->req = req;
	req->flags |= REQ_F_TIMEOUT;

	if (get_timespec64(&data->ts, u64_to_user_ptr(sqe->addr)))
		return -EFAULT;

	if (flags & IORING_TIMEOUT_ABS)
		data->mode = HRTIMER_MODE_ABS;
	else
		data->mode = HRTIMER_MODE_REL;

	hrtimer_init(&data->timer, CLOCK_MONOTONIC, data->mode);
	return 0;
}

static int io_timeout(struct io_kiocb *req)
{
	struct io_ring_ctx *ctx = req->ctx;
	struct io_timeout_data *data;
	struct list_head *entry;
	unsigned span = 0;
	u32 count = req->timeout.count;
	u32 seq = req->sequence;

	data = &req->io->timeout;

	/*
	 * sqe->off holds how many events that need to occur for this
	 * timeout event to be satisfied. If it isn't set, then this is
	 * a pure timeout request, sequence isn't used.
	 */
	if (!count) {
		req->flags |= REQ_F_TIMEOUT_NOSEQ;
		spin_lock_irq(&ctx->completion_lock);
		entry = ctx->timeout_list.prev;
		goto add;
	}

	req->sequence = seq + count;

	/*
	 * Insertion sort, ensuring the first entry in the list is always
	 * the one we need first.
	 */
	spin_lock_irq(&ctx->completion_lock);
	list_for_each_prev(entry, &ctx->timeout_list) {
		struct io_kiocb *nxt = list_entry(entry, struct io_kiocb, list);
		unsigned nxt_seq;
		long long tmp, tmp_nxt;
		u32 nxt_offset = nxt->timeout.count;

		if (nxt->flags & REQ_F_TIMEOUT_NOSEQ)
			continue;

		/*
		 * Since seq + count can overflow, use type long
		 * long to store it.
		 */
		tmp = (long long)seq + count;
		nxt_seq = nxt->sequence - nxt_offset;
		tmp_nxt = (long long)nxt_seq + nxt_offset;

		/*
		 * cached_sq_head may overflow, and it will never overflow twice
		 * once there is some timeout req still be valid.
		 */
		if (seq < nxt_seq)
			tmp += UINT_MAX;

		if (tmp > tmp_nxt)
			break;

		/*
		 * Sequence of reqs after the insert one and itself should
		 * be adjusted because each timeout req consumes a slot.
		 */
		span++;
		nxt->sequence++;
	}
	req->sequence -= span;
add:
	list_add(&req->list, entry);
	data->timer.function = io_timeout_fn;
	hrtimer_start(&data->timer, timespec64_to_ktime(data->ts), data->mode);
	spin_unlock_irq(&ctx->completion_lock);
	return 0;
}

static bool io_cancel_cb(struct io_wq_work *work, void *data)
{
	struct io_kiocb *req = container_of(work, struct io_kiocb, work);

	return req->user_data == (unsigned long) data;
}

static int io_async_cancel_one(struct io_ring_ctx *ctx, void *sqe_addr)
{
	enum io_wq_cancel cancel_ret;
	int ret = 0;

	cancel_ret = io_wq_cancel_cb(ctx->io_wq, io_cancel_cb, sqe_addr);
	switch (cancel_ret) {
	case IO_WQ_CANCEL_OK:
		ret = 0;
		break;
	case IO_WQ_CANCEL_RUNNING:
		ret = -EALREADY;
		break;
	case IO_WQ_CANCEL_NOTFOUND:
		ret = -ENOENT;
		break;
	}

	return ret;
}

static void io_async_find_and_cancel(struct io_ring_ctx *ctx,
				     struct io_kiocb *req, __u64 sqe_addr,
				     int success_ret)
{
	unsigned long flags;
	int ret;

	ret = io_async_cancel_one(ctx, (void *) (unsigned long) sqe_addr);
	if (ret != -ENOENT) {
		spin_lock_irqsave(&ctx->completion_lock, flags);
		goto done;
	}

	spin_lock_irqsave(&ctx->completion_lock, flags);
	ret = io_timeout_cancel(ctx, sqe_addr);
	if (ret != -ENOENT)
		goto done;
	ret = io_poll_cancel(ctx, sqe_addr);
done:
	if (!ret)
		ret = success_ret;
	io_cqring_fill_event(req, ret);
	io_commit_cqring(ctx);
	spin_unlock_irqrestore(&ctx->completion_lock, flags);
	io_cqring_ev_posted(ctx);

	if (ret < 0)
		req_set_fail_links(req);
	io_put_req(req);
}

static int io_async_cancel_prep(struct io_kiocb *req,
				const struct io_uring_sqe *sqe)
{
	if (unlikely(req->ctx->flags & IORING_SETUP_IOPOLL))
		return -EINVAL;
	if (sqe->flags || sqe->ioprio || sqe->off || sqe->len ||
	    sqe->cancel_flags)
		return -EINVAL;

	req->cancel.addr = READ_ONCE(sqe->addr);
	return 0;
}

static int io_async_cancel(struct io_kiocb *req)
{
	struct io_ring_ctx *ctx = req->ctx;

	io_async_find_and_cancel(ctx, req, req->cancel.addr, 0);
	return 0;
}

static int io_files_update_prep(struct io_kiocb *req,
				const struct io_uring_sqe *sqe)
{
	if (sqe->flags || sqe->ioprio || sqe->rw_flags)
		return -EINVAL;

	req->files_update.offset = READ_ONCE(sqe->off);
	req->files_update.nr_args = READ_ONCE(sqe->len);
	if (!req->files_update.nr_args)
		return -EINVAL;
	req->files_update.arg = READ_ONCE(sqe->addr);
	return 0;
}

static int io_files_update(struct io_kiocb *req, bool force_nonblock)
{
	struct io_ring_ctx *ctx = req->ctx;
	struct io_uring_files_update up;
	int ret;

	if (force_nonblock)
		return -EAGAIN;

	up.offset = req->files_update.offset;
	up.fds = req->files_update.arg;

	mutex_lock(&ctx->uring_lock);
	ret = __io_sqe_files_update(ctx, &up, req->files_update.nr_args);
	mutex_unlock(&ctx->uring_lock);

	if (ret < 0)
		req_set_fail_links(req);
	io_cqring_add_event(req, ret);
	io_put_req(req);
	return 0;
}

static int io_req_defer_prep(struct io_kiocb *req,
			     const struct io_uring_sqe *sqe)
{
	ssize_t ret = 0;

	if (!sqe)
		return 0;

	if (io_op_defs[req->opcode].file_table) {
		ret = io_grab_files(req);
		if (unlikely(ret))
			return ret;
	}

	io_req_work_grab_env(req, &io_op_defs[req->opcode]);

	switch (req->opcode) {
	case IORING_OP_NOP:
		break;
	case IORING_OP_READV:
	case IORING_OP_READ_FIXED:
	case IORING_OP_READ:
		ret = io_read_prep(req, sqe, true);
		break;
	case IORING_OP_WRITEV:
	case IORING_OP_WRITE_FIXED:
	case IORING_OP_WRITE:
		ret = io_write_prep(req, sqe, true);
		break;
	case IORING_OP_POLL_ADD:
		ret = io_poll_add_prep(req, sqe);
		break;
	case IORING_OP_POLL_REMOVE:
		ret = io_poll_remove_prep(req, sqe);
		break;
	case IORING_OP_FSYNC:
		ret = io_prep_fsync(req, sqe);
		break;
	case IORING_OP_SYNC_FILE_RANGE:
		ret = io_prep_sfr(req, sqe);
		break;
	case IORING_OP_SENDMSG:
	case IORING_OP_SEND:
		ret = io_sendmsg_prep(req, sqe);
		break;
	case IORING_OP_RECVMSG:
	case IORING_OP_RECV:
		ret = io_recvmsg_prep(req, sqe);
		break;
	case IORING_OP_CONNECT:
		ret = io_connect_prep(req, sqe);
		break;
	case IORING_OP_TIMEOUT:
		ret = io_timeout_prep(req, sqe, false);
		break;
	case IORING_OP_TIMEOUT_REMOVE:
		ret = io_timeout_remove_prep(req, sqe);
		break;
	case IORING_OP_ASYNC_CANCEL:
		ret = io_async_cancel_prep(req, sqe);
		break;
	case IORING_OP_LINK_TIMEOUT:
		ret = io_timeout_prep(req, sqe, true);
		break;
	case IORING_OP_ACCEPT:
		ret = io_accept_prep(req, sqe);
		break;
	case IORING_OP_FALLOCATE:
		ret = io_fallocate_prep(req, sqe);
		break;
	case IORING_OP_OPENAT:
		ret = io_openat_prep(req, sqe);
		break;
	case IORING_OP_CLOSE:
		ret = io_close_prep(req, sqe);
		break;
	case IORING_OP_FILES_UPDATE:
		ret = io_files_update_prep(req, sqe);
		break;
	case IORING_OP_STATX:
		ret = io_statx_prep(req, sqe);
		break;
	case IORING_OP_FADVISE:
		ret = io_fadvise_prep(req, sqe);
		break;
	case IORING_OP_MADVISE:
		ret = io_madvise_prep(req, sqe);
		break;
	case IORING_OP_OPENAT2:
		ret = io_openat2_prep(req, sqe);
		break;
	case IORING_OP_EPOLL_CTL:
		ret = io_epoll_ctl_prep(req, sqe);
		break;
	case IORING_OP_SPLICE:
		ret = io_splice_prep(req, sqe);
		break;
	case IORING_OP_PROVIDE_BUFFERS:
		ret = io_provide_buffers_prep(req, sqe);
		break;
	case IORING_OP_REMOVE_BUFFERS:
		ret = io_remove_buffers_prep(req, sqe);
		break;
	default:
		printk_once(KERN_WARNING "io_uring: unhandled opcode %d\n",
				req->opcode);
		ret = -EINVAL;
		break;
	}

	return ret;
}

static int io_req_defer(struct io_kiocb *req, const struct io_uring_sqe *sqe)
{
	struct io_ring_ctx *ctx = req->ctx;
	int ret;

	/* Still need defer if there is pending req in defer list. */
	if (!req_need_defer(req) && list_empty(&ctx->defer_list))
		return 0;

	if (!req->io && io_alloc_async_ctx(req))
		return -EAGAIN;

	ret = io_req_defer_prep(req, sqe);
	if (ret < 0)
		return ret;

	spin_lock_irq(&ctx->completion_lock);
	if (!req_need_defer(req) && list_empty(&ctx->defer_list)) {
		spin_unlock_irq(&ctx->completion_lock);
		return 0;
	}

	trace_io_uring_defer(ctx, req, req->user_data);
	list_add_tail(&req->list, &ctx->defer_list);
	spin_unlock_irq(&ctx->completion_lock);
	return -EIOCBQUEUED;
}

static void io_cleanup_req(struct io_kiocb *req)
{
	struct io_async_ctx *io = req->io;

	switch (req->opcode) {
	case IORING_OP_READV:
	case IORING_OP_READ_FIXED:
	case IORING_OP_READ:
		if (req->flags & REQ_F_BUFFER_SELECTED)
			kfree((void *)(unsigned long)req->rw.addr);
		/* fallthrough */
	case IORING_OP_WRITEV:
	case IORING_OP_WRITE_FIXED:
	case IORING_OP_WRITE:
		if (io->rw.iov != io->rw.fast_iov)
			kfree(io->rw.iov);
		break;
	case IORING_OP_RECVMSG:
		if (req->flags & REQ_F_BUFFER_SELECTED)
			kfree(req->sr_msg.kbuf);
		/* fallthrough */
	case IORING_OP_SENDMSG:
		if (io->msg.iov != io->msg.fast_iov)
			kfree(io->msg.iov);
		break;
	case IORING_OP_RECV:
		if (req->flags & REQ_F_BUFFER_SELECTED)
			kfree(req->sr_msg.kbuf);
		break;
	case IORING_OP_OPENAT:
	case IORING_OP_OPENAT2:
	case IORING_OP_STATX:
		putname(req->open.filename);
		break;
	case IORING_OP_SPLICE:
		io_put_file(req, req->splice.file_in,
			    (req->splice.flags & SPLICE_F_FD_IN_FIXED));
		break;
	}

	req->flags &= ~REQ_F_NEED_CLEANUP;
}

static int io_issue_sqe(struct io_kiocb *req, const struct io_uring_sqe *sqe,
			bool force_nonblock)
{
	struct io_ring_ctx *ctx = req->ctx;
	int ret;

	switch (req->opcode) {
	case IORING_OP_NOP:
		ret = io_nop(req);
		break;
	case IORING_OP_READV:
	case IORING_OP_READ_FIXED:
	case IORING_OP_READ:
		if (sqe) {
			ret = io_read_prep(req, sqe, force_nonblock);
			if (ret < 0)
				break;
		}
		ret = io_read(req, force_nonblock);
		break;
	case IORING_OP_WRITEV:
	case IORING_OP_WRITE_FIXED:
	case IORING_OP_WRITE:
		if (sqe) {
			ret = io_write_prep(req, sqe, force_nonblock);
			if (ret < 0)
				break;
		}
		ret = io_write(req, force_nonblock);
		break;
	case IORING_OP_FSYNC:
		if (sqe) {
			ret = io_prep_fsync(req, sqe);
			if (ret < 0)
				break;
		}
		ret = io_fsync(req, force_nonblock);
		break;
	case IORING_OP_POLL_ADD:
		if (sqe) {
			ret = io_poll_add_prep(req, sqe);
			if (ret)
				break;
		}
		ret = io_poll_add(req);
		break;
	case IORING_OP_POLL_REMOVE:
		if (sqe) {
			ret = io_poll_remove_prep(req, sqe);
			if (ret < 0)
				break;
		}
		ret = io_poll_remove(req);
		break;
	case IORING_OP_SYNC_FILE_RANGE:
		if (sqe) {
			ret = io_prep_sfr(req, sqe);
			if (ret < 0)
				break;
		}
		ret = io_sync_file_range(req, force_nonblock);
		break;
	case IORING_OP_SENDMSG:
	case IORING_OP_SEND:
		if (sqe) {
			ret = io_sendmsg_prep(req, sqe);
			if (ret < 0)
				break;
		}
		if (req->opcode == IORING_OP_SENDMSG)
			ret = io_sendmsg(req, force_nonblock);
		else
			ret = io_send(req, force_nonblock);
		break;
	case IORING_OP_RECVMSG:
	case IORING_OP_RECV:
		if (sqe) {
			ret = io_recvmsg_prep(req, sqe);
			if (ret)
				break;
		}
		if (req->opcode == IORING_OP_RECVMSG)
			ret = io_recvmsg(req, force_nonblock);
		else
			ret = io_recv(req, force_nonblock);
		break;
	case IORING_OP_TIMEOUT:
		if (sqe) {
			ret = io_timeout_prep(req, sqe, false);
			if (ret)
				break;
		}
		ret = io_timeout(req);
		break;
	case IORING_OP_TIMEOUT_REMOVE:
		if (sqe) {
			ret = io_timeout_remove_prep(req, sqe);
			if (ret)
				break;
		}
		ret = io_timeout_remove(req);
		break;
	case IORING_OP_ACCEPT:
		if (sqe) {
			ret = io_accept_prep(req, sqe);
			if (ret)
				break;
		}
		ret = io_accept(req, force_nonblock);
		break;
	case IORING_OP_CONNECT:
		if (sqe) {
			ret = io_connect_prep(req, sqe);
			if (ret)
				break;
		}
		ret = io_connect(req, force_nonblock);
		break;
	case IORING_OP_ASYNC_CANCEL:
		if (sqe) {
			ret = io_async_cancel_prep(req, sqe);
			if (ret)
				break;
		}
		ret = io_async_cancel(req);
		break;
	case IORING_OP_FALLOCATE:
		if (sqe) {
			ret = io_fallocate_prep(req, sqe);
			if (ret)
				break;
		}
		ret = io_fallocate(req, force_nonblock);
		break;
	case IORING_OP_OPENAT:
		if (sqe) {
			ret = io_openat_prep(req, sqe);
			if (ret)
				break;
		}
		ret = io_openat(req, force_nonblock);
		break;
	case IORING_OP_CLOSE:
		if (sqe) {
			ret = io_close_prep(req, sqe);
			if (ret)
				break;
		}
		ret = io_close(req, force_nonblock);
		break;
	case IORING_OP_FILES_UPDATE:
		if (sqe) {
			ret = io_files_update_prep(req, sqe);
			if (ret)
				break;
		}
		ret = io_files_update(req, force_nonblock);
		break;
	case IORING_OP_STATX:
		if (sqe) {
			ret = io_statx_prep(req, sqe);
			if (ret)
				break;
		}
		ret = io_statx(req, force_nonblock);
		break;
	case IORING_OP_FADVISE:
		if (sqe) {
			ret = io_fadvise_prep(req, sqe);
			if (ret)
				break;
		}
		ret = io_fadvise(req, force_nonblock);
<<<<<<< HEAD
=======
		break;
	case IORING_OP_MADVISE:
		if (sqe) {
			ret = io_madvise_prep(req, sqe);
			if (ret)
				break;
		}
		ret = io_madvise(req, force_nonblock);
		break;
	case IORING_OP_OPENAT2:
		if (sqe) {
			ret = io_openat2_prep(req, sqe);
			if (ret)
				break;
		}
		ret = io_openat2(req, force_nonblock);
		break;
	case IORING_OP_EPOLL_CTL:
		if (sqe) {
			ret = io_epoll_ctl_prep(req, sqe);
			if (ret)
				break;
		}
		ret = io_epoll_ctl(req, force_nonblock);
>>>>>>> 0595b2d9
		break;
	case IORING_OP_SPLICE:
		if (sqe) {
			ret = io_splice_prep(req, sqe);
			if (ret < 0)
				break;
		}
<<<<<<< HEAD
		ret = io_madvise(req, force_nonblock);
=======
		ret = io_splice(req, force_nonblock);
>>>>>>> 0595b2d9
		break;
	case IORING_OP_PROVIDE_BUFFERS:
		if (sqe) {
			ret = io_provide_buffers_prep(req, sqe);
			if (ret)
				break;
		}
<<<<<<< HEAD
		ret = io_openat2(req, force_nonblock);
=======
		ret = io_provide_buffers(req, force_nonblock);
>>>>>>> 0595b2d9
		break;
	case IORING_OP_REMOVE_BUFFERS:
		if (sqe) {
			ret = io_remove_buffers_prep(req, sqe);
			if (ret)
				break;
		}
<<<<<<< HEAD
		ret = io_epoll_ctl(req, force_nonblock);
		break;
	case IORING_OP_SPLICE:
		if (sqe) {
			ret = io_splice_prep(req, sqe);
			if (ret < 0)
				break;
		}
		ret = io_splice(req, force_nonblock);
		break;
	case IORING_OP_PROVIDE_BUFFERS:
		if (sqe) {
			ret = io_provide_buffers_prep(req, sqe);
			if (ret)
				break;
		}
		ret = io_provide_buffers(req, force_nonblock);
		break;
	case IORING_OP_REMOVE_BUFFERS:
		if (sqe) {
			ret = io_remove_buffers_prep(req, sqe);
			if (ret)
				break;
		}
=======
>>>>>>> 0595b2d9
		ret = io_remove_buffers(req, force_nonblock);
		break;
	default:
		ret = -EINVAL;
		break;
	}

	if (ret)
		return ret;

	if (ctx->flags & IORING_SETUP_IOPOLL) {
		const bool in_async = io_wq_current_is_worker();

		if (req->result == -EAGAIN)
			return -EAGAIN;

		/* workqueue context doesn't hold uring_lock, grab it now */
		if (in_async)
			mutex_lock(&ctx->uring_lock);

		io_iopoll_req_issued(req);

		if (in_async)
			mutex_unlock(&ctx->uring_lock);
	}

	return 0;
}

static void io_wq_submit_work(struct io_wq_work **workptr)
{
	struct io_wq_work *work = *workptr;
	struct io_kiocb *req = container_of(work, struct io_kiocb, work);
	int ret = 0;

	/* if NO_CANCEL is set, we must still run the work */
	if ((work->flags & (IO_WQ_WORK_CANCEL|IO_WQ_WORK_NO_CANCEL)) ==
				IO_WQ_WORK_CANCEL) {
		ret = -ECANCELED;
	}

	if (!ret) {
		do {
			ret = io_issue_sqe(req, NULL, false);
			/*
			 * We can get EAGAIN for polled IO even though we're
			 * forcing a sync submission from here, since we can't
			 * wait for request slots on the block side.
			 */
			if (ret != -EAGAIN)
				break;
			cond_resched();
		} while (1);
	}

	if (ret) {
		req_set_fail_links(req);
		io_cqring_add_event(req, ret);
		io_put_req(req);
	}

	io_steal_work(req, workptr);
}

static int io_req_needs_file(struct io_kiocb *req, int fd)
{
	if (!io_op_defs[req->opcode].needs_file)
		return 0;
	if ((fd == -1 || fd == AT_FDCWD) && io_op_defs[req->opcode].fd_non_neg)
		return 0;
	return 1;
}

static inline struct file *io_file_from_index(struct io_ring_ctx *ctx,
					      int index)
{
	struct fixed_file_table *table;

	table = &ctx->file_data->table[index >> IORING_FILE_TABLE_SHIFT];
	return table->files[index & IORING_FILE_TABLE_MASK];;
}

static int io_file_get(struct io_submit_state *state, struct io_kiocb *req,
			int fd, struct file **out_file, bool fixed)
{
	struct io_ring_ctx *ctx = req->ctx;
	struct file *file;

	if (fixed) {
		if (unlikely(!ctx->file_data ||
		    (unsigned) fd >= ctx->nr_user_files))
			return -EBADF;
		fd = array_index_nospec(fd, ctx->nr_user_files);
		file = io_file_from_index(ctx, fd);
		if (!file)
			return -EBADF;
		req->fixed_file_refs = ctx->file_data->cur_refs;
		percpu_ref_get(req->fixed_file_refs);
	} else {
		trace_io_uring_file_get(ctx, fd);
		file = __io_file_get(state, fd);
		if (unlikely(!file))
			return -EBADF;
	}

	*out_file = file;
	return 0;
}

static int io_req_set_file(struct io_submit_state *state, struct io_kiocb *req,
			   int fd, unsigned int flags)
{
	bool fixed;

	if (!io_req_needs_file(req, fd))
		return 0;

	fixed = (flags & IOSQE_FIXED_FILE);
	if (unlikely(!fixed && req->needs_fixed_file))
		return -EBADF;

	return io_file_get(state, req, fd, &req->file, fixed);
}

static int io_grab_files(struct io_kiocb *req)
{
	int ret = -EBADF;
	struct io_ring_ctx *ctx = req->ctx;

	if (req->work.files)
		return 0;
	if (!ctx->ring_file)
		return -EBADF;

	rcu_read_lock();
	spin_lock_irq(&ctx->inflight_lock);
	/*
	 * We use the f_ops->flush() handler to ensure that we can flush
	 * out work accessing these files if the fd is closed. Check if
	 * the fd has changed since we started down this path, and disallow
	 * this operation if it has.
	 */
	if (fcheck(ctx->ring_fd) == ctx->ring_file) {
		list_add(&req->inflight_entry, &ctx->inflight_list);
		req->flags |= REQ_F_INFLIGHT;
		req->work.files = current->files;
		ret = 0;
	}
	spin_unlock_irq(&ctx->inflight_lock);
	rcu_read_unlock();

	return ret;
}

static enum hrtimer_restart io_link_timeout_fn(struct hrtimer *timer)
{
	struct io_timeout_data *data = container_of(timer,
						struct io_timeout_data, timer);
	struct io_kiocb *req = data->req;
	struct io_ring_ctx *ctx = req->ctx;
	struct io_kiocb *prev = NULL;
	unsigned long flags;

	spin_lock_irqsave(&ctx->completion_lock, flags);

	/*
	 * We don't expect the list to be empty, that will only happen if we
	 * race with the completion of the linked work.
	 */
	if (!list_empty(&req->link_list)) {
		prev = list_entry(req->link_list.prev, struct io_kiocb,
				  link_list);
		if (refcount_inc_not_zero(&prev->refs)) {
			list_del_init(&req->link_list);
			prev->flags &= ~REQ_F_LINK_TIMEOUT;
		} else
			prev = NULL;
	}

	spin_unlock_irqrestore(&ctx->completion_lock, flags);

	if (prev) {
		req_set_fail_links(prev);
		io_async_find_and_cancel(ctx, req, prev->user_data, -ETIME);
		io_put_req(prev);
	} else {
		io_cqring_add_event(req, -ETIME);
		io_put_req(req);
	}
	return HRTIMER_NORESTART;
}

static void io_queue_linked_timeout(struct io_kiocb *req)
{
	struct io_ring_ctx *ctx = req->ctx;

	/*
	 * If the list is now empty, then our linked request finished before
	 * we got a chance to setup the timer
	 */
	spin_lock_irq(&ctx->completion_lock);
	if (!list_empty(&req->link_list)) {
		struct io_timeout_data *data = &req->io->timeout;

		data->timer.function = io_link_timeout_fn;
		hrtimer_start(&data->timer, timespec64_to_ktime(data->ts),
				data->mode);
	}
	spin_unlock_irq(&ctx->completion_lock);

	/* drop submission reference */
	io_put_req(req);
}

static struct io_kiocb *io_prep_linked_timeout(struct io_kiocb *req)
{
	struct io_kiocb *nxt;

	if (!(req->flags & REQ_F_LINK_HEAD))
		return NULL;
	/* for polled retry, if flag is set, we already went through here */
	if (req->flags & REQ_F_POLLED)
		return NULL;
	/* for polled retry, if flag is set, we already went through here */
	if (req->flags & REQ_F_POLLED)
		return NULL;

	nxt = list_first_entry_or_null(&req->link_list, struct io_kiocb,
					link_list);
	if (!nxt || nxt->opcode != IORING_OP_LINK_TIMEOUT)
		return NULL;

	req->flags |= REQ_F_LINK_TIMEOUT;
	return nxt;
}

static void __io_queue_sqe(struct io_kiocb *req, const struct io_uring_sqe *sqe)
{
	struct io_kiocb *linked_timeout;
	struct io_kiocb *nxt;
	const struct cred *old_creds = NULL;
	int ret;

again:
	linked_timeout = io_prep_linked_timeout(req);

	if (req->work.creds && req->work.creds != current_cred()) {
		if (old_creds)
			revert_creds(old_creds);
		if (old_creds == req->work.creds)
			old_creds = NULL; /* restored original creds */
		else
			old_creds = override_creds(req->work.creds);
	}

	ret = io_issue_sqe(req, sqe, true);

	/*
	 * We async punt it if the file wasn't marked NOWAIT, or if the file
	 * doesn't support non-blocking read/write attempts
	 */
	if (ret == -EAGAIN && (!(req->flags & REQ_F_NOWAIT) ||
	    (req->flags & REQ_F_MUST_PUNT))) {
		if (io_arm_poll_handler(req)) {
			if (linked_timeout)
				io_queue_linked_timeout(linked_timeout);
			goto exit;
		}
punt:
		if (io_op_defs[req->opcode].file_table) {
			ret = io_grab_files(req);
			if (ret)
				goto err;
		}

		/*
		 * Queued up for async execution, worker will release
		 * submit reference when the iocb is actually submitted.
		 */
		io_queue_async_work(req);
		goto exit;
	}

err:
	nxt = NULL;
	/* drop submission reference */
	io_put_req_find_next(req, &nxt);

	if (linked_timeout) {
		if (!ret)
			io_queue_linked_timeout(linked_timeout);
		else
			io_put_req(linked_timeout);
	}

	/* and drop final reference, if we failed */
	if (ret) {
		io_cqring_add_event(req, ret);
		req_set_fail_links(req);
		io_put_req(req);
	}
	if (nxt) {
		req = nxt;

		if (req->flags & REQ_F_FORCE_ASYNC)
			goto punt;
		goto again;
	}
exit:
	if (old_creds)
		revert_creds(old_creds);
}

static void io_queue_sqe(struct io_kiocb *req, const struct io_uring_sqe *sqe)
{
	int ret;

	ret = io_req_defer(req, sqe);
	if (ret) {
		if (ret != -EIOCBQUEUED) {
fail_req:
			io_cqring_add_event(req, ret);
			req_set_fail_links(req);
			io_double_put_req(req);
		}
	} else if (req->flags & REQ_F_FORCE_ASYNC) {
		ret = io_req_defer_prep(req, sqe);
		if (unlikely(ret < 0))
			goto fail_req;
		/*
		 * Never try inline submit of IOSQE_ASYNC is set, go straight
		 * to async execution.
		 */
		req->work.flags |= IO_WQ_WORK_CONCURRENT;
		io_queue_async_work(req);
	} else {
		__io_queue_sqe(req, sqe);
	}
}

static inline void io_queue_link_head(struct io_kiocb *req)
{
	if (unlikely(req->flags & REQ_F_FAIL_LINK)) {
		io_cqring_add_event(req, -ECANCELED);
		io_double_put_req(req);
	} else
		io_queue_sqe(req, NULL);
}

<<<<<<< HEAD
#define SQE_VALID_FLAGS	(IOSQE_FIXED_FILE|IOSQE_IO_DRAIN|IOSQE_IO_LINK|	\
				IOSQE_IO_HARDLINK | IOSQE_ASYNC | \
				IOSQE_BUFFER_SELECT)

static bool io_submit_sqe(struct io_kiocb *req, const struct io_uring_sqe *sqe,
			  struct io_submit_state *state, struct io_kiocb **link)
{
	struct io_ring_ctx *ctx = req->ctx;
	unsigned int sqe_flags;
	int ret, id, fd;

	sqe_flags = READ_ONCE(sqe->flags);

	/* enforce forwards compatibility on users */
	if (unlikely(sqe_flags & ~SQE_VALID_FLAGS)) {
		ret = -EINVAL;
		goto err_req;
	}

	if ((sqe_flags & IOSQE_BUFFER_SELECT) &&
	    !io_op_defs[req->opcode].buffer_select) {
		ret = -EOPNOTSUPP;
		goto err_req;
	}

	id = READ_ONCE(sqe->personality);
	if (id) {
		req->work.creds = idr_find(&ctx->personality_idr, id);
		if (unlikely(!req->work.creds)) {
			ret = -EINVAL;
			goto err_req;
		}
		get_cred(req->work.creds);
	}

	/* same numerical values with corresponding REQ_F_*, safe to copy */
	req->flags |= sqe_flags & (IOSQE_IO_DRAIN | IOSQE_IO_HARDLINK |
					IOSQE_ASYNC | IOSQE_FIXED_FILE |
					IOSQE_BUFFER_SELECT);

	fd = READ_ONCE(sqe->fd);
	ret = io_req_set_file(state, req, fd, sqe_flags);
	if (unlikely(ret)) {
err_req:
		io_cqring_add_event(req, ret);
		io_double_put_req(req);
		return false;
	}
=======
static int io_submit_sqe(struct io_kiocb *req, const struct io_uring_sqe *sqe,
			  struct io_submit_state *state, struct io_kiocb **link)
{
	struct io_ring_ctx *ctx = req->ctx;
	int ret;
>>>>>>> 0595b2d9

	/*
	 * If we already have a head request, queue this one for async
	 * submittal once the head completes. If we don't have a head but
	 * IOSQE_IO_LINK is set in the sqe, start a new head. This one will be
	 * submitted sync once the chain is complete. If none of those
	 * conditions are true (normal request), then just queue it.
	 */
	if (*link) {
		struct io_kiocb *head = *link;

		/*
		 * Taking sequential execution of a link, draining both sides
		 * of the link also fullfils IOSQE_IO_DRAIN semantics for all
		 * requests in the link. So, it drains the head and the
		 * next after the link request. The last one is done via
		 * drain_next flag to persist the effect across calls.
		 */
		if (req->flags & REQ_F_IO_DRAIN) {
			head->flags |= REQ_F_IO_DRAIN;
			ctx->drain_next = 1;
		}
		if (io_alloc_async_ctx(req))
			return -EAGAIN;

		ret = io_req_defer_prep(req, sqe);
		if (ret) {
			/* fail even hard links since we don't submit */
			head->flags |= REQ_F_FAIL_LINK;
			return ret;
		}
		trace_io_uring_link(ctx, req, head);
		list_add_tail(&req->link_list, &head->link_list);

		/* last request of a link, enqueue the link */
		if (!(req->flags & (REQ_F_LINK | REQ_F_HARDLINK))) {
			io_queue_link_head(head);
			*link = NULL;
		}
	} else {
		if (unlikely(ctx->drain_next)) {
			req->flags |= REQ_F_IO_DRAIN;
			ctx->drain_next = 0;
		}
		if (req->flags & (REQ_F_LINK | REQ_F_HARDLINK)) {
			req->flags |= REQ_F_LINK_HEAD;
			INIT_LIST_HEAD(&req->link_list);

			if (io_alloc_async_ctx(req))
				return -EAGAIN;

			ret = io_req_defer_prep(req, sqe);
			if (ret)
				req->flags |= REQ_F_FAIL_LINK;
			*link = req;
		} else {
			io_queue_sqe(req, sqe);
		}
	}

	return 0;
}

/*
 * Batched submission is done, ensure local IO is flushed out.
 */
static void io_submit_state_end(struct io_submit_state *state)
{
	blk_finish_plug(&state->plug);
	io_file_put(state);
	if (state->free_reqs)
		kmem_cache_free_bulk(req_cachep, state->free_reqs, state->reqs);
}

/*
 * Start submission side cache.
 */
static void io_submit_state_start(struct io_submit_state *state,
				  unsigned int max_ios)
{
	blk_start_plug(&state->plug);
	state->free_reqs = 0;
	state->file = NULL;
	state->ios_left = max_ios;
}

static void io_commit_sqring(struct io_ring_ctx *ctx)
{
	struct io_rings *rings = ctx->rings;

	/*
	 * Ensure any loads from the SQEs are done at this point,
	 * since once we write the new head, the application could
	 * write new data to them.
	 */
	smp_store_release(&rings->sq.head, ctx->cached_sq_head);
}

/*
 * Fetch an sqe, if one is available. Note that sqe_ptr will point to memory
 * that is mapped by userspace. This means that care needs to be taken to
 * ensure that reads are stable, as we cannot rely on userspace always
 * being a good citizen. If members of the sqe are validated and then later
 * used, it's important that those reads are done through READ_ONCE() to
 * prevent a re-load down the line.
 */
static const struct io_uring_sqe *io_get_sqe(struct io_ring_ctx *ctx)
{
	u32 *sq_array = ctx->sq_array;
	unsigned head;

	/*
	 * The cached sq head (or cq tail) serves two purposes:
	 *
	 * 1) allows us to batch the cost of updating the user visible
	 *    head updates.
	 * 2) allows the kernel side to track the head on its own, even
	 *    though the application is the one updating it.
	 */
	head = READ_ONCE(sq_array[ctx->cached_sq_head & ctx->sq_mask]);
	if (likely(head < ctx->sq_entries))
		return &ctx->sq_sqes[head];

	/* drop invalid entries */
	ctx->cached_sq_dropped++;
	WRITE_ONCE(ctx->rings->sq_dropped, ctx->cached_sq_dropped);
	return NULL;
}

static inline void io_consume_sqe(struct io_ring_ctx *ctx)
{
	ctx->cached_sq_head++;
}

<<<<<<< HEAD
static void io_init_req(struct io_ring_ctx *ctx, struct io_kiocb *req,
			const struct io_uring_sqe *sqe)
{
=======
#define SQE_VALID_FLAGS	(IOSQE_FIXED_FILE|IOSQE_IO_DRAIN|IOSQE_IO_LINK|	\
				IOSQE_IO_HARDLINK | IOSQE_ASYNC | \
				IOSQE_BUFFER_SELECT)

static int io_init_req(struct io_ring_ctx *ctx, struct io_kiocb *req,
		       const struct io_uring_sqe *sqe,
		       struct io_submit_state *state, bool async)
{
	unsigned int sqe_flags;
	int id, fd;

>>>>>>> 0595b2d9
	/*
	 * All io need record the previous position, if LINK vs DARIN,
	 * it can be used to mark the position of the first IO in the
	 * link list.
	 */
<<<<<<< HEAD
	req->sequence = ctx->cached_sq_head;
=======
	req->sequence = ctx->cached_sq_head - ctx->cached_sq_dropped;
>>>>>>> 0595b2d9
	req->opcode = READ_ONCE(sqe->opcode);
	req->user_data = READ_ONCE(sqe->user_data);
	req->io = NULL;
	req->file = NULL;
	req->ctx = ctx;
	req->flags = 0;
	/* one is dropped after submission, the other at completion */
	refcount_set(&req->refs, 2);
	req->task = NULL;
	req->result = 0;
<<<<<<< HEAD
	INIT_IO_WORK(&req->work, io_wq_submit_work);
=======
	req->needs_fixed_file = async;
	INIT_IO_WORK(&req->work, io_wq_submit_work);

	if (unlikely(req->opcode >= IORING_OP_LAST))
		return -EINVAL;

	if (io_op_defs[req->opcode].needs_mm && !current->mm) {
		if (unlikely(!mmget_not_zero(ctx->sqo_mm)))
			return -EFAULT;
		use_mm(ctx->sqo_mm);
	}

	sqe_flags = READ_ONCE(sqe->flags);
	/* enforce forwards compatibility on users */
	if (unlikely(sqe_flags & ~SQE_VALID_FLAGS))
		return -EINVAL;

	if ((sqe_flags & IOSQE_BUFFER_SELECT) &&
	    !io_op_defs[req->opcode].buffer_select)
		return -EOPNOTSUPP;

	id = READ_ONCE(sqe->personality);
	if (id) {
		req->work.creds = idr_find(&ctx->personality_idr, id);
		if (unlikely(!req->work.creds))
			return -EINVAL;
		get_cred(req->work.creds);
	}

	/* same numerical values with corresponding REQ_F_*, safe to copy */
	req->flags |= sqe_flags & (IOSQE_IO_DRAIN | IOSQE_IO_HARDLINK |
					IOSQE_ASYNC | IOSQE_FIXED_FILE |
					IOSQE_BUFFER_SELECT | IOSQE_IO_LINK);

	fd = READ_ONCE(sqe->fd);
	return io_req_set_file(state, req, fd, sqe_flags);
>>>>>>> 0595b2d9
}

static int io_submit_sqes(struct io_ring_ctx *ctx, unsigned int nr,
			  struct file *ring_file, int ring_fd, bool async)
{
	struct io_submit_state state, *statep = NULL;
	struct io_kiocb *link = NULL;
	int i, submitted = 0;

	/* if we have a backlog and couldn't flush it all, return BUSY */
	if (test_bit(0, &ctx->sq_check_overflow)) {
		if (!list_empty(&ctx->cq_overflow_list) &&
		    !io_cqring_overflow_flush(ctx, false))
			return -EBUSY;
	}

	/* make sure SQ entry isn't read before tail */
	nr = min3(nr, ctx->sq_entries, io_sqring_entries(ctx));

	if (!percpu_ref_tryget_many(&ctx->refs, nr))
		return -EAGAIN;

	if (nr > IO_PLUG_THRESHOLD) {
		io_submit_state_start(&state, nr);
		statep = &state;
	}

	ctx->ring_fd = ring_fd;
	ctx->ring_file = ring_file;

	for (i = 0; i < nr; i++) {
		const struct io_uring_sqe *sqe;
		struct io_kiocb *req;
		int err;

		sqe = io_get_sqe(ctx);
		if (unlikely(!sqe)) {
			io_consume_sqe(ctx);
			break;
		}
		req = io_alloc_req(ctx, statep);
		if (unlikely(!req)) {
			if (!submitted)
				submitted = -EAGAIN;
			break;
		}

<<<<<<< HEAD
		io_init_req(ctx, req, sqe);
=======
		err = io_init_req(ctx, req, sqe, statep, async);
>>>>>>> 0595b2d9
		io_consume_sqe(ctx);
		/* will complete beyond this point, count as submitted */
		submitted++;

		if (unlikely(err)) {
fail_req:
			io_cqring_add_event(req, err);
			io_double_put_req(req);
			break;
		}

<<<<<<< HEAD
		if (io_op_defs[req->opcode].needs_mm && !*mm) {
			mm_fault = mm_fault || !mmget_not_zero(ctx->sqo_mm);
			if (unlikely(mm_fault)) {
				err = -EFAULT;
				goto fail_req;
			}
			use_mm(ctx->sqo_mm);
			*mm = ctx->sqo_mm;
		}

		req->needs_fixed_file = async;
=======
>>>>>>> 0595b2d9
		trace_io_uring_submit_sqe(ctx, req->opcode, req->user_data,
						true, async);
		err = io_submit_sqe(req, sqe, statep, &link);
		if (err)
			goto fail_req;
	}

	if (unlikely(submitted != nr)) {
		int ref_used = (submitted == -EAGAIN) ? 0 : submitted;

		percpu_ref_put_many(&ctx->refs, nr - ref_used);
	}
	if (link)
		io_queue_link_head(link);
	if (statep)
		io_submit_state_end(&state);

	 /* Commit SQ ring head once we've consumed and submitted all SQEs */
	io_commit_sqring(ctx);

	return submitted;
}

static inline void io_sq_thread_drop_mm(struct io_ring_ctx *ctx)
{
	struct mm_struct *mm = current->mm;

	if (mm) {
		unuse_mm(mm);
		mmput(mm);
	}
}

static int io_sq_thread(void *data)
{
	struct io_ring_ctx *ctx = data;
	const struct cred *old_cred;
	mm_segment_t old_fs;
	DEFINE_WAIT(wait);
	unsigned long timeout;
	int ret = 0;

	complete(&ctx->completions[1]);

	old_fs = get_fs();
	set_fs(USER_DS);
	old_cred = override_creds(ctx->creds);

	timeout = jiffies + ctx->sq_thread_idle;
	while (!kthread_should_park()) {
		unsigned int to_submit;

		if (!list_empty(&ctx->poll_list)) {
			unsigned nr_events = 0;

			mutex_lock(&ctx->uring_lock);
			if (!list_empty(&ctx->poll_list))
				io_iopoll_getevents(ctx, &nr_events, 0);
			else
				timeout = jiffies + ctx->sq_thread_idle;
			mutex_unlock(&ctx->uring_lock);
		}

		to_submit = io_sqring_entries(ctx);

		/*
		 * If submit got -EBUSY, flag us as needing the application
		 * to enter the kernel to reap and flush events.
		 */
		if (!to_submit || ret == -EBUSY) {
			/*
			 * Drop cur_mm before scheduling, we can't hold it for
			 * long periods (or over schedule()). Do this before
			 * adding ourselves to the waitqueue, as the unuse/drop
			 * may sleep.
			 */
			io_sq_thread_drop_mm(ctx);

			/*
			 * We're polling. If we're within the defined idle
			 * period, then let us spin without work before going
			 * to sleep. The exception is if we got EBUSY doing
			 * more IO, we should wait for the application to
			 * reap events and wake us up.
			 */
			if (!list_empty(&ctx->poll_list) ||
			    (!time_after(jiffies, timeout) && ret != -EBUSY &&
			    !percpu_ref_is_dying(&ctx->refs))) {
				if (current->task_works)
					task_work_run();
				cond_resched();
				continue;
			}

			prepare_to_wait(&ctx->sqo_wait, &wait,
						TASK_INTERRUPTIBLE);

			/*
			 * While doing polled IO, before going to sleep, we need
			 * to check if there are new reqs added to poll_list, it
			 * is because reqs may have been punted to io worker and
			 * will be added to poll_list later, hence check the
			 * poll_list again.
			 */
			if ((ctx->flags & IORING_SETUP_IOPOLL) &&
			    !list_empty_careful(&ctx->poll_list)) {
				finish_wait(&ctx->sqo_wait, &wait);
				continue;
			}

			/* Tell userspace we may need a wakeup call */
			ctx->rings->sq_flags |= IORING_SQ_NEED_WAKEUP;
			/* make sure to read SQ tail after writing flags */
			smp_mb();

			to_submit = io_sqring_entries(ctx);
			if (!to_submit || ret == -EBUSY) {
				if (kthread_should_park()) {
					finish_wait(&ctx->sqo_wait, &wait);
					break;
				}
				if (current->task_works) {
					task_work_run();
					finish_wait(&ctx->sqo_wait, &wait);
					continue;
				}
				if (signal_pending(current))
					flush_signals(current);
				schedule();
				finish_wait(&ctx->sqo_wait, &wait);

				ctx->rings->sq_flags &= ~IORING_SQ_NEED_WAKEUP;
				continue;
			}
			finish_wait(&ctx->sqo_wait, &wait);

			ctx->rings->sq_flags &= ~IORING_SQ_NEED_WAKEUP;
		}

		mutex_lock(&ctx->uring_lock);
		ret = io_submit_sqes(ctx, to_submit, NULL, -1, true);
		mutex_unlock(&ctx->uring_lock);
		timeout = jiffies + ctx->sq_thread_idle;
	}

	if (current->task_works)
		task_work_run();

	set_fs(old_fs);
	io_sq_thread_drop_mm(ctx);
	revert_creds(old_cred);

	kthread_parkme();

	return 0;
}

struct io_wait_queue {
	struct wait_queue_entry wq;
	struct io_ring_ctx *ctx;
	unsigned to_wait;
	unsigned nr_timeouts;
};

static inline bool io_should_wake(struct io_wait_queue *iowq, bool noflush)
{
	struct io_ring_ctx *ctx = iowq->ctx;

	/*
	 * Wake up if we have enough events, or if a timeout occurred since we
	 * started waiting. For timeouts, we always want to return to userspace,
	 * regardless of event count.
	 */
	return io_cqring_events(ctx, noflush) >= iowq->to_wait ||
			atomic_read(&ctx->cq_timeouts) != iowq->nr_timeouts;
}

static int io_wake_function(struct wait_queue_entry *curr, unsigned int mode,
			    int wake_flags, void *key)
{
	struct io_wait_queue *iowq = container_of(curr, struct io_wait_queue,
							wq);

	/* use noflush == true, as we can't safely rely on locking context */
	if (!io_should_wake(iowq, true))
		return -1;

	return autoremove_wake_function(curr, mode, wake_flags, key);
}

/*
 * Wait until events become available, if we don't already have some. The
 * application must reap them itself, as they reside on the shared cq ring.
 */
static int io_cqring_wait(struct io_ring_ctx *ctx, int min_events,
			  const sigset_t __user *sig, size_t sigsz)
{
	struct io_wait_queue iowq = {
		.wq = {
			.private	= current,
			.func		= io_wake_function,
			.entry		= LIST_HEAD_INIT(iowq.wq.entry),
		},
		.ctx		= ctx,
		.to_wait	= min_events,
	};
	struct io_rings *rings = ctx->rings;
	int ret = 0;

	do {
		if (io_cqring_events(ctx, false) >= min_events)
			return 0;
		if (!current->task_works)
			break;
		task_work_run();
	} while (1);

	if (sig) {
#ifdef CONFIG_COMPAT
		if (in_compat_syscall())
			ret = set_compat_user_sigmask((const compat_sigset_t __user *)sig,
						      sigsz);
		else
#endif
			ret = set_user_sigmask(sig, sigsz);

		if (ret)
			return ret;
	}

	iowq.nr_timeouts = atomic_read(&ctx->cq_timeouts);
	trace_io_uring_cqring_wait(ctx, min_events);
	do {
		prepare_to_wait_exclusive(&ctx->wait, &iowq.wq,
						TASK_INTERRUPTIBLE);
		if (current->task_works)
			task_work_run();
		if (io_should_wake(&iowq, false))
			break;
		schedule();
		if (signal_pending(current)) {
			ret = -EINTR;
			break;
		}
	} while (1);
	finish_wait(&ctx->wait, &iowq.wq);

	restore_saved_sigmask_unless(ret == -EINTR);

	return READ_ONCE(rings->cq.head) == READ_ONCE(rings->cq.tail) ? ret : 0;
}

static void __io_sqe_files_unregister(struct io_ring_ctx *ctx)
{
#if defined(CONFIG_UNIX)
	if (ctx->ring_sock) {
		struct sock *sock = ctx->ring_sock->sk;
		struct sk_buff *skb;

		while ((skb = skb_dequeue(&sock->sk_receive_queue)) != NULL)
			kfree_skb(skb);
	}
#else
	int i;

	for (i = 0; i < ctx->nr_user_files; i++) {
		struct file *file;

		file = io_file_from_index(ctx, i);
		if (file)
			fput(file);
	}
#endif
}

static void io_file_ref_kill(struct percpu_ref *ref)
{
	struct fixed_file_data *data;

	data = container_of(ref, struct fixed_file_data, refs);
	complete(&data->done);
}

static int io_sqe_files_unregister(struct io_ring_ctx *ctx)
{
	struct fixed_file_data *data = ctx->file_data;
	struct fixed_file_ref_node *ref_node = NULL;
	unsigned nr_tables, i;
	unsigned long flags;

	if (!data)
		return -ENXIO;

	spin_lock_irqsave(&data->lock, flags);
	if (!list_empty(&data->ref_list))
		ref_node = list_first_entry(&data->ref_list,
				struct fixed_file_ref_node, node);
	spin_unlock_irqrestore(&data->lock, flags);
	if (ref_node)
		percpu_ref_kill(&ref_node->refs);

	percpu_ref_kill(&data->refs);

	/* wait for all refs nodes to complete */
	wait_for_completion(&data->done);

	__io_sqe_files_unregister(ctx);
	nr_tables = DIV_ROUND_UP(ctx->nr_user_files, IORING_MAX_FILES_TABLE);
	for (i = 0; i < nr_tables; i++)
		kfree(data->table[i].files);
	kfree(data->table);
	percpu_ref_exit(&data->refs);
	kfree(data);
	ctx->file_data = NULL;
	ctx->nr_user_files = 0;
	return 0;
}

static void io_sq_thread_stop(struct io_ring_ctx *ctx)
{
	if (ctx->sqo_thread) {
		wait_for_completion(&ctx->completions[1]);
		/*
		 * The park is a bit of a work-around, without it we get
		 * warning spews on shutdown with SQPOLL set and affinity
		 * set to a single CPU.
		 */
		kthread_park(ctx->sqo_thread);
		kthread_stop(ctx->sqo_thread);
		ctx->sqo_thread = NULL;
	}
}

static void io_finish_async(struct io_ring_ctx *ctx)
{
	io_sq_thread_stop(ctx);

	if (ctx->io_wq) {
		io_wq_destroy(ctx->io_wq);
		ctx->io_wq = NULL;
	}
}

#if defined(CONFIG_UNIX)
/*
 * Ensure the UNIX gc is aware of our file set, so we are certain that
 * the io_uring can be safely unregistered on process exit, even if we have
 * loops in the file referencing.
 */
static int __io_sqe_files_scm(struct io_ring_ctx *ctx, int nr, int offset)
{
	struct sock *sk = ctx->ring_sock->sk;
	struct scm_fp_list *fpl;
	struct sk_buff *skb;
	int i, nr_files;

	fpl = kzalloc(sizeof(*fpl), GFP_KERNEL);
	if (!fpl)
		return -ENOMEM;

	skb = alloc_skb(0, GFP_KERNEL);
	if (!skb) {
		kfree(fpl);
		return -ENOMEM;
	}

	skb->sk = sk;

	nr_files = 0;
	fpl->user = get_uid(ctx->user);
	for (i = 0; i < nr; i++) {
		struct file *file = io_file_from_index(ctx, i + offset);

		if (!file)
			continue;
		fpl->fp[nr_files] = get_file(file);
		unix_inflight(fpl->user, fpl->fp[nr_files]);
		nr_files++;
	}

	if (nr_files) {
		fpl->max = SCM_MAX_FD;
		fpl->count = nr_files;
		UNIXCB(skb).fp = fpl;
		skb->destructor = unix_destruct_scm;
		refcount_add(skb->truesize, &sk->sk_wmem_alloc);
		skb_queue_head(&sk->sk_receive_queue, skb);

		for (i = 0; i < nr_files; i++)
			fput(fpl->fp[i]);
	} else {
		kfree_skb(skb);
		kfree(fpl);
	}

	return 0;
}

/*
 * If UNIX sockets are enabled, fd passing can cause a reference cycle which
 * causes regular reference counting to break down. We rely on the UNIX
 * garbage collection to take care of this problem for us.
 */
static int io_sqe_files_scm(struct io_ring_ctx *ctx)
{
	unsigned left, total;
	int ret = 0;

	total = 0;
	left = ctx->nr_user_files;
	while (left) {
		unsigned this_files = min_t(unsigned, left, SCM_MAX_FD);

		ret = __io_sqe_files_scm(ctx, this_files, total);
		if (ret)
			break;
		left -= this_files;
		total += this_files;
	}

	if (!ret)
		return 0;

	while (total < ctx->nr_user_files) {
		struct file *file = io_file_from_index(ctx, total);

		if (file)
			fput(file);
		total++;
	}

	return ret;
}
#else
static int io_sqe_files_scm(struct io_ring_ctx *ctx)
{
	return 0;
}
#endif

static int io_sqe_alloc_file_tables(struct io_ring_ctx *ctx, unsigned nr_tables,
				    unsigned nr_files)
{
	int i;

	for (i = 0; i < nr_tables; i++) {
		struct fixed_file_table *table = &ctx->file_data->table[i];
		unsigned this_files;

		this_files = min(nr_files, IORING_MAX_FILES_TABLE);
		table->files = kcalloc(this_files, sizeof(struct file *),
					GFP_KERNEL);
		if (!table->files)
			break;
		nr_files -= this_files;
	}

	if (i == nr_tables)
		return 0;

	for (i = 0; i < nr_tables; i++) {
		struct fixed_file_table *table = &ctx->file_data->table[i];
		kfree(table->files);
	}
	return 1;
}

static void io_ring_file_put(struct io_ring_ctx *ctx, struct file *file)
{
#if defined(CONFIG_UNIX)
	struct sock *sock = ctx->ring_sock->sk;
	struct sk_buff_head list, *head = &sock->sk_receive_queue;
	struct sk_buff *skb;
	int i;

	__skb_queue_head_init(&list);

	/*
	 * Find the skb that holds this file in its SCM_RIGHTS. When found,
	 * remove this entry and rearrange the file array.
	 */
	skb = skb_dequeue(head);
	while (skb) {
		struct scm_fp_list *fp;

		fp = UNIXCB(skb).fp;
		for (i = 0; i < fp->count; i++) {
			int left;

			if (fp->fp[i] != file)
				continue;

			unix_notinflight(fp->user, fp->fp[i]);
			left = fp->count - 1 - i;
			if (left) {
				memmove(&fp->fp[i], &fp->fp[i + 1],
						left * sizeof(struct file *));
			}
			fp->count--;
			if (!fp->count) {
				kfree_skb(skb);
				skb = NULL;
			} else {
				__skb_queue_tail(&list, skb);
			}
			fput(file);
			file = NULL;
			break;
		}

		if (!file)
			break;

		__skb_queue_tail(&list, skb);

		skb = skb_dequeue(head);
	}

	if (skb_peek(&list)) {
		spin_lock_irq(&head->lock);
		while ((skb = __skb_dequeue(&list)) != NULL)
			__skb_queue_tail(head, skb);
		spin_unlock_irq(&head->lock);
	}
#else
	fput(file);
#endif
}

struct io_file_put {
	struct list_head list;
	struct file *file;
};

static void io_file_put_work(struct work_struct *work)
{
	struct fixed_file_ref_node *ref_node;
	struct fixed_file_data *file_data;
	struct io_ring_ctx *ctx;
	struct io_file_put *pfile, *tmp;
	unsigned long flags;

	ref_node = container_of(work, struct fixed_file_ref_node, work);
	file_data = ref_node->file_data;
	ctx = file_data->ctx;

	list_for_each_entry_safe(pfile, tmp, &ref_node->file_list, list) {
		list_del_init(&pfile->list);
		io_ring_file_put(ctx, pfile->file);
		kfree(pfile);
	}

	spin_lock_irqsave(&file_data->lock, flags);
	list_del_init(&ref_node->node);
	spin_unlock_irqrestore(&file_data->lock, flags);

	percpu_ref_exit(&ref_node->refs);
	kfree(ref_node);
	percpu_ref_put(&file_data->refs);
}

static void io_file_data_ref_zero(struct percpu_ref *ref)
{
	struct fixed_file_ref_node *ref_node;
<<<<<<< HEAD

	ref_node = container_of(ref, struct fixed_file_ref_node, refs);

=======

	ref_node = container_of(ref, struct fixed_file_ref_node, refs);

>>>>>>> 0595b2d9
	queue_work(system_wq, &ref_node->work);
}

static struct fixed_file_ref_node *alloc_fixed_file_ref_node(
			struct io_ring_ctx *ctx)
{
	struct fixed_file_ref_node *ref_node;

	ref_node = kzalloc(sizeof(*ref_node), GFP_KERNEL);
	if (!ref_node)
		return ERR_PTR(-ENOMEM);

	if (percpu_ref_init(&ref_node->refs, io_file_data_ref_zero,
			    0, GFP_KERNEL)) {
		kfree(ref_node);
		return ERR_PTR(-ENOMEM);
	}
	INIT_LIST_HEAD(&ref_node->node);
	INIT_LIST_HEAD(&ref_node->file_list);
	INIT_WORK(&ref_node->work, io_file_put_work);
	ref_node->file_data = ctx->file_data;
	return ref_node;

}

static void destroy_fixed_file_ref_node(struct fixed_file_ref_node *ref_node)
{
	percpu_ref_exit(&ref_node->refs);
	kfree(ref_node);
}

static int io_sqe_files_register(struct io_ring_ctx *ctx, void __user *arg,
				 unsigned nr_args)
{
	__s32 __user *fds = (__s32 __user *) arg;
	unsigned nr_tables;
	struct file *file;
	int fd, ret = 0;
	unsigned i;
	struct fixed_file_ref_node *ref_node;
	unsigned long flags;

	if (ctx->file_data)
		return -EBUSY;
	if (!nr_args)
		return -EINVAL;
	if (nr_args > IORING_MAX_FIXED_FILES)
		return -EMFILE;

	ctx->file_data = kzalloc(sizeof(*ctx->file_data), GFP_KERNEL);
	if (!ctx->file_data)
		return -ENOMEM;
	ctx->file_data->ctx = ctx;
	init_completion(&ctx->file_data->done);
	INIT_LIST_HEAD(&ctx->file_data->ref_list);
	spin_lock_init(&ctx->file_data->lock);

	nr_tables = DIV_ROUND_UP(nr_args, IORING_MAX_FILES_TABLE);
	ctx->file_data->table = kcalloc(nr_tables,
					sizeof(struct fixed_file_table),
					GFP_KERNEL);
	if (!ctx->file_data->table) {
		kfree(ctx->file_data);
		ctx->file_data = NULL;
		return -ENOMEM;
	}

	if (percpu_ref_init(&ctx->file_data->refs, io_file_ref_kill,
				PERCPU_REF_ALLOW_REINIT, GFP_KERNEL)) {
		kfree(ctx->file_data->table);
		kfree(ctx->file_data);
		ctx->file_data = NULL;
		return -ENOMEM;
	}

	if (io_sqe_alloc_file_tables(ctx, nr_tables, nr_args)) {
		percpu_ref_exit(&ctx->file_data->refs);
		kfree(ctx->file_data->table);
		kfree(ctx->file_data);
		ctx->file_data = NULL;
		return -ENOMEM;
	}

	for (i = 0; i < nr_args; i++, ctx->nr_user_files++) {
		struct fixed_file_table *table;
		unsigned index;

		ret = -EFAULT;
		if (copy_from_user(&fd, &fds[i], sizeof(fd)))
			break;
		/* allow sparse sets */
		if (fd == -1) {
			ret = 0;
			continue;
		}

		table = &ctx->file_data->table[i >> IORING_FILE_TABLE_SHIFT];
		index = i & IORING_FILE_TABLE_MASK;
		file = fget(fd);

		ret = -EBADF;
		if (!file)
			break;

		/*
		 * Don't allow io_uring instances to be registered. If UNIX
		 * isn't enabled, then this causes a reference cycle and this
		 * instance can never get freed. If UNIX is enabled we'll
		 * handle it just fine, but there's still no point in allowing
		 * a ring fd as it doesn't support regular read/write anyway.
		 */
		if (file->f_op == &io_uring_fops) {
			fput(file);
			break;
		}
		ret = 0;
		table->files[index] = file;
	}

	if (ret) {
		for (i = 0; i < ctx->nr_user_files; i++) {
			file = io_file_from_index(ctx, i);
			if (file)
				fput(file);
		}
		for (i = 0; i < nr_tables; i++)
			kfree(ctx->file_data->table[i].files);

		kfree(ctx->file_data->table);
		kfree(ctx->file_data);
		ctx->file_data = NULL;
		ctx->nr_user_files = 0;
		return ret;
	}

	ret = io_sqe_files_scm(ctx);
	if (ret) {
<<<<<<< HEAD
		io_sqe_files_unregister(ctx);
		return ret;
	}

	ref_node = alloc_fixed_file_ref_node(ctx);
	if (IS_ERR(ref_node)) {
		io_sqe_files_unregister(ctx);
=======
		io_sqe_files_unregister(ctx);
		return ret;
	}

	ref_node = alloc_fixed_file_ref_node(ctx);
	if (IS_ERR(ref_node)) {
		io_sqe_files_unregister(ctx);
>>>>>>> 0595b2d9
		return PTR_ERR(ref_node);
	}

	ctx->file_data->cur_refs = &ref_node->refs;
	spin_lock_irqsave(&ctx->file_data->lock, flags);
	list_add(&ref_node->node, &ctx->file_data->ref_list);
	spin_unlock_irqrestore(&ctx->file_data->lock, flags);
	percpu_ref_get(&ctx->file_data->refs);
	return ret;
}

static int io_sqe_file_register(struct io_ring_ctx *ctx, struct file *file,
				int index)
{
#if defined(CONFIG_UNIX)
	struct sock *sock = ctx->ring_sock->sk;
	struct sk_buff_head *head = &sock->sk_receive_queue;
	struct sk_buff *skb;

	/*
	 * See if we can merge this file into an existing skb SCM_RIGHTS
	 * file set. If there's no room, fall back to allocating a new skb
	 * and filling it in.
	 */
	spin_lock_irq(&head->lock);
	skb = skb_peek(head);
	if (skb) {
		struct scm_fp_list *fpl = UNIXCB(skb).fp;

		if (fpl->count < SCM_MAX_FD) {
			__skb_unlink(skb, head);
			spin_unlock_irq(&head->lock);
			fpl->fp[fpl->count] = get_file(file);
			unix_inflight(fpl->user, fpl->fp[fpl->count]);
			fpl->count++;
			spin_lock_irq(&head->lock);
			__skb_queue_head(head, skb);
		} else {
			skb = NULL;
		}
	}
	spin_unlock_irq(&head->lock);

	if (skb) {
		fput(file);
		return 0;
	}

	return __io_sqe_files_scm(ctx, 1, index);
#else
	return 0;
#endif
}

static int io_queue_file_removal(struct fixed_file_data *data,
				 struct file *file)
{
	struct io_file_put *pfile;
	struct percpu_ref *refs = data->cur_refs;
	struct fixed_file_ref_node *ref_node;

	pfile = kzalloc(sizeof(*pfile), GFP_KERNEL);
	if (!pfile)
		return -ENOMEM;

	ref_node = container_of(refs, struct fixed_file_ref_node, refs);
	pfile->file = file;
	list_add(&pfile->list, &ref_node->file_list);

	return 0;
}

static int __io_sqe_files_update(struct io_ring_ctx *ctx,
				 struct io_uring_files_update *up,
				 unsigned nr_args)
{
	struct fixed_file_data *data = ctx->file_data;
	struct fixed_file_ref_node *ref_node;
	struct file *file;
	__s32 __user *fds;
	int fd, i, err;
	__u32 done;
	unsigned long flags;
	bool needs_switch = false;

	if (check_add_overflow(up->offset, nr_args, &done))
		return -EOVERFLOW;
	if (done > ctx->nr_user_files)
		return -EINVAL;

	ref_node = alloc_fixed_file_ref_node(ctx);
	if (IS_ERR(ref_node))
		return PTR_ERR(ref_node);

	done = 0;
	fds = u64_to_user_ptr(up->fds);
	while (nr_args) {
		struct fixed_file_table *table;
		unsigned index;

		err = 0;
		if (copy_from_user(&fd, &fds[done], sizeof(fd))) {
			err = -EFAULT;
			break;
		}
		i = array_index_nospec(up->offset, ctx->nr_user_files);
		table = &ctx->file_data->table[i >> IORING_FILE_TABLE_SHIFT];
		index = i & IORING_FILE_TABLE_MASK;
		if (table->files[index]) {
			file = io_file_from_index(ctx, index);
			err = io_queue_file_removal(data, file);
			if (err)
				break;
			table->files[index] = NULL;
			needs_switch = true;
		}
		if (fd != -1) {
			file = fget(fd);
			if (!file) {
				err = -EBADF;
				break;
			}
			/*
			 * Don't allow io_uring instances to be registered. If
			 * UNIX isn't enabled, then this causes a reference
			 * cycle and this instance can never get freed. If UNIX
			 * is enabled we'll handle it just fine, but there's
			 * still no point in allowing a ring fd as it doesn't
			 * support regular read/write anyway.
			 */
			if (file->f_op == &io_uring_fops) {
				fput(file);
				err = -EBADF;
				break;
			}
			table->files[index] = file;
			err = io_sqe_file_register(ctx, file, i);
			if (err)
				break;
		}
		nr_args--;
		done++;
		up->offset++;
	}

	if (needs_switch) {
		percpu_ref_kill(data->cur_refs);
		spin_lock_irqsave(&data->lock, flags);
		list_add(&ref_node->node, &data->ref_list);
		data->cur_refs = &ref_node->refs;
		spin_unlock_irqrestore(&data->lock, flags);
		percpu_ref_get(&ctx->file_data->refs);
	} else
		destroy_fixed_file_ref_node(ref_node);

	return done ? done : err;
}

static int io_sqe_files_update(struct io_ring_ctx *ctx, void __user *arg,
			       unsigned nr_args)
{
	struct io_uring_files_update up;

	if (!ctx->file_data)
		return -ENXIO;
	if (!nr_args)
		return -EINVAL;
	if (copy_from_user(&up, arg, sizeof(up)))
		return -EFAULT;
	if (up.resv)
		return -EINVAL;

	return __io_sqe_files_update(ctx, &up, nr_args);
}

static void io_free_work(struct io_wq_work *work)
{
	struct io_kiocb *req = container_of(work, struct io_kiocb, work);

	/* Consider that io_steal_work() relies on this ref */
	io_put_req(req);
}

static int io_init_wq_offload(struct io_ring_ctx *ctx,
			      struct io_uring_params *p)
{
	struct io_wq_data data;
	struct fd f;
	struct io_ring_ctx *ctx_attach;
	unsigned int concurrency;
	int ret = 0;

	data.user = ctx->user;
	data.free_work = io_free_work;

	if (!(p->flags & IORING_SETUP_ATTACH_WQ)) {
		/* Do QD, or 4 * CPUS, whatever is smallest */
		concurrency = min(ctx->sq_entries, 4 * num_online_cpus());

		ctx->io_wq = io_wq_create(concurrency, &data);
		if (IS_ERR(ctx->io_wq)) {
			ret = PTR_ERR(ctx->io_wq);
			ctx->io_wq = NULL;
		}
		return ret;
	}

	f = fdget(p->wq_fd);
	if (!f.file)
		return -EBADF;

	if (f.file->f_op != &io_uring_fops) {
		ret = -EINVAL;
		goto out_fput;
	}

	ctx_attach = f.file->private_data;
	/* @io_wq is protected by holding the fd */
	if (!io_wq_get(ctx_attach->io_wq, &data)) {
		ret = -EINVAL;
		goto out_fput;
	}

	ctx->io_wq = ctx_attach->io_wq;
out_fput:
	fdput(f);
	return ret;
}

static int io_sq_offload_start(struct io_ring_ctx *ctx,
			       struct io_uring_params *p)
{
	int ret;

	init_waitqueue_head(&ctx->sqo_wait);
	mmgrab(current->mm);
	ctx->sqo_mm = current->mm;

	if (ctx->flags & IORING_SETUP_SQPOLL) {
		ret = -EPERM;
		if (!capable(CAP_SYS_ADMIN))
			goto err;

		ctx->sq_thread_idle = msecs_to_jiffies(p->sq_thread_idle);
		if (!ctx->sq_thread_idle)
			ctx->sq_thread_idle = HZ;

		if (p->flags & IORING_SETUP_SQ_AFF) {
			int cpu = p->sq_thread_cpu;

			ret = -EINVAL;
			if (cpu >= nr_cpu_ids)
				goto err;
			if (!cpu_online(cpu))
				goto err;

			ctx->sqo_thread = kthread_create_on_cpu(io_sq_thread,
							ctx, cpu,
							"io_uring-sq");
		} else {
			ctx->sqo_thread = kthread_create(io_sq_thread, ctx,
							"io_uring-sq");
		}
		if (IS_ERR(ctx->sqo_thread)) {
			ret = PTR_ERR(ctx->sqo_thread);
			ctx->sqo_thread = NULL;
			goto err;
		}
		wake_up_process(ctx->sqo_thread);
	} else if (p->flags & IORING_SETUP_SQ_AFF) {
		/* Can't have SQ_AFF without SQPOLL */
		ret = -EINVAL;
		goto err;
	}

	ret = io_init_wq_offload(ctx, p);
	if (ret)
		goto err;

	return 0;
err:
	io_finish_async(ctx);
	mmdrop(ctx->sqo_mm);
	ctx->sqo_mm = NULL;
	return ret;
}

static void io_unaccount_mem(struct user_struct *user, unsigned long nr_pages)
{
	atomic_long_sub(nr_pages, &user->locked_vm);
}

static int io_account_mem(struct user_struct *user, unsigned long nr_pages)
{
	unsigned long page_limit, cur_pages, new_pages;

	/* Don't allow more pages than we can safely lock */
	page_limit = rlimit(RLIMIT_MEMLOCK) >> PAGE_SHIFT;

	do {
		cur_pages = atomic_long_read(&user->locked_vm);
		new_pages = cur_pages + nr_pages;
		if (new_pages > page_limit)
			return -ENOMEM;
	} while (atomic_long_cmpxchg(&user->locked_vm, cur_pages,
					new_pages) != cur_pages);

	return 0;
}

static void io_mem_free(void *ptr)
{
	struct page *page;

	if (!ptr)
		return;

	page = virt_to_head_page(ptr);
	if (put_page_testzero(page))
		free_compound_page(page);
}

static void *io_mem_alloc(size_t size)
{
	gfp_t gfp_flags = GFP_KERNEL | __GFP_ZERO | __GFP_NOWARN | __GFP_COMP |
				__GFP_NORETRY;

	return (void *) __get_free_pages(gfp_flags, get_order(size));
}

static unsigned long rings_size(unsigned sq_entries, unsigned cq_entries,
				size_t *sq_offset)
{
	struct io_rings *rings;
	size_t off, sq_array_size;

	off = struct_size(rings, cqes, cq_entries);
	if (off == SIZE_MAX)
		return SIZE_MAX;

#ifdef CONFIG_SMP
	off = ALIGN(off, SMP_CACHE_BYTES);
	if (off == 0)
		return SIZE_MAX;
#endif

	sq_array_size = array_size(sizeof(u32), sq_entries);
	if (sq_array_size == SIZE_MAX)
		return SIZE_MAX;

	if (check_add_overflow(off, sq_array_size, &off))
		return SIZE_MAX;

	if (sq_offset)
		*sq_offset = off;

	return off;
}

static unsigned long ring_pages(unsigned sq_entries, unsigned cq_entries)
{
	size_t pages;

	pages = (size_t)1 << get_order(
		rings_size(sq_entries, cq_entries, NULL));
	pages += (size_t)1 << get_order(
		array_size(sizeof(struct io_uring_sqe), sq_entries));

	return pages;
}

static int io_sqe_buffer_unregister(struct io_ring_ctx *ctx)
{
	int i, j;

	if (!ctx->user_bufs)
		return -ENXIO;

	for (i = 0; i < ctx->nr_user_bufs; i++) {
		struct io_mapped_ubuf *imu = &ctx->user_bufs[i];

		for (j = 0; j < imu->nr_bvecs; j++)
			unpin_user_page(imu->bvec[j].bv_page);

		if (ctx->account_mem)
			io_unaccount_mem(ctx->user, imu->nr_bvecs);
		kvfree(imu->bvec);
		imu->nr_bvecs = 0;
	}

	kfree(ctx->user_bufs);
	ctx->user_bufs = NULL;
	ctx->nr_user_bufs = 0;
	return 0;
}

static int io_copy_iov(struct io_ring_ctx *ctx, struct iovec *dst,
		       void __user *arg, unsigned index)
{
	struct iovec __user *src;

#ifdef CONFIG_COMPAT
	if (ctx->compat) {
		struct compat_iovec __user *ciovs;
		struct compat_iovec ciov;

		ciovs = (struct compat_iovec __user *) arg;
		if (copy_from_user(&ciov, &ciovs[index], sizeof(ciov)))
			return -EFAULT;

		dst->iov_base = u64_to_user_ptr((u64)ciov.iov_base);
		dst->iov_len = ciov.iov_len;
		return 0;
	}
#endif
	src = (struct iovec __user *) arg;
	if (copy_from_user(dst, &src[index], sizeof(*dst)))
		return -EFAULT;
	return 0;
}

static int io_sqe_buffer_register(struct io_ring_ctx *ctx, void __user *arg,
				  unsigned nr_args)
{
	struct vm_area_struct **vmas = NULL;
	struct page **pages = NULL;
	int i, j, got_pages = 0;
	int ret = -EINVAL;

	if (ctx->user_bufs)
		return -EBUSY;
	if (!nr_args || nr_args > UIO_MAXIOV)
		return -EINVAL;

	ctx->user_bufs = kcalloc(nr_args, sizeof(struct io_mapped_ubuf),
					GFP_KERNEL);
	if (!ctx->user_bufs)
		return -ENOMEM;

	for (i = 0; i < nr_args; i++) {
		struct io_mapped_ubuf *imu = &ctx->user_bufs[i];
		unsigned long off, start, end, ubuf;
		int pret, nr_pages;
		struct iovec iov;
		size_t size;

		ret = io_copy_iov(ctx, &iov, arg, i);
		if (ret)
			goto err;

		/*
		 * Don't impose further limits on the size and buffer
		 * constraints here, we'll -EINVAL later when IO is
		 * submitted if they are wrong.
		 */
		ret = -EFAULT;
		if (!iov.iov_base || !iov.iov_len)
			goto err;

		/* arbitrary limit, but we need something */
		if (iov.iov_len > SZ_1G)
			goto err;

		ubuf = (unsigned long) iov.iov_base;
		end = (ubuf + iov.iov_len + PAGE_SIZE - 1) >> PAGE_SHIFT;
		start = ubuf >> PAGE_SHIFT;
		nr_pages = end - start;

		if (ctx->account_mem) {
			ret = io_account_mem(ctx->user, nr_pages);
			if (ret)
				goto err;
		}

		ret = 0;
		if (!pages || nr_pages > got_pages) {
			kfree(vmas);
			kfree(pages);
			pages = kvmalloc_array(nr_pages, sizeof(struct page *),
						GFP_KERNEL);
			vmas = kvmalloc_array(nr_pages,
					sizeof(struct vm_area_struct *),
					GFP_KERNEL);
			if (!pages || !vmas) {
				ret = -ENOMEM;
				if (ctx->account_mem)
					io_unaccount_mem(ctx->user, nr_pages);
				goto err;
			}
			got_pages = nr_pages;
		}

		imu->bvec = kvmalloc_array(nr_pages, sizeof(struct bio_vec),
						GFP_KERNEL);
		ret = -ENOMEM;
		if (!imu->bvec) {
			if (ctx->account_mem)
				io_unaccount_mem(ctx->user, nr_pages);
			goto err;
		}

		ret = 0;
		down_read(&current->mm->mmap_sem);
		pret = pin_user_pages(ubuf, nr_pages,
				      FOLL_WRITE | FOLL_LONGTERM,
				      pages, vmas);
		if (pret == nr_pages) {
			/* don't support file backed memory */
			for (j = 0; j < nr_pages; j++) {
				struct vm_area_struct *vma = vmas[j];

				if (vma->vm_file &&
				    !is_file_hugepages(vma->vm_file)) {
					ret = -EOPNOTSUPP;
					break;
				}
			}
		} else {
			ret = pret < 0 ? pret : -EFAULT;
		}
		up_read(&current->mm->mmap_sem);
		if (ret) {
			/*
			 * if we did partial map, or found file backed vmas,
			 * release any pages we did get
			 */
			if (pret > 0)
				unpin_user_pages(pages, pret);
			if (ctx->account_mem)
				io_unaccount_mem(ctx->user, nr_pages);
			kvfree(imu->bvec);
			goto err;
		}

		off = ubuf & ~PAGE_MASK;
		size = iov.iov_len;
		for (j = 0; j < nr_pages; j++) {
			size_t vec_len;

			vec_len = min_t(size_t, size, PAGE_SIZE - off);
			imu->bvec[j].bv_page = pages[j];
			imu->bvec[j].bv_len = vec_len;
			imu->bvec[j].bv_offset = off;
			off = 0;
			size -= vec_len;
		}
		/* store original address for later verification */
		imu->ubuf = ubuf;
		imu->len = iov.iov_len;
		imu->nr_bvecs = nr_pages;

		ctx->nr_user_bufs++;
	}
	kvfree(pages);
	kvfree(vmas);
	return 0;
err:
	kvfree(pages);
	kvfree(vmas);
	io_sqe_buffer_unregister(ctx);
	return ret;
}

static int io_eventfd_register(struct io_ring_ctx *ctx, void __user *arg)
{
	__s32 __user *fds = arg;
	int fd;

	if (ctx->cq_ev_fd)
		return -EBUSY;

	if (copy_from_user(&fd, fds, sizeof(*fds)))
		return -EFAULT;

	ctx->cq_ev_fd = eventfd_ctx_fdget(fd);
	if (IS_ERR(ctx->cq_ev_fd)) {
		int ret = PTR_ERR(ctx->cq_ev_fd);
		ctx->cq_ev_fd = NULL;
		return ret;
	}

	return 0;
}

static int io_eventfd_unregister(struct io_ring_ctx *ctx)
{
	if (ctx->cq_ev_fd) {
		eventfd_ctx_put(ctx->cq_ev_fd);
		ctx->cq_ev_fd = NULL;
		return 0;
	}

	return -ENXIO;
}

static int __io_destroy_buffers(int id, void *p, void *data)
{
	struct io_ring_ctx *ctx = data;
	struct io_buffer *buf = p;

	__io_remove_buffers(ctx, buf, id, -1U);
	return 0;
}

static void io_destroy_buffers(struct io_ring_ctx *ctx)
{
	idr_for_each(&ctx->io_buffer_idr, __io_destroy_buffers, ctx);
	idr_destroy(&ctx->io_buffer_idr);
}

static void io_ring_ctx_free(struct io_ring_ctx *ctx)
{
	io_finish_async(ctx);
	if (ctx->sqo_mm)
		mmdrop(ctx->sqo_mm);

	io_iopoll_reap_events(ctx);
	io_sqe_buffer_unregister(ctx);
	io_sqe_files_unregister(ctx);
	io_eventfd_unregister(ctx);
	io_destroy_buffers(ctx);
	idr_destroy(&ctx->personality_idr);

#if defined(CONFIG_UNIX)
	if (ctx->ring_sock) {
		ctx->ring_sock->file = NULL; /* so that iput() is called */
		sock_release(ctx->ring_sock);
	}
#endif

	io_mem_free(ctx->rings);
	io_mem_free(ctx->sq_sqes);

	percpu_ref_exit(&ctx->refs);
	if (ctx->account_mem)
		io_unaccount_mem(ctx->user,
				ring_pages(ctx->sq_entries, ctx->cq_entries));
	free_uid(ctx->user);
	put_cred(ctx->creds);
	kfree(ctx->completions);
	kfree(ctx->cancel_hash);
	kmem_cache_free(req_cachep, ctx->fallback_req);
	kfree(ctx);
}

static __poll_t io_uring_poll(struct file *file, poll_table *wait)
{
	struct io_ring_ctx *ctx = file->private_data;
	__poll_t mask = 0;

	poll_wait(file, &ctx->cq_wait, wait);
	/*
	 * synchronizes with barrier from wq_has_sleeper call in
	 * io_commit_cqring
	 */
	smp_rmb();
	if (READ_ONCE(ctx->rings->sq.tail) - ctx->cached_sq_head !=
	    ctx->rings->sq_ring_entries)
		mask |= EPOLLOUT | EPOLLWRNORM;
	if (io_cqring_events(ctx, false))
		mask |= EPOLLIN | EPOLLRDNORM;

	return mask;
}

static int io_uring_fasync(int fd, struct file *file, int on)
{
	struct io_ring_ctx *ctx = file->private_data;

	return fasync_helper(fd, file, on, &ctx->cq_fasync);
}

static int io_remove_personalities(int id, void *p, void *data)
{
	struct io_ring_ctx *ctx = data;
	const struct cred *cred;

	cred = idr_remove(&ctx->personality_idr, id);
	if (cred)
		put_cred(cred);
	return 0;
}

static void io_ring_exit_work(struct work_struct *work)
{
	struct io_ring_ctx *ctx;

	ctx = container_of(work, struct io_ring_ctx, exit_work);
	if (ctx->rings)
		io_cqring_overflow_flush(ctx, true);

	wait_for_completion(&ctx->completions[0]);
	io_ring_ctx_free(ctx);
}

static void io_ring_ctx_wait_and_kill(struct io_ring_ctx *ctx)
{
	mutex_lock(&ctx->uring_lock);
	percpu_ref_kill(&ctx->refs);
	mutex_unlock(&ctx->uring_lock);

	/*
	 * Wait for sq thread to idle, if we have one. It won't spin on new
	 * work after we've killed the ctx ref above. This is important to do
	 * before we cancel existing commands, as the thread could otherwise
	 * be queueing new work post that. If that's work we need to cancel,
	 * it could cause shutdown to hang.
	 */
	while (ctx->sqo_thread && !wq_has_sleeper(&ctx->sqo_wait))
		cpu_relax();

	io_kill_timeouts(ctx);
	io_poll_remove_all(ctx);

	if (ctx->io_wq)
		io_wq_cancel_all(ctx->io_wq);

	io_iopoll_reap_events(ctx);
	/* if we failed setting up the ctx, we might not have any rings */
	if (ctx->rings)
		io_cqring_overflow_flush(ctx, true);
	idr_for_each(&ctx->personality_idr, io_remove_personalities, ctx);
	INIT_WORK(&ctx->exit_work, io_ring_exit_work);
	queue_work(system_wq, &ctx->exit_work);
}

static int io_uring_release(struct inode *inode, struct file *file)
{
	struct io_ring_ctx *ctx = file->private_data;

	file->private_data = NULL;
	io_ring_ctx_wait_and_kill(ctx);
	return 0;
}

static void io_uring_cancel_files(struct io_ring_ctx *ctx,
				  struct files_struct *files)
{
	struct io_kiocb *req;
	DEFINE_WAIT(wait);

	while (!list_empty_careful(&ctx->inflight_list)) {
		struct io_kiocb *cancel_req = NULL;

		spin_lock_irq(&ctx->inflight_lock);
		list_for_each_entry(req, &ctx->inflight_list, inflight_entry) {
			if (req->work.files != files)
				continue;
			/* req is being completed, ignore */
			if (!refcount_inc_not_zero(&req->refs))
				continue;
			cancel_req = req;
			break;
		}
		if (cancel_req)
			prepare_to_wait(&ctx->inflight_wait, &wait,
						TASK_UNINTERRUPTIBLE);
		spin_unlock_irq(&ctx->inflight_lock);

		/* We need to keep going until we don't find a matching req */
		if (!cancel_req)
			break;

		if (cancel_req->flags & REQ_F_OVERFLOW) {
			spin_lock_irq(&ctx->completion_lock);
			list_del(&cancel_req->list);
			cancel_req->flags &= ~REQ_F_OVERFLOW;
			if (list_empty(&ctx->cq_overflow_list)) {
				clear_bit(0, &ctx->sq_check_overflow);
				clear_bit(0, &ctx->cq_check_overflow);
			}
			spin_unlock_irq(&ctx->completion_lock);

			WRITE_ONCE(ctx->rings->cq_overflow,
				atomic_inc_return(&ctx->cached_cq_overflow));

			/*
			 * Put inflight ref and overflow ref. If that's
			 * all we had, then we're done with this request.
			 */
			if (refcount_sub_and_test(2, &cancel_req->refs)) {
				io_put_req(cancel_req);
				continue;
			}
		}

		io_wq_cancel_work(ctx->io_wq, &cancel_req->work);
		io_put_req(cancel_req);
		schedule();
	}
	finish_wait(&ctx->inflight_wait, &wait);
}

static int io_uring_flush(struct file *file, void *data)
{
	struct io_ring_ctx *ctx = file->private_data;

	io_uring_cancel_files(ctx, data);

	/*
	 * If the task is going away, cancel work it may have pending
	 */
	if (fatal_signal_pending(current) || (current->flags & PF_EXITING))
		io_wq_cancel_pid(ctx->io_wq, task_pid_vnr(current));

	return 0;
}

static void *io_uring_validate_mmap_request(struct file *file,
					    loff_t pgoff, size_t sz)
{
	struct io_ring_ctx *ctx = file->private_data;
	loff_t offset = pgoff << PAGE_SHIFT;
	struct page *page;
	void *ptr;

	switch (offset) {
	case IORING_OFF_SQ_RING:
	case IORING_OFF_CQ_RING:
		ptr = ctx->rings;
		break;
	case IORING_OFF_SQES:
		ptr = ctx->sq_sqes;
		break;
	default:
		return ERR_PTR(-EINVAL);
	}

	page = virt_to_head_page(ptr);
	if (sz > page_size(page))
		return ERR_PTR(-EINVAL);

	return ptr;
}

#ifdef CONFIG_MMU

static int io_uring_mmap(struct file *file, struct vm_area_struct *vma)
{
	size_t sz = vma->vm_end - vma->vm_start;
	unsigned long pfn;
	void *ptr;

	ptr = io_uring_validate_mmap_request(file, vma->vm_pgoff, sz);
	if (IS_ERR(ptr))
		return PTR_ERR(ptr);

	pfn = virt_to_phys(ptr) >> PAGE_SHIFT;
	return remap_pfn_range(vma, vma->vm_start, pfn, sz, vma->vm_page_prot);
}

#else /* !CONFIG_MMU */

static int io_uring_mmap(struct file *file, struct vm_area_struct *vma)
{
	return vma->vm_flags & (VM_SHARED | VM_MAYSHARE) ? 0 : -EINVAL;
}

static unsigned int io_uring_nommu_mmap_capabilities(struct file *file)
{
	return NOMMU_MAP_DIRECT | NOMMU_MAP_READ | NOMMU_MAP_WRITE;
}

static unsigned long io_uring_nommu_get_unmapped_area(struct file *file,
	unsigned long addr, unsigned long len,
	unsigned long pgoff, unsigned long flags)
{
	void *ptr;

	ptr = io_uring_validate_mmap_request(file, pgoff, len);
	if (IS_ERR(ptr))
		return PTR_ERR(ptr);

	return (unsigned long) ptr;
}

#endif /* !CONFIG_MMU */

SYSCALL_DEFINE6(io_uring_enter, unsigned int, fd, u32, to_submit,
		u32, min_complete, u32, flags, const sigset_t __user *, sig,
		size_t, sigsz)
{
	struct io_ring_ctx *ctx;
	long ret = -EBADF;
	int submitted = 0;
	struct fd f;

	if (current->task_works)
		task_work_run();

	if (flags & ~(IORING_ENTER_GETEVENTS | IORING_ENTER_SQ_WAKEUP))
		return -EINVAL;

	f = fdget(fd);
	if (!f.file)
		return -EBADF;

	ret = -EOPNOTSUPP;
	if (f.file->f_op != &io_uring_fops)
		goto out_fput;

	ret = -ENXIO;
	ctx = f.file->private_data;
	if (!percpu_ref_tryget(&ctx->refs))
		goto out_fput;

	/*
	 * For SQ polling, the thread will do all submissions and completions.
	 * Just return the requested submit count, and wake the thread if
	 * we were asked to.
	 */
	ret = 0;
	if (ctx->flags & IORING_SETUP_SQPOLL) {
		if (!list_empty_careful(&ctx->cq_overflow_list))
			io_cqring_overflow_flush(ctx, false);
		if (flags & IORING_ENTER_SQ_WAKEUP)
			wake_up(&ctx->sqo_wait);
		submitted = to_submit;
	} else if (to_submit) {
		mutex_lock(&ctx->uring_lock);
		submitted = io_submit_sqes(ctx, to_submit, f.file, fd, false);
		mutex_unlock(&ctx->uring_lock);

		if (submitted != to_submit)
			goto out;
	}
	if (flags & IORING_ENTER_GETEVENTS) {
		unsigned nr_events = 0;

		min_complete = min(min_complete, ctx->cq_entries);

		/*
		 * When SETUP_IOPOLL and SETUP_SQPOLL are both enabled, user
		 * space applications don't need to do io completion events
		 * polling again, they can rely on io_sq_thread to do polling
		 * work, which can reduce cpu usage and uring_lock contention.
		 */
		if (ctx->flags & IORING_SETUP_IOPOLL &&
		    !(ctx->flags & IORING_SETUP_SQPOLL)) {
			ret = io_iopoll_check(ctx, &nr_events, min_complete);
		} else {
			ret = io_cqring_wait(ctx, min_complete, sig, sigsz);
		}
	}

out:
	percpu_ref_put(&ctx->refs);
out_fput:
	fdput(f);
	return submitted ? submitted : ret;
}

#ifdef CONFIG_PROC_FS
static int io_uring_show_cred(int id, void *p, void *data)
{
	const struct cred *cred = p;
	struct seq_file *m = data;
	struct user_namespace *uns = seq_user_ns(m);
	struct group_info *gi;
	kernel_cap_t cap;
	unsigned __capi;
	int g;

	seq_printf(m, "%5d\n", id);
	seq_put_decimal_ull(m, "\tUid:\t", from_kuid_munged(uns, cred->uid));
	seq_put_decimal_ull(m, "\t\t", from_kuid_munged(uns, cred->euid));
	seq_put_decimal_ull(m, "\t\t", from_kuid_munged(uns, cred->suid));
	seq_put_decimal_ull(m, "\t\t", from_kuid_munged(uns, cred->fsuid));
	seq_put_decimal_ull(m, "\n\tGid:\t", from_kgid_munged(uns, cred->gid));
	seq_put_decimal_ull(m, "\t\t", from_kgid_munged(uns, cred->egid));
	seq_put_decimal_ull(m, "\t\t", from_kgid_munged(uns, cred->sgid));
	seq_put_decimal_ull(m, "\t\t", from_kgid_munged(uns, cred->fsgid));
	seq_puts(m, "\n\tGroups:\t");
	gi = cred->group_info;
	for (g = 0; g < gi->ngroups; g++) {
		seq_put_decimal_ull(m, g ? " " : "",
					from_kgid_munged(uns, gi->gid[g]));
	}
	seq_puts(m, "\n\tCapEff:\t");
	cap = cred->cap_effective;
	CAP_FOR_EACH_U32(__capi)
		seq_put_hex_ll(m, NULL, cap.cap[CAP_LAST_U32 - __capi], 8);
	seq_putc(m, '\n');
	return 0;
}

static void __io_uring_show_fdinfo(struct io_ring_ctx *ctx, struct seq_file *m)
{
	int i;

	mutex_lock(&ctx->uring_lock);
	seq_printf(m, "UserFiles:\t%u\n", ctx->nr_user_files);
	for (i = 0; i < ctx->nr_user_files; i++) {
		struct fixed_file_table *table;
		struct file *f;

		table = &ctx->file_data->table[i >> IORING_FILE_TABLE_SHIFT];
		f = table->files[i & IORING_FILE_TABLE_MASK];
		if (f)
			seq_printf(m, "%5u: %s\n", i, file_dentry(f)->d_iname);
		else
			seq_printf(m, "%5u: <none>\n", i);
	}
	seq_printf(m, "UserBufs:\t%u\n", ctx->nr_user_bufs);
	for (i = 0; i < ctx->nr_user_bufs; i++) {
		struct io_mapped_ubuf *buf = &ctx->user_bufs[i];

		seq_printf(m, "%5u: 0x%llx/%u\n", i, buf->ubuf,
						(unsigned int) buf->len);
	}
	if (!idr_is_empty(&ctx->personality_idr)) {
		seq_printf(m, "Personalities:\n");
		idr_for_each(&ctx->personality_idr, io_uring_show_cred, m);
	}
	seq_printf(m, "PollList:\n");
	spin_lock_irq(&ctx->completion_lock);
	for (i = 0; i < (1U << ctx->cancel_hash_bits); i++) {
		struct hlist_head *list = &ctx->cancel_hash[i];
		struct io_kiocb *req;

		hlist_for_each_entry(req, list, hash_node)
			seq_printf(m, "  op=%d, task_works=%d\n", req->opcode,
					req->task->task_works != NULL);
	}
	spin_unlock_irq(&ctx->completion_lock);
	mutex_unlock(&ctx->uring_lock);
}

static void io_uring_show_fdinfo(struct seq_file *m, struct file *f)
{
	struct io_ring_ctx *ctx = f->private_data;

	if (percpu_ref_tryget(&ctx->refs)) {
		__io_uring_show_fdinfo(ctx, m);
		percpu_ref_put(&ctx->refs);
	}
}
#endif

static const struct file_operations io_uring_fops = {
	.release	= io_uring_release,
	.flush		= io_uring_flush,
	.mmap		= io_uring_mmap,
#ifndef CONFIG_MMU
	.get_unmapped_area = io_uring_nommu_get_unmapped_area,
	.mmap_capabilities = io_uring_nommu_mmap_capabilities,
#endif
	.poll		= io_uring_poll,
	.fasync		= io_uring_fasync,
#ifdef CONFIG_PROC_FS
	.show_fdinfo	= io_uring_show_fdinfo,
#endif
};

static int io_allocate_scq_urings(struct io_ring_ctx *ctx,
				  struct io_uring_params *p)
{
	struct io_rings *rings;
	size_t size, sq_array_offset;

	size = rings_size(p->sq_entries, p->cq_entries, &sq_array_offset);
	if (size == SIZE_MAX)
		return -EOVERFLOW;

	rings = io_mem_alloc(size);
	if (!rings)
		return -ENOMEM;

	ctx->rings = rings;
	ctx->sq_array = (u32 *)((char *)rings + sq_array_offset);
	rings->sq_ring_mask = p->sq_entries - 1;
	rings->cq_ring_mask = p->cq_entries - 1;
	rings->sq_ring_entries = p->sq_entries;
	rings->cq_ring_entries = p->cq_entries;
	ctx->sq_mask = rings->sq_ring_mask;
	ctx->cq_mask = rings->cq_ring_mask;
	ctx->sq_entries = rings->sq_ring_entries;
	ctx->cq_entries = rings->cq_ring_entries;

	size = array_size(sizeof(struct io_uring_sqe), p->sq_entries);
	if (size == SIZE_MAX) {
		io_mem_free(ctx->rings);
		ctx->rings = NULL;
		return -EOVERFLOW;
	}

	ctx->sq_sqes = io_mem_alloc(size);
	if (!ctx->sq_sqes) {
		io_mem_free(ctx->rings);
		ctx->rings = NULL;
		return -ENOMEM;
	}

	return 0;
}

/*
 * Allocate an anonymous fd, this is what constitutes the application
 * visible backing of an io_uring instance. The application mmaps this
 * fd to gain access to the SQ/CQ ring details. If UNIX sockets are enabled,
 * we have to tie this fd to a socket for file garbage collection purposes.
 */
static int io_uring_get_fd(struct io_ring_ctx *ctx)
{
	struct file *file;
	int ret;

#if defined(CONFIG_UNIX)
	ret = sock_create_kern(&init_net, PF_UNIX, SOCK_RAW, IPPROTO_IP,
				&ctx->ring_sock);
	if (ret)
		return ret;
#endif

	ret = get_unused_fd_flags(O_RDWR | O_CLOEXEC);
	if (ret < 0)
		goto err;

	file = anon_inode_getfile("[io_uring]", &io_uring_fops, ctx,
					O_RDWR | O_CLOEXEC);
	if (IS_ERR(file)) {
		put_unused_fd(ret);
		ret = PTR_ERR(file);
		goto err;
	}

#if defined(CONFIG_UNIX)
	ctx->ring_sock->file = file;
#endif
	fd_install(ret, file);
	return ret;
err:
#if defined(CONFIG_UNIX)
	sock_release(ctx->ring_sock);
	ctx->ring_sock = NULL;
#endif
	return ret;
}

static int io_uring_create(unsigned entries, struct io_uring_params *p)
{
	struct user_struct *user = NULL;
	struct io_ring_ctx *ctx;
	bool account_mem;
	int ret;

	if (!entries)
		return -EINVAL;
	if (entries > IORING_MAX_ENTRIES) {
		if (!(p->flags & IORING_SETUP_CLAMP))
			return -EINVAL;
		entries = IORING_MAX_ENTRIES;
	}

	/*
	 * Use twice as many entries for the CQ ring. It's possible for the
	 * application to drive a higher depth than the size of the SQ ring,
	 * since the sqes are only used at submission time. This allows for
	 * some flexibility in overcommitting a bit. If the application has
	 * set IORING_SETUP_CQSIZE, it will have passed in the desired number
	 * of CQ ring entries manually.
	 */
	p->sq_entries = roundup_pow_of_two(entries);
	if (p->flags & IORING_SETUP_CQSIZE) {
		/*
		 * If IORING_SETUP_CQSIZE is set, we do the same roundup
		 * to a power-of-two, if it isn't already. We do NOT impose
		 * any cq vs sq ring sizing.
		 */
		if (p->cq_entries < p->sq_entries)
			return -EINVAL;
		if (p->cq_entries > IORING_MAX_CQ_ENTRIES) {
			if (!(p->flags & IORING_SETUP_CLAMP))
				return -EINVAL;
			p->cq_entries = IORING_MAX_CQ_ENTRIES;
		}
		p->cq_entries = roundup_pow_of_two(p->cq_entries);
	} else {
		p->cq_entries = 2 * p->sq_entries;
	}

	user = get_uid(current_user());
	account_mem = !capable(CAP_IPC_LOCK);

	if (account_mem) {
		ret = io_account_mem(user,
				ring_pages(p->sq_entries, p->cq_entries));
		if (ret) {
			free_uid(user);
			return ret;
		}
	}

	ctx = io_ring_ctx_alloc(p);
	if (!ctx) {
		if (account_mem)
			io_unaccount_mem(user, ring_pages(p->sq_entries,
								p->cq_entries));
		free_uid(user);
		return -ENOMEM;
	}
	ctx->compat = in_compat_syscall();
	ctx->account_mem = account_mem;
	ctx->user = user;
	ctx->creds = get_current_cred();

	ret = io_allocate_scq_urings(ctx, p);
	if (ret)
		goto err;

	ret = io_sq_offload_start(ctx, p);
	if (ret)
		goto err;

	memset(&p->sq_off, 0, sizeof(p->sq_off));
	p->sq_off.head = offsetof(struct io_rings, sq.head);
	p->sq_off.tail = offsetof(struct io_rings, sq.tail);
	p->sq_off.ring_mask = offsetof(struct io_rings, sq_ring_mask);
	p->sq_off.ring_entries = offsetof(struct io_rings, sq_ring_entries);
	p->sq_off.flags = offsetof(struct io_rings, sq_flags);
	p->sq_off.dropped = offsetof(struct io_rings, sq_dropped);
	p->sq_off.array = (char *)ctx->sq_array - (char *)ctx->rings;

	memset(&p->cq_off, 0, sizeof(p->cq_off));
	p->cq_off.head = offsetof(struct io_rings, cq.head);
	p->cq_off.tail = offsetof(struct io_rings, cq.tail);
	p->cq_off.ring_mask = offsetof(struct io_rings, cq_ring_mask);
	p->cq_off.ring_entries = offsetof(struct io_rings, cq_ring_entries);
	p->cq_off.overflow = offsetof(struct io_rings, cq_overflow);
	p->cq_off.cqes = offsetof(struct io_rings, cqes);

	/*
	 * Install ring fd as the very last thing, so we don't risk someone
	 * having closed it before we finish setup
	 */
	ret = io_uring_get_fd(ctx);
	if (ret < 0)
		goto err;

	p->features = IORING_FEAT_SINGLE_MMAP | IORING_FEAT_NODROP |
			IORING_FEAT_SUBMIT_STABLE | IORING_FEAT_RW_CUR_POS |
			IORING_FEAT_CUR_PERSONALITY | IORING_FEAT_FAST_POLL;
	trace_io_uring_create(ret, ctx, p->sq_entries, p->cq_entries, p->flags);
	return ret;
err:
	io_ring_ctx_wait_and_kill(ctx);
	return ret;
}

/*
 * Sets up an aio uring context, and returns the fd. Applications asks for a
 * ring size, we return the actual sq/cq ring sizes (among other things) in the
 * params structure passed in.
 */
static long io_uring_setup(u32 entries, struct io_uring_params __user *params)
{
	struct io_uring_params p;
	long ret;
	int i;

	if (copy_from_user(&p, params, sizeof(p)))
		return -EFAULT;
	for (i = 0; i < ARRAY_SIZE(p.resv); i++) {
		if (p.resv[i])
			return -EINVAL;
	}

	if (p.flags & ~(IORING_SETUP_IOPOLL | IORING_SETUP_SQPOLL |
			IORING_SETUP_SQ_AFF | IORING_SETUP_CQSIZE |
			IORING_SETUP_CLAMP | IORING_SETUP_ATTACH_WQ))
		return -EINVAL;

	ret = io_uring_create(entries, &p);
	if (ret < 0)
		return ret;

	if (copy_to_user(params, &p, sizeof(p)))
		return -EFAULT;

	return ret;
}

SYSCALL_DEFINE2(io_uring_setup, u32, entries,
		struct io_uring_params __user *, params)
{
	return io_uring_setup(entries, params);
}

static int io_probe(struct io_ring_ctx *ctx, void __user *arg, unsigned nr_args)
{
	struct io_uring_probe *p;
	size_t size;
	int i, ret;

	size = struct_size(p, ops, nr_args);
	if (size == SIZE_MAX)
		return -EOVERFLOW;
	p = kzalloc(size, GFP_KERNEL);
	if (!p)
		return -ENOMEM;

	ret = -EFAULT;
	if (copy_from_user(p, arg, size))
		goto out;
	ret = -EINVAL;
	if (memchr_inv(p, 0, size))
		goto out;

	p->last_op = IORING_OP_LAST - 1;
	if (nr_args > IORING_OP_LAST)
		nr_args = IORING_OP_LAST;

	for (i = 0; i < nr_args; i++) {
		p->ops[i].op = i;
		if (!io_op_defs[i].not_supported)
			p->ops[i].flags = IO_URING_OP_SUPPORTED;
	}
	p->ops_len = i;

	ret = 0;
	if (copy_to_user(arg, p, size))
		ret = -EFAULT;
out:
	kfree(p);
	return ret;
}

static int io_register_personality(struct io_ring_ctx *ctx)
{
	const struct cred *creds = get_current_cred();
	int id;

	id = idr_alloc_cyclic(&ctx->personality_idr, (void *) creds, 1,
				USHRT_MAX, GFP_KERNEL);
	if (id < 0)
		put_cred(creds);
	return id;
}

static int io_unregister_personality(struct io_ring_ctx *ctx, unsigned id)
{
	const struct cred *old_creds;

	old_creds = idr_remove(&ctx->personality_idr, id);
	if (old_creds) {
		put_cred(old_creds);
		return 0;
	}

	return -EINVAL;
}

static bool io_register_op_must_quiesce(int op)
{
	switch (op) {
	case IORING_UNREGISTER_FILES:
	case IORING_REGISTER_FILES_UPDATE:
	case IORING_REGISTER_PROBE:
	case IORING_REGISTER_PERSONALITY:
	case IORING_UNREGISTER_PERSONALITY:
		return false;
	default:
		return true;
	}
}

static int __io_uring_register(struct io_ring_ctx *ctx, unsigned opcode,
			       void __user *arg, unsigned nr_args)
	__releases(ctx->uring_lock)
	__acquires(ctx->uring_lock)
{
	int ret;

	/*
	 * We're inside the ring mutex, if the ref is already dying, then
	 * someone else killed the ctx or is already going through
	 * io_uring_register().
	 */
	if (percpu_ref_is_dying(&ctx->refs))
		return -ENXIO;

	if (io_register_op_must_quiesce(opcode)) {
		percpu_ref_kill(&ctx->refs);

		/*
		 * Drop uring mutex before waiting for references to exit. If
		 * another thread is currently inside io_uring_enter() it might
		 * need to grab the uring_lock to make progress. If we hold it
		 * here across the drain wait, then we can deadlock. It's safe
		 * to drop the mutex here, since no new references will come in
		 * after we've killed the percpu ref.
		 */
		mutex_unlock(&ctx->uring_lock);
		ret = wait_for_completion_interruptible(&ctx->completions[0]);
		mutex_lock(&ctx->uring_lock);
		if (ret) {
			percpu_ref_resurrect(&ctx->refs);
			ret = -EINTR;
			goto out;
		}
	}

	switch (opcode) {
	case IORING_REGISTER_BUFFERS:
		ret = io_sqe_buffer_register(ctx, arg, nr_args);
		break;
	case IORING_UNREGISTER_BUFFERS:
		ret = -EINVAL;
		if (arg || nr_args)
			break;
		ret = io_sqe_buffer_unregister(ctx);
		break;
	case IORING_REGISTER_FILES:
		ret = io_sqe_files_register(ctx, arg, nr_args);
		break;
	case IORING_UNREGISTER_FILES:
		ret = -EINVAL;
		if (arg || nr_args)
			break;
		ret = io_sqe_files_unregister(ctx);
		break;
	case IORING_REGISTER_FILES_UPDATE:
		ret = io_sqe_files_update(ctx, arg, nr_args);
		break;
	case IORING_REGISTER_EVENTFD:
	case IORING_REGISTER_EVENTFD_ASYNC:
		ret = -EINVAL;
		if (nr_args != 1)
			break;
		ret = io_eventfd_register(ctx, arg);
		if (ret)
			break;
		if (opcode == IORING_REGISTER_EVENTFD_ASYNC)
			ctx->eventfd_async = 1;
		else
			ctx->eventfd_async = 0;
		break;
	case IORING_UNREGISTER_EVENTFD:
		ret = -EINVAL;
		if (arg || nr_args)
			break;
		ret = io_eventfd_unregister(ctx);
		break;
	case IORING_REGISTER_PROBE:
		ret = -EINVAL;
		if (!arg || nr_args > 256)
			break;
		ret = io_probe(ctx, arg, nr_args);
		break;
	case IORING_REGISTER_PERSONALITY:
		ret = -EINVAL;
		if (arg || nr_args)
			break;
		ret = io_register_personality(ctx);
		break;
	case IORING_UNREGISTER_PERSONALITY:
		ret = -EINVAL;
		if (arg)
			break;
		ret = io_unregister_personality(ctx, nr_args);
		break;
	default:
		ret = -EINVAL;
		break;
	}

	if (io_register_op_must_quiesce(opcode)) {
		/* bring the ctx back to life */
		percpu_ref_reinit(&ctx->refs);
out:
		reinit_completion(&ctx->completions[0]);
	}
	return ret;
}

SYSCALL_DEFINE4(io_uring_register, unsigned int, fd, unsigned int, opcode,
		void __user *, arg, unsigned int, nr_args)
{
	struct io_ring_ctx *ctx;
	long ret = -EBADF;
	struct fd f;

	f = fdget(fd);
	if (!f.file)
		return -EBADF;

	ret = -EOPNOTSUPP;
	if (f.file->f_op != &io_uring_fops)
		goto out_fput;

	ctx = f.file->private_data;

	mutex_lock(&ctx->uring_lock);
	ret = __io_uring_register(ctx, opcode, arg, nr_args);
	mutex_unlock(&ctx->uring_lock);
	trace_io_uring_register(ctx, opcode, ctx->nr_user_files, ctx->nr_user_bufs,
							ctx->cq_ev_fd != NULL, ret);
out_fput:
	fdput(f);
	return ret;
}

static int __init io_uring_init(void)
{
#define __BUILD_BUG_VERIFY_ELEMENT(stype, eoffset, etype, ename) do { \
	BUILD_BUG_ON(offsetof(stype, ename) != eoffset); \
	BUILD_BUG_ON(sizeof(etype) != sizeof_field(stype, ename)); \
} while (0)

#define BUILD_BUG_SQE_ELEM(eoffset, etype, ename) \
	__BUILD_BUG_VERIFY_ELEMENT(struct io_uring_sqe, eoffset, etype, ename)
	BUILD_BUG_ON(sizeof(struct io_uring_sqe) != 64);
	BUILD_BUG_SQE_ELEM(0,  __u8,   opcode);
	BUILD_BUG_SQE_ELEM(1,  __u8,   flags);
	BUILD_BUG_SQE_ELEM(2,  __u16,  ioprio);
	BUILD_BUG_SQE_ELEM(4,  __s32,  fd);
	BUILD_BUG_SQE_ELEM(8,  __u64,  off);
	BUILD_BUG_SQE_ELEM(8,  __u64,  addr2);
	BUILD_BUG_SQE_ELEM(16, __u64,  addr);
	BUILD_BUG_SQE_ELEM(16, __u64,  splice_off_in);
	BUILD_BUG_SQE_ELEM(24, __u32,  len);
	BUILD_BUG_SQE_ELEM(28,     __kernel_rwf_t, rw_flags);
	BUILD_BUG_SQE_ELEM(28, /* compat */   int, rw_flags);
	BUILD_BUG_SQE_ELEM(28, /* compat */ __u32, rw_flags);
	BUILD_BUG_SQE_ELEM(28, __u32,  fsync_flags);
	BUILD_BUG_SQE_ELEM(28, __u16,  poll_events);
	BUILD_BUG_SQE_ELEM(28, __u32,  sync_range_flags);
	BUILD_BUG_SQE_ELEM(28, __u32,  msg_flags);
	BUILD_BUG_SQE_ELEM(28, __u32,  timeout_flags);
	BUILD_BUG_SQE_ELEM(28, __u32,  accept_flags);
	BUILD_BUG_SQE_ELEM(28, __u32,  cancel_flags);
	BUILD_BUG_SQE_ELEM(28, __u32,  open_flags);
	BUILD_BUG_SQE_ELEM(28, __u32,  statx_flags);
	BUILD_BUG_SQE_ELEM(28, __u32,  fadvise_advice);
	BUILD_BUG_SQE_ELEM(28, __u32,  splice_flags);
	BUILD_BUG_SQE_ELEM(32, __u64,  user_data);
	BUILD_BUG_SQE_ELEM(40, __u16,  buf_index);
	BUILD_BUG_SQE_ELEM(42, __u16,  personality);
	BUILD_BUG_SQE_ELEM(44, __s32,  splice_fd_in);

	BUILD_BUG_ON(ARRAY_SIZE(io_op_defs) != IORING_OP_LAST);
	BUILD_BUG_ON(__REQ_F_LAST_BIT >= 8 * sizeof(int));
	req_cachep = KMEM_CACHE(io_kiocb, SLAB_HWCACHE_ALIGN | SLAB_PANIC);
	return 0;
};
__initcall(io_uring_init);<|MERGE_RESOLUTION|>--- conflicted
+++ resolved
@@ -2762,11 +2762,7 @@
 		return false;
 	if (!io_file_supports_async(file))
 		return true;
-<<<<<<< HEAD
-	return !(file->f_mode & O_NONBLOCK);
-=======
 	return !(file->f_flags & O_NONBLOCK);
->>>>>>> 0595b2d9
 }
 
 static int io_splice(struct io_kiocb *req, bool force_nonblock)
@@ -2852,7 +2848,6 @@
 {
 	loff_t end = req->sync.off + req->sync.len;
 	int ret;
-<<<<<<< HEAD
 
 	ret = vfs_fsync_range(req->file, req->sync.off,
 				end > 0 ? end : LLONG_MAX,
@@ -2875,30 +2870,6 @@
 
 static int io_fsync(struct io_kiocb *req, bool force_nonblock)
 {
-=======
-
-	ret = vfs_fsync_range(req->file, req->sync.off,
-				end > 0 ? end : LLONG_MAX,
-				req->sync.flags & IORING_FSYNC_DATASYNC);
-	if (ret < 0)
-		req_set_fail_links(req);
-	io_cqring_add_event(req, ret);
-	io_put_req(req);
-}
-
-static void io_fsync_finish(struct io_wq_work **workptr)
-{
-	struct io_kiocb *req = container_of(*workptr, struct io_kiocb, work);
-
-	if (io_req_cancelled(req))
-		return;
-	__io_fsync(req);
-	io_steal_work(req, workptr);
-}
-
-static int io_fsync(struct io_kiocb *req, bool force_nonblock)
-{
->>>>>>> 0595b2d9
 	/* fsync always requires a blocking context */
 	if (force_nonblock) {
 		req->work.func = io_fsync_finish;
@@ -3527,7 +3498,6 @@
 static void io_sync_file_range_finish(struct io_wq_work **workptr)
 {
 	struct io_kiocb *req = container_of(*workptr, struct io_kiocb, work);
-<<<<<<< HEAD
 
 	if (io_req_cancelled(req))
 		return;
@@ -3535,15 +3505,6 @@
 	io_put_req(req); /* put submission ref */
 }
 
-=======
-
-	if (io_req_cancelled(req))
-		return;
-	__io_sync_file_range(req);
-	io_put_req(req); /* put submission ref */
-}
-
->>>>>>> 0595b2d9
 static int io_sync_file_range(struct io_kiocb *req, bool force_nonblock)
 {
 	/* sync_file_range always requires a blocking context */
@@ -3848,7 +3809,6 @@
 
 	if (unlikely(req->ctx->flags & IORING_SETUP_IOPOLL))
 		return -EINVAL;
-<<<<<<< HEAD
 
 	sock = sock_from_file(req->file, &ret);
 	if (sock) {
@@ -3856,15 +3816,6 @@
 		struct io_async_ctx io;
 		unsigned flags;
 
-=======
-
-	sock = sock_from_file(req->file, &ret);
-	if (sock) {
-		struct io_buffer *kbuf;
-		struct io_async_ctx io;
-		unsigned flags;
-
->>>>>>> 0595b2d9
 		if (req->io) {
 			kmsg = &req->io->msg;
 			kmsg->msg.msg_name = &req->io->msg.addr;
@@ -4031,8 +3982,6 @@
 		return -EAGAIN;
 	}
 	return 0;
-<<<<<<< HEAD
-=======
 }
 
 static int io_connect_prep(struct io_kiocb *req, const struct io_uring_sqe *sqe)
@@ -4334,26 +4283,15 @@
 	}
 
 	return mask;
->>>>>>> 0595b2d9
 }
 
 static bool io_arm_poll_handler(struct io_kiocb *req)
 {
-<<<<<<< HEAD
-	struct io_connect *conn = &req->connect;
-	struct io_async_ctx *io = req->io;
-
-	if (unlikely(req->ctx->flags & (IORING_SETUP_IOPOLL|IORING_SETUP_SQPOLL)))
-		return -EINVAL;
-	if (sqe->ioprio || sqe->len || sqe->buf_index || sqe->rw_flags)
-		return -EINVAL;
-=======
 	const struct io_op_def *def = &io_op_defs[req->opcode];
 	struct io_ring_ctx *ctx = req->ctx;
 	struct async_poll *apoll;
 	struct io_poll_table ipt;
 	__poll_t mask, ret;
->>>>>>> 0595b2d9
 
 	if (!req->file || !file_can_poll(req->file))
 		return false;
@@ -4366,17 +4304,6 @@
 	if (unlikely(!apoll))
 		return false;
 
-<<<<<<< HEAD
-	return move_addr_to_kernel(conn->addr, conn->addr_len,
-					&io->connect.address);
-}
-
-static int io_connect(struct io_kiocb *req, bool force_nonblock)
-{
-	struct io_async_ctx __io, *io;
-	unsigned file_flags;
-	int ret;
-=======
 	req->flags |= REQ_F_POLLED;
 	memcpy(&apoll->work, &req->work, sizeof(req->work));
 
@@ -4384,7 +4311,6 @@
 	req->task = current;
 	req->apoll = apoll;
 	INIT_HLIST_NODE(&req->hash_node);
->>>>>>> 0595b2d9
 
 	mask = 0;
 	if (def->pollin)
@@ -4405,266 +4331,6 @@
 		kfree(apoll);
 		return false;
 	}
-<<<<<<< HEAD
-	if (ret == -ERESTARTSYS)
-		ret = -EINTR;
-out:
-	if (ret < 0)
-		req_set_fail_links(req);
-	io_cqring_add_event(req, ret);
-	io_put_req(req);
-	return 0;
-}
-#else /* !CONFIG_NET */
-static int io_sendmsg_prep(struct io_kiocb *req, const struct io_uring_sqe *sqe)
-{
-	return -EOPNOTSUPP;
-}
-
-static int io_sendmsg(struct io_kiocb *req, bool force_nonblock)
-{
-	return -EOPNOTSUPP;
-}
-
-static int io_send(struct io_kiocb *req, bool force_nonblock)
-{
-	return -EOPNOTSUPP;
-}
-
-static int io_recvmsg_prep(struct io_kiocb *req,
-			   const struct io_uring_sqe *sqe)
-{
-	return -EOPNOTSUPP;
-}
-
-static int io_recvmsg(struct io_kiocb *req, bool force_nonblock)
-{
-	return -EOPNOTSUPP;
-}
-
-static int io_recv(struct io_kiocb *req, bool force_nonblock)
-{
-	return -EOPNOTSUPP;
-}
-
-static int io_accept_prep(struct io_kiocb *req, const struct io_uring_sqe *sqe)
-{
-	return -EOPNOTSUPP;
-}
-
-static int io_accept(struct io_kiocb *req, bool force_nonblock)
-{
-	return -EOPNOTSUPP;
-}
-
-static int io_connect_prep(struct io_kiocb *req, const struct io_uring_sqe *sqe)
-{
-	return -EOPNOTSUPP;
-}
-
-static int io_connect(struct io_kiocb *req, bool force_nonblock)
-{
-	return -EOPNOTSUPP;
-}
-#endif /* CONFIG_NET */
-
-struct io_poll_table {
-	struct poll_table_struct pt;
-	struct io_kiocb *req;
-	int error;
-};
-
-static void __io_queue_proc(struct io_poll_iocb *poll, struct io_poll_table *pt,
-			    struct wait_queue_head *head)
-{
-	if (unlikely(poll->head)) {
-		pt->error = -EINVAL;
-		return;
-	}
-
-	pt->error = 0;
-	poll->head = head;
-	add_wait_queue(head, &poll->wait);
-}
-
-static void io_async_queue_proc(struct file *file, struct wait_queue_head *head,
-			       struct poll_table_struct *p)
-{
-	struct io_poll_table *pt = container_of(p, struct io_poll_table, pt);
-
-	__io_queue_proc(&pt->req->apoll->poll, pt, head);
-}
-
-static int __io_async_wake(struct io_kiocb *req, struct io_poll_iocb *poll,
-			   __poll_t mask, task_work_func_t func)
-{
-	struct task_struct *tsk;
-	int ret;
-
-	/* for instances that support it check for an event match first: */
-	if (mask && !(mask & poll->events))
-		return 0;
-
-	trace_io_uring_task_add(req->ctx, req->opcode, req->user_data, mask);
-
-	list_del_init(&poll->wait.entry);
-
-	tsk = req->task;
-	req->result = mask;
-	init_task_work(&req->task_work, func);
-	/*
-	 * If this fails, then the task is exiting. Punt to one of the io-wq
-	 * threads to ensure the work gets run, we can't always rely on exit
-	 * cancelation taking care of this.
-	 */
-	ret = task_work_add(tsk, &req->task_work, true);
-	if (unlikely(ret)) {
-		tsk = io_wq_get_task(req->ctx->io_wq);
-		task_work_add(tsk, &req->task_work, true);
-	}
-	wake_up_process(tsk);
-	return 1;
-}
-
-static void io_async_task_func(struct callback_head *cb)
-{
-	struct io_kiocb *req = container_of(cb, struct io_kiocb, task_work);
-	struct async_poll *apoll = req->apoll;
-	struct io_ring_ctx *ctx = req->ctx;
-
-	trace_io_uring_task_run(req->ctx, req->opcode, req->user_data);
-
-	WARN_ON_ONCE(!list_empty(&req->apoll->poll.wait.entry));
-
-	if (hash_hashed(&req->hash_node)) {
-		spin_lock_irq(&ctx->completion_lock);
-		hash_del(&req->hash_node);
-		spin_unlock_irq(&ctx->completion_lock);
-	}
-
-	/* restore ->work in case we need to retry again */
-	memcpy(&req->work, &apoll->work, sizeof(req->work));
-
-	__set_current_state(TASK_RUNNING);
-	mutex_lock(&ctx->uring_lock);
-	__io_queue_sqe(req, NULL);
-	mutex_unlock(&ctx->uring_lock);
-
-	kfree(apoll);
-}
-
-static int io_async_wake(struct wait_queue_entry *wait, unsigned mode, int sync,
-			void *key)
-{
-	struct io_kiocb *req = wait->private;
-	struct io_poll_iocb *poll = &req->apoll->poll;
-
-	trace_io_uring_poll_wake(req->ctx, req->opcode, req->user_data,
-					key_to_poll(key));
-
-	return __io_async_wake(req, poll, key_to_poll(key), io_async_task_func);
-}
-
-static void io_poll_req_insert(struct io_kiocb *req)
-{
-	struct io_ring_ctx *ctx = req->ctx;
-	struct hlist_head *list;
-
-	list = &ctx->cancel_hash[hash_long(req->user_data, ctx->cancel_hash_bits)];
-	hlist_add_head(&req->hash_node, list);
-}
-
-static __poll_t __io_arm_poll_handler(struct io_kiocb *req,
-				      struct io_poll_iocb *poll,
-				      struct io_poll_table *ipt, __poll_t mask,
-				      wait_queue_func_t wake_func)
-	__acquires(&ctx->completion_lock)
-{
-	struct io_ring_ctx *ctx = req->ctx;
-	bool cancel = false;
-
-	poll->file = req->file;
-	poll->head = NULL;
-	poll->done = poll->canceled = false;
-	poll->events = mask;
-
-	ipt->pt._key = mask;
-	ipt->req = req;
-	ipt->error = -EINVAL;
-
-	INIT_LIST_HEAD(&poll->wait.entry);
-	init_waitqueue_func_entry(&poll->wait, wake_func);
-	poll->wait.private = req;
-
-	mask = vfs_poll(req->file, &ipt->pt) & poll->events;
-
-	spin_lock_irq(&ctx->completion_lock);
-	if (likely(poll->head)) {
-		spin_lock(&poll->head->lock);
-		if (unlikely(list_empty(&poll->wait.entry))) {
-			if (ipt->error)
-				cancel = true;
-			ipt->error = 0;
-			mask = 0;
-		}
-		if (mask || ipt->error)
-			list_del_init(&poll->wait.entry);
-		else if (cancel)
-			WRITE_ONCE(poll->canceled, true);
-		else if (!poll->done) /* actually waiting for an event */
-			io_poll_req_insert(req);
-		spin_unlock(&poll->head->lock);
-	}
-
-	return mask;
-}
-
-static bool io_arm_poll_handler(struct io_kiocb *req)
-{
-	const struct io_op_def *def = &io_op_defs[req->opcode];
-	struct io_ring_ctx *ctx = req->ctx;
-	struct async_poll *apoll;
-	struct io_poll_table ipt;
-	__poll_t mask, ret;
-
-	if (!req->file || !file_can_poll(req->file))
-		return false;
-	if (req->flags & (REQ_F_MUST_PUNT | REQ_F_POLLED))
-		return false;
-	if (!def->pollin && !def->pollout)
-		return false;
-
-	apoll = kmalloc(sizeof(*apoll), GFP_ATOMIC);
-	if (unlikely(!apoll))
-		return false;
-
-	req->flags |= REQ_F_POLLED;
-	memcpy(&apoll->work, &req->work, sizeof(req->work));
-
-	get_task_struct(current);
-	req->task = current;
-	req->apoll = apoll;
-	INIT_HLIST_NODE(&req->hash_node);
-
-	mask = 0;
-	if (def->pollin)
-		mask |= POLLIN | POLLRDNORM;
-	if (def->pollout)
-		mask |= POLLOUT | POLLWRNORM;
-	mask |= POLLERR | POLLPRI;
-
-	ipt.pt._qproc = io_async_queue_proc;
-
-	ret = __io_arm_poll_handler(req, &apoll->poll, &ipt, mask,
-					io_async_wake);
-	if (ret) {
-		ipt.error = 0;
-		apoll->poll.done = true;
-		spin_unlock_irq(&ctx->completion_lock);
-		memcpy(&req->work, &apoll->work, sizeof(req->work));
-		kfree(apoll);
-		return false;
-	}
 	spin_unlock_irq(&ctx->completion_lock);
 	trace_io_uring_poll_arm(ctx, req->opcode, req->user_data, mask,
 					apoll->poll.events);
@@ -4674,17 +4340,6 @@
 static bool __io_poll_remove_one(struct io_kiocb *req,
 				 struct io_poll_iocb *poll)
 {
-=======
-	spin_unlock_irq(&ctx->completion_lock);
-	trace_io_uring_poll_arm(ctx, req->opcode, req->user_data, mask,
-					apoll->poll.events);
-	return true;
-}
-
-static bool __io_poll_remove_one(struct io_kiocb *req,
-				 struct io_poll_iocb *poll)
-{
->>>>>>> 0595b2d9
 	bool do_complete = false;
 
 	spin_lock(&poll->head->lock);
@@ -4699,19 +4354,13 @@
 
 static bool io_poll_remove_one(struct io_kiocb *req)
 {
-<<<<<<< HEAD
-=======
 	struct async_poll *apoll = NULL;
->>>>>>> 0595b2d9
 	bool do_complete;
 
 	if (req->opcode == IORING_OP_POLL_ADD) {
 		do_complete = __io_poll_remove_one(req, &req->poll);
 	} else {
-<<<<<<< HEAD
-=======
 		apoll = req->apoll;
->>>>>>> 0595b2d9
 		/* non-poll requests have submit ref still */
 		do_complete = __io_poll_remove_one(req, &req->apoll->poll);
 		if (do_complete)
@@ -4720,8 +4369,6 @@
 
 	hash_del(&req->hash_node);
 
-<<<<<<< HEAD
-=======
 	if (apoll) {
 		/*
 		 * restore ->work because we need to call io_req_work_drop_env.
@@ -4730,7 +4377,6 @@
 		kfree(apoll);
 	}
 
->>>>>>> 0595b2d9
 	if (do_complete) {
 		io_cqring_fill_event(req, -ECANCELED);
 		io_commit_cqring(req->ctx);
@@ -4757,12 +4403,8 @@
 	}
 	spin_unlock_irq(&ctx->completion_lock);
 
-<<<<<<< HEAD
-	io_cqring_ev_posted(ctx);
-=======
 	if (posted)
 		io_cqring_ev_posted(ctx);
->>>>>>> 0595b2d9
 }
 
 static int io_poll_cancel(struct io_ring_ctx *ctx, __u64 sqe_addr)
@@ -4830,21 +4472,8 @@
 {
 	struct io_ring_ctx *ctx = req->ctx;
 	struct io_poll_iocb *poll = &req->poll;
-<<<<<<< HEAD
-
-	if (!req->result && !READ_ONCE(poll->canceled)) {
-		struct poll_table_struct pt = { ._key = poll->events };
-
-		req->result = vfs_poll(req->file, &pt) & poll->events;
-	}
-
-	spin_lock_irq(&ctx->completion_lock);
-	if (!req->result && !READ_ONCE(poll->canceled)) {
-		add_wait_queue(poll->head, &poll->wait);
-=======
 
 	if (io_poll_rewait(req, poll)) {
->>>>>>> 0595b2d9
 		spin_unlock_irq(&ctx->completion_lock);
 		return;
 	}
@@ -4859,8 +4488,6 @@
 }
 
 static void io_poll_task_func(struct callback_head *cb)
-<<<<<<< HEAD
-=======
 {
 	struct io_kiocb *req = container_of(cb, struct io_kiocb, task_work);
 	struct io_kiocb *nxt = NULL;
@@ -4886,38 +4513,9 @@
 
 static void io_poll_queue_proc(struct file *file, struct wait_queue_head *head,
 			       struct poll_table_struct *p)
->>>>>>> 0595b2d9
-{
-	struct io_kiocb *req = container_of(cb, struct io_kiocb, task_work);
-	struct io_kiocb *nxt = NULL;
-
-<<<<<<< HEAD
-	io_poll_task_handler(req, &nxt);
-	if (nxt) {
-		struct io_ring_ctx *ctx = nxt->ctx;
-
-		mutex_lock(&ctx->uring_lock);
-		__io_queue_sqe(nxt, NULL);
-		mutex_unlock(&ctx->uring_lock);
-	}
-}
-
-static int io_poll_wake(struct wait_queue_entry *wait, unsigned mode, int sync,
-			void *key)
-{
-	struct io_kiocb *req = wait->private;
-	struct io_poll_iocb *poll = &req->poll;
-
-	return __io_async_wake(req, poll, key_to_poll(key), io_poll_task_func);
-}
-
-static void io_poll_queue_proc(struct file *file, struct wait_queue_head *head,
-			       struct poll_table_struct *p)
 {
 	struct io_poll_table *pt = container_of(p, struct io_poll_table, pt);
 
-=======
->>>>>>> 0595b2d9
 	__io_queue_proc(&pt->req->poll, pt, head);
 }
 
@@ -5655,8 +5253,6 @@
 				break;
 		}
 		ret = io_fadvise(req, force_nonblock);
-<<<<<<< HEAD
-=======
 		break;
 	case IORING_OP_MADVISE:
 		if (sqe) {
@@ -5681,40 +5277,6 @@
 				break;
 		}
 		ret = io_epoll_ctl(req, force_nonblock);
->>>>>>> 0595b2d9
-		break;
-	case IORING_OP_SPLICE:
-		if (sqe) {
-			ret = io_splice_prep(req, sqe);
-			if (ret < 0)
-				break;
-		}
-<<<<<<< HEAD
-		ret = io_madvise(req, force_nonblock);
-=======
-		ret = io_splice(req, force_nonblock);
->>>>>>> 0595b2d9
-		break;
-	case IORING_OP_PROVIDE_BUFFERS:
-		if (sqe) {
-			ret = io_provide_buffers_prep(req, sqe);
-			if (ret)
-				break;
-		}
-<<<<<<< HEAD
-		ret = io_openat2(req, force_nonblock);
-=======
-		ret = io_provide_buffers(req, force_nonblock);
->>>>>>> 0595b2d9
-		break;
-	case IORING_OP_REMOVE_BUFFERS:
-		if (sqe) {
-			ret = io_remove_buffers_prep(req, sqe);
-			if (ret)
-				break;
-		}
-<<<<<<< HEAD
-		ret = io_epoll_ctl(req, force_nonblock);
 		break;
 	case IORING_OP_SPLICE:
 		if (sqe) {
@@ -5738,8 +5300,6 @@
 			if (ret)
 				break;
 		}
-=======
->>>>>>> 0595b2d9
 		ret = io_remove_buffers(req, force_nonblock);
 		break;
 	default:
@@ -5963,9 +5523,6 @@
 	/* for polled retry, if flag is set, we already went through here */
 	if (req->flags & REQ_F_POLLED)
 		return NULL;
-	/* for polled retry, if flag is set, we already went through here */
-	if (req->flags & REQ_F_POLLED)
-		return NULL;
 
 	nxt = list_first_entry_or_null(&req->link_list, struct io_kiocb,
 					link_list);
@@ -6089,62 +5646,11 @@
 		io_queue_sqe(req, NULL);
 }
 
-<<<<<<< HEAD
-#define SQE_VALID_FLAGS	(IOSQE_FIXED_FILE|IOSQE_IO_DRAIN|IOSQE_IO_LINK|	\
-				IOSQE_IO_HARDLINK | IOSQE_ASYNC | \
-				IOSQE_BUFFER_SELECT)
-
-static bool io_submit_sqe(struct io_kiocb *req, const struct io_uring_sqe *sqe,
-			  struct io_submit_state *state, struct io_kiocb **link)
-{
-	struct io_ring_ctx *ctx = req->ctx;
-	unsigned int sqe_flags;
-	int ret, id, fd;
-
-	sqe_flags = READ_ONCE(sqe->flags);
-
-	/* enforce forwards compatibility on users */
-	if (unlikely(sqe_flags & ~SQE_VALID_FLAGS)) {
-		ret = -EINVAL;
-		goto err_req;
-	}
-
-	if ((sqe_flags & IOSQE_BUFFER_SELECT) &&
-	    !io_op_defs[req->opcode].buffer_select) {
-		ret = -EOPNOTSUPP;
-		goto err_req;
-	}
-
-	id = READ_ONCE(sqe->personality);
-	if (id) {
-		req->work.creds = idr_find(&ctx->personality_idr, id);
-		if (unlikely(!req->work.creds)) {
-			ret = -EINVAL;
-			goto err_req;
-		}
-		get_cred(req->work.creds);
-	}
-
-	/* same numerical values with corresponding REQ_F_*, safe to copy */
-	req->flags |= sqe_flags & (IOSQE_IO_DRAIN | IOSQE_IO_HARDLINK |
-					IOSQE_ASYNC | IOSQE_FIXED_FILE |
-					IOSQE_BUFFER_SELECT);
-
-	fd = READ_ONCE(sqe->fd);
-	ret = io_req_set_file(state, req, fd, sqe_flags);
-	if (unlikely(ret)) {
-err_req:
-		io_cqring_add_event(req, ret);
-		io_double_put_req(req);
-		return false;
-	}
-=======
 static int io_submit_sqe(struct io_kiocb *req, const struct io_uring_sqe *sqe,
 			  struct io_submit_state *state, struct io_kiocb **link)
 {
 	struct io_ring_ctx *ctx = req->ctx;
 	int ret;
->>>>>>> 0595b2d9
 
 	/*
 	 * If we already have a head request, queue this one for async
@@ -6279,11 +5785,6 @@
 	ctx->cached_sq_head++;
 }
 
-<<<<<<< HEAD
-static void io_init_req(struct io_ring_ctx *ctx, struct io_kiocb *req,
-			const struct io_uring_sqe *sqe)
-{
-=======
 #define SQE_VALID_FLAGS	(IOSQE_FIXED_FILE|IOSQE_IO_DRAIN|IOSQE_IO_LINK|	\
 				IOSQE_IO_HARDLINK | IOSQE_ASYNC | \
 				IOSQE_BUFFER_SELECT)
@@ -6295,17 +5796,12 @@
 	unsigned int sqe_flags;
 	int id, fd;
 
->>>>>>> 0595b2d9
 	/*
 	 * All io need record the previous position, if LINK vs DARIN,
 	 * it can be used to mark the position of the first IO in the
 	 * link list.
 	 */
-<<<<<<< HEAD
-	req->sequence = ctx->cached_sq_head;
-=======
 	req->sequence = ctx->cached_sq_head - ctx->cached_sq_dropped;
->>>>>>> 0595b2d9
 	req->opcode = READ_ONCE(sqe->opcode);
 	req->user_data = READ_ONCE(sqe->user_data);
 	req->io = NULL;
@@ -6316,9 +5812,6 @@
 	refcount_set(&req->refs, 2);
 	req->task = NULL;
 	req->result = 0;
-<<<<<<< HEAD
-	INIT_IO_WORK(&req->work, io_wq_submit_work);
-=======
 	req->needs_fixed_file = async;
 	INIT_IO_WORK(&req->work, io_wq_submit_work);
 
@@ -6355,7 +5848,6 @@
 
 	fd = READ_ONCE(sqe->fd);
 	return io_req_set_file(state, req, fd, sqe_flags);
->>>>>>> 0595b2d9
 }
 
 static int io_submit_sqes(struct io_ring_ctx *ctx, unsigned int nr,
@@ -6403,11 +5895,7 @@
 			break;
 		}
 
-<<<<<<< HEAD
-		io_init_req(ctx, req, sqe);
-=======
 		err = io_init_req(ctx, req, sqe, statep, async);
->>>>>>> 0595b2d9
 		io_consume_sqe(ctx);
 		/* will complete beyond this point, count as submitted */
 		submitted++;
@@ -6419,20 +5907,6 @@
 			break;
 		}
 
-<<<<<<< HEAD
-		if (io_op_defs[req->opcode].needs_mm && !*mm) {
-			mm_fault = mm_fault || !mmget_not_zero(ctx->sqo_mm);
-			if (unlikely(mm_fault)) {
-				err = -EFAULT;
-				goto fail_req;
-			}
-			use_mm(ctx->sqo_mm);
-			*mm = ctx->sqo_mm;
-		}
-
-		req->needs_fixed_file = async;
-=======
->>>>>>> 0595b2d9
 		trace_io_uring_submit_sqe(ctx, req->opcode, req->user_data,
 						true, async);
 		err = io_submit_sqe(req, sqe, statep, &link);
@@ -6997,15 +6471,9 @@
 static void io_file_data_ref_zero(struct percpu_ref *ref)
 {
 	struct fixed_file_ref_node *ref_node;
-<<<<<<< HEAD
 
 	ref_node = container_of(ref, struct fixed_file_ref_node, refs);
 
-=======
-
-	ref_node = container_of(ref, struct fixed_file_ref_node, refs);
-
->>>>>>> 0595b2d9
 	queue_work(system_wq, &ref_node->work);
 }
 
@@ -7143,7 +6611,6 @@
 
 	ret = io_sqe_files_scm(ctx);
 	if (ret) {
-<<<<<<< HEAD
 		io_sqe_files_unregister(ctx);
 		return ret;
 	}
@@ -7151,15 +6618,6 @@
 	ref_node = alloc_fixed_file_ref_node(ctx);
 	if (IS_ERR(ref_node)) {
 		io_sqe_files_unregister(ctx);
-=======
-		io_sqe_files_unregister(ctx);
-		return ret;
-	}
-
-	ref_node = alloc_fixed_file_ref_node(ctx);
-	if (IS_ERR(ref_node)) {
-		io_sqe_files_unregister(ctx);
->>>>>>> 0595b2d9
 		return PTR_ERR(ref_node);
 	}
 
