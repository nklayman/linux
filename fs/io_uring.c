// SPDX-License-Identifier: GPL-2.0
/*
 * Shared application/kernel submission and completion ring pairs, for
 * supporting fast/efficient IO.
 *
 * A note on the read/write ordering memory barriers that are matched between
 * the application and kernel side.
 *
 * After the application reads the CQ ring tail, it must use an
 * appropriate smp_rmb() to pair with the smp_wmb() the kernel uses
 * before writing the tail (using smp_load_acquire to read the tail will
 * do). It also needs a smp_mb() before updating CQ head (ordering the
 * entry load(s) with the head store), pairing with an implicit barrier
 * through a control-dependency in io_get_cqring (smp_store_release to
 * store head will do). Failure to do so could lead to reading invalid
 * CQ entries.
 *
 * Likewise, the application must use an appropriate smp_wmb() before
 * writing the SQ tail (ordering SQ entry stores with the tail store),
 * which pairs with smp_load_acquire in io_get_sqring (smp_store_release
 * to store the tail will do). And it needs a barrier ordering the SQ
 * head load before writing new SQ entries (smp_load_acquire to read
 * head will do).
 *
 * When using the SQ poll thread (IORING_SETUP_SQPOLL), the application
 * needs to check the SQ flags for IORING_SQ_NEED_WAKEUP *after*
 * updating the SQ tail; a full memory barrier smp_mb() is needed
 * between.
 *
 * Also see the examples in the liburing library:
 *
 *	git://git.kernel.dk/liburing
 *
 * io_uring also uses READ/WRITE_ONCE() for _any_ store or load that happens
 * from data shared between the kernel and application. This is done both
 * for ordering purposes, but also to ensure that once a value is loaded from
 * data that the application could potentially modify, it remains stable.
 *
 * Copyright (C) 2018-2019 Jens Axboe
 * Copyright (c) 2018-2019 Christoph Hellwig
 */
#include <linux/kernel.h>
#include <linux/init.h>
#include <linux/errno.h>
#include <linux/syscalls.h>
#include <linux/compat.h>
#include <net/compat.h>
#include <linux/refcount.h>
#include <linux/uio.h>
#include <linux/bits.h>

#include <linux/sched/signal.h>
#include <linux/fs.h>
#include <linux/file.h>
#include <linux/fdtable.h>
#include <linux/mm.h>
#include <linux/mman.h>
#include <linux/percpu.h>
#include <linux/slab.h>
#include <linux/kthread.h>
#include <linux/blkdev.h>
#include <linux/bvec.h>
#include <linux/net.h>
#include <net/sock.h>
#include <net/af_unix.h>
#include <net/scm.h>
#include <linux/anon_inodes.h>
#include <linux/sched/mm.h>
#include <linux/uaccess.h>
#include <linux/nospec.h>
#include <linux/sizes.h>
#include <linux/hugetlb.h>
#include <linux/highmem.h>
#include <linux/namei.h>
#include <linux/fsnotify.h>
#include <linux/fadvise.h>
#include <linux/eventpoll.h>
#include <linux/fs_struct.h>
#include <linux/splice.h>
#include <linux/task_work.h>

#define CREATE_TRACE_POINTS
#include <trace/events/io_uring.h>

#include <uapi/linux/io_uring.h>

#include "internal.h"
#include "io-wq.h"

#define IORING_MAX_ENTRIES	32768
#define IORING_MAX_CQ_ENTRIES	(2 * IORING_MAX_ENTRIES)

/*
 * Shift of 9 is 512 entries, or exactly one page on 64-bit archs
 */
#define IORING_FILE_TABLE_SHIFT	9
#define IORING_MAX_FILES_TABLE	(1U << IORING_FILE_TABLE_SHIFT)
#define IORING_FILE_TABLE_MASK	(IORING_MAX_FILES_TABLE - 1)
#define IORING_MAX_FIXED_FILES	(64 * IORING_MAX_FILES_TABLE)

struct io_uring {
	u32 head ____cacheline_aligned_in_smp;
	u32 tail ____cacheline_aligned_in_smp;
};

/*
 * This data is shared with the application through the mmap at offsets
 * IORING_OFF_SQ_RING and IORING_OFF_CQ_RING.
 *
 * The offsets to the member fields are published through struct
 * io_sqring_offsets when calling io_uring_setup.
 */
struct io_rings {
	/*
	 * Head and tail offsets into the ring; the offsets need to be
	 * masked to get valid indices.
	 *
	 * The kernel controls head of the sq ring and the tail of the cq ring,
	 * and the application controls tail of the sq ring and the head of the
	 * cq ring.
	 */
	struct io_uring		sq, cq;
	/*
	 * Bitmasks to apply to head and tail offsets (constant, equals
	 * ring_entries - 1)
	 */
	u32			sq_ring_mask, cq_ring_mask;
	/* Ring sizes (constant, power of 2) */
	u32			sq_ring_entries, cq_ring_entries;
	/*
	 * Number of invalid entries dropped by the kernel due to
	 * invalid index stored in array
	 *
	 * Written by the kernel, shouldn't be modified by the
	 * application (i.e. get number of "new events" by comparing to
	 * cached value).
	 *
	 * After a new SQ head value was read by the application this
	 * counter includes all submissions that were dropped reaching
	 * the new SQ head (and possibly more).
	 */
	u32			sq_dropped;
	/*
	 * Runtime SQ flags
	 *
	 * Written by the kernel, shouldn't be modified by the
	 * application.
	 *
	 * The application needs a full memory barrier before checking
	 * for IORING_SQ_NEED_WAKEUP after updating the sq tail.
	 */
	u32			sq_flags;
	/*
	 * Runtime CQ flags
	 *
	 * Written by the application, shouldn't be modified by the
	 * kernel.
	 */
	u32                     cq_flags;
	/*
	 * Number of completion events lost because the queue was full;
	 * this should be avoided by the application by making sure
	 * there are not more requests pending than there is space in
	 * the completion queue.
	 *
	 * Written by the kernel, shouldn't be modified by the
	 * application (i.e. get number of "new events" by comparing to
	 * cached value).
	 *
	 * As completion events come in out of order this counter is not
	 * ordered with any other data.
	 */
	u32			cq_overflow;
	/*
	 * Ring buffer of completion events.
	 *
	 * The kernel writes completion events fresh every time they are
	 * produced, so the application is allowed to modify pending
	 * entries.
	 */
	struct io_uring_cqe	cqes[] ____cacheline_aligned_in_smp;
};

struct io_mapped_ubuf {
	u64		ubuf;
	size_t		len;
	struct		bio_vec *bvec;
	unsigned int	nr_bvecs;
};

struct fixed_file_table {
	struct file		**files;
};

struct fixed_file_ref_node {
	struct percpu_ref		refs;
	struct list_head		node;
	struct list_head		file_list;
	struct fixed_file_data		*file_data;
	struct llist_node		llist;
};

struct fixed_file_data {
	struct fixed_file_table		*table;
	struct io_ring_ctx		*ctx;

	struct percpu_ref		*cur_refs;
	struct percpu_ref		refs;
	struct completion		done;
	struct list_head		ref_list;
	spinlock_t			lock;
};

struct io_buffer {
	struct list_head list;
	__u64 addr;
	__s32 len;
	__u16 bid;
};

struct io_ring_ctx {
	struct {
		struct percpu_ref	refs;
	} ____cacheline_aligned_in_smp;

	struct {
		unsigned int		flags;
		unsigned int		compat: 1;
		unsigned int		account_mem: 1;
		unsigned int		cq_overflow_flushed: 1;
		unsigned int		drain_next: 1;
		unsigned int		eventfd_async: 1;

		/*
		 * Ring buffer of indices into array of io_uring_sqe, which is
		 * mmapped by the application using the IORING_OFF_SQES offset.
		 *
		 * This indirection could e.g. be used to assign fixed
		 * io_uring_sqe entries to operations and only submit them to
		 * the queue when needed.
		 *
		 * The kernel modifies neither the indices array nor the entries
		 * array.
		 */
		u32			*sq_array;
		unsigned		cached_sq_head;
		unsigned		sq_entries;
		unsigned		sq_mask;
		unsigned		sq_thread_idle;
		unsigned		cached_sq_dropped;
		atomic_t		cached_cq_overflow;
		unsigned long		sq_check_overflow;

		struct list_head	defer_list;
		struct list_head	timeout_list;
		struct list_head	cq_overflow_list;

		wait_queue_head_t	inflight_wait;
		struct io_uring_sqe	*sq_sqes;
	} ____cacheline_aligned_in_smp;

	struct io_rings	*rings;

	/* IO offload */
	struct io_wq		*io_wq;
	struct task_struct	*sqo_thread;	/* if using sq thread polling */
	struct mm_struct	*sqo_mm;
	wait_queue_head_t	sqo_wait;

	/*
	 * If used, fixed file set. Writers must ensure that ->refs is dead,
	 * readers must ensure that ->refs is alive as long as the file* is
	 * used. Only updated through io_uring_register(2).
	 */
	struct fixed_file_data	*file_data;
	unsigned		nr_user_files;
	int 			ring_fd;
	struct file 		*ring_file;

	/* if used, fixed mapped user buffers */
	unsigned		nr_user_bufs;
	struct io_mapped_ubuf	*user_bufs;

	struct user_struct	*user;

	const struct cred	*creds;

	struct completion	ref_comp;
	struct completion	sq_thread_comp;

	/* if all else fails... */
	struct io_kiocb		*fallback_req;

#if defined(CONFIG_UNIX)
	struct socket		*ring_sock;
#endif

	struct idr		io_buffer_idr;

	struct idr		personality_idr;

	struct {
		unsigned		cached_cq_tail;
		unsigned		cq_entries;
		unsigned		cq_mask;
		atomic_t		cq_timeouts;
		unsigned long		cq_check_overflow;
		struct wait_queue_head	cq_wait;
		struct fasync_struct	*cq_fasync;
		struct eventfd_ctx	*cq_ev_fd;
	} ____cacheline_aligned_in_smp;

	struct {
		struct mutex		uring_lock;
		wait_queue_head_t	wait;
	} ____cacheline_aligned_in_smp;

	struct {
		spinlock_t		completion_lock;

		/*
		 * ->poll_list is protected by the ctx->uring_lock for
		 * io_uring instances that don't use IORING_SETUP_SQPOLL.
		 * For SQPOLL, only the single threaded io_sq_thread() will
		 * manipulate the list, hence no extra locking is needed there.
		 */
		struct list_head	poll_list;
		struct hlist_head	*cancel_hash;
		unsigned		cancel_hash_bits;
		bool			poll_multi_file;

		spinlock_t		inflight_lock;
		struct list_head	inflight_list;
	} ____cacheline_aligned_in_smp;

	struct delayed_work		file_put_work;
	struct llist_head		file_put_llist;

	struct work_struct		exit_work;
};

/*
 * First field must be the file pointer in all the
 * iocb unions! See also 'struct kiocb' in <linux/fs.h>
 */
struct io_poll_iocb {
	struct file			*file;
	union {
		struct wait_queue_head	*head;
		u64			addr;
	};
	__poll_t			events;
	bool				done;
	bool				canceled;
	struct wait_queue_entry		wait;
};

struct io_close {
	struct file			*file;
	struct file			*put_file;
	int				fd;
};

struct io_timeout_data {
	struct io_kiocb			*req;
	struct hrtimer			timer;
	struct timespec64		ts;
	enum hrtimer_mode		mode;
};

struct io_accept {
	struct file			*file;
	struct sockaddr __user		*addr;
	int __user			*addr_len;
	int				flags;
	unsigned long			nofile;
};

struct io_sync {
	struct file			*file;
	loff_t				len;
	loff_t				off;
	int				flags;
	int				mode;
};

struct io_cancel {
	struct file			*file;
	u64				addr;
};

struct io_timeout {
	struct file			*file;
	u64				addr;
	int				flags;
<<<<<<< HEAD
	u32				count;
=======
	u32				off;
	u32				target_seq;
>>>>>>> 4775cbe7
};

struct io_rw {
	/* NOTE: kiocb has the file as the first member, so don't do it here */
	struct kiocb			kiocb;
	u64				addr;
	u64				len;
};

struct io_connect {
	struct file			*file;
	struct sockaddr __user		*addr;
	int				addr_len;
};

struct io_sr_msg {
	struct file			*file;
	union {
		struct user_msghdr __user *msg;
		void __user		*buf;
	};
	int				msg_flags;
	int				bgid;
	size_t				len;
	struct io_buffer		*kbuf;
};

struct io_open {
	struct file			*file;
	int				dfd;
	struct filename			*filename;
	struct open_how			how;
	unsigned long			nofile;
};

struct io_files_update {
	struct file			*file;
	u64				arg;
	u32				nr_args;
	u32				offset;
};

struct io_fadvise {
	struct file			*file;
	u64				offset;
	u32				len;
	u32				advice;
};

struct io_madvise {
	struct file			*file;
	u64				addr;
	u32				len;
	u32				advice;
};

struct io_epoll {
	struct file			*file;
	int				epfd;
	int				op;
	int				fd;
	struct epoll_event		event;
};

struct io_splice {
	struct file			*file_out;
	struct file			*file_in;
	loff_t				off_out;
	loff_t				off_in;
	u64				len;
	unsigned int			flags;
};

struct io_provide_buf {
	struct file			*file;
	__u64				addr;
	__s32				len;
	__u32				bgid;
	__u16				nbufs;
	__u16				bid;
};

struct io_statx {
	struct file			*file;
	int				dfd;
	unsigned int			mask;
	unsigned int			flags;
	const char __user		*filename;
	struct statx __user		*buffer;
};

struct io_async_connect {
	struct sockaddr_storage		address;
};

struct io_async_msghdr {
	struct iovec			fast_iov[UIO_FASTIOV];
	struct iovec			*iov;
	struct sockaddr __user		*uaddr;
	struct msghdr			msg;
	struct sockaddr_storage		addr;
};

struct io_async_rw {
	struct iovec			fast_iov[UIO_FASTIOV];
	struct iovec			*iov;
	ssize_t				nr_segs;
	ssize_t				size;
};

struct io_async_ctx {
	union {
		struct io_async_rw	rw;
		struct io_async_msghdr	msg;
		struct io_async_connect	connect;
		struct io_timeout_data	timeout;
	};
};

enum {
	REQ_F_FIXED_FILE_BIT	= IOSQE_FIXED_FILE_BIT,
	REQ_F_IO_DRAIN_BIT	= IOSQE_IO_DRAIN_BIT,
	REQ_F_LINK_BIT		= IOSQE_IO_LINK_BIT,
	REQ_F_HARDLINK_BIT	= IOSQE_IO_HARDLINK_BIT,
	REQ_F_FORCE_ASYNC_BIT	= IOSQE_ASYNC_BIT,
	REQ_F_BUFFER_SELECT_BIT	= IOSQE_BUFFER_SELECT_BIT,

	REQ_F_LINK_HEAD_BIT,
	REQ_F_LINK_NEXT_BIT,
	REQ_F_FAIL_LINK_BIT,
	REQ_F_INFLIGHT_BIT,
	REQ_F_CUR_POS_BIT,
	REQ_F_NOWAIT_BIT,
	REQ_F_LINK_TIMEOUT_BIT,
	REQ_F_TIMEOUT_BIT,
	REQ_F_ISREG_BIT,
	REQ_F_MUST_PUNT_BIT,
	REQ_F_TIMEOUT_NOSEQ_BIT,
	REQ_F_COMP_LOCKED_BIT,
	REQ_F_NEED_CLEANUP_BIT,
	REQ_F_OVERFLOW_BIT,
	REQ_F_POLLED_BIT,
	REQ_F_BUFFER_SELECTED_BIT,
	REQ_F_NO_FILE_TABLE_BIT,
<<<<<<< HEAD
=======
	REQ_F_QUEUE_TIMEOUT_BIT,
	REQ_F_WORK_INITIALIZED_BIT,
>>>>>>> 4775cbe7

	/* not a real bit, just to check we're not overflowing the space */
	__REQ_F_LAST_BIT,
};

enum {
	/* ctx owns file */
	REQ_F_FIXED_FILE	= BIT(REQ_F_FIXED_FILE_BIT),
	/* drain existing IO first */
	REQ_F_IO_DRAIN		= BIT(REQ_F_IO_DRAIN_BIT),
	/* linked sqes */
	REQ_F_LINK		= BIT(REQ_F_LINK_BIT),
	/* doesn't sever on completion < 0 */
	REQ_F_HARDLINK		= BIT(REQ_F_HARDLINK_BIT),
	/* IOSQE_ASYNC */
	REQ_F_FORCE_ASYNC	= BIT(REQ_F_FORCE_ASYNC_BIT),
	/* IOSQE_BUFFER_SELECT */
	REQ_F_BUFFER_SELECT	= BIT(REQ_F_BUFFER_SELECT_BIT),

	/* head of a link */
	REQ_F_LINK_HEAD		= BIT(REQ_F_LINK_HEAD_BIT),
	/* already grabbed next link */
	REQ_F_LINK_NEXT		= BIT(REQ_F_LINK_NEXT_BIT),
	/* fail rest of links */
	REQ_F_FAIL_LINK		= BIT(REQ_F_FAIL_LINK_BIT),
	/* on inflight list */
	REQ_F_INFLIGHT		= BIT(REQ_F_INFLIGHT_BIT),
	/* read/write uses file position */
	REQ_F_CUR_POS		= BIT(REQ_F_CUR_POS_BIT),
	/* must not punt to workers */
	REQ_F_NOWAIT		= BIT(REQ_F_NOWAIT_BIT),
	/* has linked timeout */
	REQ_F_LINK_TIMEOUT	= BIT(REQ_F_LINK_TIMEOUT_BIT),
	/* timeout request */
	REQ_F_TIMEOUT		= BIT(REQ_F_TIMEOUT_BIT),
	/* regular file */
	REQ_F_ISREG		= BIT(REQ_F_ISREG_BIT),
	/* must be punted even for NONBLOCK */
	REQ_F_MUST_PUNT		= BIT(REQ_F_MUST_PUNT_BIT),
	/* no timeout sequence */
	REQ_F_TIMEOUT_NOSEQ	= BIT(REQ_F_TIMEOUT_NOSEQ_BIT),
	/* completion under lock */
	REQ_F_COMP_LOCKED	= BIT(REQ_F_COMP_LOCKED_BIT),
	/* needs cleanup */
	REQ_F_NEED_CLEANUP	= BIT(REQ_F_NEED_CLEANUP_BIT),
	/* in overflow list */
	REQ_F_OVERFLOW		= BIT(REQ_F_OVERFLOW_BIT),
	/* already went through poll handler */
	REQ_F_POLLED		= BIT(REQ_F_POLLED_BIT),
	/* buffer already selected */
	REQ_F_BUFFER_SELECTED	= BIT(REQ_F_BUFFER_SELECTED_BIT),
	/* doesn't need file table for this request */
	REQ_F_NO_FILE_TABLE	= BIT(REQ_F_NO_FILE_TABLE_BIT),
<<<<<<< HEAD
=======
	/* needs to queue linked timeout */
	REQ_F_QUEUE_TIMEOUT	= BIT(REQ_F_QUEUE_TIMEOUT_BIT),
	/* io_wq_work is initialized */
	REQ_F_WORK_INITIALIZED	= BIT(REQ_F_WORK_INITIALIZED_BIT),
>>>>>>> 4775cbe7
};

struct async_poll {
	struct io_poll_iocb	poll;
	struct io_wq_work	work;
};

/*
 * NOTE! Each of the iocb union members has the file pointer
 * as the first entry in their struct definition. So you can
 * access the file pointer through any of the sub-structs,
 * or directly as just 'ki_filp' in this struct.
 */
struct io_kiocb {
	union {
		struct file		*file;
		struct io_rw		rw;
		struct io_poll_iocb	poll;
		struct io_accept	accept;
		struct io_sync		sync;
		struct io_cancel	cancel;
		struct io_timeout	timeout;
		struct io_connect	connect;
		struct io_sr_msg	sr_msg;
		struct io_open		open;
		struct io_close		close;
		struct io_files_update	files_update;
		struct io_fadvise	fadvise;
		struct io_madvise	madvise;
		struct io_epoll		epoll;
		struct io_splice	splice;
		struct io_provide_buf	pbuf;
		struct io_statx		statx;
	};

	struct io_async_ctx		*io;
	int				cflags;
	u8				opcode;
	/* polled IO has completed */
	u8				iopoll_completed;

	u16				buf_index;

	u16				buf_index;

	struct io_ring_ctx	*ctx;
	struct list_head	list;
	unsigned int		flags;
	refcount_t		refs;
	struct task_struct	*task;
	unsigned long		fsize;
	u64			user_data;
	u32			result;
	u32			sequence;

	struct list_head	link_list;

	struct list_head	inflight_entry;

	struct percpu_ref	*fixed_file_refs;

	union {
		/*
		 * Only commands that never go async can use the below fields,
		 * obviously. Right now only IORING_OP_POLL_ADD uses them, and
		 * async armed poll handlers for regular commands. The latter
		 * restore the work, if needed.
		 */
		struct {
			struct callback_head	task_work;
			struct hlist_node	hash_node;
			struct async_poll	*apoll;
		};
		struct io_wq_work	work;
	};
};

#define IO_PLUG_THRESHOLD		2
#define IO_IOPOLL_BATCH			8

struct io_submit_state {
	struct blk_plug		plug;

	/*
	 * io_kiocb alloc cache
	 */
	void			*reqs[IO_IOPOLL_BATCH];
	unsigned int		free_reqs;

	/*
	 * File reference cache
	 */
	struct file		*file;
	unsigned int		fd;
	unsigned int		has_refs;
	unsigned int		used_refs;
	unsigned int		ios_left;
};

struct io_op_def {
	/* needs req->io allocated for deferral/async */
	unsigned		async_ctx : 1;
	/* needs current->mm setup, does mm access */
	unsigned		needs_mm : 1;
	/* needs req->file assigned */
	unsigned		needs_file : 1;
<<<<<<< HEAD
=======
	/* don't fail if file grab fails */
	unsigned		needs_file_no_error : 1;
>>>>>>> 4775cbe7
	/* hash wq insertion if file is a regular file */
	unsigned		hash_reg_file : 1;
	/* unbound wq insertion if file is a non-regular file */
	unsigned		unbound_nonreg_file : 1;
	/* opcode is not supported by this kernel */
	unsigned		not_supported : 1;
	/* needs file table */
	unsigned		file_table : 1;
	/* needs ->fs */
	unsigned		needs_fs : 1;
	/* set if opcode supports polled "wait" */
	unsigned		pollin : 1;
	unsigned		pollout : 1;
	/* op supports buffer selection */
	unsigned		buffer_select : 1;
};

static const struct io_op_def io_op_defs[] = {
	[IORING_OP_NOP] = {},
	[IORING_OP_READV] = {
		.async_ctx		= 1,
		.needs_mm		= 1,
		.needs_file		= 1,
		.unbound_nonreg_file	= 1,
		.pollin			= 1,
		.buffer_select		= 1,
	},
	[IORING_OP_WRITEV] = {
		.async_ctx		= 1,
		.needs_mm		= 1,
		.needs_file		= 1,
		.hash_reg_file		= 1,
		.unbound_nonreg_file	= 1,
		.pollout		= 1,
	},
	[IORING_OP_FSYNC] = {
		.needs_file		= 1,
	},
	[IORING_OP_READ_FIXED] = {
		.needs_file		= 1,
		.unbound_nonreg_file	= 1,
		.pollin			= 1,
	},
	[IORING_OP_WRITE_FIXED] = {
		.needs_file		= 1,
		.hash_reg_file		= 1,
		.unbound_nonreg_file	= 1,
		.pollout		= 1,
	},
	[IORING_OP_POLL_ADD] = {
		.needs_file		= 1,
		.unbound_nonreg_file	= 1,
	},
	[IORING_OP_POLL_REMOVE] = {},
	[IORING_OP_SYNC_FILE_RANGE] = {
		.needs_file		= 1,
	},
	[IORING_OP_SENDMSG] = {
		.async_ctx		= 1,
		.needs_mm		= 1,
		.needs_file		= 1,
		.unbound_nonreg_file	= 1,
		.needs_fs		= 1,
		.pollout		= 1,
	},
	[IORING_OP_RECVMSG] = {
		.async_ctx		= 1,
		.needs_mm		= 1,
		.needs_file		= 1,
		.unbound_nonreg_file	= 1,
		.needs_fs		= 1,
		.pollin			= 1,
		.buffer_select		= 1,
	},
	[IORING_OP_TIMEOUT] = {
		.async_ctx		= 1,
		.needs_mm		= 1,
	},
	[IORING_OP_TIMEOUT_REMOVE] = {},
	[IORING_OP_ACCEPT] = {
		.needs_mm		= 1,
		.needs_file		= 1,
		.unbound_nonreg_file	= 1,
		.file_table		= 1,
		.pollin			= 1,
	},
	[IORING_OP_ASYNC_CANCEL] = {},
	[IORING_OP_LINK_TIMEOUT] = {
		.async_ctx		= 1,
		.needs_mm		= 1,
	},
	[IORING_OP_CONNECT] = {
		.async_ctx		= 1,
		.needs_mm		= 1,
		.needs_file		= 1,
		.unbound_nonreg_file	= 1,
		.pollout		= 1,
	},
	[IORING_OP_FALLOCATE] = {
		.needs_file		= 1,
	},
	[IORING_OP_OPENAT] = {
		.file_table		= 1,
		.needs_fs		= 1,
	},
	[IORING_OP_CLOSE] = {
		.needs_file		= 1,
		.needs_file_no_error	= 1,
		.file_table		= 1,
	},
	[IORING_OP_FILES_UPDATE] = {
		.needs_mm		= 1,
		.file_table		= 1,
	},
	[IORING_OP_STATX] = {
		.needs_mm		= 1,
		.needs_fs		= 1,
		.file_table		= 1,
	},
	[IORING_OP_READ] = {
		.needs_mm		= 1,
		.needs_file		= 1,
		.unbound_nonreg_file	= 1,
		.pollin			= 1,
		.buffer_select		= 1,
	},
	[IORING_OP_WRITE] = {
		.needs_mm		= 1,
		.needs_file		= 1,
		.unbound_nonreg_file	= 1,
		.pollout		= 1,
	},
	[IORING_OP_FADVISE] = {
		.needs_file		= 1,
	},
	[IORING_OP_MADVISE] = {
		.needs_mm		= 1,
	},
	[IORING_OP_SEND] = {
		.needs_mm		= 1,
		.needs_file		= 1,
		.unbound_nonreg_file	= 1,
		.pollout		= 1,
	},
	[IORING_OP_RECV] = {
		.needs_mm		= 1,
		.needs_file		= 1,
		.unbound_nonreg_file	= 1,
		.pollin			= 1,
		.buffer_select		= 1,
	},
	[IORING_OP_OPENAT2] = {
		.file_table		= 1,
		.needs_fs		= 1,
	},
	[IORING_OP_EPOLL_CTL] = {
		.unbound_nonreg_file	= 1,
		.file_table		= 1,
	},
	[IORING_OP_SPLICE] = {
		.needs_file		= 1,
		.hash_reg_file		= 1,
		.unbound_nonreg_file	= 1,
	},
	[IORING_OP_PROVIDE_BUFFERS] = {},
	[IORING_OP_REMOVE_BUFFERS] = {},
	[IORING_OP_TEE] = {
		.needs_file		= 1,
		.hash_reg_file		= 1,
		.unbound_nonreg_file	= 1,
	},
};

static void io_wq_submit_work(struct io_wq_work **workptr);
static void io_cqring_fill_event(struct io_kiocb *req, long res);
static void io_put_req(struct io_kiocb *req);
static void __io_double_put_req(struct io_kiocb *req);
static struct io_kiocb *io_prep_linked_timeout(struct io_kiocb *req);
static void io_queue_linked_timeout(struct io_kiocb *req);
static int __io_sqe_files_update(struct io_ring_ctx *ctx,
				 struct io_uring_files_update *ip,
				 unsigned nr_args);
static int io_grab_files(struct io_kiocb *req);
static void io_cleanup_req(struct io_kiocb *req);
static int io_file_get(struct io_submit_state *state, struct io_kiocb *req,
		       int fd, struct file **out_file, bool fixed);
static void __io_queue_sqe(struct io_kiocb *req,
			   const struct io_uring_sqe *sqe);

static struct kmem_cache *req_cachep;

static const struct file_operations io_uring_fops;

struct sock *io_uring_get_socket(struct file *file)
{
#if defined(CONFIG_UNIX)
	if (file->f_op == &io_uring_fops) {
		struct io_ring_ctx *ctx = file->private_data;

		return ctx->ring_sock->sk;
	}
#endif
	return NULL;
}
EXPORT_SYMBOL(io_uring_get_socket);

static void io_file_put_work(struct work_struct *work);

/*
 * Note: must call io_req_init_async() for the first time you
 * touch any members of io_wq_work.
 */
static inline void io_req_init_async(struct io_kiocb *req)
{
	if (req->flags & REQ_F_WORK_INITIALIZED)
		return;

	memset(&req->work, 0, sizeof(req->work));
	req->flags |= REQ_F_WORK_INITIALIZED;
}

static inline bool io_async_submit(struct io_ring_ctx *ctx)
{
	return ctx->flags & IORING_SETUP_SQPOLL;
}

static void io_ring_ctx_ref_free(struct percpu_ref *ref)
{
	struct io_ring_ctx *ctx = container_of(ref, struct io_ring_ctx, refs);

	complete(&ctx->ref_comp);
}

static struct io_ring_ctx *io_ring_ctx_alloc(struct io_uring_params *p)
{
	struct io_ring_ctx *ctx;
	int hash_bits;

	ctx = kzalloc(sizeof(*ctx), GFP_KERNEL);
	if (!ctx)
		return NULL;

	ctx->fallback_req = kmem_cache_alloc(req_cachep, GFP_KERNEL);
	if (!ctx->fallback_req)
		goto err;

	/*
	 * Use 5 bits less than the max cq entries, that should give us around
	 * 32 entries per hash list if totally full and uniformly spread.
	 */
	hash_bits = ilog2(p->cq_entries);
	hash_bits -= 5;
	if (hash_bits <= 0)
		hash_bits = 1;
	ctx->cancel_hash_bits = hash_bits;
	ctx->cancel_hash = kmalloc((1U << hash_bits) * sizeof(struct hlist_head),
					GFP_KERNEL);
	if (!ctx->cancel_hash)
		goto err;
	__hash_init(ctx->cancel_hash, 1U << hash_bits);

	if (percpu_ref_init(&ctx->refs, io_ring_ctx_ref_free,
			    PERCPU_REF_ALLOW_REINIT, GFP_KERNEL))
		goto err;

	ctx->flags = p->flags;
	init_waitqueue_head(&ctx->sqo_wait);
	init_waitqueue_head(&ctx->cq_wait);
	INIT_LIST_HEAD(&ctx->cq_overflow_list);
	init_completion(&ctx->ref_comp);
	init_completion(&ctx->sq_thread_comp);
	idr_init(&ctx->io_buffer_idr);
	idr_init(&ctx->personality_idr);
	mutex_init(&ctx->uring_lock);
	init_waitqueue_head(&ctx->wait);
	spin_lock_init(&ctx->completion_lock);
	INIT_LIST_HEAD(&ctx->poll_list);
	INIT_LIST_HEAD(&ctx->defer_list);
	INIT_LIST_HEAD(&ctx->timeout_list);
	init_waitqueue_head(&ctx->inflight_wait);
	spin_lock_init(&ctx->inflight_lock);
	INIT_LIST_HEAD(&ctx->inflight_list);
	INIT_DELAYED_WORK(&ctx->file_put_work, io_file_put_work);
	init_llist_head(&ctx->file_put_llist);
	return ctx;
err:
	if (ctx->fallback_req)
		kmem_cache_free(req_cachep, ctx->fallback_req);
	kfree(ctx->cancel_hash);
	kfree(ctx);
	return NULL;
}

static inline bool __req_need_defer(struct io_kiocb *req)
{
	struct io_ring_ctx *ctx = req->ctx;

	return req->sequence != ctx->cached_cq_tail
				+ atomic_read(&ctx->cached_cq_overflow);
}

static inline bool req_need_defer(struct io_kiocb *req)
{
	if (unlikely(req->flags & REQ_F_IO_DRAIN))
		return __req_need_defer(req);

	return false;
}

static void __io_commit_cqring(struct io_ring_ctx *ctx)
{
	struct io_rings *rings = ctx->rings;

	/* order cqe stores with ring update */
	smp_store_release(&rings->cq.tail, ctx->cached_cq_tail);

	if (wq_has_sleeper(&ctx->cq_wait)) {
		wake_up_interruptible(&ctx->cq_wait);
		kill_fasync(&ctx->cq_fasync, SIGIO, POLL_IN);
	}
}

static inline void io_req_work_grab_env(struct io_kiocb *req,
					const struct io_op_def *def)
{
	if (!req->work.mm && def->needs_mm) {
		mmgrab(current->mm);
		req->work.mm = current->mm;
	}
	if (!req->work.creds)
		req->work.creds = get_current_cred();
	if (!req->work.fs && def->needs_fs) {
		spin_lock(&current->fs->lock);
		if (!current->fs->in_exec) {
			req->work.fs = current->fs;
			req->work.fs->users++;
		} else {
			req->work.flags |= IO_WQ_WORK_CANCEL;
		}
		spin_unlock(&current->fs->lock);
	}
	if (!req->work.task_pid)
		req->work.task_pid = task_pid_vnr(current);
}

static inline void io_req_work_drop_env(struct io_kiocb *req)
{
	if (!(req->flags & REQ_F_WORK_INITIALIZED))
		return;

	if (req->work.mm) {
		mmdrop(req->work.mm);
		req->work.mm = NULL;
	}
	if (req->work.creds) {
		put_cred(req->work.creds);
		req->work.creds = NULL;
	}
	if (req->work.fs) {
		struct fs_struct *fs = req->work.fs;

		spin_lock(&req->work.fs->lock);
		if (--fs->users)
			fs = NULL;
		spin_unlock(&req->work.fs->lock);
		if (fs)
			free_fs_struct(fs);
	}
}

static inline void io_prep_async_work(struct io_kiocb *req,
				      struct io_kiocb **link)
{
	const struct io_op_def *def = &io_op_defs[req->opcode];

	if (req->flags & REQ_F_ISREG) {
		if (def->hash_reg_file)
			io_wq_hash_work(&req->work, file_inode(req->file));
	} else {
		if (def->unbound_nonreg_file)
			req->work.flags |= IO_WQ_WORK_UNBOUND;
	}

	io_req_work_grab_env(req, def);

	*link = io_prep_linked_timeout(req);
}

static inline void io_queue_async_work(struct io_kiocb *req)
{
	struct io_ring_ctx *ctx = req->ctx;
	struct io_kiocb *link;

	io_prep_async_work(req, &link);

	trace_io_uring_queue_async_work(ctx, io_wq_is_hashed(&req->work), req,
					&req->work, req->flags);
	io_wq_enqueue(ctx->io_wq, &req->work);

	if (link)
		io_queue_linked_timeout(link);
}

static void io_kill_timeout(struct io_kiocb *req)
{
	int ret;

	ret = hrtimer_try_to_cancel(&req->io->timeout.timer);
	if (ret != -1) {
		atomic_inc(&req->ctx->cq_timeouts);
		list_del_init(&req->list);
		req->flags |= REQ_F_COMP_LOCKED;
		io_cqring_fill_event(req, 0);
		io_put_req(req);
	}
}

static void io_kill_timeouts(struct io_ring_ctx *ctx)
{
	struct io_kiocb *req, *tmp;

	spin_lock_irq(&ctx->completion_lock);
	list_for_each_entry_safe(req, tmp, &ctx->timeout_list, list)
		io_kill_timeout(req);
	spin_unlock_irq(&ctx->completion_lock);
}

static void __io_queue_deferred(struct io_ring_ctx *ctx)
{
	do {
		struct io_kiocb *req = list_first_entry(&ctx->defer_list,
							struct io_kiocb, list);

		if (req_need_defer(req))
			break;
		list_del_init(&req->list);
		io_queue_async_work(req);
	} while (!list_empty(&ctx->defer_list));
}

static void io_flush_timeouts(struct io_ring_ctx *ctx)
{
	while (!list_empty(&ctx->timeout_list)) {
		struct io_kiocb *req = list_first_entry(&ctx->timeout_list,
							struct io_kiocb, list);

		if (req->flags & REQ_F_TIMEOUT_NOSEQ)
			break;
		if (req->timeout.target_seq != ctx->cached_cq_tail
					- atomic_read(&ctx->cq_timeouts))
			break;

		list_del_init(&req->list);
		io_kill_timeout(req);
	}
}

static void io_commit_cqring(struct io_ring_ctx *ctx)
{
	io_flush_timeouts(ctx);
	__io_commit_cqring(ctx);

	if (unlikely(!list_empty(&ctx->defer_list)))
		__io_queue_deferred(ctx);
}

static struct io_uring_cqe *io_get_cqring(struct io_ring_ctx *ctx)
{
	struct io_rings *rings = ctx->rings;
	unsigned tail;

	tail = ctx->cached_cq_tail;
	/*
	 * writes to the cq entry need to come after reading head; the
	 * control dependency is enough as we're using WRITE_ONCE to
	 * fill the cq entry
	 */
	if (tail - READ_ONCE(rings->cq.head) == rings->cq_ring_entries)
		return NULL;

	ctx->cached_cq_tail++;
	return &rings->cqes[tail & ctx->cq_mask];
}

static inline bool io_should_trigger_evfd(struct io_ring_ctx *ctx)
{
	if (!ctx->cq_ev_fd)
		return false;
	if (READ_ONCE(ctx->rings->cq_flags) & IORING_CQ_EVENTFD_DISABLED)
		return false;
	if (!ctx->eventfd_async)
		return true;
	return io_wq_current_is_worker();
}

static void io_cqring_ev_posted(struct io_ring_ctx *ctx)
{
	if (waitqueue_active(&ctx->wait))
		wake_up(&ctx->wait);
	if (waitqueue_active(&ctx->sqo_wait))
		wake_up(&ctx->sqo_wait);
	if (io_should_trigger_evfd(ctx))
		eventfd_signal(ctx->cq_ev_fd, 1);
}

/* Returns true if there are no backlogged entries after the flush */
static bool io_cqring_overflow_flush(struct io_ring_ctx *ctx, bool force)
{
	struct io_rings *rings = ctx->rings;
	struct io_uring_cqe *cqe;
	struct io_kiocb *req;
	unsigned long flags;
	LIST_HEAD(list);

	if (!force) {
		if (list_empty_careful(&ctx->cq_overflow_list))
			return true;
		if ((ctx->cached_cq_tail - READ_ONCE(rings->cq.head) ==
		    rings->cq_ring_entries))
			return false;
	}

	spin_lock_irqsave(&ctx->completion_lock, flags);

	/* if force is set, the ring is going away. always drop after that */
	if (force)
		ctx->cq_overflow_flushed = 1;

	cqe = NULL;
	while (!list_empty(&ctx->cq_overflow_list)) {
		cqe = io_get_cqring(ctx);
		if (!cqe && !force)
			break;

		req = list_first_entry(&ctx->cq_overflow_list, struct io_kiocb,
						list);
		list_move(&req->list, &list);
		req->flags &= ~REQ_F_OVERFLOW;
		if (cqe) {
			WRITE_ONCE(cqe->user_data, req->user_data);
			WRITE_ONCE(cqe->res, req->result);
			WRITE_ONCE(cqe->flags, req->cflags);
		} else {
			WRITE_ONCE(ctx->rings->cq_overflow,
				atomic_inc_return(&ctx->cached_cq_overflow));
		}
	}

	io_commit_cqring(ctx);
	if (cqe) {
		clear_bit(0, &ctx->sq_check_overflow);
		clear_bit(0, &ctx->cq_check_overflow);
	}
	spin_unlock_irqrestore(&ctx->completion_lock, flags);
	io_cqring_ev_posted(ctx);

	while (!list_empty(&list)) {
		req = list_first_entry(&list, struct io_kiocb, list);
		list_del(&req->list);
		io_put_req(req);
	}

	return cqe != NULL;
}

static void __io_cqring_fill_event(struct io_kiocb *req, long res, long cflags)
{
	struct io_ring_ctx *ctx = req->ctx;
	struct io_uring_cqe *cqe;

	trace_io_uring_complete(ctx, req->user_data, res);

	/*
	 * If we can't get a cq entry, userspace overflowed the
	 * submission (by quite a lot). Increment the overflow count in
	 * the ring.
	 */
	cqe = io_get_cqring(ctx);
	if (likely(cqe)) {
		WRITE_ONCE(cqe->user_data, req->user_data);
		WRITE_ONCE(cqe->res, res);
		WRITE_ONCE(cqe->flags, cflags);
	} else if (ctx->cq_overflow_flushed) {
		WRITE_ONCE(ctx->rings->cq_overflow,
				atomic_inc_return(&ctx->cached_cq_overflow));
	} else {
		if (list_empty(&ctx->cq_overflow_list)) {
			set_bit(0, &ctx->sq_check_overflow);
			set_bit(0, &ctx->cq_check_overflow);
		}
		req->flags |= REQ_F_OVERFLOW;
		refcount_inc(&req->refs);
		req->result = res;
		req->cflags = cflags;
		list_add_tail(&req->list, &ctx->cq_overflow_list);
	}
}

static void io_cqring_fill_event(struct io_kiocb *req, long res)
{
	__io_cqring_fill_event(req, res, 0);
}

static void __io_cqring_add_event(struct io_kiocb *req, long res, long cflags)
{
	struct io_ring_ctx *ctx = req->ctx;
	unsigned long flags;

	spin_lock_irqsave(&ctx->completion_lock, flags);
	__io_cqring_fill_event(req, res, cflags);
	io_commit_cqring(ctx);
	spin_unlock_irqrestore(&ctx->completion_lock, flags);

	io_cqring_ev_posted(ctx);
}

static void io_cqring_add_event(struct io_kiocb *req, long res)
{
	__io_cqring_add_event(req, res, 0);
}

static inline bool io_is_fallback_req(struct io_kiocb *req)
{
	return req == (struct io_kiocb *)
			((unsigned long) req->ctx->fallback_req & ~1UL);
}

static struct io_kiocb *io_get_fallback_req(struct io_ring_ctx *ctx)
{
	struct io_kiocb *req;

	req = ctx->fallback_req;
	if (!test_and_set_bit_lock(0, (unsigned long *) &ctx->fallback_req))
		return req;

	return NULL;
}

static struct io_kiocb *io_alloc_req(struct io_ring_ctx *ctx,
				     struct io_submit_state *state)
{
	gfp_t gfp = GFP_KERNEL | __GFP_NOWARN;
	struct io_kiocb *req;

	if (!state) {
		req = kmem_cache_alloc(req_cachep, gfp);
		if (unlikely(!req))
			goto fallback;
	} else if (!state->free_reqs) {
		size_t sz;
		int ret;

		sz = min_t(size_t, state->ios_left, ARRAY_SIZE(state->reqs));
		ret = kmem_cache_alloc_bulk(req_cachep, gfp, sz, state->reqs);

		/*
		 * Bulk alloc is all-or-nothing. If we fail to get a batch,
		 * retry single alloc to be on the safe side.
		 */
		if (unlikely(ret <= 0)) {
			state->reqs[0] = kmem_cache_alloc(req_cachep, gfp);
			if (!state->reqs[0])
				goto fallback;
			ret = 1;
		}
		state->free_reqs = ret - 1;
		req = state->reqs[ret - 1];
	} else {
		state->free_reqs--;
		req = state->reqs[state->free_reqs];
	}

	return req;
fallback:
	return io_get_fallback_req(ctx);
}

static inline void io_put_file(struct io_kiocb *req, struct file *file,
			  bool fixed)
{
	if (fixed)
		percpu_ref_put(req->fixed_file_refs);
	else
		fput(file);
}

static void __io_req_aux_free(struct io_kiocb *req)
{
	if (req->flags & REQ_F_NEED_CLEANUP)
		io_cleanup_req(req);

	kfree(req->io);
	if (req->file)
		io_put_file(req, req->file, (req->flags & REQ_F_FIXED_FILE));
	if (req->task)
		put_task_struct(req->task);

	io_req_work_drop_env(req);
}

static void __io_free_req(struct io_kiocb *req)
{
	__io_req_aux_free(req);

	if (req->flags & REQ_F_INFLIGHT) {
		struct io_ring_ctx *ctx = req->ctx;
		unsigned long flags;

		spin_lock_irqsave(&ctx->inflight_lock, flags);
		list_del(&req->inflight_entry);
		if (waitqueue_active(&ctx->inflight_wait))
			wake_up(&ctx->inflight_wait);
		spin_unlock_irqrestore(&ctx->inflight_lock, flags);
	}

	percpu_ref_put(&req->ctx->refs);
	if (likely(!io_is_fallback_req(req)))
		kmem_cache_free(req_cachep, req);
	else
		clear_bit_unlock(0, (unsigned long *) &req->ctx->fallback_req);
}

struct req_batch {
	void *reqs[IO_IOPOLL_BATCH];
	int to_free;
	int need_iter;
};

static void io_free_req_many(struct io_ring_ctx *ctx, struct req_batch *rb)
{
	if (!rb->to_free)
		return;
	if (rb->need_iter) {
		int i, inflight = 0;
		unsigned long flags;

		for (i = 0; i < rb->to_free; i++) {
			struct io_kiocb *req = rb->reqs[i];

			if (req->flags & REQ_F_INFLIGHT)
				inflight++;
			__io_req_aux_free(req);
		}
		if (!inflight)
			goto do_free;

		spin_lock_irqsave(&ctx->inflight_lock, flags);
		for (i = 0; i < rb->to_free; i++) {
			struct io_kiocb *req = rb->reqs[i];

			if (req->flags & REQ_F_INFLIGHT) {
				list_del(&req->inflight_entry);
				if (!--inflight)
					break;
			}
		}
		spin_unlock_irqrestore(&ctx->inflight_lock, flags);

		if (waitqueue_active(&ctx->inflight_wait))
			wake_up(&ctx->inflight_wait);
	}
do_free:
	kmem_cache_free_bulk(req_cachep, rb->to_free, rb->reqs);
	percpu_ref_put_many(&ctx->refs, rb->to_free);
	rb->to_free = rb->need_iter = 0;
}

static bool io_link_cancel_timeout(struct io_kiocb *req)
{
	struct io_ring_ctx *ctx = req->ctx;
	int ret;

	ret = hrtimer_try_to_cancel(&req->io->timeout.timer);
	if (ret != -1) {
		io_cqring_fill_event(req, -ECANCELED);
		io_commit_cqring(ctx);
		req->flags &= ~REQ_F_LINK_HEAD;
		io_put_req(req);
		return true;
	}

	return false;
}

static void io_req_link_next(struct io_kiocb *req, struct io_kiocb **nxtptr)
{
	struct io_ring_ctx *ctx = req->ctx;
	bool wake_ev = false;

	/* Already got next link */
	if (req->flags & REQ_F_LINK_NEXT)
		return;

	/*
	 * The list should never be empty when we are called here. But could
	 * potentially happen if the chain is messed up, check to be on the
	 * safe side.
	 */
	while (!list_empty(&req->link_list)) {
		struct io_kiocb *nxt = list_first_entry(&req->link_list,
						struct io_kiocb, link_list);

		if (unlikely((req->flags & REQ_F_LINK_TIMEOUT) &&
			     (nxt->flags & REQ_F_TIMEOUT))) {
			list_del_init(&nxt->link_list);
			wake_ev |= io_link_cancel_timeout(nxt);
			req->flags &= ~REQ_F_LINK_TIMEOUT;
			continue;
		}

		list_del_init(&req->link_list);
		if (!list_empty(&nxt->link_list))
			nxt->flags |= REQ_F_LINK_HEAD;
		*nxtptr = nxt;
		break;
	}

	req->flags |= REQ_F_LINK_NEXT;
	if (wake_ev)
		io_cqring_ev_posted(ctx);
}

/*
 * Called if REQ_F_LINK_HEAD is set, and we fail the head request
 */
static void io_fail_links(struct io_kiocb *req)
{
	struct io_ring_ctx *ctx = req->ctx;
	unsigned long flags;

	spin_lock_irqsave(&ctx->completion_lock, flags);

	while (!list_empty(&req->link_list)) {
		struct io_kiocb *link = list_first_entry(&req->link_list,
						struct io_kiocb, link_list);

		list_del_init(&link->link_list);
		trace_io_uring_fail_link(req, link);

		if ((req->flags & REQ_F_LINK_TIMEOUT) &&
		    link->opcode == IORING_OP_LINK_TIMEOUT) {
			io_link_cancel_timeout(link);
		} else {
			io_cqring_fill_event(link, -ECANCELED);
			__io_double_put_req(link);
		}
		req->flags &= ~REQ_F_LINK_TIMEOUT;
	}

	io_commit_cqring(ctx);
	spin_unlock_irqrestore(&ctx->completion_lock, flags);
	io_cqring_ev_posted(ctx);
}

static void io_req_find_next(struct io_kiocb *req, struct io_kiocb **nxt)
{
	if (likely(!(req->flags & REQ_F_LINK_HEAD)))
		return;

	/*
	 * If LINK is set, we have dependent requests in this chain. If we
	 * didn't fail this request, queue the first one up, moving any other
	 * dependencies to the next request. In case of failure, fail the rest
	 * of the chain.
	 */
	if (req->flags & REQ_F_FAIL_LINK) {
		io_fail_links(req);
	} else if ((req->flags & (REQ_F_LINK_TIMEOUT | REQ_F_COMP_LOCKED)) ==
			REQ_F_LINK_TIMEOUT) {
		struct io_ring_ctx *ctx = req->ctx;
		unsigned long flags;

		/*
		 * If this is a timeout link, we could be racing with the
		 * timeout timer. Grab the completion lock for this case to
		 * protect against that.
		 */
		spin_lock_irqsave(&ctx->completion_lock, flags);
		io_req_link_next(req, nxt);
		spin_unlock_irqrestore(&ctx->completion_lock, flags);
	} else {
		io_req_link_next(req, nxt);
	}
}

static void io_free_req(struct io_kiocb *req)
{
	struct io_kiocb *nxt = NULL;

	io_req_find_next(req, &nxt);
	__io_free_req(req);

	if (nxt)
		io_queue_async_work(nxt);
}

static void io_wq_assign_next(struct io_wq_work **workptr, struct io_kiocb *nxt)
{
	struct io_kiocb *link;
	const struct io_op_def *def = &io_op_defs[nxt->opcode];

	if ((nxt->flags & REQ_F_ISREG) && def->hash_reg_file)
		io_wq_hash_work(&nxt->work, file_inode(nxt->file));

	*workptr = &nxt->work;
	link = io_prep_linked_timeout(nxt);
	if (link)
		nxt->flags |= REQ_F_QUEUE_TIMEOUT;
}

/*
 * Drop reference to request, return next in chain (if there is one) if this
 * was the last reference to this request.
 */
__attribute__((nonnull))
static void io_put_req_find_next(struct io_kiocb *req, struct io_kiocb **nxtptr)
{
	if (refcount_dec_and_test(&req->refs)) {
		io_req_find_next(req, nxtptr);
		__io_free_req(req);
	}
}

static void io_put_req(struct io_kiocb *req)
{
	if (refcount_dec_and_test(&req->refs))
		io_free_req(req);
}

static void io_steal_work(struct io_kiocb *req,
			  struct io_wq_work **workptr)
{
	/*
	 * It's in an io-wq worker, so there always should be at least
	 * one reference, which will be dropped in io_put_work() just
	 * after the current handler returns.
	 *
	 * It also means, that if the counter dropped to 1, then there is
	 * no asynchronous users left, so it's safe to steal the next work.
	 */
	if (refcount_read(&req->refs) == 1) {
		struct io_kiocb *nxt = NULL;

		io_req_find_next(req, &nxt);
		if (nxt)
			io_wq_assign_next(workptr, nxt);
	}
}

/*
 * Must only be used if we don't need to care about links, usually from
 * within the completion handling itself.
 */
static void __io_double_put_req(struct io_kiocb *req)
{
	/* drop both submit and complete references */
	if (refcount_sub_and_test(2, &req->refs))
		__io_free_req(req);
}

static void io_double_put_req(struct io_kiocb *req)
{
	/* drop both submit and complete references */
	if (refcount_sub_and_test(2, &req->refs))
		io_free_req(req);
}

static unsigned io_cqring_events(struct io_ring_ctx *ctx, bool noflush)
{
	struct io_rings *rings = ctx->rings;

	if (test_bit(0, &ctx->cq_check_overflow)) {
		/*
		 * noflush == true is from the waitqueue handler, just ensure
		 * we wake up the task, and the next invocation will flush the
		 * entries. We cannot safely to it from here.
		 */
		if (noflush && !list_empty(&ctx->cq_overflow_list))
			return -1U;

		io_cqring_overflow_flush(ctx, false);
	}

	/* See comment at the top of this file */
	smp_rmb();
	return ctx->cached_cq_tail - READ_ONCE(rings->cq.head);
}

static inline unsigned int io_sqring_entries(struct io_ring_ctx *ctx)
{
	struct io_rings *rings = ctx->rings;

	/* make sure SQ entry isn't read before tail */
	return smp_load_acquire(&rings->sq.tail) - ctx->cached_sq_head;
}

static inline bool io_req_multi_free(struct req_batch *rb, struct io_kiocb *req)
{
	if ((req->flags & REQ_F_LINK_HEAD) || io_is_fallback_req(req))
		return false;

	if (req->file || req->io)
		rb->need_iter++;

	rb->reqs[rb->to_free++] = req;
	if (unlikely(rb->to_free == ARRAY_SIZE(rb->reqs)))
		io_free_req_many(req->ctx, rb);
	return true;
}

static int io_put_kbuf(struct io_kiocb *req)
{
	struct io_buffer *kbuf;
	int cflags;

	kbuf = (struct io_buffer *) (unsigned long) req->rw.addr;
	cflags = kbuf->bid << IORING_CQE_BUFFER_SHIFT;
	cflags |= IORING_CQE_F_BUFFER;
	req->rw.addr = 0;
	kfree(kbuf);
	return cflags;
}

/*
 * Find and free completed poll iocbs
 */
static void io_iopoll_complete(struct io_ring_ctx *ctx, unsigned int *nr_events,
			       struct list_head *done)
{
	struct req_batch rb;
	struct io_kiocb *req;

	rb.to_free = rb.need_iter = 0;
	while (!list_empty(done)) {
		int cflags = 0;

		req = list_first_entry(done, struct io_kiocb, list);
		list_del(&req->list);

		if (req->flags & REQ_F_BUFFER_SELECTED)
			cflags = io_put_kbuf(req);

		__io_cqring_fill_event(req, req->result, cflags);
		(*nr_events)++;

		if (refcount_dec_and_test(&req->refs) &&
		    !io_req_multi_free(&rb, req))
			io_free_req(req);
	}

	io_commit_cqring(ctx);
	if (ctx->flags & IORING_SETUP_SQPOLL)
		io_cqring_ev_posted(ctx);
	io_free_req_many(ctx, &rb);
}

static void io_iopoll_queue(struct list_head *again)
{
	struct io_kiocb *req;

	do {
		req = list_first_entry(again, struct io_kiocb, list);
		list_del(&req->list);
		refcount_inc(&req->refs);
		io_queue_async_work(req);
	} while (!list_empty(again));
}

static int io_do_iopoll(struct io_ring_ctx *ctx, unsigned int *nr_events,
			long min)
{
	struct io_kiocb *req, *tmp;
	LIST_HEAD(done);
	LIST_HEAD(again);
	bool spin;
	int ret;

	/*
	 * Only spin for completions if we don't have multiple devices hanging
	 * off our complete list, and we're under the requested amount.
	 */
	spin = !ctx->poll_multi_file && *nr_events < min;

	ret = 0;
	list_for_each_entry_safe(req, tmp, &ctx->poll_list, list) {
		struct kiocb *kiocb = &req->rw.kiocb;

		/*
		 * Move completed and retryable entries to our local lists.
		 * If we find a request that requires polling, break out
		 * and complete those lists first, if we have entries there.
		 */
		if (READ_ONCE(req->iopoll_completed)) {
			list_move_tail(&req->list, &done);
			continue;
		}
		if (!list_empty(&done))
			break;

		if (req->result == -EAGAIN) {
			list_move_tail(&req->list, &again);
			continue;
		}
		if (!list_empty(&again))
			break;

		ret = kiocb->ki_filp->f_op->iopoll(kiocb, spin);
		if (ret < 0)
			break;

		if (ret && spin)
			spin = false;
		ret = 0;
	}

	if (!list_empty(&done))
		io_iopoll_complete(ctx, nr_events, &done);

	if (!list_empty(&again))
		io_iopoll_queue(&again);

	return ret;
}

/*
 * Poll for a minimum of 'min' events. Note that if min == 0 we consider that a
 * non-spinning poll check - we'll still enter the driver poll loop, but only
 * as a non-spinning completion check.
 */
static int io_iopoll_getevents(struct io_ring_ctx *ctx, unsigned int *nr_events,
				long min)
{
	while (!list_empty(&ctx->poll_list) && !need_resched()) {
		int ret;

		ret = io_do_iopoll(ctx, nr_events, min);
		if (ret < 0)
			return ret;
		if (!min || *nr_events >= min)
			return 0;
	}

	return 1;
}

/*
 * We can't just wait for polled events to come to us, we have to actively
 * find and complete them.
 */
static void io_iopoll_reap_events(struct io_ring_ctx *ctx)
{
	if (!(ctx->flags & IORING_SETUP_IOPOLL))
		return;

	mutex_lock(&ctx->uring_lock);
	while (!list_empty(&ctx->poll_list)) {
		unsigned int nr_events = 0;

		io_iopoll_getevents(ctx, &nr_events, 1);

		/*
		 * Ensure we allow local-to-the-cpu processing to take place,
		 * in this case we need to ensure that we reap all events.
		 */
		cond_resched();
	}
	mutex_unlock(&ctx->uring_lock);
}

static int io_iopoll_check(struct io_ring_ctx *ctx, unsigned *nr_events,
			   long min)
{
	int iters = 0, ret = 0;

	/*
	 * We disallow the app entering submit/complete with polling, but we
	 * still need to lock the ring to prevent racing with polled issue
	 * that got punted to a workqueue.
	 */
	mutex_lock(&ctx->uring_lock);
	do {
		int tmin = 0;

		/*
		 * Don't enter poll loop if we already have events pending.
		 * If we do, we can potentially be spinning for commands that
		 * already triggered a CQE (eg in error).
		 */
		if (io_cqring_events(ctx, false))
			break;

		/*
		 * If a submit got punted to a workqueue, we can have the
		 * application entering polling for a command before it gets
		 * issued. That app will hold the uring_lock for the duration
		 * of the poll right here, so we need to take a breather every
		 * now and then to ensure that the issue has a chance to add
		 * the poll to the issued list. Otherwise we can spin here
		 * forever, while the workqueue is stuck trying to acquire the
		 * very same mutex.
		 */
		if (!(++iters & 7)) {
			mutex_unlock(&ctx->uring_lock);
			mutex_lock(&ctx->uring_lock);
		}

		if (*nr_events < min)
			tmin = min - *nr_events;

		ret = io_iopoll_getevents(ctx, nr_events, tmin);
		if (ret <= 0)
			break;
		ret = 0;
	} while (min && !*nr_events && !need_resched());

	mutex_unlock(&ctx->uring_lock);
	return ret;
}

static void kiocb_end_write(struct io_kiocb *req)
{
	/*
	 * Tell lockdep we inherited freeze protection from submission
	 * thread.
	 */
	if (req->flags & REQ_F_ISREG) {
		struct inode *inode = file_inode(req->file);

		__sb_writers_acquired(inode->i_sb, SB_FREEZE_WRITE);
	}
	file_end_write(req->file);
}

static inline void req_set_fail_links(struct io_kiocb *req)
{
	if ((req->flags & (REQ_F_LINK | REQ_F_HARDLINK)) == REQ_F_LINK)
		req->flags |= REQ_F_FAIL_LINK;
}

static void io_complete_rw_common(struct kiocb *kiocb, long res)
{
	struct io_kiocb *req = container_of(kiocb, struct io_kiocb, rw.kiocb);
	int cflags = 0;

	if (kiocb->ki_flags & IOCB_WRITE)
		kiocb_end_write(req);

	if (res != req->result)
		req_set_fail_links(req);
	if (req->flags & REQ_F_BUFFER_SELECTED)
		cflags = io_put_kbuf(req);
	__io_cqring_add_event(req, res, cflags);
}

static void io_complete_rw(struct kiocb *kiocb, long res, long res2)
{
	struct io_kiocb *req = container_of(kiocb, struct io_kiocb, rw.kiocb);

	io_complete_rw_common(kiocb, res);
	io_put_req(req);
}

static void io_complete_rw_iopoll(struct kiocb *kiocb, long res, long res2)
{
	struct io_kiocb *req = container_of(kiocb, struct io_kiocb, rw.kiocb);

	if (kiocb->ki_flags & IOCB_WRITE)
		kiocb_end_write(req);

	if (res != req->result)
		req_set_fail_links(req);
	req->result = res;
	if (res != -EAGAIN)
		WRITE_ONCE(req->iopoll_completed, 1);
}

/*
 * After the iocb has been issued, it's safe to be found on the poll list.
 * Adding the kiocb to the list AFTER submission ensures that we don't
 * find it from a io_iopoll_getevents() thread before the issuer is done
 * accessing the kiocb cookie.
 */
static void io_iopoll_req_issued(struct io_kiocb *req)
{
	struct io_ring_ctx *ctx = req->ctx;

	/*
	 * Track whether we have multiple files in our lists. This will impact
	 * how we do polling eventually, not spinning if we're on potentially
	 * different devices.
	 */
	if (list_empty(&ctx->poll_list)) {
		ctx->poll_multi_file = false;
	} else if (!ctx->poll_multi_file) {
		struct io_kiocb *list_req;

		list_req = list_first_entry(&ctx->poll_list, struct io_kiocb,
						list);
		if (list_req->file != req->file)
			ctx->poll_multi_file = true;
	}

	/*
	 * For fast devices, IO may have already completed. If it has, add
	 * it to the front so we find it first.
	 */
	if (READ_ONCE(req->iopoll_completed))
		list_add(&req->list, &ctx->poll_list);
	else
		list_add_tail(&req->list, &ctx->poll_list);

	if ((ctx->flags & IORING_SETUP_SQPOLL) &&
	    wq_has_sleeper(&ctx->sqo_wait))
		wake_up(&ctx->sqo_wait);
}

static void __io_state_file_put(struct io_submit_state *state)
{
	int diff = state->has_refs - state->used_refs;

	if (diff)
		fput_many(state->file, diff);
	state->file = NULL;
}

static inline void io_state_file_put(struct io_submit_state *state)
{
	if (state->file)
		__io_state_file_put(state);
}

/*
 * Get as many references to a file as we have IOs left in this submission,
 * assuming most submissions are for one file, or at least that each file
 * has more than one submission.
 */
static struct file *__io_file_get(struct io_submit_state *state, int fd)
{
	if (!state)
		return fget(fd);

	if (state->file) {
		if (state->fd == fd) {
			state->used_refs++;
			state->ios_left--;
			return state->file;
		}
		__io_state_file_put(state);
	}
	state->file = fget_many(fd, state->ios_left);
	if (!state->file)
		return NULL;

	state->fd = fd;
	state->has_refs = state->ios_left;
	state->used_refs = 1;
	state->ios_left--;
	return state->file;
}

/*
 * If we tracked the file through the SCM inflight mechanism, we could support
 * any file. For now, just ensure that anything potentially problematic is done
 * inline.
 */
static bool io_file_supports_async(struct file *file, int rw)
{
	umode_t mode = file_inode(file)->i_mode;

	if (S_ISBLK(mode) || S_ISCHR(mode) || S_ISSOCK(mode))
		return true;
	if (S_ISREG(mode) && file->f_op != &io_uring_fops)
		return true;

<<<<<<< HEAD
=======
	/* any ->read/write should understand O_NONBLOCK */
	if (file->f_flags & O_NONBLOCK)
		return true;

>>>>>>> 4775cbe7
	if (!(file->f_mode & FMODE_NOWAIT))
		return false;

	if (rw == READ)
		return file->f_op->read_iter != NULL;

	return file->f_op->write_iter != NULL;
}

static int io_prep_rw(struct io_kiocb *req, const struct io_uring_sqe *sqe,
		      bool force_nonblock)
{
	struct io_ring_ctx *ctx = req->ctx;
	struct kiocb *kiocb = &req->rw.kiocb;
	unsigned ioprio;
	int ret;

	if (S_ISREG(file_inode(req->file)->i_mode))
		req->flags |= REQ_F_ISREG;

	kiocb->ki_pos = READ_ONCE(sqe->off);
	if (kiocb->ki_pos == -1 && !(req->file->f_mode & FMODE_STREAM)) {
		req->flags |= REQ_F_CUR_POS;
		kiocb->ki_pos = req->file->f_pos;
	}
	kiocb->ki_hint = ki_hint_validate(file_write_hint(kiocb->ki_filp));
	kiocb->ki_flags = iocb_flags(kiocb->ki_filp);
	ret = kiocb_set_rw_flags(kiocb, READ_ONCE(sqe->rw_flags));
	if (unlikely(ret))
		return ret;

	ioprio = READ_ONCE(sqe->ioprio);
	if (ioprio) {
		ret = ioprio_check_cap(ioprio);
		if (ret)
			return ret;

		kiocb->ki_ioprio = ioprio;
	} else
		kiocb->ki_ioprio = get_current_ioprio();

	/* don't allow async punt if RWF_NOWAIT was requested */
	if (kiocb->ki_flags & IOCB_NOWAIT)
		req->flags |= REQ_F_NOWAIT;

	if (force_nonblock)
		kiocb->ki_flags |= IOCB_NOWAIT;

	if (ctx->flags & IORING_SETUP_IOPOLL) {
		if (!(kiocb->ki_flags & IOCB_DIRECT) ||
		    !kiocb->ki_filp->f_op->iopoll)
			return -EOPNOTSUPP;

		kiocb->ki_flags |= IOCB_HIPRI;
		kiocb->ki_complete = io_complete_rw_iopoll;
		req->result = 0;
		req->iopoll_completed = 0;
	} else {
		if (kiocb->ki_flags & IOCB_HIPRI)
			return -EINVAL;
		kiocb->ki_complete = io_complete_rw;
	}

	req->rw.addr = READ_ONCE(sqe->addr);
	req->rw.len = READ_ONCE(sqe->len);
	req->buf_index = READ_ONCE(sqe->buf_index);
	return 0;
}

static inline void io_rw_done(struct kiocb *kiocb, ssize_t ret)
{
	switch (ret) {
	case -EIOCBQUEUED:
		break;
	case -ERESTARTSYS:
	case -ERESTARTNOINTR:
	case -ERESTARTNOHAND:
	case -ERESTART_RESTARTBLOCK:
		/*
		 * We can't just restart the syscall, since previously
		 * submitted sqes may already be in progress. Just fail this
		 * IO with EINTR.
		 */
		ret = -EINTR;
		/* fall through */
	default:
		kiocb->ki_complete(kiocb, ret, 0);
	}
}

static void kiocb_done(struct kiocb *kiocb, ssize_t ret)
{
	struct io_kiocb *req = container_of(kiocb, struct io_kiocb, rw.kiocb);

	if (req->flags & REQ_F_CUR_POS)
		req->file->f_pos = kiocb->ki_pos;
	if (ret >= 0 && kiocb->ki_complete == io_complete_rw)
		io_complete_rw(kiocb, ret, 0);
	else
		io_rw_done(kiocb, ret);
}

static ssize_t io_import_fixed(struct io_kiocb *req, int rw,
			       struct iov_iter *iter)
{
	struct io_ring_ctx *ctx = req->ctx;
	size_t len = req->rw.len;
	struct io_mapped_ubuf *imu;
	u16 index, buf_index;
	size_t offset;
	u64 buf_addr;

	/* attempt to use fixed buffers without having provided iovecs */
	if (unlikely(!ctx->user_bufs))
		return -EFAULT;

	buf_index = req->buf_index;
	if (unlikely(buf_index >= ctx->nr_user_bufs))
		return -EFAULT;

	index = array_index_nospec(buf_index, ctx->nr_user_bufs);
	imu = &ctx->user_bufs[index];
	buf_addr = req->rw.addr;

	/* overflow */
	if (buf_addr + len < buf_addr)
		return -EFAULT;
	/* not inside the mapped region */
	if (buf_addr < imu->ubuf || buf_addr + len > imu->ubuf + imu->len)
		return -EFAULT;

	/*
	 * May not be a start of buffer, set size appropriately
	 * and advance us to the beginning.
	 */
	offset = buf_addr - imu->ubuf;
	iov_iter_bvec(iter, rw, imu->bvec, imu->nr_bvecs, offset + len);

	if (offset) {
		/*
		 * Don't use iov_iter_advance() here, as it's really slow for
		 * using the latter parts of a big fixed buffer - it iterates
		 * over each segment manually. We can cheat a bit here, because
		 * we know that:
		 *
		 * 1) it's a BVEC iter, we set it up
		 * 2) all bvecs are PAGE_SIZE in size, except potentially the
		 *    first and last bvec
		 *
		 * So just find our index, and adjust the iterator afterwards.
		 * If the offset is within the first bvec (or the whole first
		 * bvec, just use iov_iter_advance(). This makes it easier
		 * since we can just skip the first segment, which may not
		 * be PAGE_SIZE aligned.
		 */
		const struct bio_vec *bvec = imu->bvec;

		if (offset <= bvec->bv_len) {
			iov_iter_advance(iter, offset);
		} else {
			unsigned long seg_skip;

			/* skip first vec */
			offset -= bvec->bv_len;
			seg_skip = 1 + (offset >> PAGE_SHIFT);

			iter->bvec = bvec + seg_skip;
			iter->nr_segs -= seg_skip;
			iter->count -= bvec->bv_len + offset;
			iter->iov_offset = offset & ~PAGE_MASK;
		}
	}

	return len;
}

static void io_ring_submit_unlock(struct io_ring_ctx *ctx, bool needs_lock)
{
	if (needs_lock)
		mutex_unlock(&ctx->uring_lock);
}

static void io_ring_submit_lock(struct io_ring_ctx *ctx, bool needs_lock)
{
	/*
	 * "Normal" inline submissions always hold the uring_lock, since we
	 * grab it from the system call. Same is true for the SQPOLL offload.
	 * The only exception is when we've detached the request and issue it
	 * from an async worker thread, grab the lock for that case.
	 */
	if (needs_lock)
		mutex_lock(&ctx->uring_lock);
}

static struct io_buffer *io_buffer_select(struct io_kiocb *req, size_t *len,
					  int bgid, struct io_buffer *kbuf,
					  bool needs_lock)
{
	struct io_buffer *head;

	if (req->flags & REQ_F_BUFFER_SELECTED)
		return kbuf;

	io_ring_submit_lock(req->ctx, needs_lock);

	lockdep_assert_held(&req->ctx->uring_lock);

	head = idr_find(&req->ctx->io_buffer_idr, bgid);
	if (head) {
		if (!list_empty(&head->list)) {
			kbuf = list_last_entry(&head->list, struct io_buffer,
							list);
			list_del(&kbuf->list);
		} else {
			kbuf = head;
			idr_remove(&req->ctx->io_buffer_idr, bgid);
		}
		if (*len > kbuf->len)
			*len = kbuf->len;
	} else {
		kbuf = ERR_PTR(-ENOBUFS);
	}

	io_ring_submit_unlock(req->ctx, needs_lock);

	return kbuf;
}

static void __user *io_rw_buffer_select(struct io_kiocb *req, size_t *len,
					bool needs_lock)
{
	struct io_buffer *kbuf;
	u16 bgid;

	kbuf = (struct io_buffer *) (unsigned long) req->rw.addr;
	bgid = req->buf_index;
	kbuf = io_buffer_select(req, len, bgid, kbuf, needs_lock);
	if (IS_ERR(kbuf))
		return kbuf;
	req->rw.addr = (u64) (unsigned long) kbuf;
	req->flags |= REQ_F_BUFFER_SELECTED;
	return u64_to_user_ptr(kbuf->addr);
}

#ifdef CONFIG_COMPAT
static ssize_t io_compat_import(struct io_kiocb *req, struct iovec *iov,
				bool needs_lock)
{
	struct compat_iovec __user *uiov;
	compat_ssize_t clen;
	void __user *buf;
	ssize_t len;

	uiov = u64_to_user_ptr(req->rw.addr);
	if (!access_ok(uiov, sizeof(*uiov)))
		return -EFAULT;
	if (__get_user(clen, &uiov->iov_len))
		return -EFAULT;
	if (clen < 0)
		return -EINVAL;

	len = clen;
	buf = io_rw_buffer_select(req, &len, needs_lock);
	if (IS_ERR(buf))
		return PTR_ERR(buf);
	iov[0].iov_base = buf;
	iov[0].iov_len = (compat_size_t) len;
	return 0;
}
#endif

static ssize_t __io_iov_buffer_select(struct io_kiocb *req, struct iovec *iov,
				      bool needs_lock)
{
	struct iovec __user *uiov = u64_to_user_ptr(req->rw.addr);
	void __user *buf;
	ssize_t len;

	if (copy_from_user(iov, uiov, sizeof(*uiov)))
		return -EFAULT;

	len = iov[0].iov_len;
	if (len < 0)
		return -EINVAL;
	buf = io_rw_buffer_select(req, &len, needs_lock);
	if (IS_ERR(buf))
		return PTR_ERR(buf);
	iov[0].iov_base = buf;
	iov[0].iov_len = len;
	return 0;
}

static ssize_t io_iov_buffer_select(struct io_kiocb *req, struct iovec *iov,
				    bool needs_lock)
{
	if (req->flags & REQ_F_BUFFER_SELECTED) {
		struct io_buffer *kbuf;

		kbuf = (struct io_buffer *) (unsigned long) req->rw.addr;
		iov[0].iov_base = u64_to_user_ptr(kbuf->addr);
		iov[0].iov_len = kbuf->len;
		return 0;
	}
	if (!req->rw.len)
		return 0;
	else if (req->rw.len > 1)
		return -EINVAL;

#ifdef CONFIG_COMPAT
	if (req->ctx->compat)
		return io_compat_import(req, iov, needs_lock);
#endif

	return __io_iov_buffer_select(req, iov, needs_lock);
}

static ssize_t io_import_iovec(int rw, struct io_kiocb *req,
			       struct iovec **iovec, struct iov_iter *iter,
			       bool needs_lock)
{
	void __user *buf = u64_to_user_ptr(req->rw.addr);
	size_t sqe_len = req->rw.len;
	ssize_t ret;
	u8 opcode;

	opcode = req->opcode;
	if (opcode == IORING_OP_READ_FIXED || opcode == IORING_OP_WRITE_FIXED) {
		*iovec = NULL;
		return io_import_fixed(req, rw, iter);
	}

	/* buffer index only valid with fixed read/write, or buffer select  */
	if (req->buf_index && !(req->flags & REQ_F_BUFFER_SELECT))
		return -EINVAL;

	if (opcode == IORING_OP_READ || opcode == IORING_OP_WRITE) {
		if (req->flags & REQ_F_BUFFER_SELECT) {
			buf = io_rw_buffer_select(req, &sqe_len, needs_lock);
			if (IS_ERR(buf)) {
				*iovec = NULL;
				return PTR_ERR(buf);
			}
			req->rw.len = sqe_len;
		}

		ret = import_single_range(rw, buf, sqe_len, *iovec, iter);
		*iovec = NULL;
		return ret < 0 ? ret : sqe_len;
	}

	if (req->io) {
		struct io_async_rw *iorw = &req->io->rw;

		*iovec = iorw->iov;
		iov_iter_init(iter, rw, *iovec, iorw->nr_segs, iorw->size);
		if (iorw->iov == iorw->fast_iov)
			*iovec = NULL;
		return iorw->size;
	}

	if (req->flags & REQ_F_BUFFER_SELECT) {
		ret = io_iov_buffer_select(req, *iovec, needs_lock);
		if (!ret) {
			ret = (*iovec)->iov_len;
			iov_iter_init(iter, rw, *iovec, 1, ret);
		}
		*iovec = NULL;
		return ret;
	}

#ifdef CONFIG_COMPAT
	if (req->ctx->compat)
		return compat_import_iovec(rw, buf, sqe_len, UIO_FASTIOV,
						iovec, iter);
#endif

	return import_iovec(rw, buf, sqe_len, UIO_FASTIOV, iovec, iter);
}

/*
 * For files that don't have ->read_iter() and ->write_iter(), handle them
 * by looping over ->read() or ->write() manually.
 */
static ssize_t loop_rw_iter(int rw, struct file *file, struct kiocb *kiocb,
			   struct iov_iter *iter)
{
	ssize_t ret = 0;

	/*
	 * Don't support polled IO through this interface, and we can't
	 * support non-blocking either. For the latter, this just causes
	 * the kiocb to be handled from an async context.
	 */
	if (kiocb->ki_flags & IOCB_HIPRI)
		return -EOPNOTSUPP;
	if (kiocb->ki_flags & IOCB_NOWAIT)
		return -EAGAIN;

	while (iov_iter_count(iter)) {
		struct iovec iovec;
		ssize_t nr;

		if (!iov_iter_is_bvec(iter)) {
			iovec = iov_iter_iovec(iter);
		} else {
			/* fixed buffers import bvec */
			iovec.iov_base = kmap(iter->bvec->bv_page)
						+ iter->iov_offset;
			iovec.iov_len = min(iter->count,
					iter->bvec->bv_len - iter->iov_offset);
		}

		if (rw == READ) {
			nr = file->f_op->read(file, iovec.iov_base,
					      iovec.iov_len, &kiocb->ki_pos);
		} else {
			nr = file->f_op->write(file, iovec.iov_base,
					       iovec.iov_len, &kiocb->ki_pos);
		}

		if (iov_iter_is_bvec(iter))
			kunmap(iter->bvec->bv_page);

		if (nr < 0) {
			if (!ret)
				ret = nr;
			break;
		}
		ret += nr;
		if (nr != iovec.iov_len)
			break;
		iov_iter_advance(iter, nr);
	}

	return ret;
}

static void io_req_map_rw(struct io_kiocb *req, ssize_t io_size,
			  struct iovec *iovec, struct iovec *fast_iov,
			  struct iov_iter *iter)
{
	req->io->rw.nr_segs = iter->nr_segs;
	req->io->rw.size = io_size;
	req->io->rw.iov = iovec;
	if (!req->io->rw.iov) {
		req->io->rw.iov = req->io->rw.fast_iov;
		if (req->io->rw.iov != fast_iov)
			memcpy(req->io->rw.iov, fast_iov,
			       sizeof(struct iovec) * iter->nr_segs);
	} else {
		req->flags |= REQ_F_NEED_CLEANUP;
	}
}

static inline int __io_alloc_async_ctx(struct io_kiocb *req)
{
	req->io = kmalloc(sizeof(*req->io), GFP_KERNEL);
	return req->io == NULL;
}

static int io_alloc_async_ctx(struct io_kiocb *req)
{
	if (!io_op_defs[req->opcode].async_ctx)
		return 0;

	return  __io_alloc_async_ctx(req);
}

static int io_setup_async_rw(struct io_kiocb *req, ssize_t io_size,
			     struct iovec *iovec, struct iovec *fast_iov,
			     struct iov_iter *iter)
{
	if (!io_op_defs[req->opcode].async_ctx)
		return 0;
	if (!req->io) {
		if (__io_alloc_async_ctx(req))
			return -ENOMEM;

		io_req_map_rw(req, io_size, iovec, fast_iov, iter);
	}
	return 0;
}

static int io_read_prep(struct io_kiocb *req, const struct io_uring_sqe *sqe,
			bool force_nonblock)
{
	struct io_async_ctx *io;
	struct iov_iter iter;
	ssize_t ret;

	ret = io_prep_rw(req, sqe, force_nonblock);
	if (ret)
		return ret;

	if (unlikely(!(req->file->f_mode & FMODE_READ)))
		return -EBADF;

	/* either don't need iovec imported or already have it */
	if (!req->io || req->flags & REQ_F_NEED_CLEANUP)
		return 0;

	io = req->io;
	io->rw.iov = io->rw.fast_iov;
	req->io = NULL;
	ret = io_import_iovec(READ, req, &io->rw.iov, &iter, !force_nonblock);
	req->io = io;
	if (ret < 0)
		return ret;

	io_req_map_rw(req, ret, io->rw.iov, io->rw.fast_iov, &iter);
	return 0;
}

static int io_read(struct io_kiocb *req, bool force_nonblock)
{
	struct iovec inline_vecs[UIO_FASTIOV], *iovec = inline_vecs;
	struct kiocb *kiocb = &req->rw.kiocb;
	struct iov_iter iter;
	size_t iov_count;
	ssize_t io_size, ret;

	ret = io_import_iovec(READ, req, &iovec, &iter, !force_nonblock);
	if (ret < 0)
		return ret;

	/* Ensure we clear previously set non-block flag */
	if (!force_nonblock)
		kiocb->ki_flags &= ~IOCB_NOWAIT;

	req->result = 0;
	io_size = ret;
	if (req->flags & REQ_F_LINK_HEAD)
		req->result = io_size;

	/*
	 * If the file doesn't support async, mark it as REQ_F_MUST_PUNT so
	 * we know to async punt it even if it was opened O_NONBLOCK
	 */
	if (force_nonblock && !io_file_supports_async(req->file, READ))
		goto copy_iov;

	iov_count = iov_iter_count(&iter);
	ret = rw_verify_area(READ, req->file, &kiocb->ki_pos, iov_count);
	if (!ret) {
		ssize_t ret2;

		if (req->file->f_op->read_iter)
			ret2 = call_read_iter(req->file, kiocb, &iter);
		else
			ret2 = loop_rw_iter(READ, req->file, kiocb, &iter);

		/* Catch -EAGAIN return for forced non-blocking submission */
		if (!force_nonblock || ret2 != -EAGAIN) {
			kiocb_done(kiocb, ret2);
		} else {
copy_iov:
			ret = io_setup_async_rw(req, io_size, iovec,
						inline_vecs, &iter);
			if (ret)
				goto out_free;
			/* any defer here is final, must blocking retry */
			if (!(req->flags & REQ_F_NOWAIT) &&
			    !file_can_poll(req->file))
				req->flags |= REQ_F_MUST_PUNT;
			return -EAGAIN;
		}
	}
out_free:
	kfree(iovec);
	req->flags &= ~REQ_F_NEED_CLEANUP;
	return ret;
}

static int io_write_prep(struct io_kiocb *req, const struct io_uring_sqe *sqe,
			 bool force_nonblock)
{
	struct io_async_ctx *io;
	struct iov_iter iter;
	ssize_t ret;

	ret = io_prep_rw(req, sqe, force_nonblock);
	if (ret)
		return ret;

	if (unlikely(!(req->file->f_mode & FMODE_WRITE)))
		return -EBADF;

	req->fsize = rlimit(RLIMIT_FSIZE);

	/* either don't need iovec imported or already have it */
	if (!req->io || req->flags & REQ_F_NEED_CLEANUP)
		return 0;

	io = req->io;
	io->rw.iov = io->rw.fast_iov;
	req->io = NULL;
	ret = io_import_iovec(WRITE, req, &io->rw.iov, &iter, !force_nonblock);
	req->io = io;
	if (ret < 0)
		return ret;

	io_req_map_rw(req, ret, io->rw.iov, io->rw.fast_iov, &iter);
	return 0;
}

static int io_write(struct io_kiocb *req, bool force_nonblock)
{
	struct iovec inline_vecs[UIO_FASTIOV], *iovec = inline_vecs;
	struct kiocb *kiocb = &req->rw.kiocb;
	struct iov_iter iter;
	size_t iov_count;
	ssize_t ret, io_size;

	ret = io_import_iovec(WRITE, req, &iovec, &iter, !force_nonblock);
	if (ret < 0)
		return ret;

	/* Ensure we clear previously set non-block flag */
	if (!force_nonblock)
		req->rw.kiocb.ki_flags &= ~IOCB_NOWAIT;

	req->result = 0;
	io_size = ret;
	if (req->flags & REQ_F_LINK_HEAD)
		req->result = io_size;

	/*
	 * If the file doesn't support async, mark it as REQ_F_MUST_PUNT so
	 * we know to async punt it even if it was opened O_NONBLOCK
	 */
	if (force_nonblock && !io_file_supports_async(req->file, WRITE))
		goto copy_iov;

	/* file path doesn't support NOWAIT for non-direct_IO */
	if (force_nonblock && !(kiocb->ki_flags & IOCB_DIRECT) &&
	    (req->flags & REQ_F_ISREG))
		goto copy_iov;

	iov_count = iov_iter_count(&iter);
	ret = rw_verify_area(WRITE, req->file, &kiocb->ki_pos, iov_count);
	if (!ret) {
		ssize_t ret2;

		/*
		 * Open-code file_start_write here to grab freeze protection,
		 * which will be released by another thread in
		 * io_complete_rw().  Fool lockdep by telling it the lock got
		 * released so that it doesn't complain about the held lock when
		 * we return to userspace.
		 */
		if (req->flags & REQ_F_ISREG) {
			__sb_start_write(file_inode(req->file)->i_sb,
						SB_FREEZE_WRITE, true);
			__sb_writers_release(file_inode(req->file)->i_sb,
						SB_FREEZE_WRITE);
		}
		kiocb->ki_flags |= IOCB_WRITE;

		if (!force_nonblock)
			current->signal->rlim[RLIMIT_FSIZE].rlim_cur = req->fsize;

		if (req->file->f_op->write_iter)
			ret2 = call_write_iter(req->file, kiocb, &iter);
		else
			ret2 = loop_rw_iter(WRITE, req->file, kiocb, &iter);

		if (!force_nonblock)
			current->signal->rlim[RLIMIT_FSIZE].rlim_cur = RLIM_INFINITY;

		/*
		 * Raw bdev writes will return -EOPNOTSUPP for IOCB_NOWAIT. Just
		 * retry them without IOCB_NOWAIT.
		 */
		if (ret2 == -EOPNOTSUPP && (kiocb->ki_flags & IOCB_NOWAIT))
			ret2 = -EAGAIN;
		if (!force_nonblock || ret2 != -EAGAIN) {
			kiocb_done(kiocb, ret2);
		} else {
copy_iov:
			ret = io_setup_async_rw(req, io_size, iovec,
						inline_vecs, &iter);
			if (ret)
				goto out_free;
			/* any defer here is final, must blocking retry */
<<<<<<< HEAD
			if (!file_can_poll(req->file))
=======
			if (!(req->flags & REQ_F_NOWAIT) &&
			    !file_can_poll(req->file))
>>>>>>> 4775cbe7
				req->flags |= REQ_F_MUST_PUNT;
			return -EAGAIN;
		}
	}
out_free:
	req->flags &= ~REQ_F_NEED_CLEANUP;
	kfree(iovec);
	return ret;
}

static int __io_splice_prep(struct io_kiocb *req,
			    const struct io_uring_sqe *sqe)
{
	struct io_splice* sp = &req->splice;
	unsigned int valid_flags = SPLICE_F_FD_IN_FIXED | SPLICE_F_ALL;
	int ret;

	if (req->flags & REQ_F_NEED_CLEANUP)
		return 0;
	if (unlikely(req->ctx->flags & IORING_SETUP_IOPOLL))
		return -EINVAL;

	sp->file_in = NULL;
	sp->len = READ_ONCE(sqe->len);
	sp->flags = READ_ONCE(sqe->splice_flags);

	if (unlikely(sp->flags & ~valid_flags))
		return -EINVAL;

	ret = io_file_get(NULL, req, READ_ONCE(sqe->splice_fd_in), &sp->file_in,
			  (sp->flags & SPLICE_F_FD_IN_FIXED));
	if (ret)
		return ret;
	req->flags |= REQ_F_NEED_CLEANUP;

	if (!S_ISREG(file_inode(sp->file_in)->i_mode)) {
		/*
		 * Splice operation will be punted aync, and here need to
		 * modify io_wq_work.flags, so initialize io_wq_work firstly.
		 */
		io_req_init_async(req);
		req->work.flags |= IO_WQ_WORK_UNBOUND;
	}

	return 0;
}

<<<<<<< HEAD
=======
static int io_tee_prep(struct io_kiocb *req,
		       const struct io_uring_sqe *sqe)
{
	if (READ_ONCE(sqe->splice_off_in) || READ_ONCE(sqe->off))
		return -EINVAL;
	return __io_splice_prep(req, sqe);
}

static int io_tee(struct io_kiocb *req, bool force_nonblock)
{
	struct io_splice *sp = &req->splice;
	struct file *in = sp->file_in;
	struct file *out = sp->file_out;
	unsigned int flags = sp->flags & ~SPLICE_F_FD_IN_FIXED;
	long ret = 0;

	if (force_nonblock)
		return -EAGAIN;
	if (sp->len)
		ret = do_tee(in, out, sp->len, flags);

	io_put_file(req, in, (sp->flags & SPLICE_F_FD_IN_FIXED));
	req->flags &= ~REQ_F_NEED_CLEANUP;

	io_cqring_add_event(req, ret);
	if (ret != sp->len)
		req_set_fail_links(req);
	io_put_req(req);
	return 0;
}

static int io_splice_prep(struct io_kiocb *req, const struct io_uring_sqe *sqe)
{
	struct io_splice* sp = &req->splice;

	sp->off_in = READ_ONCE(sqe->splice_off_in);
	sp->off_out = READ_ONCE(sqe->off);
	return __io_splice_prep(req, sqe);
}

>>>>>>> 4775cbe7
static int io_splice(struct io_kiocb *req, bool force_nonblock)
{
	struct io_splice *sp = &req->splice;
	struct file *in = sp->file_in;
	struct file *out = sp->file_out;
	unsigned int flags = sp->flags & ~SPLICE_F_FD_IN_FIXED;
	loff_t *poff_in, *poff_out;
	long ret = 0;

	if (force_nonblock)
		return -EAGAIN;

	poff_in = (sp->off_in == -1) ? NULL : &sp->off_in;
	poff_out = (sp->off_out == -1) ? NULL : &sp->off_out;

	if (sp->len)
		ret = do_splice(in, poff_in, out, poff_out, sp->len, flags);

	io_put_file(req, in, (sp->flags & SPLICE_F_FD_IN_FIXED));
	req->flags &= ~REQ_F_NEED_CLEANUP;

	io_cqring_add_event(req, ret);
	if (ret != sp->len)
		req_set_fail_links(req);
	io_put_req(req);
	return 0;
}

/*
 * IORING_OP_NOP just posts a completion event, nothing else.
 */
static int io_nop(struct io_kiocb *req)
{
	struct io_ring_ctx *ctx = req->ctx;

	if (unlikely(ctx->flags & IORING_SETUP_IOPOLL))
		return -EINVAL;

	io_cqring_add_event(req, 0);
	io_put_req(req);
	return 0;
}

static int io_prep_fsync(struct io_kiocb *req, const struct io_uring_sqe *sqe)
{
	struct io_ring_ctx *ctx = req->ctx;

	if (!req->file)
		return -EBADF;

	if (unlikely(ctx->flags & IORING_SETUP_IOPOLL))
		return -EINVAL;
	if (unlikely(sqe->addr || sqe->ioprio || sqe->buf_index))
		return -EINVAL;

	req->sync.flags = READ_ONCE(sqe->fsync_flags);
	if (unlikely(req->sync.flags & ~IORING_FSYNC_DATASYNC))
		return -EINVAL;

	req->sync.off = READ_ONCE(sqe->off);
	req->sync.len = READ_ONCE(sqe->len);
	return 0;
}

static int io_fsync(struct io_kiocb *req, bool force_nonblock)
{
	loff_t end = req->sync.off + req->sync.len;
	int ret;

	/* fsync always requires a blocking context */
	if (force_nonblock)
		return -EAGAIN;

	ret = vfs_fsync_range(req->file, req->sync.off,
				end > 0 ? end : LLONG_MAX,
				req->sync.flags & IORING_FSYNC_DATASYNC);
	if (ret < 0)
		req_set_fail_links(req);
	io_cqring_add_event(req, ret);
	io_put_req(req);
	return 0;
}

static int io_fallocate_prep(struct io_kiocb *req,
			     const struct io_uring_sqe *sqe)
{
	if (sqe->ioprio || sqe->buf_index || sqe->rw_flags)
		return -EINVAL;
	if (unlikely(req->ctx->flags & IORING_SETUP_IOPOLL))
		return -EINVAL;

	req->sync.off = READ_ONCE(sqe->off);
	req->sync.len = READ_ONCE(sqe->addr);
	req->sync.mode = READ_ONCE(sqe->len);
	req->fsize = rlimit(RLIMIT_FSIZE);
	return 0;
}

static int io_fallocate(struct io_kiocb *req, bool force_nonblock)
{
	int ret;

	/* fallocate always requiring blocking context */
	if (force_nonblock)
		return -EAGAIN;

	current->signal->rlim[RLIMIT_FSIZE].rlim_cur = req->fsize;
	ret = vfs_fallocate(req->file, req->sync.mode, req->sync.off,
				req->sync.len);
	current->signal->rlim[RLIMIT_FSIZE].rlim_cur = RLIM_INFINITY;
	if (ret < 0)
		req_set_fail_links(req);
	io_cqring_add_event(req, ret);
	io_put_req(req);
	return 0;
}

static int __io_openat_prep(struct io_kiocb *req, const struct io_uring_sqe *sqe)
{
	const char __user *fname;
	int ret;

	if (unlikely(req->ctx->flags & (IORING_SETUP_IOPOLL|IORING_SETUP_SQPOLL)))
		return -EINVAL;
	if (unlikely(sqe->ioprio || sqe->buf_index))
		return -EINVAL;
	if (unlikely(req->flags & REQ_F_FIXED_FILE))
		return -EBADF;

	/* open.how should be already initialised */
	if (!(req->open.how.flags & O_PATH) && force_o_largefile())
		req->open.how.flags |= O_LARGEFILE;

	req->open.dfd = READ_ONCE(sqe->fd);
	fname = u64_to_user_ptr(READ_ONCE(sqe->addr));
	req->open.filename = getname(fname);
	if (IS_ERR(req->open.filename)) {
		ret = PTR_ERR(req->open.filename);
		req->open.filename = NULL;
		return ret;
	}
	req->open.nofile = rlimit(RLIMIT_NOFILE);
	req->flags |= REQ_F_NEED_CLEANUP;
	return 0;
}

static int io_openat_prep(struct io_kiocb *req, const struct io_uring_sqe *sqe)
{
	u64 flags, mode;

	if (req->flags & REQ_F_NEED_CLEANUP)
		return 0;
	mode = READ_ONCE(sqe->len);
	flags = READ_ONCE(sqe->open_flags);
	req->open.how = build_open_how(flags, mode);
	return __io_openat_prep(req, sqe);
}

static int io_openat2_prep(struct io_kiocb *req, const struct io_uring_sqe *sqe)
{
	struct open_how __user *how;
	size_t len;
	int ret;

	if (req->flags & REQ_F_NEED_CLEANUP)
		return 0;
	how = u64_to_user_ptr(READ_ONCE(sqe->addr2));
	len = READ_ONCE(sqe->len);
	if (len < OPEN_HOW_SIZE_VER0)
		return -EINVAL;

	ret = copy_struct_from_user(&req->open.how, sizeof(req->open.how), how,
					len);
	if (ret)
		return ret;

	return __io_openat_prep(req, sqe);
}

static int io_openat2(struct io_kiocb *req, bool force_nonblock)
{
	struct open_flags op;
	struct file *file;
	int ret;

	if (force_nonblock)
		return -EAGAIN;

	ret = build_open_flags(&req->open.how, &op);
	if (ret)
		goto err;

	ret = __get_unused_fd_flags(req->open.how.flags, req->open.nofile);
	if (ret < 0)
		goto err;

	file = do_filp_open(req->open.dfd, req->open.filename, &op);
	if (IS_ERR(file)) {
		put_unused_fd(ret);
		ret = PTR_ERR(file);
	} else {
		fsnotify_open(file);
		fd_install(ret, file);
	}
err:
	putname(req->open.filename);
	req->flags &= ~REQ_F_NEED_CLEANUP;
	if (ret < 0)
		req_set_fail_links(req);
	io_cqring_add_event(req, ret);
	io_put_req(req);
	return 0;
}

static int io_openat(struct io_kiocb *req, bool force_nonblock)
{
	return io_openat2(req, force_nonblock);
}

static int io_remove_buffers_prep(struct io_kiocb *req,
				  const struct io_uring_sqe *sqe)
{
	struct io_provide_buf *p = &req->pbuf;
	u64 tmp;

	if (sqe->ioprio || sqe->rw_flags || sqe->addr || sqe->len || sqe->off)
		return -EINVAL;

	tmp = READ_ONCE(sqe->fd);
	if (!tmp || tmp > USHRT_MAX)
		return -EINVAL;

	memset(p, 0, sizeof(*p));
	p->nbufs = tmp;
	p->bgid = READ_ONCE(sqe->buf_group);
	return 0;
}

static int __io_remove_buffers(struct io_ring_ctx *ctx, struct io_buffer *buf,
			       int bgid, unsigned nbufs)
{
	unsigned i = 0;

	/* shouldn't happen */
	if (!nbufs)
		return 0;

	/* the head kbuf is the list itself */
	while (!list_empty(&buf->list)) {
		struct io_buffer *nxt;

		nxt = list_first_entry(&buf->list, struct io_buffer, list);
		list_del(&nxt->list);
		kfree(nxt);
		if (++i == nbufs)
			return i;
	}
	i++;
	kfree(buf);
	idr_remove(&ctx->io_buffer_idr, bgid);

	return i;
}

static int io_remove_buffers(struct io_kiocb *req, bool force_nonblock)
{
	struct io_provide_buf *p = &req->pbuf;
	struct io_ring_ctx *ctx = req->ctx;
	struct io_buffer *head;
	int ret = 0;

	io_ring_submit_lock(ctx, !force_nonblock);

	lockdep_assert_held(&ctx->uring_lock);

	ret = -ENOENT;
	head = idr_find(&ctx->io_buffer_idr, p->bgid);
	if (head)
		ret = __io_remove_buffers(ctx, head, p->bgid, p->nbufs);

	io_ring_submit_lock(ctx, !force_nonblock);
	if (ret < 0)
		req_set_fail_links(req);
	io_cqring_add_event(req, ret);
	io_put_req(req);
	return 0;
}

static int io_provide_buffers_prep(struct io_kiocb *req,
				   const struct io_uring_sqe *sqe)
{
	struct io_provide_buf *p = &req->pbuf;
	u64 tmp;

	if (sqe->ioprio || sqe->rw_flags)
		return -EINVAL;

	tmp = READ_ONCE(sqe->fd);
	if (!tmp || tmp > USHRT_MAX)
		return -E2BIG;
	p->nbufs = tmp;
	p->addr = READ_ONCE(sqe->addr);
	p->len = READ_ONCE(sqe->len);

	if (!access_ok(u64_to_user_ptr(p->addr), (p->len * p->nbufs)))
		return -EFAULT;

	p->bgid = READ_ONCE(sqe->buf_group);
	tmp = READ_ONCE(sqe->off);
	if (tmp > USHRT_MAX)
		return -E2BIG;
	p->bid = tmp;
	return 0;
}

static int io_add_buffers(struct io_provide_buf *pbuf, struct io_buffer **head)
{
	struct io_buffer *buf;
	u64 addr = pbuf->addr;
	int i, bid = pbuf->bid;

	for (i = 0; i < pbuf->nbufs; i++) {
		buf = kmalloc(sizeof(*buf), GFP_KERNEL);
		if (!buf)
			break;

		buf->addr = addr;
		buf->len = pbuf->len;
		buf->bid = bid;
		addr += pbuf->len;
		bid++;
		if (!*head) {
			INIT_LIST_HEAD(&buf->list);
			*head = buf;
		} else {
			list_add_tail(&buf->list, &(*head)->list);
		}
	}

	return i ? i : -ENOMEM;
}

static int io_provide_buffers(struct io_kiocb *req, bool force_nonblock)
{
	struct io_provide_buf *p = &req->pbuf;
	struct io_ring_ctx *ctx = req->ctx;
	struct io_buffer *head, *list;
	int ret = 0;

	io_ring_submit_lock(ctx, !force_nonblock);

	lockdep_assert_held(&ctx->uring_lock);

	list = head = idr_find(&ctx->io_buffer_idr, p->bgid);

	ret = io_add_buffers(p, &head);
	if (ret < 0)
		goto out;

	if (!list) {
		ret = idr_alloc(&ctx->io_buffer_idr, head, p->bgid, p->bgid + 1,
					GFP_KERNEL);
		if (ret < 0) {
			__io_remove_buffers(ctx, head, p->bgid, -1U);
			goto out;
		}
	}
out:
	io_ring_submit_unlock(ctx, !force_nonblock);
	if (ret < 0)
		req_set_fail_links(req);
	io_cqring_add_event(req, ret);
	io_put_req(req);
	return 0;
}

static int io_epoll_ctl_prep(struct io_kiocb *req,
			     const struct io_uring_sqe *sqe)
{
#if defined(CONFIG_EPOLL)
	if (sqe->ioprio || sqe->buf_index)
		return -EINVAL;
	if (unlikely(req->ctx->flags & IORING_SETUP_IOPOLL))
		return -EINVAL;

	req->epoll.epfd = READ_ONCE(sqe->fd);
	req->epoll.op = READ_ONCE(sqe->len);
	req->epoll.fd = READ_ONCE(sqe->off);

	if (ep_op_has_event(req->epoll.op)) {
		struct epoll_event __user *ev;

		ev = u64_to_user_ptr(READ_ONCE(sqe->addr));
		if (copy_from_user(&req->epoll.event, ev, sizeof(*ev)))
			return -EFAULT;
	}

	return 0;
#else
	return -EOPNOTSUPP;
#endif
}

static int io_epoll_ctl(struct io_kiocb *req, bool force_nonblock)
{
#if defined(CONFIG_EPOLL)
	struct io_epoll *ie = &req->epoll;
	int ret;

	ret = do_epoll_ctl(ie->epfd, ie->op, ie->fd, &ie->event, force_nonblock);
	if (force_nonblock && ret == -EAGAIN)
		return -EAGAIN;

	if (ret < 0)
		req_set_fail_links(req);
	io_cqring_add_event(req, ret);
	io_put_req(req);
	return 0;
#else
	return -EOPNOTSUPP;
#endif
}

static int io_madvise_prep(struct io_kiocb *req, const struct io_uring_sqe *sqe)
{
#if defined(CONFIG_ADVISE_SYSCALLS) && defined(CONFIG_MMU)
	if (sqe->ioprio || sqe->buf_index || sqe->off)
		return -EINVAL;
	if (unlikely(req->ctx->flags & IORING_SETUP_IOPOLL))
		return -EINVAL;

	req->madvise.addr = READ_ONCE(sqe->addr);
	req->madvise.len = READ_ONCE(sqe->len);
	req->madvise.advice = READ_ONCE(sqe->fadvise_advice);
	return 0;
#else
	return -EOPNOTSUPP;
#endif
}

static int io_madvise(struct io_kiocb *req, bool force_nonblock)
{
#if defined(CONFIG_ADVISE_SYSCALLS) && defined(CONFIG_MMU)
	struct io_madvise *ma = &req->madvise;
	int ret;

	if (force_nonblock)
		return -EAGAIN;

	ret = do_madvise(ma->addr, ma->len, ma->advice);
	if (ret < 0)
		req_set_fail_links(req);
	io_cqring_add_event(req, ret);
	io_put_req(req);
	return 0;
#else
	return -EOPNOTSUPP;
#endif
}

static int io_fadvise_prep(struct io_kiocb *req, const struct io_uring_sqe *sqe)
{
	if (sqe->ioprio || sqe->buf_index || sqe->addr)
		return -EINVAL;
	if (unlikely(req->ctx->flags & IORING_SETUP_IOPOLL))
		return -EINVAL;

	req->fadvise.offset = READ_ONCE(sqe->off);
	req->fadvise.len = READ_ONCE(sqe->len);
	req->fadvise.advice = READ_ONCE(sqe->fadvise_advice);
	return 0;
}

static int io_fadvise(struct io_kiocb *req, bool force_nonblock)
{
	struct io_fadvise *fa = &req->fadvise;
	int ret;

	if (force_nonblock) {
		switch (fa->advice) {
		case POSIX_FADV_NORMAL:
		case POSIX_FADV_RANDOM:
		case POSIX_FADV_SEQUENTIAL:
			break;
		default:
			return -EAGAIN;
		}
	}

	ret = vfs_fadvise(req->file, fa->offset, fa->len, fa->advice);
	if (ret < 0)
		req_set_fail_links(req);
	io_cqring_add_event(req, ret);
	io_put_req(req);
	return 0;
}

static int io_statx_prep(struct io_kiocb *req, const struct io_uring_sqe *sqe)
{
	if (unlikely(req->ctx->flags & IORING_SETUP_IOPOLL))
		return -EINVAL;
	if (sqe->ioprio || sqe->buf_index)
		return -EINVAL;
	if (req->flags & REQ_F_FIXED_FILE)
		return -EBADF;

	req->statx.dfd = READ_ONCE(sqe->fd);
	req->statx.mask = READ_ONCE(sqe->len);
	req->statx.filename = u64_to_user_ptr(READ_ONCE(sqe->addr));
	req->statx.buffer = u64_to_user_ptr(READ_ONCE(sqe->addr2));
	req->statx.flags = READ_ONCE(sqe->statx_flags);

	return 0;
}

static int io_statx(struct io_kiocb *req, bool force_nonblock)
{
	struct io_statx *ctx = &req->statx;
	int ret;

	if (force_nonblock) {
		/* only need file table for an actual valid fd */
		if (ctx->dfd == -1 || ctx->dfd == AT_FDCWD)
			req->flags |= REQ_F_NO_FILE_TABLE;
		return -EAGAIN;
	}

	ret = do_statx(ctx->dfd, ctx->filename, ctx->flags, ctx->mask,
		       ctx->buffer);

	if (ret < 0)
		req_set_fail_links(req);
	io_cqring_add_event(req, ret);
	io_put_req(req);
	return 0;
}

static int io_close_prep(struct io_kiocb *req, const struct io_uring_sqe *sqe)
{
	/*
	 * If we queue this for async, it must not be cancellable. That would
	 * leave the 'file' in an undeterminate state, and here need to modify
	 * io_wq_work.flags, so initialize io_wq_work firstly.
	 */
	io_req_init_async(req);
	req->work.flags |= IO_WQ_WORK_NO_CANCEL;

	if (unlikely(req->ctx->flags & (IORING_SETUP_IOPOLL|IORING_SETUP_SQPOLL)))
		return -EINVAL;
	if (sqe->ioprio || sqe->off || sqe->addr || sqe->len ||
	    sqe->rw_flags || sqe->buf_index)
		return -EINVAL;
	if (req->flags & REQ_F_FIXED_FILE)
		return -EBADF;

	req->close.fd = READ_ONCE(sqe->fd);
	if ((req->file && req->file->f_op == &io_uring_fops) ||
	    req->close.fd == req->ctx->ring_fd)
		return -EBADF;

	req->close.put_file = NULL;
	return 0;
}

static int io_close(struct io_kiocb *req, bool force_nonblock)
{
	struct io_close *close = &req->close;
	int ret;

	/* might be already done during nonblock submission */
	if (!close->put_file) {
		ret = __close_fd_get_file(close->fd, &close->put_file);
		if (ret < 0)
			return (ret == -ENOENT) ? -EBADF : ret;
	}

	/* if the file has a flush method, be safe and punt to async */
	if (close->put_file->f_op->flush && force_nonblock) {
		/* avoid grabbing files - we don't need the files */
		req->flags |= REQ_F_NO_FILE_TABLE | REQ_F_MUST_PUNT;
		return -EAGAIN;
	}

	/* No ->flush() or already async, safely close from here */
	ret = filp_close(close->put_file, req->work.files);
	if (ret < 0)
		req_set_fail_links(req);
	io_cqring_add_event(req, ret);
	fput(close->put_file);
	close->put_file = NULL;
	io_put_req(req);
	return 0;
}

static int io_prep_sfr(struct io_kiocb *req, const struct io_uring_sqe *sqe)
{
	struct io_ring_ctx *ctx = req->ctx;

	if (!req->file)
		return -EBADF;

	if (unlikely(ctx->flags & IORING_SETUP_IOPOLL))
		return -EINVAL;
	if (unlikely(sqe->addr || sqe->ioprio || sqe->buf_index))
		return -EINVAL;

	req->sync.off = READ_ONCE(sqe->off);
	req->sync.len = READ_ONCE(sqe->len);
	req->sync.flags = READ_ONCE(sqe->sync_range_flags);
	return 0;
}

static int io_sync_file_range(struct io_kiocb *req, bool force_nonblock)
{
	int ret;

	/* sync_file_range always requires a blocking context */
	if (force_nonblock)
		return -EAGAIN;

	ret = sync_file_range(req->file, req->sync.off, req->sync.len,
				req->sync.flags);
	if (ret < 0)
		req_set_fail_links(req);
	io_cqring_add_event(req, ret);
	io_put_req(req);
<<<<<<< HEAD
}


static void io_sync_file_range_finish(struct io_wq_work **workptr)
{
	struct io_kiocb *req = container_of(*workptr, struct io_kiocb, work);

	if (io_req_cancelled(req))
		return;
	__io_sync_file_range(req);
	io_steal_work(req, workptr);
}

static int io_sync_file_range(struct io_kiocb *req, bool force_nonblock)
{
	/* sync_file_range always requires a blocking context */
	if (force_nonblock) {
		req->work.func = io_sync_file_range_finish;
		return -EAGAIN;
	}

	__io_sync_file_range(req);
=======
>>>>>>> 4775cbe7
	return 0;
}

#if defined(CONFIG_NET)
static int io_setup_async_msg(struct io_kiocb *req,
			      struct io_async_msghdr *kmsg)
{
	if (req->io)
		return -EAGAIN;
	if (io_alloc_async_ctx(req)) {
		if (kmsg->iov != kmsg->fast_iov)
			kfree(kmsg->iov);
		return -ENOMEM;
	}
	req->flags |= REQ_F_NEED_CLEANUP;
	memcpy(&req->io->msg, kmsg, sizeof(*kmsg));
	return -EAGAIN;
}

static int io_sendmsg_prep(struct io_kiocb *req, const struct io_uring_sqe *sqe)
{
	struct io_sr_msg *sr = &req->sr_msg;
	struct io_async_ctx *io = req->io;
	int ret;

	if (unlikely(req->ctx->flags & IORING_SETUP_IOPOLL))
		return -EINVAL;

	sr->msg_flags = READ_ONCE(sqe->msg_flags);
	sr->msg = u64_to_user_ptr(READ_ONCE(sqe->addr));
	sr->len = READ_ONCE(sqe->len);

#ifdef CONFIG_COMPAT
	if (req->ctx->compat)
		sr->msg_flags |= MSG_CMSG_COMPAT;
#endif

	if (!io || req->opcode == IORING_OP_SEND)
		return 0;
	/* iovec is already imported */
	if (req->flags & REQ_F_NEED_CLEANUP)
		return 0;

	io->msg.iov = io->msg.fast_iov;
	ret = sendmsg_copy_msghdr(&io->msg.msg, sr->msg, sr->msg_flags,
					&io->msg.iov);
	if (!ret)
		req->flags |= REQ_F_NEED_CLEANUP;
	return ret;
}

static int io_sendmsg(struct io_kiocb *req, bool force_nonblock)
{
	struct io_async_msghdr *kmsg = NULL;
	struct socket *sock;
	int ret;

	sock = sock_from_file(req->file, &ret);
	if (sock) {
		struct io_async_ctx io;
		unsigned flags;

		if (req->io) {
			kmsg = &req->io->msg;
			kmsg->msg.msg_name = &req->io->msg.addr;
			/* if iov is set, it's allocated already */
			if (!kmsg->iov)
				kmsg->iov = kmsg->fast_iov;
			kmsg->msg.msg_iter.iov = kmsg->iov;
		} else {
			struct io_sr_msg *sr = &req->sr_msg;

			kmsg = &io.msg;
			kmsg->msg.msg_name = &io.msg.addr;

			io.msg.iov = io.msg.fast_iov;
			ret = sendmsg_copy_msghdr(&io.msg.msg, sr->msg,
					sr->msg_flags, &io.msg.iov);
			if (ret)
				return ret;
		}

		flags = req->sr_msg.msg_flags;
		if (flags & MSG_DONTWAIT)
			req->flags |= REQ_F_NOWAIT;
		else if (force_nonblock)
			flags |= MSG_DONTWAIT;

		ret = __sys_sendmsg_sock(sock, &kmsg->msg, flags);
		if (force_nonblock && ret == -EAGAIN)
			return io_setup_async_msg(req, kmsg);
		if (ret == -ERESTARTSYS)
			ret = -EINTR;
	}

	if (kmsg && kmsg->iov != kmsg->fast_iov)
		kfree(kmsg->iov);
	req->flags &= ~REQ_F_NEED_CLEANUP;
	io_cqring_add_event(req, ret);
	if (ret < 0)
		req_set_fail_links(req);
	io_put_req(req);
	return 0;
}

static int io_send(struct io_kiocb *req, bool force_nonblock)
{
	struct socket *sock;
	int ret;

	sock = sock_from_file(req->file, &ret);
	if (sock) {
		struct io_sr_msg *sr = &req->sr_msg;
		struct msghdr msg;
		struct iovec iov;
		unsigned flags;

		ret = import_single_range(WRITE, sr->buf, sr->len, &iov,
						&msg.msg_iter);
		if (ret)
			return ret;

		msg.msg_name = NULL;
		msg.msg_control = NULL;
		msg.msg_controllen = 0;
		msg.msg_namelen = 0;

		flags = req->sr_msg.msg_flags;
		if (flags & MSG_DONTWAIT)
			req->flags |= REQ_F_NOWAIT;
		else if (force_nonblock)
			flags |= MSG_DONTWAIT;

		msg.msg_flags = flags;
		ret = sock_sendmsg(sock, &msg);
		if (force_nonblock && ret == -EAGAIN)
			return -EAGAIN;
		if (ret == -ERESTARTSYS)
			ret = -EINTR;
	}

	io_cqring_add_event(req, ret);
	if (ret < 0)
		req_set_fail_links(req);
	io_put_req(req);
	return 0;
}

static int __io_recvmsg_copy_hdr(struct io_kiocb *req, struct io_async_ctx *io)
{
	struct io_sr_msg *sr = &req->sr_msg;
	struct iovec __user *uiov;
	size_t iov_len;
	int ret;

	ret = __copy_msghdr_from_user(&io->msg.msg, sr->msg, &io->msg.uaddr,
					&uiov, &iov_len);
	if (ret)
		return ret;

	if (req->flags & REQ_F_BUFFER_SELECT) {
		if (iov_len > 1)
			return -EINVAL;
		if (copy_from_user(io->msg.iov, uiov, sizeof(*uiov)))
			return -EFAULT;
		sr->len = io->msg.iov[0].iov_len;
		iov_iter_init(&io->msg.msg.msg_iter, READ, io->msg.iov, 1,
				sr->len);
		io->msg.iov = NULL;
	} else {
		ret = import_iovec(READ, uiov, iov_len, UIO_FASTIOV,
					&io->msg.iov, &io->msg.msg.msg_iter);
		if (ret > 0)
			ret = 0;
	}

	return ret;
}

#ifdef CONFIG_COMPAT
static int __io_compat_recvmsg_copy_hdr(struct io_kiocb *req,
					struct io_async_ctx *io)
{
	struct compat_msghdr __user *msg_compat;
	struct io_sr_msg *sr = &req->sr_msg;
	struct compat_iovec __user *uiov;
	compat_uptr_t ptr;
	compat_size_t len;
	int ret;

	msg_compat = (struct compat_msghdr __user *) sr->msg;
	ret = __get_compat_msghdr(&io->msg.msg, msg_compat, &io->msg.uaddr,
					&ptr, &len);
	if (ret)
		return ret;

	uiov = compat_ptr(ptr);
	if (req->flags & REQ_F_BUFFER_SELECT) {
		compat_ssize_t clen;

		if (len > 1)
			return -EINVAL;
		if (!access_ok(uiov, sizeof(*uiov)))
			return -EFAULT;
		if (__get_user(clen, &uiov->iov_len))
			return -EFAULT;
		if (clen < 0)
			return -EINVAL;
		sr->len = io->msg.iov[0].iov_len;
		io->msg.iov = NULL;
	} else {
		ret = compat_import_iovec(READ, uiov, len, UIO_FASTIOV,
						&io->msg.iov,
						&io->msg.msg.msg_iter);
		if (ret < 0)
			return ret;
	}

	return 0;
}
#endif

static int io_recvmsg_copy_hdr(struct io_kiocb *req, struct io_async_ctx *io)
{
	io->msg.iov = io->msg.fast_iov;

#ifdef CONFIG_COMPAT
	if (req->ctx->compat)
		return __io_compat_recvmsg_copy_hdr(req, io);
#endif

	return __io_recvmsg_copy_hdr(req, io);
}

static struct io_buffer *io_recv_buffer_select(struct io_kiocb *req,
					       int *cflags, bool needs_lock)
{
	struct io_sr_msg *sr = &req->sr_msg;
	struct io_buffer *kbuf;

	if (!(req->flags & REQ_F_BUFFER_SELECT))
		return NULL;

	kbuf = io_buffer_select(req, &sr->len, sr->bgid, sr->kbuf, needs_lock);
	if (IS_ERR(kbuf))
		return kbuf;

	sr->kbuf = kbuf;
	req->flags |= REQ_F_BUFFER_SELECTED;

	*cflags = kbuf->bid << IORING_CQE_BUFFER_SHIFT;
	*cflags |= IORING_CQE_F_BUFFER;
	return kbuf;
}

static int io_recvmsg_prep(struct io_kiocb *req,
			   const struct io_uring_sqe *sqe)
{
	struct io_sr_msg *sr = &req->sr_msg;
	struct io_async_ctx *io = req->io;
	int ret;

	if (unlikely(req->ctx->flags & IORING_SETUP_IOPOLL))
		return -EINVAL;

	sr->msg_flags = READ_ONCE(sqe->msg_flags);
	sr->msg = u64_to_user_ptr(READ_ONCE(sqe->addr));
	sr->len = READ_ONCE(sqe->len);
	sr->bgid = READ_ONCE(sqe->buf_group);

#ifdef CONFIG_COMPAT
	if (req->ctx->compat)
		sr->msg_flags |= MSG_CMSG_COMPAT;
#endif

	if (!io || req->opcode == IORING_OP_RECV)
		return 0;
	/* iovec is already imported */
	if (req->flags & REQ_F_NEED_CLEANUP)
		return 0;

	ret = io_recvmsg_copy_hdr(req, io);
	if (!ret)
		req->flags |= REQ_F_NEED_CLEANUP;
	return ret;
}

static int io_recvmsg(struct io_kiocb *req, bool force_nonblock)
{
	struct io_async_msghdr *kmsg = NULL;
	struct socket *sock;
	int ret, cflags = 0;

	sock = sock_from_file(req->file, &ret);
	if (sock) {
		struct io_buffer *kbuf;
		struct io_async_ctx io;
		unsigned flags;

		if (req->io) {
			kmsg = &req->io->msg;
			kmsg->msg.msg_name = &req->io->msg.addr;
			/* if iov is set, it's allocated already */
			if (!kmsg->iov)
				kmsg->iov = kmsg->fast_iov;
			kmsg->msg.msg_iter.iov = kmsg->iov;
		} else {
			kmsg = &io.msg;
			kmsg->msg.msg_name = &io.msg.addr;

			ret = io_recvmsg_copy_hdr(req, &io);
			if (ret)
				return ret;
		}

		kbuf = io_recv_buffer_select(req, &cflags, !force_nonblock);
		if (IS_ERR(kbuf)) {
			return PTR_ERR(kbuf);
		} else if (kbuf) {
			kmsg->fast_iov[0].iov_base = u64_to_user_ptr(kbuf->addr);
			iov_iter_init(&kmsg->msg.msg_iter, READ, kmsg->iov,
					1, req->sr_msg.len);
		}

		flags = req->sr_msg.msg_flags;
		if (flags & MSG_DONTWAIT)
			req->flags |= REQ_F_NOWAIT;
		else if (force_nonblock)
			flags |= MSG_DONTWAIT;

		ret = __sys_recvmsg_sock(sock, &kmsg->msg, req->sr_msg.msg,
						kmsg->uaddr, flags);
		if (force_nonblock && ret == -EAGAIN)
			return io_setup_async_msg(req, kmsg);
		if (ret == -ERESTARTSYS)
			ret = -EINTR;
	}

	if (kmsg && kmsg->iov != kmsg->fast_iov)
		kfree(kmsg->iov);
	req->flags &= ~REQ_F_NEED_CLEANUP;
	__io_cqring_add_event(req, ret, cflags);
	if (ret < 0)
		req_set_fail_links(req);
	io_put_req(req);
	return 0;
}

static int io_recv(struct io_kiocb *req, bool force_nonblock)
{
	struct io_buffer *kbuf = NULL;
	struct socket *sock;
	int ret, cflags = 0;

	sock = sock_from_file(req->file, &ret);
	if (sock) {
		struct io_sr_msg *sr = &req->sr_msg;
		void __user *buf = sr->buf;
		struct msghdr msg;
		struct iovec iov;
		unsigned flags;

		kbuf = io_recv_buffer_select(req, &cflags, !force_nonblock);
		if (IS_ERR(kbuf))
			return PTR_ERR(kbuf);
		else if (kbuf)
			buf = u64_to_user_ptr(kbuf->addr);

		ret = import_single_range(READ, buf, sr->len, &iov,
						&msg.msg_iter);
		if (ret) {
			kfree(kbuf);
			return ret;
		}

		req->flags |= REQ_F_NEED_CLEANUP;
		msg.msg_name = NULL;
		msg.msg_control = NULL;
		msg.msg_controllen = 0;
		msg.msg_namelen = 0;
		msg.msg_iocb = NULL;
		msg.msg_flags = 0;

		flags = req->sr_msg.msg_flags;
		if (flags & MSG_DONTWAIT)
			req->flags |= REQ_F_NOWAIT;
		else if (force_nonblock)
			flags |= MSG_DONTWAIT;

		ret = sock_recvmsg(sock, &msg, flags);
		if (force_nonblock && ret == -EAGAIN)
			return -EAGAIN;
		if (ret == -ERESTARTSYS)
			ret = -EINTR;
	}

	kfree(kbuf);
	req->flags &= ~REQ_F_NEED_CLEANUP;
	__io_cqring_add_event(req, ret, cflags);
	if (ret < 0)
		req_set_fail_links(req);
	io_put_req(req);
	return 0;
}

static int io_accept_prep(struct io_kiocb *req, const struct io_uring_sqe *sqe)
{
	struct io_accept *accept = &req->accept;

	if (unlikely(req->ctx->flags & (IORING_SETUP_IOPOLL|IORING_SETUP_SQPOLL)))
		return -EINVAL;
	if (sqe->ioprio || sqe->len || sqe->buf_index)
		return -EINVAL;

	accept->addr = u64_to_user_ptr(READ_ONCE(sqe->addr));
	accept->addr_len = u64_to_user_ptr(READ_ONCE(sqe->addr2));
	accept->flags = READ_ONCE(sqe->accept_flags);
	accept->nofile = rlimit(RLIMIT_NOFILE);
	return 0;
}

static int io_accept(struct io_kiocb *req, bool force_nonblock)
{
	struct io_accept *accept = &req->accept;
	unsigned int file_flags = force_nonblock ? O_NONBLOCK : 0;
	int ret;

	if (req->file->f_flags & O_NONBLOCK)
		req->flags |= REQ_F_NOWAIT;

	ret = __sys_accept4_file(req->file, file_flags, accept->addr,
					accept->addr_len, accept->flags,
					accept->nofile);
	if (ret == -EAGAIN && force_nonblock)
		return -EAGAIN;
	if (ret < 0) {
		if (ret == -ERESTARTSYS)
			ret = -EINTR;
		req_set_fail_links(req);
	}
	io_cqring_add_event(req, ret);
	io_put_req(req);
	return 0;
}

static int io_connect_prep(struct io_kiocb *req, const struct io_uring_sqe *sqe)
{
	struct io_connect *conn = &req->connect;
	struct io_async_ctx *io = req->io;

	if (unlikely(req->ctx->flags & (IORING_SETUP_IOPOLL|IORING_SETUP_SQPOLL)))
		return -EINVAL;
	if (sqe->ioprio || sqe->len || sqe->buf_index || sqe->rw_flags)
		return -EINVAL;

	conn->addr = u64_to_user_ptr(READ_ONCE(sqe->addr));
	conn->addr_len =  READ_ONCE(sqe->addr2);

	if (!io)
		return 0;

	return move_addr_to_kernel(conn->addr, conn->addr_len,
					&io->connect.address);
}

static int io_connect(struct io_kiocb *req, bool force_nonblock)
{
	struct io_async_ctx __io, *io;
	unsigned file_flags;
	int ret;

	if (req->io) {
		io = req->io;
	} else {
		ret = move_addr_to_kernel(req->connect.addr,
						req->connect.addr_len,
						&__io.connect.address);
		if (ret)
			goto out;
		io = &__io;
	}

	file_flags = force_nonblock ? O_NONBLOCK : 0;

	ret = __sys_connect_file(req->file, &io->connect.address,
					req->connect.addr_len, file_flags);
	if ((ret == -EAGAIN || ret == -EINPROGRESS) && force_nonblock) {
		if (req->io)
			return -EAGAIN;
		if (io_alloc_async_ctx(req)) {
			ret = -ENOMEM;
			goto out;
		}
		memcpy(&req->io->connect, &__io.connect, sizeof(__io.connect));
		return -EAGAIN;
	}
	if (ret == -ERESTARTSYS)
		ret = -EINTR;
out:
	if (ret < 0)
		req_set_fail_links(req);
	io_cqring_add_event(req, ret);
	io_put_req(req);
	return 0;
}
#else /* !CONFIG_NET */
static int io_sendmsg_prep(struct io_kiocb *req, const struct io_uring_sqe *sqe)
{
	return -EOPNOTSUPP;
}

static int io_sendmsg(struct io_kiocb *req, bool force_nonblock)
{
	return -EOPNOTSUPP;
}

static int io_send(struct io_kiocb *req, bool force_nonblock)
{
	return -EOPNOTSUPP;
}

static int io_recvmsg_prep(struct io_kiocb *req,
			   const struct io_uring_sqe *sqe)
{
	return -EOPNOTSUPP;
}

static int io_recvmsg(struct io_kiocb *req, bool force_nonblock)
{
	return -EOPNOTSUPP;
}

static int io_recv(struct io_kiocb *req, bool force_nonblock)
{
	return -EOPNOTSUPP;
}

static int io_accept_prep(struct io_kiocb *req, const struct io_uring_sqe *sqe)
{
	return -EOPNOTSUPP;
}

static int io_accept(struct io_kiocb *req, bool force_nonblock)
{
	return -EOPNOTSUPP;
}

static int io_connect_prep(struct io_kiocb *req, const struct io_uring_sqe *sqe)
{
	return -EOPNOTSUPP;
}

static int io_connect(struct io_kiocb *req, bool force_nonblock)
{
	return -EOPNOTSUPP;
}
#endif /* CONFIG_NET */

struct io_poll_table {
	struct poll_table_struct pt;
	struct io_kiocb *req;
	int error;
};

static int __io_async_wake(struct io_kiocb *req, struct io_poll_iocb *poll,
			   __poll_t mask, task_work_func_t func)
{
	struct task_struct *tsk;
	int ret;

	/* for instances that support it check for an event match first: */
	if (mask && !(mask & poll->events))
		return 0;

	trace_io_uring_task_add(req->ctx, req->opcode, req->user_data, mask);

	list_del_init(&poll->wait.entry);

	tsk = req->task;
	req->result = mask;
	init_task_work(&req->task_work, func);
	/*
	 * If this fails, then the task is exiting. When a task exits, the
	 * work gets canceled, so just cancel this request as well instead
	 * of executing it. We can't safely execute it anyway, as we may not
	 * have the needed state needed for it anyway.
	 */
	ret = task_work_add(tsk, &req->task_work, true);
	if (unlikely(ret)) {
		WRITE_ONCE(poll->canceled, true);
		tsk = io_wq_get_task(req->ctx->io_wq);
		task_work_add(tsk, &req->task_work, true);
	}
	wake_up_process(tsk);
	return 1;
}

static bool io_poll_rewait(struct io_kiocb *req, struct io_poll_iocb *poll)
	__acquires(&req->ctx->completion_lock)
{
	struct io_ring_ctx *ctx = req->ctx;

	if (!req->result && !READ_ONCE(poll->canceled)) {
		struct poll_table_struct pt = { ._key = poll->events };

		req->result = vfs_poll(req->file, &pt) & poll->events;
	}

	spin_lock_irq(&ctx->completion_lock);
	if (!req->result && !READ_ONCE(poll->canceled)) {
		add_wait_queue(poll->head, &poll->wait);
		return true;
	}

	return false;
}

<<<<<<< HEAD
=======
static void io_poll_remove_double(struct io_kiocb *req)
{
	struct io_poll_iocb *poll = (struct io_poll_iocb *) req->io;

	lockdep_assert_held(&req->ctx->completion_lock);

	if (poll && poll->head) {
		struct wait_queue_head *head = poll->head;

		spin_lock(&head->lock);
		list_del_init(&poll->wait.entry);
		if (poll->wait.private)
			refcount_dec(&req->refs);
		poll->head = NULL;
		spin_unlock(&head->lock);
	}
}

static void io_poll_complete(struct io_kiocb *req, __poll_t mask, int error)
{
	struct io_ring_ctx *ctx = req->ctx;

	io_poll_remove_double(req);
	req->poll.done = true;
	io_cqring_fill_event(req, error ? error : mangle_poll(mask));
	io_commit_cqring(ctx);
}

static void io_poll_task_handler(struct io_kiocb *req, struct io_kiocb **nxt)
{
	struct io_ring_ctx *ctx = req->ctx;

	if (io_poll_rewait(req, &req->poll)) {
		spin_unlock_irq(&ctx->completion_lock);
		return;
	}

	hash_del(&req->hash_node);
	io_poll_complete(req, req->result, 0);
	req->flags |= REQ_F_COMP_LOCKED;
	io_put_req_find_next(req, nxt);
	spin_unlock_irq(&ctx->completion_lock);

	io_cqring_ev_posted(ctx);
}

static void io_poll_task_func(struct callback_head *cb)
{
	struct io_kiocb *req = container_of(cb, struct io_kiocb, task_work);
	struct io_kiocb *nxt = NULL;

	io_poll_task_handler(req, &nxt);
	if (nxt) {
		struct io_ring_ctx *ctx = nxt->ctx;

		mutex_lock(&ctx->uring_lock);
		__io_queue_sqe(nxt, NULL);
		mutex_unlock(&ctx->uring_lock);
	}
}

static int io_poll_double_wake(struct wait_queue_entry *wait, unsigned mode,
			       int sync, void *key)
{
	struct io_kiocb *req = wait->private;
	struct io_poll_iocb *poll = (struct io_poll_iocb *) req->io;
	__poll_t mask = key_to_poll(key);

	/* for instances that support it check for an event match first: */
	if (mask && !(mask & poll->events))
		return 0;

	if (req->poll.head) {
		bool done;

		spin_lock(&req->poll.head->lock);
		done = list_empty(&req->poll.wait.entry);
		if (!done)
			list_del_init(&req->poll.wait.entry);
		spin_unlock(&req->poll.head->lock);
		if (!done)
			__io_async_wake(req, poll, mask, io_poll_task_func);
	}
	refcount_dec(&req->refs);
	return 1;
}

static void io_init_poll_iocb(struct io_poll_iocb *poll, __poll_t events,
			      wait_queue_func_t wake_func)
{
	poll->head = NULL;
	poll->done = false;
	poll->canceled = false;
	poll->events = events;
	INIT_LIST_HEAD(&poll->wait.entry);
	init_waitqueue_func_entry(&poll->wait, wake_func);
}

static void __io_queue_proc(struct io_poll_iocb *poll, struct io_poll_table *pt,
			    struct wait_queue_head *head)
{
	struct io_kiocb *req = pt->req;

	/*
	 * If poll->head is already set, it's because the file being polled
	 * uses multiple waitqueues for poll handling (eg one for read, one
	 * for write). Setup a separate io_poll_iocb if this happens.
	 */
	if (unlikely(poll->head)) {
		/* already have a 2nd entry, fail a third attempt */
		if (req->io) {
			pt->error = -EINVAL;
			return;
		}
		poll = kmalloc(sizeof(*poll), GFP_ATOMIC);
		if (!poll) {
			pt->error = -ENOMEM;
			return;
		}
		io_init_poll_iocb(poll, req->poll.events, io_poll_double_wake);
		refcount_inc(&req->refs);
		poll->wait.private = req;
		req->io = (void *) poll;
	}

	pt->error = 0;
	poll->head = head;
	add_wait_queue(head, &poll->wait);
}

static void io_async_queue_proc(struct file *file, struct wait_queue_head *head,
			       struct poll_table_struct *p)
{
	struct io_poll_table *pt = container_of(p, struct io_poll_table, pt);

	__io_queue_proc(&pt->req->apoll->poll, pt, head);
}

>>>>>>> 4775cbe7
static void io_async_task_func(struct callback_head *cb)
{
	struct io_kiocb *req = container_of(cb, struct io_kiocb, task_work);
	struct async_poll *apoll = req->apoll;
	struct io_ring_ctx *ctx = req->ctx;
<<<<<<< HEAD
	bool canceled;
=======
	bool canceled = false;
>>>>>>> 4775cbe7

	trace_io_uring_task_run(req->ctx, req->opcode, req->user_data);

	if (io_poll_rewait(req, &apoll->poll)) {
		spin_unlock_irq(&ctx->completion_lock);
		return;
	}

<<<<<<< HEAD
	if (hash_hashed(&req->hash_node))
		hash_del(&req->hash_node);

	canceled = READ_ONCE(apoll->poll.canceled);
	if (canceled) {
		io_cqring_fill_event(req, -ECANCELED);
		io_commit_cqring(ctx);
	}

	spin_unlock_irq(&ctx->completion_lock);

	/* restore ->work in case we need to retry again */
	memcpy(&req->work, &apoll->work, sizeof(req->work));

	if (canceled) {
		kfree(apoll);
		io_cqring_ev_posted(ctx);
		req_set_fail_links(req);
		io_double_put_req(req);
		return;
	}

	__set_current_state(TASK_RUNNING);
	mutex_lock(&ctx->uring_lock);
	__io_queue_sqe(req, NULL);
	mutex_unlock(&ctx->uring_lock);
=======
	/* If req is still hashed, it cannot have been canceled. Don't check. */
	if (hash_hashed(&req->hash_node)) {
		hash_del(&req->hash_node);
	} else {
		canceled = READ_ONCE(apoll->poll.canceled);
		if (canceled) {
			io_cqring_fill_event(req, -ECANCELED);
			io_commit_cqring(ctx);
		}
	}

	spin_unlock_irq(&ctx->completion_lock);
>>>>>>> 4775cbe7

	/* restore ->work in case we need to retry again */
	if (req->flags & REQ_F_WORK_INITIALIZED)
		memcpy(&req->work, &apoll->work, sizeof(req->work));
	kfree(apoll);

	if (!canceled) {
		__set_current_state(TASK_RUNNING);
		mutex_lock(&ctx->uring_lock);
		__io_queue_sqe(req, NULL);
		mutex_unlock(&ctx->uring_lock);
	} else {
		io_cqring_ev_posted(ctx);
		req_set_fail_links(req);
		io_double_put_req(req);
	}
}

static int io_async_wake(struct wait_queue_entry *wait, unsigned mode, int sync,
			void *key)
{
	struct io_kiocb *req = wait->private;
	struct io_poll_iocb *poll = &req->apoll->poll;

	trace_io_uring_poll_wake(req->ctx, req->opcode, req->user_data,
					key_to_poll(key));

	return __io_async_wake(req, poll, key_to_poll(key), io_async_task_func);
}

static void io_poll_req_insert(struct io_kiocb *req)
{
	struct io_ring_ctx *ctx = req->ctx;
	struct hlist_head *list;

	list = &ctx->cancel_hash[hash_long(req->user_data, ctx->cancel_hash_bits)];
	hlist_add_head(&req->hash_node, list);
}

static __poll_t __io_arm_poll_handler(struct io_kiocb *req,
				      struct io_poll_iocb *poll,
				      struct io_poll_table *ipt, __poll_t mask,
				      wait_queue_func_t wake_func)
	__acquires(&ctx->completion_lock)
{
	struct io_ring_ctx *ctx = req->ctx;
	bool cancel = false;

	poll->file = req->file;
	io_init_poll_iocb(poll, mask, wake_func);
	poll->wait.private = req;

	ipt->pt._key = mask;
	ipt->req = req;
	ipt->error = -EINVAL;

	mask = vfs_poll(req->file, &ipt->pt) & poll->events;

	spin_lock_irq(&ctx->completion_lock);
	if (likely(poll->head)) {
		spin_lock(&poll->head->lock);
		if (unlikely(list_empty(&poll->wait.entry))) {
			if (ipt->error)
				cancel = true;
			ipt->error = 0;
			mask = 0;
		}
		if (mask || ipt->error)
			list_del_init(&poll->wait.entry);
		else if (cancel)
			WRITE_ONCE(poll->canceled, true);
		else if (!poll->done) /* actually waiting for an event */
			io_poll_req_insert(req);
		spin_unlock(&poll->head->lock);
	}

	return mask;
}

static bool io_arm_poll_handler(struct io_kiocb *req)
{
	const struct io_op_def *def = &io_op_defs[req->opcode];
	struct io_ring_ctx *ctx = req->ctx;
	struct async_poll *apoll;
	struct io_poll_table ipt;
	__poll_t mask, ret;
	bool had_io;

	if (!req->file || !file_can_poll(req->file))
		return false;
	if (req->flags & (REQ_F_MUST_PUNT | REQ_F_POLLED))
		return false;
	if (!def->pollin && !def->pollout)
		return false;

	apoll = kmalloc(sizeof(*apoll), GFP_ATOMIC);
	if (unlikely(!apoll))
		return false;

	req->flags |= REQ_F_POLLED;
	if (req->flags & REQ_F_WORK_INITIALIZED)
		memcpy(&apoll->work, &req->work, sizeof(req->work));
	had_io = req->io != NULL;

	get_task_struct(current);
	req->task = current;
	req->apoll = apoll;
	INIT_HLIST_NODE(&req->hash_node);

	mask = 0;
	if (def->pollin)
		mask |= POLLIN | POLLRDNORM;
	if (def->pollout)
		mask |= POLLOUT | POLLWRNORM;
	mask |= POLLERR | POLLPRI;

	ipt.pt._qproc = io_async_queue_proc;

	ret = __io_arm_poll_handler(req, &apoll->poll, &ipt, mask,
					io_async_wake);
	if (ret) {
		ipt.error = 0;
		/* only remove double add if we did it here */
		if (!had_io)
			io_poll_remove_double(req);
		spin_unlock_irq(&ctx->completion_lock);
		if (req->flags & REQ_F_WORK_INITIALIZED)
			memcpy(&req->work, &apoll->work, sizeof(req->work));
		kfree(apoll);
		return false;
	}
	spin_unlock_irq(&ctx->completion_lock);
	trace_io_uring_poll_arm(ctx, req->opcode, req->user_data, mask,
					apoll->poll.events);
	return true;
}

static bool __io_poll_remove_one(struct io_kiocb *req,
				 struct io_poll_iocb *poll)
{
	bool do_complete = false;

	spin_lock(&poll->head->lock);
	WRITE_ONCE(poll->canceled, true);
	if (!list_empty(&poll->wait.entry)) {
		list_del_init(&poll->wait.entry);
		do_complete = true;
	}
	spin_unlock(&poll->head->lock);
	hash_del(&req->hash_node);
	return do_complete;
}

static bool io_poll_remove_one(struct io_kiocb *req)
{
	struct async_poll *apoll = NULL;
	bool do_complete;

	if (req->opcode == IORING_OP_POLL_ADD) {
		io_poll_remove_double(req);
		do_complete = __io_poll_remove_one(req, &req->poll);
	} else {
<<<<<<< HEAD
		apoll = req->apoll;
=======
		struct async_poll *apoll = req->apoll;

>>>>>>> 4775cbe7
		/* non-poll requests have submit ref still */
		do_complete = __io_poll_remove_one(req, &apoll->poll);
		if (do_complete) {
			io_put_req(req);
			/*
			 * restore ->work because we will call
			 * io_req_work_drop_env below when dropping the
			 * final reference.
			 */
			if (req->flags & REQ_F_WORK_INITIALIZED)
				memcpy(&req->work, &apoll->work,
				       sizeof(req->work));
			kfree(apoll);
		}
	}

<<<<<<< HEAD
	hash_del(&req->hash_node);

	if (do_complete && apoll) {
		/*
		 * restore ->work because we need to call io_req_work_drop_env.
		 */
		memcpy(&req->work, &apoll->work, sizeof(req->work));
		kfree(apoll);
	}

=======
>>>>>>> 4775cbe7
	if (do_complete) {
		io_cqring_fill_event(req, -ECANCELED);
		io_commit_cqring(req->ctx);
		req->flags |= REQ_F_COMP_LOCKED;
		io_put_req(req);
	}

	return do_complete;
}

static void io_poll_remove_all(struct io_ring_ctx *ctx)
{
	struct hlist_node *tmp;
	struct io_kiocb *req;
	int posted = 0, i;

	spin_lock_irq(&ctx->completion_lock);
	for (i = 0; i < (1U << ctx->cancel_hash_bits); i++) {
		struct hlist_head *list;

		list = &ctx->cancel_hash[i];
		hlist_for_each_entry_safe(req, tmp, list, hash_node)
			posted += io_poll_remove_one(req);
	}
	spin_unlock_irq(&ctx->completion_lock);

	if (posted)
		io_cqring_ev_posted(ctx);
}

static int io_poll_cancel(struct io_ring_ctx *ctx, __u64 sqe_addr)
{
	struct hlist_head *list;
	struct io_kiocb *req;

	list = &ctx->cancel_hash[hash_long(sqe_addr, ctx->cancel_hash_bits)];
	hlist_for_each_entry(req, list, hash_node) {
		if (sqe_addr != req->user_data)
			continue;
		if (io_poll_remove_one(req))
			return 0;
		return -EALREADY;
	}

	return -ENOENT;
}

static int io_poll_remove_prep(struct io_kiocb *req,
			       const struct io_uring_sqe *sqe)
{
	if (unlikely(req->ctx->flags & IORING_SETUP_IOPOLL))
		return -EINVAL;
	if (sqe->ioprio || sqe->off || sqe->len || sqe->buf_index ||
	    sqe->poll_events)
		return -EINVAL;

	req->poll.addr = READ_ONCE(sqe->addr);
	return 0;
}

/*
 * Find a running poll command that matches one specified in sqe->addr,
 * and remove it if found.
 */
static int io_poll_remove(struct io_kiocb *req)
{
	struct io_ring_ctx *ctx = req->ctx;
	u64 addr;
	int ret;

	addr = req->poll.addr;
	spin_lock_irq(&ctx->completion_lock);
	ret = io_poll_cancel(ctx, addr);
	spin_unlock_irq(&ctx->completion_lock);

	io_cqring_add_event(req, ret);
	if (ret < 0)
		req_set_fail_links(req);
	io_put_req(req);
	return 0;
}

<<<<<<< HEAD
static void io_poll_complete(struct io_kiocb *req, __poll_t mask, int error)
{
	struct io_ring_ctx *ctx = req->ctx;

	req->poll.done = true;
	io_cqring_fill_event(req, error ? error : mangle_poll(mask));
	io_commit_cqring(ctx);
}

static void io_poll_task_handler(struct io_kiocb *req, struct io_kiocb **nxt)
{
	struct io_ring_ctx *ctx = req->ctx;
	struct io_poll_iocb *poll = &req->poll;

	if (io_poll_rewait(req, poll)) {
		spin_unlock_irq(&ctx->completion_lock);
		return;
	}

	hash_del(&req->hash_node);
	io_poll_complete(req, req->result, 0);
	req->flags |= REQ_F_COMP_LOCKED;
	io_put_req_find_next(req, nxt);
	spin_unlock_irq(&ctx->completion_lock);

	io_cqring_ev_posted(ctx);
}

static void io_poll_task_func(struct callback_head *cb)
{
	struct io_kiocb *req = container_of(cb, struct io_kiocb, task_work);
	struct io_kiocb *nxt = NULL;

	io_poll_task_handler(req, &nxt);
	if (nxt) {
		struct io_ring_ctx *ctx = nxt->ctx;

		mutex_lock(&ctx->uring_lock);
		__io_queue_sqe(nxt, NULL);
		mutex_unlock(&ctx->uring_lock);
	}
}

=======
>>>>>>> 4775cbe7
static int io_poll_wake(struct wait_queue_entry *wait, unsigned mode, int sync,
			void *key)
{
	struct io_kiocb *req = wait->private;
	struct io_poll_iocb *poll = &req->poll;

	return __io_async_wake(req, poll, key_to_poll(key), io_poll_task_func);
}

static void io_poll_queue_proc(struct file *file, struct wait_queue_head *head,
			       struct poll_table_struct *p)
{
	struct io_poll_table *pt = container_of(p, struct io_poll_table, pt);

	__io_queue_proc(&pt->req->poll, pt, head);
}

static int io_poll_add_prep(struct io_kiocb *req, const struct io_uring_sqe *sqe)
{
	struct io_poll_iocb *poll = &req->poll;
	u16 events;

	if (unlikely(req->ctx->flags & IORING_SETUP_IOPOLL))
		return -EINVAL;
	if (sqe->addr || sqe->ioprio || sqe->off || sqe->len || sqe->buf_index)
		return -EINVAL;
	if (!poll->file)
		return -EBADF;

	events = READ_ONCE(sqe->poll_events);
	poll->events = demangle_poll(events) | EPOLLERR | EPOLLHUP;

	get_task_struct(current);
	req->task = current;
	return 0;
}

static int io_poll_add(struct io_kiocb *req)
{
	struct io_poll_iocb *poll = &req->poll;
	struct io_ring_ctx *ctx = req->ctx;
	struct io_poll_table ipt;
	__poll_t mask;

	INIT_HLIST_NODE(&req->hash_node);
	INIT_LIST_HEAD(&req->list);
	ipt.pt._qproc = io_poll_queue_proc;

	mask = __io_arm_poll_handler(req, &req->poll, &ipt, poll->events,
					io_poll_wake);

	if (mask) { /* no async, we'd stolen it */
		ipt.error = 0;
		io_poll_complete(req, mask, 0);
	}
	spin_unlock_irq(&ctx->completion_lock);

	if (mask) {
		io_cqring_ev_posted(ctx);
		io_put_req(req);
	}
	return ipt.error;
}

static enum hrtimer_restart io_timeout_fn(struct hrtimer *timer)
{
	struct io_timeout_data *data = container_of(timer,
						struct io_timeout_data, timer);
	struct io_kiocb *req = data->req;
	struct io_ring_ctx *ctx = req->ctx;
	unsigned long flags;

	atomic_inc(&ctx->cq_timeouts);

	spin_lock_irqsave(&ctx->completion_lock, flags);
	/*
	 * We could be racing with timeout deletion. If the list is empty,
	 * then timeout lookup already found it and will be handling it.
	 */
	if (!list_empty(&req->list))
		list_del_init(&req->list);

	io_cqring_fill_event(req, -ETIME);
	io_commit_cqring(ctx);
	spin_unlock_irqrestore(&ctx->completion_lock, flags);

	io_cqring_ev_posted(ctx);
	req_set_fail_links(req);
	io_put_req(req);
	return HRTIMER_NORESTART;
}

static int io_timeout_cancel(struct io_ring_ctx *ctx, __u64 user_data)
{
	struct io_kiocb *req;
	int ret = -ENOENT;

	list_for_each_entry(req, &ctx->timeout_list, list) {
		if (user_data == req->user_data) {
			list_del_init(&req->list);
			ret = 0;
			break;
		}
	}

	if (ret == -ENOENT)
		return ret;

	ret = hrtimer_try_to_cancel(&req->io->timeout.timer);
	if (ret == -1)
		return -EALREADY;

	req_set_fail_links(req);
	io_cqring_fill_event(req, -ECANCELED);
	io_put_req(req);
	return 0;
}

static int io_timeout_remove_prep(struct io_kiocb *req,
				  const struct io_uring_sqe *sqe)
{
	if (unlikely(req->ctx->flags & IORING_SETUP_IOPOLL))
		return -EINVAL;
	if (sqe->flags || sqe->ioprio || sqe->buf_index || sqe->len)
		return -EINVAL;

	req->timeout.addr = READ_ONCE(sqe->addr);
	req->timeout.flags = READ_ONCE(sqe->timeout_flags);
	if (req->timeout.flags)
		return -EINVAL;

	return 0;
}

/*
 * Remove or update an existing timeout command
 */
static int io_timeout_remove(struct io_kiocb *req)
{
	struct io_ring_ctx *ctx = req->ctx;
	int ret;

	spin_lock_irq(&ctx->completion_lock);
	ret = io_timeout_cancel(ctx, req->timeout.addr);

	io_cqring_fill_event(req, ret);
	io_commit_cqring(ctx);
	spin_unlock_irq(&ctx->completion_lock);
	io_cqring_ev_posted(ctx);
	if (ret < 0)
		req_set_fail_links(req);
	io_put_req(req);
	return 0;
}

static int io_timeout_prep(struct io_kiocb *req, const struct io_uring_sqe *sqe,
			   bool is_timeout_link)
{
	struct io_timeout_data *data;
	unsigned flags;
	u32 off = READ_ONCE(sqe->off);

	if (unlikely(req->ctx->flags & IORING_SETUP_IOPOLL))
		return -EINVAL;
	if (sqe->ioprio || sqe->buf_index || sqe->len != 1)
		return -EINVAL;
	if (off && is_timeout_link)
		return -EINVAL;
	flags = READ_ONCE(sqe->timeout_flags);
	if (flags & ~IORING_TIMEOUT_ABS)
		return -EINVAL;

	req->timeout.off = off;

	if (!req->io && io_alloc_async_ctx(req))
		return -ENOMEM;

	data = &req->io->timeout;
	data->req = req;
	req->flags |= REQ_F_TIMEOUT;

	if (get_timespec64(&data->ts, u64_to_user_ptr(sqe->addr)))
		return -EFAULT;

	if (flags & IORING_TIMEOUT_ABS)
		data->mode = HRTIMER_MODE_ABS;
	else
		data->mode = HRTIMER_MODE_REL;

	hrtimer_init(&data->timer, CLOCK_MONOTONIC, data->mode);
	return 0;
}

static int io_timeout(struct io_kiocb *req)
{
	struct io_ring_ctx *ctx = req->ctx;
	struct io_timeout_data *data = &req->io->timeout;
	struct list_head *entry;
<<<<<<< HEAD
	unsigned span = 0;
	u32 count = req->timeout.count;
	u32 seq = req->sequence;
=======
	u32 tail, off = req->timeout.off;
>>>>>>> 4775cbe7

	spin_lock_irq(&ctx->completion_lock);

	/*
	 * sqe->off holds how many events that need to occur for this
	 * timeout event to be satisfied. If it isn't set, then this is
	 * a pure timeout request, sequence isn't used.
	 */
<<<<<<< HEAD
	if (!count) {
=======
	if (!off) {
>>>>>>> 4775cbe7
		req->flags |= REQ_F_TIMEOUT_NOSEQ;
		entry = ctx->timeout_list.prev;
		goto add;
	}

<<<<<<< HEAD
	req->sequence = seq + count;
=======
	tail = ctx->cached_cq_tail - atomic_read(&ctx->cq_timeouts);
	req->timeout.target_seq = tail + off;
>>>>>>> 4775cbe7

	/*
	 * Insertion sort, ensuring the first entry in the list is always
	 * the one we need first.
	 */
	list_for_each_prev(entry, &ctx->timeout_list) {
		struct io_kiocb *nxt = list_entry(entry, struct io_kiocb, list);
<<<<<<< HEAD
		unsigned nxt_seq;
		long long tmp, tmp_nxt;
		u32 nxt_offset = nxt->timeout.count;

		if (nxt->flags & REQ_F_TIMEOUT_NOSEQ)
			continue;

		/*
		 * Since seq + count can overflow, use type long
		 * long to store it.
		 */
		tmp = (long long)seq + count;
		nxt_seq = nxt->sequence - nxt_offset;
		tmp_nxt = (long long)nxt_seq + nxt_offset;

		/*
		 * cached_sq_head may overflow, and it will never overflow twice
		 * once there is some timeout req still be valid.
		 */
		if (seq < nxt_seq)
			tmp += UINT_MAX;

		if (tmp > tmp_nxt)
=======

		if (nxt->flags & REQ_F_TIMEOUT_NOSEQ)
			continue;
		/* nxt.seq is behind @tail, otherwise would've been completed */
		if (off >= nxt->timeout.target_seq - tail)
>>>>>>> 4775cbe7
			break;
	}
add:
	list_add(&req->list, entry);
	data->timer.function = io_timeout_fn;
	hrtimer_start(&data->timer, timespec64_to_ktime(data->ts), data->mode);
	spin_unlock_irq(&ctx->completion_lock);
	return 0;
}

static bool io_cancel_cb(struct io_wq_work *work, void *data)
{
	struct io_kiocb *req = container_of(work, struct io_kiocb, work);

	return req->user_data == (unsigned long) data;
}

static int io_async_cancel_one(struct io_ring_ctx *ctx, void *sqe_addr)
{
	enum io_wq_cancel cancel_ret;
	int ret = 0;

	cancel_ret = io_wq_cancel_cb(ctx->io_wq, io_cancel_cb, sqe_addr);
	switch (cancel_ret) {
	case IO_WQ_CANCEL_OK:
		ret = 0;
		break;
	case IO_WQ_CANCEL_RUNNING:
		ret = -EALREADY;
		break;
	case IO_WQ_CANCEL_NOTFOUND:
		ret = -ENOENT;
		break;
	}

	return ret;
}

static void io_async_find_and_cancel(struct io_ring_ctx *ctx,
				     struct io_kiocb *req, __u64 sqe_addr,
				     int success_ret)
{
	unsigned long flags;
	int ret;

	ret = io_async_cancel_one(ctx, (void *) (unsigned long) sqe_addr);
	if (ret != -ENOENT) {
		spin_lock_irqsave(&ctx->completion_lock, flags);
		goto done;
	}

	spin_lock_irqsave(&ctx->completion_lock, flags);
	ret = io_timeout_cancel(ctx, sqe_addr);
	if (ret != -ENOENT)
		goto done;
	ret = io_poll_cancel(ctx, sqe_addr);
done:
	if (!ret)
		ret = success_ret;
	io_cqring_fill_event(req, ret);
	io_commit_cqring(ctx);
	spin_unlock_irqrestore(&ctx->completion_lock, flags);
	io_cqring_ev_posted(ctx);

	if (ret < 0)
		req_set_fail_links(req);
	io_put_req(req);
}

static int io_async_cancel_prep(struct io_kiocb *req,
				const struct io_uring_sqe *sqe)
{
	if (unlikely(req->ctx->flags & IORING_SETUP_IOPOLL))
		return -EINVAL;
	if (sqe->flags || sqe->ioprio || sqe->off || sqe->len ||
	    sqe->cancel_flags)
		return -EINVAL;

	req->cancel.addr = READ_ONCE(sqe->addr);
	return 0;
}

static int io_async_cancel(struct io_kiocb *req)
{
	struct io_ring_ctx *ctx = req->ctx;

	io_async_find_and_cancel(ctx, req, req->cancel.addr, 0);
	return 0;
}

static int io_files_update_prep(struct io_kiocb *req,
				const struct io_uring_sqe *sqe)
{
	if (sqe->flags || sqe->ioprio || sqe->rw_flags)
		return -EINVAL;

	req->files_update.offset = READ_ONCE(sqe->off);
	req->files_update.nr_args = READ_ONCE(sqe->len);
	if (!req->files_update.nr_args)
		return -EINVAL;
	req->files_update.arg = READ_ONCE(sqe->addr);
	return 0;
}

static int io_files_update(struct io_kiocb *req, bool force_nonblock)
{
	struct io_ring_ctx *ctx = req->ctx;
	struct io_uring_files_update up;
	int ret;

	if (force_nonblock)
		return -EAGAIN;

	up.offset = req->files_update.offset;
	up.fds = req->files_update.arg;

	mutex_lock(&ctx->uring_lock);
	ret = __io_sqe_files_update(ctx, &up, req->files_update.nr_args);
	mutex_unlock(&ctx->uring_lock);

	if (ret < 0)
		req_set_fail_links(req);
	io_cqring_add_event(req, ret);
	io_put_req(req);
	return 0;
}

static int io_req_defer_prep(struct io_kiocb *req,
			     const struct io_uring_sqe *sqe)
{
	ssize_t ret = 0;

	if (!sqe)
		return 0;

	io_req_init_async(req);

	if (io_op_defs[req->opcode].file_table) {
		ret = io_grab_files(req);
		if (unlikely(ret))
			return ret;
	}

	io_req_work_grab_env(req, &io_op_defs[req->opcode]);

	switch (req->opcode) {
	case IORING_OP_NOP:
		break;
	case IORING_OP_READV:
	case IORING_OP_READ_FIXED:
	case IORING_OP_READ:
		ret = io_read_prep(req, sqe, true);
		break;
	case IORING_OP_WRITEV:
	case IORING_OP_WRITE_FIXED:
	case IORING_OP_WRITE:
		ret = io_write_prep(req, sqe, true);
		break;
	case IORING_OP_POLL_ADD:
		ret = io_poll_add_prep(req, sqe);
		break;
	case IORING_OP_POLL_REMOVE:
		ret = io_poll_remove_prep(req, sqe);
		break;
	case IORING_OP_FSYNC:
		ret = io_prep_fsync(req, sqe);
		break;
	case IORING_OP_SYNC_FILE_RANGE:
		ret = io_prep_sfr(req, sqe);
		break;
	case IORING_OP_SENDMSG:
	case IORING_OP_SEND:
		ret = io_sendmsg_prep(req, sqe);
		break;
	case IORING_OP_RECVMSG:
	case IORING_OP_RECV:
		ret = io_recvmsg_prep(req, sqe);
		break;
	case IORING_OP_CONNECT:
		ret = io_connect_prep(req, sqe);
		break;
	case IORING_OP_TIMEOUT:
		ret = io_timeout_prep(req, sqe, false);
		break;
	case IORING_OP_TIMEOUT_REMOVE:
		ret = io_timeout_remove_prep(req, sqe);
		break;
	case IORING_OP_ASYNC_CANCEL:
		ret = io_async_cancel_prep(req, sqe);
		break;
	case IORING_OP_LINK_TIMEOUT:
		ret = io_timeout_prep(req, sqe, true);
		break;
	case IORING_OP_ACCEPT:
		ret = io_accept_prep(req, sqe);
		break;
	case IORING_OP_FALLOCATE:
		ret = io_fallocate_prep(req, sqe);
		break;
	case IORING_OP_OPENAT:
		ret = io_openat_prep(req, sqe);
		break;
	case IORING_OP_CLOSE:
		ret = io_close_prep(req, sqe);
		break;
	case IORING_OP_FILES_UPDATE:
		ret = io_files_update_prep(req, sqe);
		break;
	case IORING_OP_STATX:
		ret = io_statx_prep(req, sqe);
		break;
	case IORING_OP_FADVISE:
		ret = io_fadvise_prep(req, sqe);
		break;
	case IORING_OP_MADVISE:
		ret = io_madvise_prep(req, sqe);
		break;
	case IORING_OP_OPENAT2:
		ret = io_openat2_prep(req, sqe);
		break;
	case IORING_OP_EPOLL_CTL:
		ret = io_epoll_ctl_prep(req, sqe);
		break;
	case IORING_OP_SPLICE:
		ret = io_splice_prep(req, sqe);
		break;
	case IORING_OP_PROVIDE_BUFFERS:
		ret = io_provide_buffers_prep(req, sqe);
		break;
	case IORING_OP_REMOVE_BUFFERS:
		ret = io_remove_buffers_prep(req, sqe);
		break;
	case IORING_OP_TEE:
		ret = io_tee_prep(req, sqe);
		break;
	default:
		printk_once(KERN_WARNING "io_uring: unhandled opcode %d\n",
				req->opcode);
		ret = -EINVAL;
		break;
	}

	return ret;
}

static int io_req_defer(struct io_kiocb *req, const struct io_uring_sqe *sqe)
{
	struct io_ring_ctx *ctx = req->ctx;
	int ret;

	/* Still need defer if there is pending req in defer list. */
	if (!req_need_defer(req) && list_empty_careful(&ctx->defer_list))
		return 0;

	if (!req->io) {
		if (io_alloc_async_ctx(req))
			return -EAGAIN;
		ret = io_req_defer_prep(req, sqe);
		if (ret < 0)
			return ret;
	}

	spin_lock_irq(&ctx->completion_lock);
	if (!req_need_defer(req) && list_empty(&ctx->defer_list)) {
		spin_unlock_irq(&ctx->completion_lock);
		return 0;
	}

	trace_io_uring_defer(ctx, req, req->user_data);
	list_add_tail(&req->list, &ctx->defer_list);
	spin_unlock_irq(&ctx->completion_lock);
	return -EIOCBQUEUED;
}

static void io_cleanup_req(struct io_kiocb *req)
{
	struct io_async_ctx *io = req->io;

	switch (req->opcode) {
	case IORING_OP_READV:
	case IORING_OP_READ_FIXED:
	case IORING_OP_READ:
		if (req->flags & REQ_F_BUFFER_SELECTED)
			kfree((void *)(unsigned long)req->rw.addr);
		/* fallthrough */
	case IORING_OP_WRITEV:
	case IORING_OP_WRITE_FIXED:
	case IORING_OP_WRITE:
		if (io->rw.iov != io->rw.fast_iov)
			kfree(io->rw.iov);
		break;
	case IORING_OP_RECVMSG:
		if (req->flags & REQ_F_BUFFER_SELECTED)
			kfree(req->sr_msg.kbuf);
		/* fallthrough */
	case IORING_OP_SENDMSG:
		if (io->msg.iov != io->msg.fast_iov)
			kfree(io->msg.iov);
		break;
	case IORING_OP_RECV:
		if (req->flags & REQ_F_BUFFER_SELECTED)
			kfree(req->sr_msg.kbuf);
		break;
	case IORING_OP_OPENAT:
	case IORING_OP_OPENAT2:
		break;
	case IORING_OP_SPLICE:
	case IORING_OP_TEE:
		io_put_file(req, req->splice.file_in,
			    (req->splice.flags & SPLICE_F_FD_IN_FIXED));
		break;
	}

	req->flags &= ~REQ_F_NEED_CLEANUP;
}

static int io_issue_sqe(struct io_kiocb *req, const struct io_uring_sqe *sqe,
			bool force_nonblock)
{
	struct io_ring_ctx *ctx = req->ctx;
	int ret;

	switch (req->opcode) {
	case IORING_OP_NOP:
		ret = io_nop(req);
		break;
	case IORING_OP_READV:
	case IORING_OP_READ_FIXED:
	case IORING_OP_READ:
		if (sqe) {
			ret = io_read_prep(req, sqe, force_nonblock);
			if (ret < 0)
				break;
		}
		ret = io_read(req, force_nonblock);
		break;
	case IORING_OP_WRITEV:
	case IORING_OP_WRITE_FIXED:
	case IORING_OP_WRITE:
		if (sqe) {
			ret = io_write_prep(req, sqe, force_nonblock);
			if (ret < 0)
				break;
		}
		ret = io_write(req, force_nonblock);
		break;
	case IORING_OP_FSYNC:
		if (sqe) {
			ret = io_prep_fsync(req, sqe);
			if (ret < 0)
				break;
		}
		ret = io_fsync(req, force_nonblock);
		break;
	case IORING_OP_POLL_ADD:
		if (sqe) {
			ret = io_poll_add_prep(req, sqe);
			if (ret)
				break;
		}
		ret = io_poll_add(req);
		break;
	case IORING_OP_POLL_REMOVE:
		if (sqe) {
			ret = io_poll_remove_prep(req, sqe);
			if (ret < 0)
				break;
		}
		ret = io_poll_remove(req);
		break;
	case IORING_OP_SYNC_FILE_RANGE:
		if (sqe) {
			ret = io_prep_sfr(req, sqe);
			if (ret < 0)
				break;
		}
		ret = io_sync_file_range(req, force_nonblock);
		break;
	case IORING_OP_SENDMSG:
	case IORING_OP_SEND:
		if (sqe) {
			ret = io_sendmsg_prep(req, sqe);
			if (ret < 0)
				break;
		}
		if (req->opcode == IORING_OP_SENDMSG)
			ret = io_sendmsg(req, force_nonblock);
		else
			ret = io_send(req, force_nonblock);
		break;
	case IORING_OP_RECVMSG:
	case IORING_OP_RECV:
		if (sqe) {
			ret = io_recvmsg_prep(req, sqe);
			if (ret)
				break;
		}
		if (req->opcode == IORING_OP_RECVMSG)
			ret = io_recvmsg(req, force_nonblock);
		else
			ret = io_recv(req, force_nonblock);
		break;
	case IORING_OP_TIMEOUT:
		if (sqe) {
			ret = io_timeout_prep(req, sqe, false);
			if (ret)
				break;
		}
		ret = io_timeout(req);
		break;
	case IORING_OP_TIMEOUT_REMOVE:
		if (sqe) {
			ret = io_timeout_remove_prep(req, sqe);
			if (ret)
				break;
		}
		ret = io_timeout_remove(req);
		break;
	case IORING_OP_ACCEPT:
		if (sqe) {
			ret = io_accept_prep(req, sqe);
			if (ret)
				break;
		}
		ret = io_accept(req, force_nonblock);
		break;
	case IORING_OP_CONNECT:
		if (sqe) {
			ret = io_connect_prep(req, sqe);
			if (ret)
				break;
		}
		ret = io_connect(req, force_nonblock);
		break;
	case IORING_OP_ASYNC_CANCEL:
		if (sqe) {
			ret = io_async_cancel_prep(req, sqe);
			if (ret)
				break;
		}
		ret = io_async_cancel(req);
		break;
	case IORING_OP_FALLOCATE:
		if (sqe) {
			ret = io_fallocate_prep(req, sqe);
			if (ret)
				break;
		}
		ret = io_fallocate(req, force_nonblock);
		break;
	case IORING_OP_OPENAT:
		if (sqe) {
			ret = io_openat_prep(req, sqe);
			if (ret)
				break;
		}
		ret = io_openat(req, force_nonblock);
		break;
	case IORING_OP_CLOSE:
		if (sqe) {
			ret = io_close_prep(req, sqe);
			if (ret)
				break;
		}
		ret = io_close(req, force_nonblock);
		break;
	case IORING_OP_FILES_UPDATE:
		if (sqe) {
			ret = io_files_update_prep(req, sqe);
			if (ret)
				break;
		}
		ret = io_files_update(req, force_nonblock);
		break;
	case IORING_OP_STATX:
		if (sqe) {
			ret = io_statx_prep(req, sqe);
			if (ret)
				break;
		}
		ret = io_statx(req, force_nonblock);
		break;
	case IORING_OP_FADVISE:
		if (sqe) {
			ret = io_fadvise_prep(req, sqe);
			if (ret)
				break;
		}
		ret = io_fadvise(req, force_nonblock);
		break;
	case IORING_OP_MADVISE:
		if (sqe) {
			ret = io_madvise_prep(req, sqe);
			if (ret)
				break;
		}
		ret = io_madvise(req, force_nonblock);
		break;
	case IORING_OP_OPENAT2:
		if (sqe) {
			ret = io_openat2_prep(req, sqe);
			if (ret)
				break;
		}
		ret = io_openat2(req, force_nonblock);
		break;
	case IORING_OP_EPOLL_CTL:
		if (sqe) {
			ret = io_epoll_ctl_prep(req, sqe);
			if (ret)
				break;
		}
		ret = io_epoll_ctl(req, force_nonblock);
		break;
	case IORING_OP_SPLICE:
		if (sqe) {
			ret = io_splice_prep(req, sqe);
			if (ret < 0)
				break;
		}
		ret = io_splice(req, force_nonblock);
		break;
	case IORING_OP_PROVIDE_BUFFERS:
		if (sqe) {
			ret = io_provide_buffers_prep(req, sqe);
			if (ret)
				break;
		}
		ret = io_provide_buffers(req, force_nonblock);
		break;
	case IORING_OP_REMOVE_BUFFERS:
		if (sqe) {
			ret = io_remove_buffers_prep(req, sqe);
			if (ret)
				break;
		}
		ret = io_remove_buffers(req, force_nonblock);
		break;
	case IORING_OP_TEE:
		if (sqe) {
			ret = io_tee_prep(req, sqe);
			if (ret < 0)
				break;
		}
		ret = io_tee(req, force_nonblock);
		break;
	default:
		ret = -EINVAL;
		break;
	}

	if (ret)
		return ret;

	/* If the op doesn't have a file, we're not polling for it */
	if ((ctx->flags & IORING_SETUP_IOPOLL) && req->file) {
		const bool in_async = io_wq_current_is_worker();

		if (req->result == -EAGAIN)
			return -EAGAIN;

		/* workqueue context doesn't hold uring_lock, grab it now */
		if (in_async)
			mutex_lock(&ctx->uring_lock);

		io_iopoll_req_issued(req);

		if (in_async)
			mutex_unlock(&ctx->uring_lock);
	}

	return 0;
}

static void io_arm_async_linked_timeout(struct io_kiocb *req)
{
	struct io_kiocb *link;

	/* link head's timeout is queued in io_queue_async_work() */
	if (!(req->flags & REQ_F_QUEUE_TIMEOUT))
		return;

	link = list_first_entry(&req->link_list, struct io_kiocb, link_list);
	io_queue_linked_timeout(link);
}

static void io_wq_submit_work(struct io_wq_work **workptr)
{
	struct io_wq_work *work = *workptr;
	struct io_kiocb *req = container_of(work, struct io_kiocb, work);
	int ret = 0;

	io_arm_async_linked_timeout(req);

	/* if NO_CANCEL is set, we must still run the work */
	if ((work->flags & (IO_WQ_WORK_CANCEL|IO_WQ_WORK_NO_CANCEL)) ==
				IO_WQ_WORK_CANCEL) {
		ret = -ECANCELED;
	}

	if (!ret) {
		do {
			ret = io_issue_sqe(req, NULL, false);
			/*
			 * We can get EAGAIN for polled IO even though we're
			 * forcing a sync submission from here, since we can't
			 * wait for request slots on the block side.
			 */
			if (ret != -EAGAIN)
				break;
			cond_resched();
		} while (1);
	}

	if (ret) {
		req_set_fail_links(req);
		io_cqring_add_event(req, ret);
		io_put_req(req);
	}

	io_steal_work(req, workptr);
}

static inline struct file *io_file_from_index(struct io_ring_ctx *ctx,
					      int index)
{
	struct fixed_file_table *table;

	table = &ctx->file_data->table[index >> IORING_FILE_TABLE_SHIFT];
	return table->files[index & IORING_FILE_TABLE_MASK];
}

static int io_file_get(struct io_submit_state *state, struct io_kiocb *req,
			int fd, struct file **out_file, bool fixed)
{
	struct io_ring_ctx *ctx = req->ctx;
	struct file *file;

	if (fixed) {
		if (unlikely(!ctx->file_data ||
		    (unsigned) fd >= ctx->nr_user_files))
			return -EBADF;
		fd = array_index_nospec(fd, ctx->nr_user_files);
		file = io_file_from_index(ctx, fd);
		if (file) {
			req->fixed_file_refs = ctx->file_data->cur_refs;
			percpu_ref_get(req->fixed_file_refs);
		}
	} else {
		trace_io_uring_file_get(ctx, fd);
		file = __io_file_get(state, fd);
	}

	if (file || io_op_defs[req->opcode].needs_file_no_error) {
		*out_file = file;
		return 0;
	}
	return -EBADF;
}

static int io_req_set_file(struct io_submit_state *state, struct io_kiocb *req,
			   int fd)
{
	bool fixed;

	fixed = (req->flags & REQ_F_FIXED_FILE) != 0;
<<<<<<< HEAD
	if (unlikely(!fixed && req->needs_fixed_file))
=======
	if (unlikely(!fixed && io_async_submit(req->ctx)))
>>>>>>> 4775cbe7
		return -EBADF;

	return io_file_get(state, req, fd, &req->file, fixed);
}

static int io_grab_files(struct io_kiocb *req)
{
	int ret = -EBADF;
	struct io_ring_ctx *ctx = req->ctx;

	if (req->work.files || (req->flags & REQ_F_NO_FILE_TABLE))
		return 0;
	if (!ctx->ring_file)
		return -EBADF;

	rcu_read_lock();
	spin_lock_irq(&ctx->inflight_lock);
	/*
	 * We use the f_ops->flush() handler to ensure that we can flush
	 * out work accessing these files if the fd is closed. Check if
	 * the fd has changed since we started down this path, and disallow
	 * this operation if it has.
	 */
	if (fcheck(ctx->ring_fd) == ctx->ring_file) {
		list_add(&req->inflight_entry, &ctx->inflight_list);
		req->flags |= REQ_F_INFLIGHT;
		req->work.files = current->files;
		ret = 0;
	}
	spin_unlock_irq(&ctx->inflight_lock);
	rcu_read_unlock();

	return ret;
}

static enum hrtimer_restart io_link_timeout_fn(struct hrtimer *timer)
{
	struct io_timeout_data *data = container_of(timer,
						struct io_timeout_data, timer);
	struct io_kiocb *req = data->req;
	struct io_ring_ctx *ctx = req->ctx;
	struct io_kiocb *prev = NULL;
	unsigned long flags;

	spin_lock_irqsave(&ctx->completion_lock, flags);

	/*
	 * We don't expect the list to be empty, that will only happen if we
	 * race with the completion of the linked work.
	 */
	if (!list_empty(&req->link_list)) {
		prev = list_entry(req->link_list.prev, struct io_kiocb,
				  link_list);
		if (refcount_inc_not_zero(&prev->refs)) {
			list_del_init(&req->link_list);
			prev->flags &= ~REQ_F_LINK_TIMEOUT;
		} else
			prev = NULL;
	}

	spin_unlock_irqrestore(&ctx->completion_lock, flags);

	if (prev) {
		req_set_fail_links(prev);
		io_async_find_and_cancel(ctx, req, prev->user_data, -ETIME);
		io_put_req(prev);
	} else {
		io_cqring_add_event(req, -ETIME);
		io_put_req(req);
	}
	return HRTIMER_NORESTART;
}

static void io_queue_linked_timeout(struct io_kiocb *req)
{
	struct io_ring_ctx *ctx = req->ctx;

	/*
	 * If the list is now empty, then our linked request finished before
	 * we got a chance to setup the timer
	 */
	spin_lock_irq(&ctx->completion_lock);
	if (!list_empty(&req->link_list)) {
		struct io_timeout_data *data = &req->io->timeout;

		data->timer.function = io_link_timeout_fn;
		hrtimer_start(&data->timer, timespec64_to_ktime(data->ts),
				data->mode);
	}
	spin_unlock_irq(&ctx->completion_lock);

	/* drop submission reference */
	io_put_req(req);
}

static struct io_kiocb *io_prep_linked_timeout(struct io_kiocb *req)
{
	struct io_kiocb *nxt;

	if (!(req->flags & REQ_F_LINK_HEAD))
		return NULL;
	/* for polled retry, if flag is set, we already went through here */
	if (req->flags & REQ_F_POLLED)
		return NULL;

	nxt = list_first_entry_or_null(&req->link_list, struct io_kiocb,
					link_list);
	if (!nxt || nxt->opcode != IORING_OP_LINK_TIMEOUT)
		return NULL;

	req->flags |= REQ_F_LINK_TIMEOUT;
	return nxt;
}

static void __io_queue_sqe(struct io_kiocb *req, const struct io_uring_sqe *sqe)
{
	struct io_kiocb *linked_timeout;
	struct io_kiocb *nxt;
	const struct cred *old_creds = NULL;
	int ret;

again:
	linked_timeout = io_prep_linked_timeout(req);

	if ((req->flags & REQ_F_WORK_INITIALIZED) && req->work.creds &&
	    req->work.creds != current_cred()) {
		if (old_creds)
			revert_creds(old_creds);
		if (old_creds == req->work.creds)
			old_creds = NULL; /* restored original creds */
		else
			old_creds = override_creds(req->work.creds);
	}

	ret = io_issue_sqe(req, sqe, true);

	/*
	 * We async punt it if the file wasn't marked NOWAIT, or if the file
	 * doesn't support non-blocking read/write attempts
	 */
	if (ret == -EAGAIN && (!(req->flags & REQ_F_NOWAIT) ||
	    (req->flags & REQ_F_MUST_PUNT))) {
		if (io_arm_poll_handler(req)) {
			if (linked_timeout)
				io_queue_linked_timeout(linked_timeout);
			goto exit;
		}
punt:
		io_req_init_async(req);

		if (io_op_defs[req->opcode].file_table) {
			ret = io_grab_files(req);
			if (ret)
				goto err;
		}

		/*
		 * Queued up for async execution, worker will release
		 * submit reference when the iocb is actually submitted.
		 */
		io_queue_async_work(req);
		goto exit;
	}

err:
	nxt = NULL;
	/* drop submission reference */
	io_put_req_find_next(req, &nxt);

	if (linked_timeout) {
		if (!ret)
			io_queue_linked_timeout(linked_timeout);
		else
			io_put_req(linked_timeout);
	}

	/* and drop final reference, if we failed */
	if (ret) {
		io_cqring_add_event(req, ret);
		req_set_fail_links(req);
		io_put_req(req);
	}
	if (nxt) {
		req = nxt;

		if (req->flags & REQ_F_FORCE_ASYNC)
			goto punt;
		goto again;
	}
exit:
	if (old_creds)
		revert_creds(old_creds);
}

static void io_queue_sqe(struct io_kiocb *req, const struct io_uring_sqe *sqe)
{
	int ret;

	ret = io_req_defer(req, sqe);
	if (ret) {
		if (ret != -EIOCBQUEUED) {
fail_req:
			io_cqring_add_event(req, ret);
			req_set_fail_links(req);
			io_double_put_req(req);
		}
	} else if (req->flags & REQ_F_FORCE_ASYNC) {
		if (!req->io) {
			ret = -EAGAIN;
			if (io_alloc_async_ctx(req))
				goto fail_req;
			ret = io_req_defer_prep(req, sqe);
			if (unlikely(ret < 0))
				goto fail_req;
		}

		/*
		 * Never try inline submit of IOSQE_ASYNC is set, go straight
		 * to async execution.
		 */
		req->work.flags |= IO_WQ_WORK_CONCURRENT;
		io_queue_async_work(req);
	} else {
		__io_queue_sqe(req, sqe);
	}
}

static inline void io_queue_link_head(struct io_kiocb *req)
{
	if (unlikely(req->flags & REQ_F_FAIL_LINK)) {
		io_cqring_add_event(req, -ECANCELED);
		io_double_put_req(req);
	} else
		io_queue_sqe(req, NULL);
}

static int io_submit_sqe(struct io_kiocb *req, const struct io_uring_sqe *sqe,
<<<<<<< HEAD
			  struct io_submit_state *state, struct io_kiocb **link)
=======
			 struct io_kiocb **link)
>>>>>>> 4775cbe7
{
	struct io_ring_ctx *ctx = req->ctx;
	int ret;

	/*
	 * If we already have a head request, queue this one for async
	 * submittal once the head completes. If we don't have a head but
	 * IOSQE_IO_LINK is set in the sqe, start a new head. This one will be
	 * submitted sync once the chain is complete. If none of those
	 * conditions are true (normal request), then just queue it.
	 */
	if (*link) {
		struct io_kiocb *head = *link;

		/*
		 * Taking sequential execution of a link, draining both sides
		 * of the link also fullfils IOSQE_IO_DRAIN semantics for all
		 * requests in the link. So, it drains the head and the
		 * next after the link request. The last one is done via
		 * drain_next flag to persist the effect across calls.
		 */
		if (req->flags & REQ_F_IO_DRAIN) {
			head->flags |= REQ_F_IO_DRAIN;
			ctx->drain_next = 1;
		}
		if (io_alloc_async_ctx(req))
			return -EAGAIN;

		ret = io_req_defer_prep(req, sqe);
		if (ret) {
			/* fail even hard links since we don't submit */
			head->flags |= REQ_F_FAIL_LINK;
			return ret;
		}
		trace_io_uring_link(ctx, req, head);
		list_add_tail(&req->link_list, &head->link_list);

		/* last request of a link, enqueue the link */
		if (!(req->flags & (REQ_F_LINK | REQ_F_HARDLINK))) {
			io_queue_link_head(head);
			*link = NULL;
		}
	} else {
		if (unlikely(ctx->drain_next)) {
			req->flags |= REQ_F_IO_DRAIN;
			ctx->drain_next = 0;
		}
		if (req->flags & (REQ_F_LINK | REQ_F_HARDLINK)) {
			req->flags |= REQ_F_LINK_HEAD;
			INIT_LIST_HEAD(&req->link_list);

			if (io_alloc_async_ctx(req))
				return -EAGAIN;

			ret = io_req_defer_prep(req, sqe);
			if (ret)
				req->flags |= REQ_F_FAIL_LINK;
			*link = req;
		} else {
			io_queue_sqe(req, sqe);
		}
	}

	return 0;
}

/*
 * Batched submission is done, ensure local IO is flushed out.
 */
static void io_submit_state_end(struct io_submit_state *state)
{
	blk_finish_plug(&state->plug);
	io_state_file_put(state);
	if (state->free_reqs)
		kmem_cache_free_bulk(req_cachep, state->free_reqs, state->reqs);
}

/*
 * Start submission side cache.
 */
static void io_submit_state_start(struct io_submit_state *state,
				  unsigned int max_ios)
{
	blk_start_plug(&state->plug);
	state->free_reqs = 0;
	state->file = NULL;
	state->ios_left = max_ios;
}

static void io_commit_sqring(struct io_ring_ctx *ctx)
{
	struct io_rings *rings = ctx->rings;

	/*
	 * Ensure any loads from the SQEs are done at this point,
	 * since once we write the new head, the application could
	 * write new data to them.
	 */
	smp_store_release(&rings->sq.head, ctx->cached_sq_head);
}

/*
 * Fetch an sqe, if one is available. Note that sqe_ptr will point to memory
 * that is mapped by userspace. This means that care needs to be taken to
 * ensure that reads are stable, as we cannot rely on userspace always
 * being a good citizen. If members of the sqe are validated and then later
 * used, it's important that those reads are done through READ_ONCE() to
 * prevent a re-load down the line.
 */
static const struct io_uring_sqe *io_get_sqe(struct io_ring_ctx *ctx)
{
	u32 *sq_array = ctx->sq_array;
	unsigned head;

	/*
	 * The cached sq head (or cq tail) serves two purposes:
	 *
	 * 1) allows us to batch the cost of updating the user visible
	 *    head updates.
	 * 2) allows the kernel side to track the head on its own, even
	 *    though the application is the one updating it.
	 */
	head = READ_ONCE(sq_array[ctx->cached_sq_head & ctx->sq_mask]);
	if (likely(head < ctx->sq_entries))
		return &ctx->sq_sqes[head];

	/* drop invalid entries */
	ctx->cached_sq_dropped++;
	WRITE_ONCE(ctx->rings->sq_dropped, ctx->cached_sq_dropped);
	return NULL;
}

static inline void io_consume_sqe(struct io_ring_ctx *ctx)
{
	ctx->cached_sq_head++;
}

#define SQE_VALID_FLAGS	(IOSQE_FIXED_FILE|IOSQE_IO_DRAIN|IOSQE_IO_LINK|	\
				IOSQE_IO_HARDLINK | IOSQE_ASYNC | \
				IOSQE_BUFFER_SELECT)

static int io_init_req(struct io_ring_ctx *ctx, struct io_kiocb *req,
		       const struct io_uring_sqe *sqe,
<<<<<<< HEAD
		       struct io_submit_state *state, bool async)
=======
		       struct io_submit_state *state)
>>>>>>> 4775cbe7
{
	unsigned int sqe_flags;
	int id;

	/*
	 * All io need record the previous position, if LINK vs DARIN,
	 * it can be used to mark the position of the first IO in the
	 * link list.
	 */
	req->sequence = ctx->cached_sq_head - ctx->cached_sq_dropped;
	req->opcode = READ_ONCE(sqe->opcode);
	req->user_data = READ_ONCE(sqe->user_data);
	req->io = NULL;
	req->file = NULL;
	req->ctx = ctx;
	req->flags = 0;
	/* one is dropped after submission, the other at completion */
	refcount_set(&req->refs, 2);
	req->task = NULL;
	req->result = 0;
<<<<<<< HEAD
	req->needs_fixed_file = async;
	INIT_IO_WORK(&req->work, io_wq_submit_work);
=======
>>>>>>> 4775cbe7

	if (unlikely(req->opcode >= IORING_OP_LAST))
		return -EINVAL;

	if (io_op_defs[req->opcode].needs_mm && !current->mm) {
		if (unlikely(!mmget_not_zero(ctx->sqo_mm)))
			return -EFAULT;
<<<<<<< HEAD
		use_mm(ctx->sqo_mm);
=======
		kthread_use_mm(ctx->sqo_mm);
>>>>>>> 4775cbe7
	}

	sqe_flags = READ_ONCE(sqe->flags);
	/* enforce forwards compatibility on users */
	if (unlikely(sqe_flags & ~SQE_VALID_FLAGS))
		return -EINVAL;

	if ((sqe_flags & IOSQE_BUFFER_SELECT) &&
	    !io_op_defs[req->opcode].buffer_select)
		return -EOPNOTSUPP;

	id = READ_ONCE(sqe->personality);
	if (id) {
<<<<<<< HEAD
=======
		io_req_init_async(req);
>>>>>>> 4775cbe7
		req->work.creds = idr_find(&ctx->personality_idr, id);
		if (unlikely(!req->work.creds))
			return -EINVAL;
		get_cred(req->work.creds);
	}

	/* same numerical values with corresponding REQ_F_*, safe to copy */
<<<<<<< HEAD
	req->flags |= sqe_flags & (IOSQE_IO_DRAIN | IOSQE_IO_HARDLINK |
					IOSQE_ASYNC | IOSQE_FIXED_FILE |
					IOSQE_BUFFER_SELECT | IOSQE_IO_LINK);
=======
	req->flags |= sqe_flags;
>>>>>>> 4775cbe7

	if (!io_op_defs[req->opcode].needs_file)
		return 0;

	return io_req_set_file(state, req, READ_ONCE(sqe->fd));
}

static int io_submit_sqes(struct io_ring_ctx *ctx, unsigned int nr,
<<<<<<< HEAD
			  struct file *ring_file, int ring_fd, bool async)
=======
			  struct file *ring_file, int ring_fd)
>>>>>>> 4775cbe7
{
	struct io_submit_state state, *statep = NULL;
	struct io_kiocb *link = NULL;
	int i, submitted = 0;

	/* if we have a backlog and couldn't flush it all, return BUSY */
	if (test_bit(0, &ctx->sq_check_overflow)) {
		if (!list_empty(&ctx->cq_overflow_list) &&
		    !io_cqring_overflow_flush(ctx, false))
			return -EBUSY;
	}

	/* make sure SQ entry isn't read before tail */
	nr = min3(nr, ctx->sq_entries, io_sqring_entries(ctx));

	if (!percpu_ref_tryget_many(&ctx->refs, nr))
		return -EAGAIN;

	if (nr > IO_PLUG_THRESHOLD) {
		io_submit_state_start(&state, nr);
		statep = &state;
	}

	ctx->ring_fd = ring_fd;
	ctx->ring_file = ring_file;

	for (i = 0; i < nr; i++) {
		const struct io_uring_sqe *sqe;
		struct io_kiocb *req;
		int err;

		sqe = io_get_sqe(ctx);
		if (unlikely(!sqe)) {
			io_consume_sqe(ctx);
			break;
		}
		req = io_alloc_req(ctx, statep);
		if (unlikely(!req)) {
			if (!submitted)
				submitted = -EAGAIN;
			break;
		}

<<<<<<< HEAD
		err = io_init_req(ctx, req, sqe, statep, async);
=======
		err = io_init_req(ctx, req, sqe, statep);
>>>>>>> 4775cbe7
		io_consume_sqe(ctx);
		/* will complete beyond this point, count as submitted */
		submitted++;

		if (unlikely(err)) {
fail_req:
			io_cqring_add_event(req, err);
			io_double_put_req(req);
			break;
		}

		trace_io_uring_submit_sqe(ctx, req->opcode, req->user_data,
<<<<<<< HEAD
						true, async);
		err = io_submit_sqe(req, sqe, statep, &link);
=======
						true, io_async_submit(ctx));
		err = io_submit_sqe(req, sqe, &link);
>>>>>>> 4775cbe7
		if (err)
			goto fail_req;
	}

	if (unlikely(submitted != nr)) {
		int ref_used = (submitted == -EAGAIN) ? 0 : submitted;

		percpu_ref_put_many(&ctx->refs, nr - ref_used);
	}
	if (link)
		io_queue_link_head(link);
	if (statep)
		io_submit_state_end(&state);

	 /* Commit SQ ring head once we've consumed and submitted all SQEs */
	io_commit_sqring(ctx);

	return submitted;
}

static inline void io_sq_thread_drop_mm(struct io_ring_ctx *ctx)
{
	struct mm_struct *mm = current->mm;

	if (mm) {
<<<<<<< HEAD
		unuse_mm(mm);
=======
		kthread_unuse_mm(mm);
>>>>>>> 4775cbe7
		mmput(mm);
	}
}

static int io_sq_thread(void *data)
{
	struct io_ring_ctx *ctx = data;
	const struct cred *old_cred;
	DEFINE_WAIT(wait);
	unsigned long timeout;
	int ret = 0;

	complete(&ctx->sq_thread_comp);

	old_cred = override_creds(ctx->creds);

	timeout = jiffies + ctx->sq_thread_idle;
	while (!kthread_should_park()) {
		unsigned int to_submit;

		if (!list_empty(&ctx->poll_list)) {
			unsigned nr_events = 0;

			mutex_lock(&ctx->uring_lock);
			if (!list_empty(&ctx->poll_list))
				io_iopoll_getevents(ctx, &nr_events, 0);
			else
				timeout = jiffies + ctx->sq_thread_idle;
			mutex_unlock(&ctx->uring_lock);
		}

		to_submit = io_sqring_entries(ctx);

		/*
		 * If submit got -EBUSY, flag us as needing the application
		 * to enter the kernel to reap and flush events.
		 */
		if (!to_submit || ret == -EBUSY) {
			/*
			 * Drop cur_mm before scheduling, we can't hold it for
			 * long periods (or over schedule()). Do this before
			 * adding ourselves to the waitqueue, as the unuse/drop
			 * may sleep.
			 */
			io_sq_thread_drop_mm(ctx);

			/*
			 * We're polling. If we're within the defined idle
			 * period, then let us spin without work before going
			 * to sleep. The exception is if we got EBUSY doing
			 * more IO, we should wait for the application to
			 * reap events and wake us up.
			 */
			if (!list_empty(&ctx->poll_list) ||
			    (!time_after(jiffies, timeout) && ret != -EBUSY &&
			    !percpu_ref_is_dying(&ctx->refs))) {
				if (current->task_works)
					task_work_run();
				cond_resched();
				continue;
			}

			prepare_to_wait(&ctx->sqo_wait, &wait,
						TASK_INTERRUPTIBLE);

			/*
			 * While doing polled IO, before going to sleep, we need
			 * to check if there are new reqs added to poll_list, it
			 * is because reqs may have been punted to io worker and
			 * will be added to poll_list later, hence check the
			 * poll_list again.
			 */
			if ((ctx->flags & IORING_SETUP_IOPOLL) &&
			    !list_empty_careful(&ctx->poll_list)) {
				finish_wait(&ctx->sqo_wait, &wait);
				continue;
			}

			/* Tell userspace we may need a wakeup call */
			ctx->rings->sq_flags |= IORING_SQ_NEED_WAKEUP;
			/* make sure to read SQ tail after writing flags */
			smp_mb();

			to_submit = io_sqring_entries(ctx);
			if (!to_submit || ret == -EBUSY) {
				if (kthread_should_park()) {
					finish_wait(&ctx->sqo_wait, &wait);
					break;
				}
				if (current->task_works) {
					task_work_run();
					finish_wait(&ctx->sqo_wait, &wait);
					continue;
				}
				if (signal_pending(current))
					flush_signals(current);
				schedule();
				finish_wait(&ctx->sqo_wait, &wait);

				ctx->rings->sq_flags &= ~IORING_SQ_NEED_WAKEUP;
				ret = 0;
				continue;
			}
			finish_wait(&ctx->sqo_wait, &wait);

			ctx->rings->sq_flags &= ~IORING_SQ_NEED_WAKEUP;
		}

		mutex_lock(&ctx->uring_lock);
<<<<<<< HEAD
		ret = io_submit_sqes(ctx, to_submit, NULL, -1, true);
=======
		if (likely(!percpu_ref_is_dying(&ctx->refs)))
			ret = io_submit_sqes(ctx, to_submit, NULL, -1);
>>>>>>> 4775cbe7
		mutex_unlock(&ctx->uring_lock);
		timeout = jiffies + ctx->sq_thread_idle;
	}

	if (current->task_works)
		task_work_run();

<<<<<<< HEAD
	set_fs(old_fs);
=======
>>>>>>> 4775cbe7
	io_sq_thread_drop_mm(ctx);
	revert_creds(old_cred);

	kthread_parkme();

	return 0;
}

struct io_wait_queue {
	struct wait_queue_entry wq;
	struct io_ring_ctx *ctx;
	unsigned to_wait;
	unsigned nr_timeouts;
};

static inline bool io_should_wake(struct io_wait_queue *iowq, bool noflush)
{
	struct io_ring_ctx *ctx = iowq->ctx;

	/*
	 * Wake up if we have enough events, or if a timeout occurred since we
	 * started waiting. For timeouts, we always want to return to userspace,
	 * regardless of event count.
	 */
	return io_cqring_events(ctx, noflush) >= iowq->to_wait ||
			atomic_read(&ctx->cq_timeouts) != iowq->nr_timeouts;
}

static int io_wake_function(struct wait_queue_entry *curr, unsigned int mode,
			    int wake_flags, void *key)
{
	struct io_wait_queue *iowq = container_of(curr, struct io_wait_queue,
							wq);

	/* use noflush == true, as we can't safely rely on locking context */
	if (!io_should_wake(iowq, true))
		return -1;

	return autoremove_wake_function(curr, mode, wake_flags, key);
}

/*
 * Wait until events become available, if we don't already have some. The
 * application must reap them itself, as they reside on the shared cq ring.
 */
static int io_cqring_wait(struct io_ring_ctx *ctx, int min_events,
			  const sigset_t __user *sig, size_t sigsz)
{
	struct io_wait_queue iowq = {
		.wq = {
			.private	= current,
			.func		= io_wake_function,
			.entry		= LIST_HEAD_INIT(iowq.wq.entry),
		},
		.ctx		= ctx,
		.to_wait	= min_events,
	};
	struct io_rings *rings = ctx->rings;
	int ret = 0;

	do {
		if (io_cqring_events(ctx, false) >= min_events)
			return 0;
		if (!current->task_works)
			break;
		task_work_run();
	} while (1);

	if (sig) {
#ifdef CONFIG_COMPAT
		if (in_compat_syscall())
			ret = set_compat_user_sigmask((const compat_sigset_t __user *)sig,
						      sigsz);
		else
#endif
			ret = set_user_sigmask(sig, sigsz);

		if (ret)
			return ret;
	}

	iowq.nr_timeouts = atomic_read(&ctx->cq_timeouts);
	trace_io_uring_cqring_wait(ctx, min_events);
	do {
		prepare_to_wait_exclusive(&ctx->wait, &iowq.wq,
						TASK_INTERRUPTIBLE);
		if (current->task_works)
			task_work_run();
		if (io_should_wake(&iowq, false))
			break;
		schedule();
		if (signal_pending(current)) {
			ret = -EINTR;
			break;
		}
	} while (1);
	finish_wait(&ctx->wait, &iowq.wq);

	restore_saved_sigmask_unless(ret == -EINTR);

	return READ_ONCE(rings->cq.head) == READ_ONCE(rings->cq.tail) ? ret : 0;
}

static void __io_sqe_files_unregister(struct io_ring_ctx *ctx)
{
#if defined(CONFIG_UNIX)
	if (ctx->ring_sock) {
		struct sock *sock = ctx->ring_sock->sk;
		struct sk_buff *skb;

		while ((skb = skb_dequeue(&sock->sk_receive_queue)) != NULL)
			kfree_skb(skb);
	}
#else
	int i;

	for (i = 0; i < ctx->nr_user_files; i++) {
		struct file *file;

		file = io_file_from_index(ctx, i);
		if (file)
			fput(file);
	}
#endif
}

static void io_file_ref_kill(struct percpu_ref *ref)
{
	struct fixed_file_data *data;

	data = container_of(ref, struct fixed_file_data, refs);
	complete(&data->done);
}

static int io_sqe_files_unregister(struct io_ring_ctx *ctx)
{
	struct fixed_file_data *data = ctx->file_data;
	struct fixed_file_ref_node *ref_node = NULL;
	unsigned nr_tables, i;

	if (!data)
		return -ENXIO;

	spin_lock(&data->lock);
	if (!list_empty(&data->ref_list))
		ref_node = list_first_entry(&data->ref_list,
				struct fixed_file_ref_node, node);
	spin_unlock(&data->lock);
	if (ref_node)
		percpu_ref_kill(&ref_node->refs);

	percpu_ref_kill(&data->refs);

	/* wait for all refs nodes to complete */
	flush_delayed_work(&ctx->file_put_work);
	wait_for_completion(&data->done);

	__io_sqe_files_unregister(ctx);
	nr_tables = DIV_ROUND_UP(ctx->nr_user_files, IORING_MAX_FILES_TABLE);
	for (i = 0; i < nr_tables; i++)
		kfree(data->table[i].files);
	kfree(data->table);
	percpu_ref_exit(&data->refs);
	kfree(data);
	ctx->file_data = NULL;
	ctx->nr_user_files = 0;
	return 0;
}

static void io_sq_thread_stop(struct io_ring_ctx *ctx)
{
	if (ctx->sqo_thread) {
		wait_for_completion(&ctx->sq_thread_comp);
		/*
		 * The park is a bit of a work-around, without it we get
		 * warning spews on shutdown with SQPOLL set and affinity
		 * set to a single CPU.
		 */
		kthread_park(ctx->sqo_thread);
		kthread_stop(ctx->sqo_thread);
		ctx->sqo_thread = NULL;
	}
}

static void io_finish_async(struct io_ring_ctx *ctx)
{
	io_sq_thread_stop(ctx);

	if (ctx->io_wq) {
		io_wq_destroy(ctx->io_wq);
		ctx->io_wq = NULL;
	}
}

#if defined(CONFIG_UNIX)
/*
 * Ensure the UNIX gc is aware of our file set, so we are certain that
 * the io_uring can be safely unregistered on process exit, even if we have
 * loops in the file referencing.
 */
static int __io_sqe_files_scm(struct io_ring_ctx *ctx, int nr, int offset)
{
	struct sock *sk = ctx->ring_sock->sk;
	struct scm_fp_list *fpl;
	struct sk_buff *skb;
	int i, nr_files;

	fpl = kzalloc(sizeof(*fpl), GFP_KERNEL);
	if (!fpl)
		return -ENOMEM;

	skb = alloc_skb(0, GFP_KERNEL);
	if (!skb) {
		kfree(fpl);
		return -ENOMEM;
	}

	skb->sk = sk;

	nr_files = 0;
	fpl->user = get_uid(ctx->user);
	for (i = 0; i < nr; i++) {
		struct file *file = io_file_from_index(ctx, i + offset);

		if (!file)
			continue;
		fpl->fp[nr_files] = get_file(file);
		unix_inflight(fpl->user, fpl->fp[nr_files]);
		nr_files++;
	}

	if (nr_files) {
		fpl->max = SCM_MAX_FD;
		fpl->count = nr_files;
		UNIXCB(skb).fp = fpl;
		skb->destructor = unix_destruct_scm;
		refcount_add(skb->truesize, &sk->sk_wmem_alloc);
		skb_queue_head(&sk->sk_receive_queue, skb);

		for (i = 0; i < nr_files; i++)
			fput(fpl->fp[i]);
	} else {
		kfree_skb(skb);
		kfree(fpl);
	}

	return 0;
}

/*
 * If UNIX sockets are enabled, fd passing can cause a reference cycle which
 * causes regular reference counting to break down. We rely on the UNIX
 * garbage collection to take care of this problem for us.
 */
static int io_sqe_files_scm(struct io_ring_ctx *ctx)
{
	unsigned left, total;
	int ret = 0;

	total = 0;
	left = ctx->nr_user_files;
	while (left) {
		unsigned this_files = min_t(unsigned, left, SCM_MAX_FD);

		ret = __io_sqe_files_scm(ctx, this_files, total);
		if (ret)
			break;
		left -= this_files;
		total += this_files;
	}

	if (!ret)
		return 0;

	while (total < ctx->nr_user_files) {
		struct file *file = io_file_from_index(ctx, total);

		if (file)
			fput(file);
		total++;
	}

	return ret;
}
#else
static int io_sqe_files_scm(struct io_ring_ctx *ctx)
{
	return 0;
}
#endif

static int io_sqe_alloc_file_tables(struct io_ring_ctx *ctx, unsigned nr_tables,
				    unsigned nr_files)
{
	int i;

	for (i = 0; i < nr_tables; i++) {
		struct fixed_file_table *table = &ctx->file_data->table[i];
		unsigned this_files;

		this_files = min(nr_files, IORING_MAX_FILES_TABLE);
		table->files = kcalloc(this_files, sizeof(struct file *),
					GFP_KERNEL);
		if (!table->files)
			break;
		nr_files -= this_files;
	}

	if (i == nr_tables)
		return 0;

	for (i = 0; i < nr_tables; i++) {
		struct fixed_file_table *table = &ctx->file_data->table[i];
		kfree(table->files);
	}
	return 1;
}

static void io_ring_file_put(struct io_ring_ctx *ctx, struct file *file)
{
#if defined(CONFIG_UNIX)
	struct sock *sock = ctx->ring_sock->sk;
	struct sk_buff_head list, *head = &sock->sk_receive_queue;
	struct sk_buff *skb;
	int i;

	__skb_queue_head_init(&list);

	/*
	 * Find the skb that holds this file in its SCM_RIGHTS. When found,
	 * remove this entry and rearrange the file array.
	 */
	skb = skb_dequeue(head);
	while (skb) {
		struct scm_fp_list *fp;

		fp = UNIXCB(skb).fp;
		for (i = 0; i < fp->count; i++) {
			int left;

			if (fp->fp[i] != file)
				continue;

			unix_notinflight(fp->user, fp->fp[i]);
			left = fp->count - 1 - i;
			if (left) {
				memmove(&fp->fp[i], &fp->fp[i + 1],
						left * sizeof(struct file *));
			}
			fp->count--;
			if (!fp->count) {
				kfree_skb(skb);
				skb = NULL;
			} else {
				__skb_queue_tail(&list, skb);
			}
			fput(file);
			file = NULL;
			break;
		}

		if (!file)
			break;

		__skb_queue_tail(&list, skb);

		skb = skb_dequeue(head);
	}

	if (skb_peek(&list)) {
		spin_lock_irq(&head->lock);
		while ((skb = __skb_dequeue(&list)) != NULL)
			__skb_queue_tail(head, skb);
		spin_unlock_irq(&head->lock);
	}
#else
	fput(file);
#endif
}

struct io_file_put {
	struct list_head list;
	struct file *file;
};

static void __io_file_put_work(struct fixed_file_ref_node *ref_node)
{
	struct fixed_file_data *file_data = ref_node->file_data;
	struct io_ring_ctx *ctx = file_data->ctx;
	struct io_file_put *pfile, *tmp;

	list_for_each_entry_safe(pfile, tmp, &ref_node->file_list, list) {
		list_del(&pfile->list);
		io_ring_file_put(ctx, pfile->file);
		kfree(pfile);
	}

	spin_lock(&file_data->lock);
	list_del(&ref_node->node);
	spin_unlock(&file_data->lock);

	percpu_ref_exit(&ref_node->refs);
	kfree(ref_node);
	percpu_ref_put(&file_data->refs);
}

static void io_file_put_work(struct work_struct *work)
{
	struct io_ring_ctx *ctx;
	struct llist_node *node;

	ctx = container_of(work, struct io_ring_ctx, file_put_work.work);
	node = llist_del_all(&ctx->file_put_llist);

	while (node) {
		struct fixed_file_ref_node *ref_node;
		struct llist_node *next = node->next;

		ref_node = llist_entry(node, struct fixed_file_ref_node, llist);
		__io_file_put_work(ref_node);
		node = next;
	}
}

static void io_file_data_ref_zero(struct percpu_ref *ref)
{
	struct fixed_file_ref_node *ref_node;
	struct io_ring_ctx *ctx;
	bool first_add;
	int delay = HZ;

	ref_node = container_of(ref, struct fixed_file_ref_node, refs);
	ctx = ref_node->file_data->ctx;

	if (percpu_ref_is_dying(&ctx->file_data->refs))
		delay = 0;

	first_add = llist_add(&ref_node->llist, &ctx->file_put_llist);
	if (!delay)
		mod_delayed_work(system_wq, &ctx->file_put_work, 0);
	else if (first_add)
		queue_delayed_work(system_wq, &ctx->file_put_work, delay);
}

static struct fixed_file_ref_node *alloc_fixed_file_ref_node(
			struct io_ring_ctx *ctx)
{
	struct fixed_file_ref_node *ref_node;

	ref_node = kzalloc(sizeof(*ref_node), GFP_KERNEL);
	if (!ref_node)
		return ERR_PTR(-ENOMEM);

	if (percpu_ref_init(&ref_node->refs, io_file_data_ref_zero,
			    0, GFP_KERNEL)) {
		kfree(ref_node);
		return ERR_PTR(-ENOMEM);
	}
	INIT_LIST_HEAD(&ref_node->node);
	INIT_LIST_HEAD(&ref_node->file_list);
	ref_node->file_data = ctx->file_data;
	return ref_node;
}

static void destroy_fixed_file_ref_node(struct fixed_file_ref_node *ref_node)
{
	percpu_ref_exit(&ref_node->refs);
	kfree(ref_node);
}

static int io_sqe_files_register(struct io_ring_ctx *ctx, void __user *arg,
				 unsigned nr_args)
{
	__s32 __user *fds = (__s32 __user *) arg;
	unsigned nr_tables;
	struct file *file;
	int fd, ret = 0;
	unsigned i;
	struct fixed_file_ref_node *ref_node;

	if (ctx->file_data)
		return -EBUSY;
	if (!nr_args)
		return -EINVAL;
	if (nr_args > IORING_MAX_FIXED_FILES)
		return -EMFILE;

	ctx->file_data = kzalloc(sizeof(*ctx->file_data), GFP_KERNEL);
	if (!ctx->file_data)
		return -ENOMEM;
	ctx->file_data->ctx = ctx;
	init_completion(&ctx->file_data->done);
	INIT_LIST_HEAD(&ctx->file_data->ref_list);
	spin_lock_init(&ctx->file_data->lock);

	nr_tables = DIV_ROUND_UP(nr_args, IORING_MAX_FILES_TABLE);
	ctx->file_data->table = kcalloc(nr_tables,
					sizeof(struct fixed_file_table),
					GFP_KERNEL);
	if (!ctx->file_data->table) {
		kfree(ctx->file_data);
		ctx->file_data = NULL;
		return -ENOMEM;
	}

	if (percpu_ref_init(&ctx->file_data->refs, io_file_ref_kill,
				PERCPU_REF_ALLOW_REINIT, GFP_KERNEL)) {
		kfree(ctx->file_data->table);
		kfree(ctx->file_data);
		ctx->file_data = NULL;
		return -ENOMEM;
	}

	if (io_sqe_alloc_file_tables(ctx, nr_tables, nr_args)) {
		percpu_ref_exit(&ctx->file_data->refs);
		kfree(ctx->file_data->table);
		kfree(ctx->file_data);
		ctx->file_data = NULL;
		return -ENOMEM;
	}

	for (i = 0; i < nr_args; i++, ctx->nr_user_files++) {
		struct fixed_file_table *table;
		unsigned index;

		ret = -EFAULT;
		if (copy_from_user(&fd, &fds[i], sizeof(fd)))
			break;
		/* allow sparse sets */
		if (fd == -1) {
			ret = 0;
			continue;
		}

		table = &ctx->file_data->table[i >> IORING_FILE_TABLE_SHIFT];
		index = i & IORING_FILE_TABLE_MASK;
		file = fget(fd);

		ret = -EBADF;
		if (!file)
			break;

		/*
		 * Don't allow io_uring instances to be registered. If UNIX
		 * isn't enabled, then this causes a reference cycle and this
		 * instance can never get freed. If UNIX is enabled we'll
		 * handle it just fine, but there's still no point in allowing
		 * a ring fd as it doesn't support regular read/write anyway.
		 */
		if (file->f_op == &io_uring_fops) {
			fput(file);
			break;
		}
		ret = 0;
		table->files[index] = file;
	}

	if (ret) {
		for (i = 0; i < ctx->nr_user_files; i++) {
			file = io_file_from_index(ctx, i);
			if (file)
				fput(file);
		}
		for (i = 0; i < nr_tables; i++)
			kfree(ctx->file_data->table[i].files);

		kfree(ctx->file_data->table);
		kfree(ctx->file_data);
		ctx->file_data = NULL;
		ctx->nr_user_files = 0;
		return ret;
	}

	ret = io_sqe_files_scm(ctx);
	if (ret) {
		io_sqe_files_unregister(ctx);
		return ret;
	}

	ref_node = alloc_fixed_file_ref_node(ctx);
	if (IS_ERR(ref_node)) {
		io_sqe_files_unregister(ctx);
		return PTR_ERR(ref_node);
	}

	ctx->file_data->cur_refs = &ref_node->refs;
	spin_lock(&ctx->file_data->lock);
	list_add(&ref_node->node, &ctx->file_data->ref_list);
	spin_unlock(&ctx->file_data->lock);
	percpu_ref_get(&ctx->file_data->refs);
	return ret;
}

static int io_sqe_file_register(struct io_ring_ctx *ctx, struct file *file,
				int index)
{
#if defined(CONFIG_UNIX)
	struct sock *sock = ctx->ring_sock->sk;
	struct sk_buff_head *head = &sock->sk_receive_queue;
	struct sk_buff *skb;

	/*
	 * See if we can merge this file into an existing skb SCM_RIGHTS
	 * file set. If there's no room, fall back to allocating a new skb
	 * and filling it in.
	 */
	spin_lock_irq(&head->lock);
	skb = skb_peek(head);
	if (skb) {
		struct scm_fp_list *fpl = UNIXCB(skb).fp;

		if (fpl->count < SCM_MAX_FD) {
			__skb_unlink(skb, head);
			spin_unlock_irq(&head->lock);
			fpl->fp[fpl->count] = get_file(file);
			unix_inflight(fpl->user, fpl->fp[fpl->count]);
			fpl->count++;
			spin_lock_irq(&head->lock);
			__skb_queue_head(head, skb);
		} else {
			skb = NULL;
		}
	}
	spin_unlock_irq(&head->lock);

	if (skb) {
		fput(file);
		return 0;
	}

	return __io_sqe_files_scm(ctx, 1, index);
#else
	return 0;
#endif
}

static int io_queue_file_removal(struct fixed_file_data *data,
				 struct file *file)
{
	struct io_file_put *pfile;
	struct percpu_ref *refs = data->cur_refs;
	struct fixed_file_ref_node *ref_node;

	pfile = kzalloc(sizeof(*pfile), GFP_KERNEL);
	if (!pfile)
		return -ENOMEM;

	ref_node = container_of(refs, struct fixed_file_ref_node, refs);
	pfile->file = file;
	list_add(&pfile->list, &ref_node->file_list);

	return 0;
}

static int __io_sqe_files_update(struct io_ring_ctx *ctx,
				 struct io_uring_files_update *up,
				 unsigned nr_args)
{
	struct fixed_file_data *data = ctx->file_data;
	struct fixed_file_ref_node *ref_node;
	struct file *file;
	__s32 __user *fds;
	int fd, i, err;
	__u32 done;
	bool needs_switch = false;

	if (check_add_overflow(up->offset, nr_args, &done))
		return -EOVERFLOW;
	if (done > ctx->nr_user_files)
		return -EINVAL;

	ref_node = alloc_fixed_file_ref_node(ctx);
	if (IS_ERR(ref_node))
		return PTR_ERR(ref_node);

	done = 0;
	fds = u64_to_user_ptr(up->fds);
	while (nr_args) {
		struct fixed_file_table *table;
		unsigned index;

		err = 0;
		if (copy_from_user(&fd, &fds[done], sizeof(fd))) {
			err = -EFAULT;
			break;
		}
		i = array_index_nospec(up->offset, ctx->nr_user_files);
		table = &ctx->file_data->table[i >> IORING_FILE_TABLE_SHIFT];
		index = i & IORING_FILE_TABLE_MASK;
		if (table->files[index]) {
			file = io_file_from_index(ctx, index);
			err = io_queue_file_removal(data, file);
			if (err)
				break;
			table->files[index] = NULL;
			needs_switch = true;
		}
		if (fd != -1) {
			file = fget(fd);
			if (!file) {
				err = -EBADF;
				break;
			}
			/*
			 * Don't allow io_uring instances to be registered. If
			 * UNIX isn't enabled, then this causes a reference
			 * cycle and this instance can never get freed. If UNIX
			 * is enabled we'll handle it just fine, but there's
			 * still no point in allowing a ring fd as it doesn't
			 * support regular read/write anyway.
			 */
			if (file->f_op == &io_uring_fops) {
				fput(file);
				err = -EBADF;
				break;
			}
			table->files[index] = file;
			err = io_sqe_file_register(ctx, file, i);
			if (err)
				break;
		}
		nr_args--;
		done++;
		up->offset++;
	}

	if (needs_switch) {
		percpu_ref_kill(data->cur_refs);
		spin_lock(&data->lock);
		list_add(&ref_node->node, &data->ref_list);
		data->cur_refs = &ref_node->refs;
		spin_unlock(&data->lock);
		percpu_ref_get(&ctx->file_data->refs);
	} else
		destroy_fixed_file_ref_node(ref_node);

	return done ? done : err;
}

static int io_sqe_files_update(struct io_ring_ctx *ctx, void __user *arg,
			       unsigned nr_args)
{
	struct io_uring_files_update up;

	if (!ctx->file_data)
		return -ENXIO;
	if (!nr_args)
		return -EINVAL;
	if (copy_from_user(&up, arg, sizeof(up)))
		return -EFAULT;
	if (up.resv)
		return -EINVAL;

	return __io_sqe_files_update(ctx, &up, nr_args);
}

static void io_free_work(struct io_wq_work *work)
{
	struct io_kiocb *req = container_of(work, struct io_kiocb, work);

	/* Consider that io_steal_work() relies on this ref */
	io_put_req(req);
}

static int io_init_wq_offload(struct io_ring_ctx *ctx,
			      struct io_uring_params *p)
{
	struct io_wq_data data;
	struct fd f;
	struct io_ring_ctx *ctx_attach;
	unsigned int concurrency;
	int ret = 0;

	data.user = ctx->user;
	data.free_work = io_free_work;
	data.do_work = io_wq_submit_work;

	if (!(p->flags & IORING_SETUP_ATTACH_WQ)) {
		/* Do QD, or 4 * CPUS, whatever is smallest */
		concurrency = min(ctx->sq_entries, 4 * num_online_cpus());

		ctx->io_wq = io_wq_create(concurrency, &data);
		if (IS_ERR(ctx->io_wq)) {
			ret = PTR_ERR(ctx->io_wq);
			ctx->io_wq = NULL;
		}
		return ret;
	}

	f = fdget(p->wq_fd);
	if (!f.file)
		return -EBADF;

	if (f.file->f_op != &io_uring_fops) {
		ret = -EINVAL;
		goto out_fput;
	}

	ctx_attach = f.file->private_data;
	/* @io_wq is protected by holding the fd */
	if (!io_wq_get(ctx_attach->io_wq, &data)) {
		ret = -EINVAL;
		goto out_fput;
	}

	ctx->io_wq = ctx_attach->io_wq;
out_fput:
	fdput(f);
	return ret;
}

static int io_sq_offload_start(struct io_ring_ctx *ctx,
			       struct io_uring_params *p)
{
	int ret;

	mmgrab(current->mm);
	ctx->sqo_mm = current->mm;

	if (ctx->flags & IORING_SETUP_SQPOLL) {
		ret = -EPERM;
		if (!capable(CAP_SYS_ADMIN))
			goto err;

		ctx->sq_thread_idle = msecs_to_jiffies(p->sq_thread_idle);
		if (!ctx->sq_thread_idle)
			ctx->sq_thread_idle = HZ;

		if (p->flags & IORING_SETUP_SQ_AFF) {
			int cpu = p->sq_thread_cpu;

			ret = -EINVAL;
			if (cpu >= nr_cpu_ids)
				goto err;
			if (!cpu_online(cpu))
				goto err;

			ctx->sqo_thread = kthread_create_on_cpu(io_sq_thread,
							ctx, cpu,
							"io_uring-sq");
		} else {
			ctx->sqo_thread = kthread_create(io_sq_thread, ctx,
							"io_uring-sq");
		}
		if (IS_ERR(ctx->sqo_thread)) {
			ret = PTR_ERR(ctx->sqo_thread);
			ctx->sqo_thread = NULL;
			goto err;
		}
		wake_up_process(ctx->sqo_thread);
	} else if (p->flags & IORING_SETUP_SQ_AFF) {
		/* Can't have SQ_AFF without SQPOLL */
		ret = -EINVAL;
		goto err;
	}

	ret = io_init_wq_offload(ctx, p);
	if (ret)
		goto err;

	return 0;
err:
	io_finish_async(ctx);
	mmdrop(ctx->sqo_mm);
	ctx->sqo_mm = NULL;
	return ret;
}

static void io_unaccount_mem(struct user_struct *user, unsigned long nr_pages)
{
	atomic_long_sub(nr_pages, &user->locked_vm);
}

static int io_account_mem(struct user_struct *user, unsigned long nr_pages)
{
	unsigned long page_limit, cur_pages, new_pages;

	/* Don't allow more pages than we can safely lock */
	page_limit = rlimit(RLIMIT_MEMLOCK) >> PAGE_SHIFT;

	do {
		cur_pages = atomic_long_read(&user->locked_vm);
		new_pages = cur_pages + nr_pages;
		if (new_pages > page_limit)
			return -ENOMEM;
	} while (atomic_long_cmpxchg(&user->locked_vm, cur_pages,
					new_pages) != cur_pages);

	return 0;
}

static void io_mem_free(void *ptr)
{
	struct page *page;

	if (!ptr)
		return;

	page = virt_to_head_page(ptr);
	if (put_page_testzero(page))
		free_compound_page(page);
}

static void *io_mem_alloc(size_t size)
{
	gfp_t gfp_flags = GFP_KERNEL | __GFP_ZERO | __GFP_NOWARN | __GFP_COMP |
				__GFP_NORETRY;

	return (void *) __get_free_pages(gfp_flags, get_order(size));
}

static unsigned long rings_size(unsigned sq_entries, unsigned cq_entries,
				size_t *sq_offset)
{
	struct io_rings *rings;
	size_t off, sq_array_size;

	off = struct_size(rings, cqes, cq_entries);
	if (off == SIZE_MAX)
		return SIZE_MAX;

#ifdef CONFIG_SMP
	off = ALIGN(off, SMP_CACHE_BYTES);
	if (off == 0)
		return SIZE_MAX;
#endif

	sq_array_size = array_size(sizeof(u32), sq_entries);
	if (sq_array_size == SIZE_MAX)
		return SIZE_MAX;

	if (check_add_overflow(off, sq_array_size, &off))
		return SIZE_MAX;

	if (sq_offset)
		*sq_offset = off;

	return off;
}

static unsigned long ring_pages(unsigned sq_entries, unsigned cq_entries)
{
	size_t pages;

	pages = (size_t)1 << get_order(
		rings_size(sq_entries, cq_entries, NULL));
	pages += (size_t)1 << get_order(
		array_size(sizeof(struct io_uring_sqe), sq_entries));

	return pages;
}

static int io_sqe_buffer_unregister(struct io_ring_ctx *ctx)
{
	int i, j;

	if (!ctx->user_bufs)
		return -ENXIO;

	for (i = 0; i < ctx->nr_user_bufs; i++) {
		struct io_mapped_ubuf *imu = &ctx->user_bufs[i];

		for (j = 0; j < imu->nr_bvecs; j++)
			unpin_user_page(imu->bvec[j].bv_page);

		if (ctx->account_mem)
			io_unaccount_mem(ctx->user, imu->nr_bvecs);
		kvfree(imu->bvec);
		imu->nr_bvecs = 0;
	}

	kfree(ctx->user_bufs);
	ctx->user_bufs = NULL;
	ctx->nr_user_bufs = 0;
	return 0;
}

static int io_copy_iov(struct io_ring_ctx *ctx, struct iovec *dst,
		       void __user *arg, unsigned index)
{
	struct iovec __user *src;

#ifdef CONFIG_COMPAT
	if (ctx->compat) {
		struct compat_iovec __user *ciovs;
		struct compat_iovec ciov;

		ciovs = (struct compat_iovec __user *) arg;
		if (copy_from_user(&ciov, &ciovs[index], sizeof(ciov)))
			return -EFAULT;

		dst->iov_base = u64_to_user_ptr((u64)ciov.iov_base);
		dst->iov_len = ciov.iov_len;
		return 0;
	}
#endif
	src = (struct iovec __user *) arg;
	if (copy_from_user(dst, &src[index], sizeof(*dst)))
		return -EFAULT;
	return 0;
}

static int io_sqe_buffer_register(struct io_ring_ctx *ctx, void __user *arg,
				  unsigned nr_args)
{
	struct vm_area_struct **vmas = NULL;
	struct page **pages = NULL;
	int i, j, got_pages = 0;
	int ret = -EINVAL;

	if (ctx->user_bufs)
		return -EBUSY;
	if (!nr_args || nr_args > UIO_MAXIOV)
		return -EINVAL;

	ctx->user_bufs = kcalloc(nr_args, sizeof(struct io_mapped_ubuf),
					GFP_KERNEL);
	if (!ctx->user_bufs)
		return -ENOMEM;

	for (i = 0; i < nr_args; i++) {
		struct io_mapped_ubuf *imu = &ctx->user_bufs[i];
		unsigned long off, start, end, ubuf;
		int pret, nr_pages;
		struct iovec iov;
		size_t size;

		ret = io_copy_iov(ctx, &iov, arg, i);
		if (ret)
			goto err;

		/*
		 * Don't impose further limits on the size and buffer
		 * constraints here, we'll -EINVAL later when IO is
		 * submitted if they are wrong.
		 */
		ret = -EFAULT;
		if (!iov.iov_base || !iov.iov_len)
			goto err;

		/* arbitrary limit, but we need something */
		if (iov.iov_len > SZ_1G)
			goto err;

		ubuf = (unsigned long) iov.iov_base;
		end = (ubuf + iov.iov_len + PAGE_SIZE - 1) >> PAGE_SHIFT;
		start = ubuf >> PAGE_SHIFT;
		nr_pages = end - start;

		if (ctx->account_mem) {
			ret = io_account_mem(ctx->user, nr_pages);
			if (ret)
				goto err;
		}

		ret = 0;
		if (!pages || nr_pages > got_pages) {
			kvfree(vmas);
			kvfree(pages);
			pages = kvmalloc_array(nr_pages, sizeof(struct page *),
						GFP_KERNEL);
			vmas = kvmalloc_array(nr_pages,
					sizeof(struct vm_area_struct *),
					GFP_KERNEL);
			if (!pages || !vmas) {
				ret = -ENOMEM;
				if (ctx->account_mem)
					io_unaccount_mem(ctx->user, nr_pages);
				goto err;
			}
			got_pages = nr_pages;
		}

		imu->bvec = kvmalloc_array(nr_pages, sizeof(struct bio_vec),
						GFP_KERNEL);
		ret = -ENOMEM;
		if (!imu->bvec) {
			if (ctx->account_mem)
				io_unaccount_mem(ctx->user, nr_pages);
			goto err;
		}

		ret = 0;
		mmap_read_lock(current->mm);
		pret = pin_user_pages(ubuf, nr_pages,
				      FOLL_WRITE | FOLL_LONGTERM,
				      pages, vmas);
		if (pret == nr_pages) {
			/* don't support file backed memory */
			for (j = 0; j < nr_pages; j++) {
				struct vm_area_struct *vma = vmas[j];

				if (vma->vm_file &&
				    !is_file_hugepages(vma->vm_file)) {
					ret = -EOPNOTSUPP;
					break;
				}
			}
		} else {
			ret = pret < 0 ? pret : -EFAULT;
		}
		mmap_read_unlock(current->mm);
		if (ret) {
			/*
			 * if we did partial map, or found file backed vmas,
			 * release any pages we did get
			 */
			if (pret > 0)
				unpin_user_pages(pages, pret);
			if (ctx->account_mem)
				io_unaccount_mem(ctx->user, nr_pages);
			kvfree(imu->bvec);
			goto err;
		}

		off = ubuf & ~PAGE_MASK;
		size = iov.iov_len;
		for (j = 0; j < nr_pages; j++) {
			size_t vec_len;

			vec_len = min_t(size_t, size, PAGE_SIZE - off);
			imu->bvec[j].bv_page = pages[j];
			imu->bvec[j].bv_len = vec_len;
			imu->bvec[j].bv_offset = off;
			off = 0;
			size -= vec_len;
		}
		/* store original address for later verification */
		imu->ubuf = ubuf;
		imu->len = iov.iov_len;
		imu->nr_bvecs = nr_pages;

		ctx->nr_user_bufs++;
	}
	kvfree(pages);
	kvfree(vmas);
	return 0;
err:
	kvfree(pages);
	kvfree(vmas);
	io_sqe_buffer_unregister(ctx);
	return ret;
}

static int io_eventfd_register(struct io_ring_ctx *ctx, void __user *arg)
{
	__s32 __user *fds = arg;
	int fd;

	if (ctx->cq_ev_fd)
		return -EBUSY;

	if (copy_from_user(&fd, fds, sizeof(*fds)))
		return -EFAULT;

	ctx->cq_ev_fd = eventfd_ctx_fdget(fd);
	if (IS_ERR(ctx->cq_ev_fd)) {
		int ret = PTR_ERR(ctx->cq_ev_fd);
		ctx->cq_ev_fd = NULL;
		return ret;
	}

	return 0;
}

static int io_eventfd_unregister(struct io_ring_ctx *ctx)
{
	if (ctx->cq_ev_fd) {
		eventfd_ctx_put(ctx->cq_ev_fd);
		ctx->cq_ev_fd = NULL;
		return 0;
	}

	return -ENXIO;
}

static int __io_destroy_buffers(int id, void *p, void *data)
{
	struct io_ring_ctx *ctx = data;
	struct io_buffer *buf = p;

	__io_remove_buffers(ctx, buf, id, -1U);
	return 0;
}

static void io_destroy_buffers(struct io_ring_ctx *ctx)
{
	idr_for_each(&ctx->io_buffer_idr, __io_destroy_buffers, ctx);
	idr_destroy(&ctx->io_buffer_idr);
}

static void io_ring_ctx_free(struct io_ring_ctx *ctx)
{
	io_finish_async(ctx);
	if (ctx->sqo_mm)
		mmdrop(ctx->sqo_mm);

	io_iopoll_reap_events(ctx);
	io_sqe_buffer_unregister(ctx);
	io_sqe_files_unregister(ctx);
	io_eventfd_unregister(ctx);
	io_destroy_buffers(ctx);
	idr_destroy(&ctx->personality_idr);

#if defined(CONFIG_UNIX)
	if (ctx->ring_sock) {
		ctx->ring_sock->file = NULL; /* so that iput() is called */
		sock_release(ctx->ring_sock);
	}
#endif

	io_mem_free(ctx->rings);
	io_mem_free(ctx->sq_sqes);

	percpu_ref_exit(&ctx->refs);
	if (ctx->account_mem)
		io_unaccount_mem(ctx->user,
				ring_pages(ctx->sq_entries, ctx->cq_entries));
	free_uid(ctx->user);
	put_cred(ctx->creds);
	kfree(ctx->cancel_hash);
	kmem_cache_free(req_cachep, ctx->fallback_req);
	kfree(ctx);
}

static __poll_t io_uring_poll(struct file *file, poll_table *wait)
{
	struct io_ring_ctx *ctx = file->private_data;
	__poll_t mask = 0;

	poll_wait(file, &ctx->cq_wait, wait);
	/*
	 * synchronizes with barrier from wq_has_sleeper call in
	 * io_commit_cqring
	 */
	smp_rmb();
	if (READ_ONCE(ctx->rings->sq.tail) - ctx->cached_sq_head !=
	    ctx->rings->sq_ring_entries)
		mask |= EPOLLOUT | EPOLLWRNORM;
	if (io_cqring_events(ctx, false))
		mask |= EPOLLIN | EPOLLRDNORM;

	return mask;
}

static int io_uring_fasync(int fd, struct file *file, int on)
{
	struct io_ring_ctx *ctx = file->private_data;

	return fasync_helper(fd, file, on, &ctx->cq_fasync);
}

static int io_remove_personalities(int id, void *p, void *data)
{
	struct io_ring_ctx *ctx = data;
	const struct cred *cred;

	cred = idr_remove(&ctx->personality_idr, id);
	if (cred)
		put_cred(cred);
	return 0;
}

static void io_ring_exit_work(struct work_struct *work)
{
	struct io_ring_ctx *ctx;

	ctx = container_of(work, struct io_ring_ctx, exit_work);
	if (ctx->rings)
		io_cqring_overflow_flush(ctx, true);

	wait_for_completion(&ctx->ref_comp);
	io_ring_ctx_free(ctx);
}

static void io_ring_ctx_wait_and_kill(struct io_ring_ctx *ctx)
{
	mutex_lock(&ctx->uring_lock);
	percpu_ref_kill(&ctx->refs);
	mutex_unlock(&ctx->uring_lock);

<<<<<<< HEAD
	/*
	 * Wait for sq thread to idle, if we have one. It won't spin on new
	 * work after we've killed the ctx ref above. This is important to do
	 * before we cancel existing commands, as the thread could otherwise
	 * be queueing new work post that. If that's work we need to cancel,
	 * it could cause shutdown to hang.
	 */
	while (ctx->sqo_thread && !wq_has_sleeper(&ctx->sqo_wait))
		cond_resched();

=======
>>>>>>> 4775cbe7
	io_kill_timeouts(ctx);
	io_poll_remove_all(ctx);

	if (ctx->io_wq)
		io_wq_cancel_all(ctx->io_wq);

	io_iopoll_reap_events(ctx);
	/* if we failed setting up the ctx, we might not have any rings */
	if (ctx->rings)
		io_cqring_overflow_flush(ctx, true);
	idr_for_each(&ctx->personality_idr, io_remove_personalities, ctx);
	INIT_WORK(&ctx->exit_work, io_ring_exit_work);
	queue_work(system_wq, &ctx->exit_work);
}

static int io_uring_release(struct inode *inode, struct file *file)
{
	struct io_ring_ctx *ctx = file->private_data;

	file->private_data = NULL;
	io_ring_ctx_wait_and_kill(ctx);
	return 0;
}

static void io_uring_cancel_files(struct io_ring_ctx *ctx,
				  struct files_struct *files)
{
	while (!list_empty_careful(&ctx->inflight_list)) {
		struct io_kiocb *cancel_req = NULL, *req;
		DEFINE_WAIT(wait);

		spin_lock_irq(&ctx->inflight_lock);
		list_for_each_entry(req, &ctx->inflight_list, inflight_entry) {
			if (req->work.files != files)
				continue;
			/* req is being completed, ignore */
			if (!refcount_inc_not_zero(&req->refs))
				continue;
			cancel_req = req;
			break;
		}
		if (cancel_req)
			prepare_to_wait(&ctx->inflight_wait, &wait,
						TASK_UNINTERRUPTIBLE);
		spin_unlock_irq(&ctx->inflight_lock);

		/* We need to keep going until we don't find a matching req */
		if (!cancel_req)
			break;

		if (cancel_req->flags & REQ_F_OVERFLOW) {
			spin_lock_irq(&ctx->completion_lock);
			list_del(&cancel_req->list);
			cancel_req->flags &= ~REQ_F_OVERFLOW;
			if (list_empty(&ctx->cq_overflow_list)) {
				clear_bit(0, &ctx->sq_check_overflow);
				clear_bit(0, &ctx->cq_check_overflow);
			}
			spin_unlock_irq(&ctx->completion_lock);

			WRITE_ONCE(ctx->rings->cq_overflow,
				atomic_inc_return(&ctx->cached_cq_overflow));

			/*
			 * Put inflight ref and overflow ref. If that's
			 * all we had, then we're done with this request.
			 */
			if (refcount_sub_and_test(2, &cancel_req->refs)) {
<<<<<<< HEAD
				io_put_req(cancel_req);
=======
				io_free_req(cancel_req);
>>>>>>> 4775cbe7
				finish_wait(&ctx->inflight_wait, &wait);
				continue;
			}
		} else {
			io_wq_cancel_work(ctx->io_wq, &cancel_req->work);
			io_put_req(cancel_req);
		}

		schedule();
		finish_wait(&ctx->inflight_wait, &wait);
	}
}

static int io_uring_flush(struct file *file, void *data)
{
	struct io_ring_ctx *ctx = file->private_data;

	io_uring_cancel_files(ctx, data);

	/*
	 * If the task is going away, cancel work it may have pending
	 */
	if (fatal_signal_pending(current) || (current->flags & PF_EXITING))
		io_wq_cancel_pid(ctx->io_wq, task_pid_vnr(current));

	return 0;
}

static void *io_uring_validate_mmap_request(struct file *file,
					    loff_t pgoff, size_t sz)
{
	struct io_ring_ctx *ctx = file->private_data;
	loff_t offset = pgoff << PAGE_SHIFT;
	struct page *page;
	void *ptr;

	switch (offset) {
	case IORING_OFF_SQ_RING:
	case IORING_OFF_CQ_RING:
		ptr = ctx->rings;
		break;
	case IORING_OFF_SQES:
		ptr = ctx->sq_sqes;
		break;
	default:
		return ERR_PTR(-EINVAL);
	}

	page = virt_to_head_page(ptr);
	if (sz > page_size(page))
		return ERR_PTR(-EINVAL);

	return ptr;
}

#ifdef CONFIG_MMU

static int io_uring_mmap(struct file *file, struct vm_area_struct *vma)
{
	size_t sz = vma->vm_end - vma->vm_start;
	unsigned long pfn;
	void *ptr;

	ptr = io_uring_validate_mmap_request(file, vma->vm_pgoff, sz);
	if (IS_ERR(ptr))
		return PTR_ERR(ptr);

	pfn = virt_to_phys(ptr) >> PAGE_SHIFT;
	return remap_pfn_range(vma, vma->vm_start, pfn, sz, vma->vm_page_prot);
}

#else /* !CONFIG_MMU */

static int io_uring_mmap(struct file *file, struct vm_area_struct *vma)
{
	return vma->vm_flags & (VM_SHARED | VM_MAYSHARE) ? 0 : -EINVAL;
}

static unsigned int io_uring_nommu_mmap_capabilities(struct file *file)
{
	return NOMMU_MAP_DIRECT | NOMMU_MAP_READ | NOMMU_MAP_WRITE;
}

static unsigned long io_uring_nommu_get_unmapped_area(struct file *file,
	unsigned long addr, unsigned long len,
	unsigned long pgoff, unsigned long flags)
{
	void *ptr;

	ptr = io_uring_validate_mmap_request(file, pgoff, len);
	if (IS_ERR(ptr))
		return PTR_ERR(ptr);

	return (unsigned long) ptr;
}

#endif /* !CONFIG_MMU */

SYSCALL_DEFINE6(io_uring_enter, unsigned int, fd, u32, to_submit,
		u32, min_complete, u32, flags, const sigset_t __user *, sig,
		size_t, sigsz)
{
	struct io_ring_ctx *ctx;
	long ret = -EBADF;
	int submitted = 0;
	struct fd f;

	if (current->task_works)
		task_work_run();

	if (flags & ~(IORING_ENTER_GETEVENTS | IORING_ENTER_SQ_WAKEUP))
		return -EINVAL;

	f = fdget(fd);
	if (!f.file)
		return -EBADF;

	ret = -EOPNOTSUPP;
	if (f.file->f_op != &io_uring_fops)
		goto out_fput;

	ret = -ENXIO;
	ctx = f.file->private_data;
	if (!percpu_ref_tryget(&ctx->refs))
		goto out_fput;

	/*
	 * For SQ polling, the thread will do all submissions and completions.
	 * Just return the requested submit count, and wake the thread if
	 * we were asked to.
	 */
	ret = 0;
	if (ctx->flags & IORING_SETUP_SQPOLL) {
		if (!list_empty_careful(&ctx->cq_overflow_list))
			io_cqring_overflow_flush(ctx, false);
		if (flags & IORING_ENTER_SQ_WAKEUP)
			wake_up(&ctx->sqo_wait);
		submitted = to_submit;
	} else if (to_submit) {
		mutex_lock(&ctx->uring_lock);
<<<<<<< HEAD
		submitted = io_submit_sqes(ctx, to_submit, f.file, fd, false);
=======
		submitted = io_submit_sqes(ctx, to_submit, f.file, fd);
>>>>>>> 4775cbe7
		mutex_unlock(&ctx->uring_lock);

		if (submitted != to_submit)
			goto out;
	}
	if (flags & IORING_ENTER_GETEVENTS) {
		unsigned nr_events = 0;

		min_complete = min(min_complete, ctx->cq_entries);

		/*
		 * When SETUP_IOPOLL and SETUP_SQPOLL are both enabled, user
		 * space applications don't need to do io completion events
		 * polling again, they can rely on io_sq_thread to do polling
		 * work, which can reduce cpu usage and uring_lock contention.
		 */
		if (ctx->flags & IORING_SETUP_IOPOLL &&
		    !(ctx->flags & IORING_SETUP_SQPOLL)) {
			ret = io_iopoll_check(ctx, &nr_events, min_complete);
		} else {
			ret = io_cqring_wait(ctx, min_complete, sig, sigsz);
		}
	}

out:
	percpu_ref_put(&ctx->refs);
out_fput:
	fdput(f);
	return submitted ? submitted : ret;
}

#ifdef CONFIG_PROC_FS
static int io_uring_show_cred(int id, void *p, void *data)
{
	const struct cred *cred = p;
	struct seq_file *m = data;
	struct user_namespace *uns = seq_user_ns(m);
	struct group_info *gi;
	kernel_cap_t cap;
	unsigned __capi;
	int g;

	seq_printf(m, "%5d\n", id);
	seq_put_decimal_ull(m, "\tUid:\t", from_kuid_munged(uns, cred->uid));
	seq_put_decimal_ull(m, "\t\t", from_kuid_munged(uns, cred->euid));
	seq_put_decimal_ull(m, "\t\t", from_kuid_munged(uns, cred->suid));
	seq_put_decimal_ull(m, "\t\t", from_kuid_munged(uns, cred->fsuid));
	seq_put_decimal_ull(m, "\n\tGid:\t", from_kgid_munged(uns, cred->gid));
	seq_put_decimal_ull(m, "\t\t", from_kgid_munged(uns, cred->egid));
	seq_put_decimal_ull(m, "\t\t", from_kgid_munged(uns, cred->sgid));
	seq_put_decimal_ull(m, "\t\t", from_kgid_munged(uns, cred->fsgid));
	seq_puts(m, "\n\tGroups:\t");
	gi = cred->group_info;
	for (g = 0; g < gi->ngroups; g++) {
		seq_put_decimal_ull(m, g ? " " : "",
					from_kgid_munged(uns, gi->gid[g]));
	}
	seq_puts(m, "\n\tCapEff:\t");
	cap = cred->cap_effective;
	CAP_FOR_EACH_U32(__capi)
		seq_put_hex_ll(m, NULL, cap.cap[CAP_LAST_U32 - __capi], 8);
	seq_putc(m, '\n');
	return 0;
}

static void __io_uring_show_fdinfo(struct io_ring_ctx *ctx, struct seq_file *m)
{
	int i;

	mutex_lock(&ctx->uring_lock);
	seq_printf(m, "UserFiles:\t%u\n", ctx->nr_user_files);
	for (i = 0; i < ctx->nr_user_files; i++) {
		struct fixed_file_table *table;
		struct file *f;

		table = &ctx->file_data->table[i >> IORING_FILE_TABLE_SHIFT];
		f = table->files[i & IORING_FILE_TABLE_MASK];
		if (f)
			seq_printf(m, "%5u: %s\n", i, file_dentry(f)->d_iname);
		else
			seq_printf(m, "%5u: <none>\n", i);
	}
	seq_printf(m, "UserBufs:\t%u\n", ctx->nr_user_bufs);
	for (i = 0; i < ctx->nr_user_bufs; i++) {
		struct io_mapped_ubuf *buf = &ctx->user_bufs[i];

		seq_printf(m, "%5u: 0x%llx/%u\n", i, buf->ubuf,
						(unsigned int) buf->len);
	}
	if (!idr_is_empty(&ctx->personality_idr)) {
		seq_printf(m, "Personalities:\n");
		idr_for_each(&ctx->personality_idr, io_uring_show_cred, m);
	}
	seq_printf(m, "PollList:\n");
	spin_lock_irq(&ctx->completion_lock);
	for (i = 0; i < (1U << ctx->cancel_hash_bits); i++) {
		struct hlist_head *list = &ctx->cancel_hash[i];
		struct io_kiocb *req;

		hlist_for_each_entry(req, list, hash_node)
			seq_printf(m, "  op=%d, task_works=%d\n", req->opcode,
					req->task->task_works != NULL);
	}
	spin_unlock_irq(&ctx->completion_lock);
	mutex_unlock(&ctx->uring_lock);
}

static void io_uring_show_fdinfo(struct seq_file *m, struct file *f)
{
	struct io_ring_ctx *ctx = f->private_data;

	if (percpu_ref_tryget(&ctx->refs)) {
		__io_uring_show_fdinfo(ctx, m);
		percpu_ref_put(&ctx->refs);
	}
}
#endif

static const struct file_operations io_uring_fops = {
	.release	= io_uring_release,
	.flush		= io_uring_flush,
	.mmap		= io_uring_mmap,
#ifndef CONFIG_MMU
	.get_unmapped_area = io_uring_nommu_get_unmapped_area,
	.mmap_capabilities = io_uring_nommu_mmap_capabilities,
#endif
	.poll		= io_uring_poll,
	.fasync		= io_uring_fasync,
#ifdef CONFIG_PROC_FS
	.show_fdinfo	= io_uring_show_fdinfo,
#endif
};

static int io_allocate_scq_urings(struct io_ring_ctx *ctx,
				  struct io_uring_params *p)
{
	struct io_rings *rings;
	size_t size, sq_array_offset;

	size = rings_size(p->sq_entries, p->cq_entries, &sq_array_offset);
	if (size == SIZE_MAX)
		return -EOVERFLOW;

	rings = io_mem_alloc(size);
	if (!rings)
		return -ENOMEM;

	ctx->rings = rings;
	ctx->sq_array = (u32 *)((char *)rings + sq_array_offset);
	rings->sq_ring_mask = p->sq_entries - 1;
	rings->cq_ring_mask = p->cq_entries - 1;
	rings->sq_ring_entries = p->sq_entries;
	rings->cq_ring_entries = p->cq_entries;
	ctx->sq_mask = rings->sq_ring_mask;
	ctx->cq_mask = rings->cq_ring_mask;
	ctx->sq_entries = rings->sq_ring_entries;
	ctx->cq_entries = rings->cq_ring_entries;

	size = array_size(sizeof(struct io_uring_sqe), p->sq_entries);
	if (size == SIZE_MAX) {
		io_mem_free(ctx->rings);
		ctx->rings = NULL;
		return -EOVERFLOW;
	}

	ctx->sq_sqes = io_mem_alloc(size);
	if (!ctx->sq_sqes) {
		io_mem_free(ctx->rings);
		ctx->rings = NULL;
		return -ENOMEM;
	}

	return 0;
}

/*
 * Allocate an anonymous fd, this is what constitutes the application
 * visible backing of an io_uring instance. The application mmaps this
 * fd to gain access to the SQ/CQ ring details. If UNIX sockets are enabled,
 * we have to tie this fd to a socket for file garbage collection purposes.
 */
static int io_uring_get_fd(struct io_ring_ctx *ctx)
{
	struct file *file;
	int ret;

#if defined(CONFIG_UNIX)
	ret = sock_create_kern(&init_net, PF_UNIX, SOCK_RAW, IPPROTO_IP,
				&ctx->ring_sock);
	if (ret)
		return ret;
#endif

	ret = get_unused_fd_flags(O_RDWR | O_CLOEXEC);
	if (ret < 0)
		goto err;

	file = anon_inode_getfile("[io_uring]", &io_uring_fops, ctx,
					O_RDWR | O_CLOEXEC);
	if (IS_ERR(file)) {
		put_unused_fd(ret);
		ret = PTR_ERR(file);
		goto err;
	}

#if defined(CONFIG_UNIX)
	ctx->ring_sock->file = file;
#endif
	fd_install(ret, file);
	return ret;
err:
#if defined(CONFIG_UNIX)
	sock_release(ctx->ring_sock);
	ctx->ring_sock = NULL;
#endif
	return ret;
}

static int io_uring_create(unsigned entries, struct io_uring_params *p,
			   struct io_uring_params __user *params)
{
	struct user_struct *user = NULL;
	struct io_ring_ctx *ctx;
	bool account_mem;
	int ret;

	if (!entries)
		return -EINVAL;
	if (entries > IORING_MAX_ENTRIES) {
		if (!(p->flags & IORING_SETUP_CLAMP))
			return -EINVAL;
		entries = IORING_MAX_ENTRIES;
	}

	/*
	 * Use twice as many entries for the CQ ring. It's possible for the
	 * application to drive a higher depth than the size of the SQ ring,
	 * since the sqes are only used at submission time. This allows for
	 * some flexibility in overcommitting a bit. If the application has
	 * set IORING_SETUP_CQSIZE, it will have passed in the desired number
	 * of CQ ring entries manually.
	 */
	p->sq_entries = roundup_pow_of_two(entries);
	if (p->flags & IORING_SETUP_CQSIZE) {
		/*
		 * If IORING_SETUP_CQSIZE is set, we do the same roundup
		 * to a power-of-two, if it isn't already. We do NOT impose
		 * any cq vs sq ring sizing.
		 */
		if (p->cq_entries < p->sq_entries)
			return -EINVAL;
		if (p->cq_entries > IORING_MAX_CQ_ENTRIES) {
			if (!(p->flags & IORING_SETUP_CLAMP))
				return -EINVAL;
			p->cq_entries = IORING_MAX_CQ_ENTRIES;
		}
		p->cq_entries = roundup_pow_of_two(p->cq_entries);
	} else {
		p->cq_entries = 2 * p->sq_entries;
	}

	user = get_uid(current_user());
	account_mem = !capable(CAP_IPC_LOCK);

	if (account_mem) {
		ret = io_account_mem(user,
				ring_pages(p->sq_entries, p->cq_entries));
		if (ret) {
			free_uid(user);
			return ret;
		}
	}

	ctx = io_ring_ctx_alloc(p);
	if (!ctx) {
		if (account_mem)
			io_unaccount_mem(user, ring_pages(p->sq_entries,
								p->cq_entries));
		free_uid(user);
		return -ENOMEM;
	}
	ctx->compat = in_compat_syscall();
	ctx->account_mem = account_mem;
	ctx->user = user;
	ctx->creds = get_current_cred();

	ret = io_allocate_scq_urings(ctx, p);
	if (ret)
		goto err;

	ret = io_sq_offload_start(ctx, p);
	if (ret)
		goto err;

	memset(&p->sq_off, 0, sizeof(p->sq_off));
	p->sq_off.head = offsetof(struct io_rings, sq.head);
	p->sq_off.tail = offsetof(struct io_rings, sq.tail);
	p->sq_off.ring_mask = offsetof(struct io_rings, sq_ring_mask);
	p->sq_off.ring_entries = offsetof(struct io_rings, sq_ring_entries);
	p->sq_off.flags = offsetof(struct io_rings, sq_flags);
	p->sq_off.dropped = offsetof(struct io_rings, sq_dropped);
	p->sq_off.array = (char *)ctx->sq_array - (char *)ctx->rings;

	memset(&p->cq_off, 0, sizeof(p->cq_off));
	p->cq_off.head = offsetof(struct io_rings, cq.head);
	p->cq_off.tail = offsetof(struct io_rings, cq.tail);
	p->cq_off.ring_mask = offsetof(struct io_rings, cq_ring_mask);
	p->cq_off.ring_entries = offsetof(struct io_rings, cq_ring_entries);
	p->cq_off.overflow = offsetof(struct io_rings, cq_overflow);
	p->cq_off.cqes = offsetof(struct io_rings, cqes);
	p->cq_off.flags = offsetof(struct io_rings, cq_flags);

	p->features = IORING_FEAT_SINGLE_MMAP | IORING_FEAT_NODROP |
			IORING_FEAT_SUBMIT_STABLE | IORING_FEAT_RW_CUR_POS |
			IORING_FEAT_CUR_PERSONALITY | IORING_FEAT_FAST_POLL;

	if (copy_to_user(params, p, sizeof(*p))) {
		ret = -EFAULT;
		goto err;
	}
	/*
	 * Install ring fd as the very last thing, so we don't risk someone
	 * having closed it before we finish setup
	 */
	ret = io_uring_get_fd(ctx);
	if (ret < 0)
		goto err;

	trace_io_uring_create(ret, ctx, p->sq_entries, p->cq_entries, p->flags);
	return ret;
err:
	io_ring_ctx_wait_and_kill(ctx);
	return ret;
}

/*
 * Sets up an aio uring context, and returns the fd. Applications asks for a
 * ring size, we return the actual sq/cq ring sizes (among other things) in the
 * params structure passed in.
 */
static long io_uring_setup(u32 entries, struct io_uring_params __user *params)
{
	struct io_uring_params p;
	int i;

	if (copy_from_user(&p, params, sizeof(p)))
		return -EFAULT;
	for (i = 0; i < ARRAY_SIZE(p.resv); i++) {
		if (p.resv[i])
			return -EINVAL;
	}

	if (p.flags & ~(IORING_SETUP_IOPOLL | IORING_SETUP_SQPOLL |
			IORING_SETUP_SQ_AFF | IORING_SETUP_CQSIZE |
			IORING_SETUP_CLAMP | IORING_SETUP_ATTACH_WQ))
		return -EINVAL;

	return  io_uring_create(entries, &p, params);
}

SYSCALL_DEFINE2(io_uring_setup, u32, entries,
		struct io_uring_params __user *, params)
{
	return io_uring_setup(entries, params);
}

static int io_probe(struct io_ring_ctx *ctx, void __user *arg, unsigned nr_args)
{
	struct io_uring_probe *p;
	size_t size;
	int i, ret;

	size = struct_size(p, ops, nr_args);
	if (size == SIZE_MAX)
		return -EOVERFLOW;
	p = kzalloc(size, GFP_KERNEL);
	if (!p)
		return -ENOMEM;

	ret = -EFAULT;
	if (copy_from_user(p, arg, size))
		goto out;
	ret = -EINVAL;
	if (memchr_inv(p, 0, size))
		goto out;

	p->last_op = IORING_OP_LAST - 1;
	if (nr_args > IORING_OP_LAST)
		nr_args = IORING_OP_LAST;

	for (i = 0; i < nr_args; i++) {
		p->ops[i].op = i;
		if (!io_op_defs[i].not_supported)
			p->ops[i].flags = IO_URING_OP_SUPPORTED;
	}
	p->ops_len = i;

	ret = 0;
	if (copy_to_user(arg, p, size))
		ret = -EFAULT;
out:
	kfree(p);
	return ret;
}

static int io_register_personality(struct io_ring_ctx *ctx)
{
	const struct cred *creds = get_current_cred();
	int id;

	id = idr_alloc_cyclic(&ctx->personality_idr, (void *) creds, 1,
				USHRT_MAX, GFP_KERNEL);
	if (id < 0)
		put_cred(creds);
	return id;
}

static int io_unregister_personality(struct io_ring_ctx *ctx, unsigned id)
{
	const struct cred *old_creds;

	old_creds = idr_remove(&ctx->personality_idr, id);
	if (old_creds) {
		put_cred(old_creds);
		return 0;
	}

	return -EINVAL;
}

static bool io_register_op_must_quiesce(int op)
{
	switch (op) {
	case IORING_UNREGISTER_FILES:
	case IORING_REGISTER_FILES_UPDATE:
	case IORING_REGISTER_PROBE:
	case IORING_REGISTER_PERSONALITY:
	case IORING_UNREGISTER_PERSONALITY:
		return false;
	default:
		return true;
	}
}

static int __io_uring_register(struct io_ring_ctx *ctx, unsigned opcode,
			       void __user *arg, unsigned nr_args)
	__releases(ctx->uring_lock)
	__acquires(ctx->uring_lock)
{
	int ret;

	/*
	 * We're inside the ring mutex, if the ref is already dying, then
	 * someone else killed the ctx or is already going through
	 * io_uring_register().
	 */
	if (percpu_ref_is_dying(&ctx->refs))
		return -ENXIO;

	if (io_register_op_must_quiesce(opcode)) {
		percpu_ref_kill(&ctx->refs);

		/*
		 * Drop uring mutex before waiting for references to exit. If
		 * another thread is currently inside io_uring_enter() it might
		 * need to grab the uring_lock to make progress. If we hold it
		 * here across the drain wait, then we can deadlock. It's safe
		 * to drop the mutex here, since no new references will come in
		 * after we've killed the percpu ref.
		 */
		mutex_unlock(&ctx->uring_lock);
		ret = wait_for_completion_interruptible(&ctx->ref_comp);
		mutex_lock(&ctx->uring_lock);
		if (ret) {
			percpu_ref_resurrect(&ctx->refs);
			ret = -EINTR;
			goto out;
		}
	}

	switch (opcode) {
	case IORING_REGISTER_BUFFERS:
		ret = io_sqe_buffer_register(ctx, arg, nr_args);
		break;
	case IORING_UNREGISTER_BUFFERS:
		ret = -EINVAL;
		if (arg || nr_args)
			break;
		ret = io_sqe_buffer_unregister(ctx);
		break;
	case IORING_REGISTER_FILES:
		ret = io_sqe_files_register(ctx, arg, nr_args);
		break;
	case IORING_UNREGISTER_FILES:
		ret = -EINVAL;
		if (arg || nr_args)
			break;
		ret = io_sqe_files_unregister(ctx);
		break;
	case IORING_REGISTER_FILES_UPDATE:
		ret = io_sqe_files_update(ctx, arg, nr_args);
		break;
	case IORING_REGISTER_EVENTFD:
	case IORING_REGISTER_EVENTFD_ASYNC:
		ret = -EINVAL;
		if (nr_args != 1)
			break;
		ret = io_eventfd_register(ctx, arg);
		if (ret)
			break;
		if (opcode == IORING_REGISTER_EVENTFD_ASYNC)
			ctx->eventfd_async = 1;
		else
			ctx->eventfd_async = 0;
		break;
	case IORING_UNREGISTER_EVENTFD:
		ret = -EINVAL;
		if (arg || nr_args)
			break;
		ret = io_eventfd_unregister(ctx);
		break;
	case IORING_REGISTER_PROBE:
		ret = -EINVAL;
		if (!arg || nr_args > 256)
			break;
		ret = io_probe(ctx, arg, nr_args);
		break;
	case IORING_REGISTER_PERSONALITY:
		ret = -EINVAL;
		if (arg || nr_args)
			break;
		ret = io_register_personality(ctx);
		break;
	case IORING_UNREGISTER_PERSONALITY:
		ret = -EINVAL;
		if (arg)
			break;
		ret = io_unregister_personality(ctx, nr_args);
		break;
	default:
		ret = -EINVAL;
		break;
	}

	if (io_register_op_must_quiesce(opcode)) {
		/* bring the ctx back to life */
		percpu_ref_reinit(&ctx->refs);
out:
		reinit_completion(&ctx->ref_comp);
	}
	return ret;
}

SYSCALL_DEFINE4(io_uring_register, unsigned int, fd, unsigned int, opcode,
		void __user *, arg, unsigned int, nr_args)
{
	struct io_ring_ctx *ctx;
	long ret = -EBADF;
	struct fd f;

	f = fdget(fd);
	if (!f.file)
		return -EBADF;

	ret = -EOPNOTSUPP;
	if (f.file->f_op != &io_uring_fops)
		goto out_fput;

	ctx = f.file->private_data;

	mutex_lock(&ctx->uring_lock);
	ret = __io_uring_register(ctx, opcode, arg, nr_args);
	mutex_unlock(&ctx->uring_lock);
	trace_io_uring_register(ctx, opcode, ctx->nr_user_files, ctx->nr_user_bufs,
							ctx->cq_ev_fd != NULL, ret);
out_fput:
	fdput(f);
	return ret;
}

static int __init io_uring_init(void)
{
#define __BUILD_BUG_VERIFY_ELEMENT(stype, eoffset, etype, ename) do { \
	BUILD_BUG_ON(offsetof(stype, ename) != eoffset); \
	BUILD_BUG_ON(sizeof(etype) != sizeof_field(stype, ename)); \
} while (0)

#define BUILD_BUG_SQE_ELEM(eoffset, etype, ename) \
	__BUILD_BUG_VERIFY_ELEMENT(struct io_uring_sqe, eoffset, etype, ename)
	BUILD_BUG_ON(sizeof(struct io_uring_sqe) != 64);
	BUILD_BUG_SQE_ELEM(0,  __u8,   opcode);
	BUILD_BUG_SQE_ELEM(1,  __u8,   flags);
	BUILD_BUG_SQE_ELEM(2,  __u16,  ioprio);
	BUILD_BUG_SQE_ELEM(4,  __s32,  fd);
	BUILD_BUG_SQE_ELEM(8,  __u64,  off);
	BUILD_BUG_SQE_ELEM(8,  __u64,  addr2);
	BUILD_BUG_SQE_ELEM(16, __u64,  addr);
	BUILD_BUG_SQE_ELEM(16, __u64,  splice_off_in);
	BUILD_BUG_SQE_ELEM(24, __u32,  len);
	BUILD_BUG_SQE_ELEM(28,     __kernel_rwf_t, rw_flags);
	BUILD_BUG_SQE_ELEM(28, /* compat */   int, rw_flags);
	BUILD_BUG_SQE_ELEM(28, /* compat */ __u32, rw_flags);
	BUILD_BUG_SQE_ELEM(28, __u32,  fsync_flags);
	BUILD_BUG_SQE_ELEM(28, __u16,  poll_events);
	BUILD_BUG_SQE_ELEM(28, __u32,  sync_range_flags);
	BUILD_BUG_SQE_ELEM(28, __u32,  msg_flags);
	BUILD_BUG_SQE_ELEM(28, __u32,  timeout_flags);
	BUILD_BUG_SQE_ELEM(28, __u32,  accept_flags);
	BUILD_BUG_SQE_ELEM(28, __u32,  cancel_flags);
	BUILD_BUG_SQE_ELEM(28, __u32,  open_flags);
	BUILD_BUG_SQE_ELEM(28, __u32,  statx_flags);
	BUILD_BUG_SQE_ELEM(28, __u32,  fadvise_advice);
	BUILD_BUG_SQE_ELEM(28, __u32,  splice_flags);
	BUILD_BUG_SQE_ELEM(32, __u64,  user_data);
	BUILD_BUG_SQE_ELEM(40, __u16,  buf_index);
	BUILD_BUG_SQE_ELEM(42, __u16,  personality);
	BUILD_BUG_SQE_ELEM(44, __s32,  splice_fd_in);

	BUILD_BUG_ON(ARRAY_SIZE(io_op_defs) != IORING_OP_LAST);
	BUILD_BUG_ON(__REQ_F_LAST_BIT >= 8 * sizeof(int));
	req_cachep = KMEM_CACHE(io_kiocb, SLAB_HWCACHE_ALIGN | SLAB_PANIC);
	return 0;
};
__initcall(io_uring_init);<|MERGE_RESOLUTION|>--- conflicted
+++ resolved
@@ -393,12 +393,8 @@
 	struct file			*file;
 	u64				addr;
 	int				flags;
-<<<<<<< HEAD
-	u32				count;
-=======
 	u32				off;
 	u32				target_seq;
->>>>>>> 4775cbe7
 };
 
 struct io_rw {
@@ -543,11 +539,8 @@
 	REQ_F_POLLED_BIT,
 	REQ_F_BUFFER_SELECTED_BIT,
 	REQ_F_NO_FILE_TABLE_BIT,
-<<<<<<< HEAD
-=======
 	REQ_F_QUEUE_TIMEOUT_BIT,
 	REQ_F_WORK_INITIALIZED_BIT,
->>>>>>> 4775cbe7
 
 	/* not a real bit, just to check we're not overflowing the space */
 	__REQ_F_LAST_BIT,
@@ -601,13 +594,10 @@
 	REQ_F_BUFFER_SELECTED	= BIT(REQ_F_BUFFER_SELECTED_BIT),
 	/* doesn't need file table for this request */
 	REQ_F_NO_FILE_TABLE	= BIT(REQ_F_NO_FILE_TABLE_BIT),
-<<<<<<< HEAD
-=======
 	/* needs to queue linked timeout */
 	REQ_F_QUEUE_TIMEOUT	= BIT(REQ_F_QUEUE_TIMEOUT_BIT),
 	/* io_wq_work is initialized */
 	REQ_F_WORK_INITIALIZED	= BIT(REQ_F_WORK_INITIALIZED_BIT),
->>>>>>> 4775cbe7
 };
 
 struct async_poll {
@@ -651,8 +641,6 @@
 
 	u16				buf_index;
 
-	u16				buf_index;
-
 	struct io_ring_ctx	*ctx;
 	struct list_head	list;
 	unsigned int		flags;
@@ -714,11 +702,8 @@
 	unsigned		needs_mm : 1;
 	/* needs req->file assigned */
 	unsigned		needs_file : 1;
-<<<<<<< HEAD
-=======
 	/* don't fail if file grab fails */
 	unsigned		needs_file_no_error : 1;
->>>>>>> 4775cbe7
 	/* hash wq insertion if file is a regular file */
 	unsigned		hash_reg_file : 1;
 	/* unbound wq insertion if file is a non-regular file */
@@ -2093,13 +2078,10 @@
 	if (S_ISREG(mode) && file->f_op != &io_uring_fops)
 		return true;
 
-<<<<<<< HEAD
-=======
 	/* any ->read/write should understand O_NONBLOCK */
 	if (file->f_flags & O_NONBLOCK)
 		return true;
 
->>>>>>> 4775cbe7
 	if (!(file->f_mode & FMODE_NOWAIT))
 		return false;
 
@@ -2784,12 +2766,8 @@
 			if (ret)
 				goto out_free;
 			/* any defer here is final, must blocking retry */
-<<<<<<< HEAD
-			if (!file_can_poll(req->file))
-=======
 			if (!(req->flags & REQ_F_NOWAIT) &&
 			    !file_can_poll(req->file))
->>>>>>> 4775cbe7
 				req->flags |= REQ_F_MUST_PUNT;
 			return -EAGAIN;
 		}
@@ -2837,8 +2815,6 @@
 	return 0;
 }
 
-<<<<<<< HEAD
-=======
 static int io_tee_prep(struct io_kiocb *req,
 		       const struct io_uring_sqe *sqe)
 {
@@ -2879,7 +2855,6 @@
 	return __io_splice_prep(req, sqe);
 }
 
->>>>>>> 4775cbe7
 static int io_splice(struct io_kiocb *req, bool force_nonblock)
 {
 	struct io_splice *sp = &req->splice;
@@ -3506,31 +3481,6 @@
 		req_set_fail_links(req);
 	io_cqring_add_event(req, ret);
 	io_put_req(req);
-<<<<<<< HEAD
-}
-
-
-static void io_sync_file_range_finish(struct io_wq_work **workptr)
-{
-	struct io_kiocb *req = container_of(*workptr, struct io_kiocb, work);
-
-	if (io_req_cancelled(req))
-		return;
-	__io_sync_file_range(req);
-	io_steal_work(req, workptr);
-}
-
-static int io_sync_file_range(struct io_kiocb *req, bool force_nonblock)
-{
-	/* sync_file_range always requires a blocking context */
-	if (force_nonblock) {
-		req->work.func = io_sync_file_range_finish;
-		return -EAGAIN;
-	}
-
-	__io_sync_file_range(req);
-=======
->>>>>>> 4775cbe7
 	return 0;
 }
 
@@ -4148,8 +4098,6 @@
 	return false;
 }
 
-<<<<<<< HEAD
-=======
 static void io_poll_remove_double(struct io_kiocb *req)
 {
 	struct io_poll_iocb *poll = (struct io_poll_iocb *) req->io;
@@ -4288,17 +4236,12 @@
 	__io_queue_proc(&pt->req->apoll->poll, pt, head);
 }
 
->>>>>>> 4775cbe7
 static void io_async_task_func(struct callback_head *cb)
 {
 	struct io_kiocb *req = container_of(cb, struct io_kiocb, task_work);
 	struct async_poll *apoll = req->apoll;
 	struct io_ring_ctx *ctx = req->ctx;
-<<<<<<< HEAD
-	bool canceled;
-=======
 	bool canceled = false;
->>>>>>> 4775cbe7
 
 	trace_io_uring_task_run(req->ctx, req->opcode, req->user_data);
 
@@ -4307,34 +4250,6 @@
 		return;
 	}
 
-<<<<<<< HEAD
-	if (hash_hashed(&req->hash_node))
-		hash_del(&req->hash_node);
-
-	canceled = READ_ONCE(apoll->poll.canceled);
-	if (canceled) {
-		io_cqring_fill_event(req, -ECANCELED);
-		io_commit_cqring(ctx);
-	}
-
-	spin_unlock_irq(&ctx->completion_lock);
-
-	/* restore ->work in case we need to retry again */
-	memcpy(&req->work, &apoll->work, sizeof(req->work));
-
-	if (canceled) {
-		kfree(apoll);
-		io_cqring_ev_posted(ctx);
-		req_set_fail_links(req);
-		io_double_put_req(req);
-		return;
-	}
-
-	__set_current_state(TASK_RUNNING);
-	mutex_lock(&ctx->uring_lock);
-	__io_queue_sqe(req, NULL);
-	mutex_unlock(&ctx->uring_lock);
-=======
 	/* If req is still hashed, it cannot have been canceled. Don't check. */
 	if (hash_hashed(&req->hash_node)) {
 		hash_del(&req->hash_node);
@@ -4347,7 +4262,6 @@
 	}
 
 	spin_unlock_irq(&ctx->completion_lock);
->>>>>>> 4775cbe7
 
 	/* restore ->work in case we need to retry again */
 	if (req->flags & REQ_F_WORK_INITIALIZED)
@@ -4503,19 +4417,14 @@
 
 static bool io_poll_remove_one(struct io_kiocb *req)
 {
-	struct async_poll *apoll = NULL;
 	bool do_complete;
 
 	if (req->opcode == IORING_OP_POLL_ADD) {
 		io_poll_remove_double(req);
 		do_complete = __io_poll_remove_one(req, &req->poll);
 	} else {
-<<<<<<< HEAD
-		apoll = req->apoll;
-=======
 		struct async_poll *apoll = req->apoll;
 
->>>>>>> 4775cbe7
 		/* non-poll requests have submit ref still */
 		do_complete = __io_poll_remove_one(req, &apoll->poll);
 		if (do_complete) {
@@ -4532,19 +4441,6 @@
 		}
 	}
 
-<<<<<<< HEAD
-	hash_del(&req->hash_node);
-
-	if (do_complete && apoll) {
-		/*
-		 * restore ->work because we need to call io_req_work_drop_env.
-		 */
-		memcpy(&req->work, &apoll->work, sizeof(req->work));
-		kfree(apoll);
-	}
-
-=======
->>>>>>> 4775cbe7
 	if (do_complete) {
 		io_cqring_fill_event(req, -ECANCELED);
 		io_commit_cqring(req->ctx);
@@ -4627,52 +4523,6 @@
 	return 0;
 }
 
-<<<<<<< HEAD
-static void io_poll_complete(struct io_kiocb *req, __poll_t mask, int error)
-{
-	struct io_ring_ctx *ctx = req->ctx;
-
-	req->poll.done = true;
-	io_cqring_fill_event(req, error ? error : mangle_poll(mask));
-	io_commit_cqring(ctx);
-}
-
-static void io_poll_task_handler(struct io_kiocb *req, struct io_kiocb **nxt)
-{
-	struct io_ring_ctx *ctx = req->ctx;
-	struct io_poll_iocb *poll = &req->poll;
-
-	if (io_poll_rewait(req, poll)) {
-		spin_unlock_irq(&ctx->completion_lock);
-		return;
-	}
-
-	hash_del(&req->hash_node);
-	io_poll_complete(req, req->result, 0);
-	req->flags |= REQ_F_COMP_LOCKED;
-	io_put_req_find_next(req, nxt);
-	spin_unlock_irq(&ctx->completion_lock);
-
-	io_cqring_ev_posted(ctx);
-}
-
-static void io_poll_task_func(struct callback_head *cb)
-{
-	struct io_kiocb *req = container_of(cb, struct io_kiocb, task_work);
-	struct io_kiocb *nxt = NULL;
-
-	io_poll_task_handler(req, &nxt);
-	if (nxt) {
-		struct io_ring_ctx *ctx = nxt->ctx;
-
-		mutex_lock(&ctx->uring_lock);
-		__io_queue_sqe(nxt, NULL);
-		mutex_unlock(&ctx->uring_lock);
-	}
-}
-
-=======
->>>>>>> 4775cbe7
 static int io_poll_wake(struct wait_queue_entry *wait, unsigned mode, int sync,
 			void *key)
 {
@@ -4871,13 +4721,7 @@
 	struct io_ring_ctx *ctx = req->ctx;
 	struct io_timeout_data *data = &req->io->timeout;
 	struct list_head *entry;
-<<<<<<< HEAD
-	unsigned span = 0;
-	u32 count = req->timeout.count;
-	u32 seq = req->sequence;
-=======
 	u32 tail, off = req->timeout.off;
->>>>>>> 4775cbe7
 
 	spin_lock_irq(&ctx->completion_lock);
 
@@ -4886,22 +4730,14 @@
 	 * timeout event to be satisfied. If it isn't set, then this is
 	 * a pure timeout request, sequence isn't used.
 	 */
-<<<<<<< HEAD
-	if (!count) {
-=======
 	if (!off) {
->>>>>>> 4775cbe7
 		req->flags |= REQ_F_TIMEOUT_NOSEQ;
 		entry = ctx->timeout_list.prev;
 		goto add;
 	}
 
-<<<<<<< HEAD
-	req->sequence = seq + count;
-=======
 	tail = ctx->cached_cq_tail - atomic_read(&ctx->cq_timeouts);
 	req->timeout.target_seq = tail + off;
->>>>>>> 4775cbe7
 
 	/*
 	 * Insertion sort, ensuring the first entry in the list is always
@@ -4909,37 +4745,11 @@
 	 */
 	list_for_each_prev(entry, &ctx->timeout_list) {
 		struct io_kiocb *nxt = list_entry(entry, struct io_kiocb, list);
-<<<<<<< HEAD
-		unsigned nxt_seq;
-		long long tmp, tmp_nxt;
-		u32 nxt_offset = nxt->timeout.count;
-
-		if (nxt->flags & REQ_F_TIMEOUT_NOSEQ)
-			continue;
-
-		/*
-		 * Since seq + count can overflow, use type long
-		 * long to store it.
-		 */
-		tmp = (long long)seq + count;
-		nxt_seq = nxt->sequence - nxt_offset;
-		tmp_nxt = (long long)nxt_seq + nxt_offset;
-
-		/*
-		 * cached_sq_head may overflow, and it will never overflow twice
-		 * once there is some timeout req still be valid.
-		 */
-		if (seq < nxt_seq)
-			tmp += UINT_MAX;
-
-		if (tmp > tmp_nxt)
-=======
 
 		if (nxt->flags & REQ_F_TIMEOUT_NOSEQ)
 			continue;
 		/* nxt.seq is behind @tail, otherwise would've been completed */
 		if (off >= nxt->timeout.target_seq - tail)
->>>>>>> 4775cbe7
 			break;
 	}
 add:
@@ -5606,11 +5416,7 @@
 	bool fixed;
 
 	fixed = (req->flags & REQ_F_FIXED_FILE) != 0;
-<<<<<<< HEAD
-	if (unlikely(!fixed && req->needs_fixed_file))
-=======
 	if (unlikely(!fixed && io_async_submit(req->ctx)))
->>>>>>> 4775cbe7
 		return -EBADF;
 
 	return io_file_get(state, req, fd, &req->file, fixed);
@@ -5848,11 +5654,7 @@
 }
 
 static int io_submit_sqe(struct io_kiocb *req, const struct io_uring_sqe *sqe,
-<<<<<<< HEAD
-			  struct io_submit_state *state, struct io_kiocb **link)
-=======
 			 struct io_kiocb **link)
->>>>>>> 4775cbe7
 {
 	struct io_ring_ctx *ctx = req->ctx;
 	int ret;
@@ -5996,11 +5798,7 @@
 
 static int io_init_req(struct io_ring_ctx *ctx, struct io_kiocb *req,
 		       const struct io_uring_sqe *sqe,
-<<<<<<< HEAD
-		       struct io_submit_state *state, bool async)
-=======
 		       struct io_submit_state *state)
->>>>>>> 4775cbe7
 {
 	unsigned int sqe_flags;
 	int id;
@@ -6021,11 +5819,6 @@
 	refcount_set(&req->refs, 2);
 	req->task = NULL;
 	req->result = 0;
-<<<<<<< HEAD
-	req->needs_fixed_file = async;
-	INIT_IO_WORK(&req->work, io_wq_submit_work);
-=======
->>>>>>> 4775cbe7
 
 	if (unlikely(req->opcode >= IORING_OP_LAST))
 		return -EINVAL;
@@ -6033,11 +5826,7 @@
 	if (io_op_defs[req->opcode].needs_mm && !current->mm) {
 		if (unlikely(!mmget_not_zero(ctx->sqo_mm)))
 			return -EFAULT;
-<<<<<<< HEAD
-		use_mm(ctx->sqo_mm);
-=======
 		kthread_use_mm(ctx->sqo_mm);
->>>>>>> 4775cbe7
 	}
 
 	sqe_flags = READ_ONCE(sqe->flags);
@@ -6051,10 +5840,7 @@
 
 	id = READ_ONCE(sqe->personality);
 	if (id) {
-<<<<<<< HEAD
-=======
 		io_req_init_async(req);
->>>>>>> 4775cbe7
 		req->work.creds = idr_find(&ctx->personality_idr, id);
 		if (unlikely(!req->work.creds))
 			return -EINVAL;
@@ -6062,13 +5848,7 @@
 	}
 
 	/* same numerical values with corresponding REQ_F_*, safe to copy */
-<<<<<<< HEAD
-	req->flags |= sqe_flags & (IOSQE_IO_DRAIN | IOSQE_IO_HARDLINK |
-					IOSQE_ASYNC | IOSQE_FIXED_FILE |
-					IOSQE_BUFFER_SELECT | IOSQE_IO_LINK);
-=======
 	req->flags |= sqe_flags;
->>>>>>> 4775cbe7
 
 	if (!io_op_defs[req->opcode].needs_file)
 		return 0;
@@ -6077,11 +5857,7 @@
 }
 
 static int io_submit_sqes(struct io_ring_ctx *ctx, unsigned int nr,
-<<<<<<< HEAD
-			  struct file *ring_file, int ring_fd, bool async)
-=======
 			  struct file *ring_file, int ring_fd)
->>>>>>> 4775cbe7
 {
 	struct io_submit_state state, *statep = NULL;
 	struct io_kiocb *link = NULL;
@@ -6125,11 +5901,7 @@
 			break;
 		}
 
-<<<<<<< HEAD
-		err = io_init_req(ctx, req, sqe, statep, async);
-=======
 		err = io_init_req(ctx, req, sqe, statep);
->>>>>>> 4775cbe7
 		io_consume_sqe(ctx);
 		/* will complete beyond this point, count as submitted */
 		submitted++;
@@ -6142,13 +5914,8 @@
 		}
 
 		trace_io_uring_submit_sqe(ctx, req->opcode, req->user_data,
-<<<<<<< HEAD
-						true, async);
-		err = io_submit_sqe(req, sqe, statep, &link);
-=======
 						true, io_async_submit(ctx));
 		err = io_submit_sqe(req, sqe, &link);
->>>>>>> 4775cbe7
 		if (err)
 			goto fail_req;
 	}
@@ -6174,11 +5941,7 @@
 	struct mm_struct *mm = current->mm;
 
 	if (mm) {
-<<<<<<< HEAD
-		unuse_mm(mm);
-=======
 		kthread_unuse_mm(mm);
->>>>>>> 4775cbe7
 		mmput(mm);
 	}
 }
@@ -6288,12 +6051,8 @@
 		}
 
 		mutex_lock(&ctx->uring_lock);
-<<<<<<< HEAD
-		ret = io_submit_sqes(ctx, to_submit, NULL, -1, true);
-=======
 		if (likely(!percpu_ref_is_dying(&ctx->refs)))
 			ret = io_submit_sqes(ctx, to_submit, NULL, -1);
->>>>>>> 4775cbe7
 		mutex_unlock(&ctx->uring_lock);
 		timeout = jiffies + ctx->sq_thread_idle;
 	}
@@ -6301,10 +6060,6 @@
 	if (current->task_works)
 		task_work_run();
 
-<<<<<<< HEAD
-	set_fs(old_fs);
-=======
->>>>>>> 4775cbe7
 	io_sq_thread_drop_mm(ctx);
 	revert_creds(old_cred);
 
@@ -7586,19 +7341,6 @@
 	percpu_ref_kill(&ctx->refs);
 	mutex_unlock(&ctx->uring_lock);
 
-<<<<<<< HEAD
-	/*
-	 * Wait for sq thread to idle, if we have one. It won't spin on new
-	 * work after we've killed the ctx ref above. This is important to do
-	 * before we cancel existing commands, as the thread could otherwise
-	 * be queueing new work post that. If that's work we need to cancel,
-	 * it could cause shutdown to hang.
-	 */
-	while (ctx->sqo_thread && !wq_has_sleeper(&ctx->sqo_wait))
-		cond_resched();
-
-=======
->>>>>>> 4775cbe7
 	io_kill_timeouts(ctx);
 	io_poll_remove_all(ctx);
 
@@ -7667,11 +7409,7 @@
 			 * all we had, then we're done with this request.
 			 */
 			if (refcount_sub_and_test(2, &cancel_req->refs)) {
-<<<<<<< HEAD
-				io_put_req(cancel_req);
-=======
 				io_free_req(cancel_req);
->>>>>>> 4775cbe7
 				finish_wait(&ctx->inflight_wait, &wait);
 				continue;
 			}
@@ -7812,11 +7550,7 @@
 		submitted = to_submit;
 	} else if (to_submit) {
 		mutex_lock(&ctx->uring_lock);
-<<<<<<< HEAD
-		submitted = io_submit_sqes(ctx, to_submit, f.file, fd, false);
-=======
 		submitted = io_submit_sqes(ctx, to_submit, f.file, fd);
->>>>>>> 4775cbe7
 		mutex_unlock(&ctx->uring_lock);
 
 		if (submitted != to_submit)
