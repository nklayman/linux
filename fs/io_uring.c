// SPDX-License-Identifier: GPL-2.0
/*
 * Shared application/kernel submission and completion ring pairs, for
 * supporting fast/efficient IO.
 *
 * A note on the read/write ordering memory barriers that are matched between
 * the application and kernel side.
 *
 * After the application reads the CQ ring tail, it must use an
 * appropriate smp_rmb() to pair with the smp_wmb() the kernel uses
 * before writing the tail (using smp_load_acquire to read the tail will
 * do). It also needs a smp_mb() before updating CQ head (ordering the
 * entry load(s) with the head store), pairing with an implicit barrier
 * through a control-dependency in io_get_cqe (smp_store_release to
 * store head will do). Failure to do so could lead to reading invalid
 * CQ entries.
 *
 * Likewise, the application must use an appropriate smp_wmb() before
 * writing the SQ tail (ordering SQ entry stores with the tail store),
 * which pairs with smp_load_acquire in io_get_sqring (smp_store_release
 * to store the tail will do). And it needs a barrier ordering the SQ
 * head load before writing new SQ entries (smp_load_acquire to read
 * head will do).
 *
 * When using the SQ poll thread (IORING_SETUP_SQPOLL), the application
 * needs to check the SQ flags for IORING_SQ_NEED_WAKEUP *after*
 * updating the SQ tail; a full memory barrier smp_mb() is needed
 * between.
 *
 * Also see the examples in the liburing library:
 *
 *	git://git.kernel.dk/liburing
 *
 * io_uring also uses READ/WRITE_ONCE() for _any_ store or load that happens
 * from data shared between the kernel and application. This is done both
 * for ordering purposes, but also to ensure that once a value is loaded from
 * data that the application could potentially modify, it remains stable.
 *
 * Copyright (C) 2018-2019 Jens Axboe
 * Copyright (c) 2018-2019 Christoph Hellwig
 */
#include <linux/kernel.h>
#include <linux/init.h>
#include <linux/errno.h>
#include <linux/syscalls.h>
#include <linux/compat.h>
#include <net/compat.h>
#include <linux/refcount.h>
#include <linux/uio.h>
#include <linux/bits.h>

#include <linux/sched/signal.h>
#include <linux/fs.h>
#include <linux/file.h>
#include <linux/fdtable.h>
#include <linux/mm.h>
#include <linux/mman.h>
#include <linux/percpu.h>
#include <linux/slab.h>
#include <linux/blkdev.h>
#include <linux/bvec.h>
#include <linux/net.h>
#include <net/sock.h>
#include <net/af_unix.h>
#include <net/scm.h>
#include <linux/anon_inodes.h>
#include <linux/sched/mm.h>
#include <linux/uaccess.h>
#include <linux/nospec.h>
#include <linux/sizes.h>
#include <linux/hugetlb.h>
#include <linux/highmem.h>
#include <linux/namei.h>
#include <linux/fsnotify.h>
#include <linux/fadvise.h>
#include <linux/eventpoll.h>
#include <linux/splice.h>
#include <linux/task_work.h>
#include <linux/pagemap.h>
#include <linux/io_uring.h>
#include <linux/tracehook.h>

#define CREATE_TRACE_POINTS
#include <trace/events/io_uring.h>

#include <uapi/linux/io_uring.h>

#include "internal.h"
#include "io-wq.h"

#define IORING_MAX_ENTRIES	32768
#define IORING_MAX_CQ_ENTRIES	(2 * IORING_MAX_ENTRIES)
#define IORING_SQPOLL_CAP_ENTRIES_VALUE 8

/* only define max */
#define IORING_MAX_FIXED_FILES	(1U << 15)
#define IORING_MAX_RESTRICTIONS	(IORING_RESTRICTION_LAST + \
				 IORING_REGISTER_LAST + IORING_OP_LAST)

#define IO_RSRC_TAG_TABLE_SHIFT	(PAGE_SHIFT - 3)
#define IO_RSRC_TAG_TABLE_MAX	(1U << IO_RSRC_TAG_TABLE_SHIFT)
#define IO_RSRC_TAG_TABLE_MASK	(IO_RSRC_TAG_TABLE_MAX - 1)

#define IORING_MAX_REG_BUFFERS	(1U << 14)

#define SQE_VALID_FLAGS	(IOSQE_FIXED_FILE|IOSQE_IO_DRAIN|IOSQE_IO_LINK|	\
				IOSQE_IO_HARDLINK | IOSQE_ASYNC | \
				IOSQE_BUFFER_SELECT)
#define IO_REQ_CLEAN_FLAGS (REQ_F_BUFFER_SELECTED | REQ_F_NEED_CLEANUP | \
				REQ_F_POLLED | REQ_F_INFLIGHT | REQ_F_CREDS)

#define IO_TCTX_REFS_CACHE_NR	(1U << 10)

struct io_uring {
	u32 head ____cacheline_aligned_in_smp;
	u32 tail ____cacheline_aligned_in_smp;
};

/*
 * This data is shared with the application through the mmap at offsets
 * IORING_OFF_SQ_RING and IORING_OFF_CQ_RING.
 *
 * The offsets to the member fields are published through struct
 * io_sqring_offsets when calling io_uring_setup.
 */
struct io_rings {
	/*
	 * Head and tail offsets into the ring; the offsets need to be
	 * masked to get valid indices.
	 *
	 * The kernel controls head of the sq ring and the tail of the cq ring,
	 * and the application controls tail of the sq ring and the head of the
	 * cq ring.
	 */
	struct io_uring		sq, cq;
	/*
	 * Bitmasks to apply to head and tail offsets (constant, equals
	 * ring_entries - 1)
	 */
	u32			sq_ring_mask, cq_ring_mask;
	/* Ring sizes (constant, power of 2) */
	u32			sq_ring_entries, cq_ring_entries;
	/*
	 * Number of invalid entries dropped by the kernel due to
	 * invalid index stored in array
	 *
	 * Written by the kernel, shouldn't be modified by the
	 * application (i.e. get number of "new events" by comparing to
	 * cached value).
	 *
	 * After a new SQ head value was read by the application this
	 * counter includes all submissions that were dropped reaching
	 * the new SQ head (and possibly more).
	 */
	u32			sq_dropped;
	/*
	 * Runtime SQ flags
	 *
	 * Written by the kernel, shouldn't be modified by the
	 * application.
	 *
	 * The application needs a full memory barrier before checking
	 * for IORING_SQ_NEED_WAKEUP after updating the sq tail.
	 */
	u32			sq_flags;
	/*
	 * Runtime CQ flags
	 *
	 * Written by the application, shouldn't be modified by the
	 * kernel.
	 */
	u32			cq_flags;
	/*
	 * Number of completion events lost because the queue was full;
	 * this should be avoided by the application by making sure
	 * there are not more requests pending than there is space in
	 * the completion queue.
	 *
	 * Written by the kernel, shouldn't be modified by the
	 * application (i.e. get number of "new events" by comparing to
	 * cached value).
	 *
	 * As completion events come in out of order this counter is not
	 * ordered with any other data.
	 */
	u32			cq_overflow;
	/*
	 * Ring buffer of completion events.
	 *
	 * The kernel writes completion events fresh every time they are
	 * produced, so the application is allowed to modify pending
	 * entries.
	 */
	struct io_uring_cqe	cqes[] ____cacheline_aligned_in_smp;
};

enum io_uring_cmd_flags {
	IO_URING_F_NONBLOCK		= 1,
	IO_URING_F_COMPLETE_DEFER	= 2,
};

struct io_mapped_ubuf {
	u64		ubuf;
	u64		ubuf_end;
	unsigned int	nr_bvecs;
	unsigned long	acct_pages;
	struct bio_vec	bvec[];
};

struct io_ring_ctx;

struct io_overflow_cqe {
	struct io_uring_cqe cqe;
	struct list_head list;
};

struct io_fixed_file {
	/* file * with additional FFS_* flags */
	unsigned long file_ptr;
};

struct io_rsrc_put {
	struct list_head list;
	u64 tag;
	union {
		void *rsrc;
		struct file *file;
		struct io_mapped_ubuf *buf;
	};
};

struct io_file_table {
	struct io_fixed_file *files;
};

struct io_rsrc_node {
	struct percpu_ref		refs;
	struct list_head		node;
	struct list_head		rsrc_list;
	struct io_rsrc_data		*rsrc_data;
	struct llist_node		llist;
	bool				done;
};

typedef void (rsrc_put_fn)(struct io_ring_ctx *ctx, struct io_rsrc_put *prsrc);

struct io_rsrc_data {
	struct io_ring_ctx		*ctx;

	u64				**tags;
	unsigned int			nr;
	rsrc_put_fn			*do_put;
	atomic_t			refs;
	struct completion		done;
	bool				quiesce;
};

struct io_buffer {
	struct list_head list;
	__u64 addr;
	__u32 len;
	__u16 bid;
};

struct io_restriction {
	DECLARE_BITMAP(register_op, IORING_REGISTER_LAST);
	DECLARE_BITMAP(sqe_op, IORING_OP_LAST);
	u8 sqe_flags_allowed;
	u8 sqe_flags_required;
	bool registered;
};

enum {
	IO_SQ_THREAD_SHOULD_STOP = 0,
	IO_SQ_THREAD_SHOULD_PARK,
};

struct io_sq_data {
	refcount_t		refs;
	atomic_t		park_pending;
	struct mutex		lock;

	/* ctx's that are using this sqd */
	struct list_head	ctx_list;

	struct task_struct	*thread;
	struct wait_queue_head	wait;

	unsigned		sq_thread_idle;
	int			sq_cpu;
	pid_t			task_pid;
	pid_t			task_tgid;

	unsigned long		state;
	struct completion	exited;
};

#define IO_COMPL_BATCH			32
#define IO_REQ_CACHE_SIZE		32
#define IO_REQ_ALLOC_BATCH		8

struct io_submit_link {
	struct io_kiocb		*head;
	struct io_kiocb		*last;
};

struct io_submit_state {
	struct blk_plug		plug;
	struct io_submit_link	link;

	/*
	 * io_kiocb alloc cache
	 */
	void			*reqs[IO_REQ_CACHE_SIZE];
	unsigned int		free_reqs;

	bool			plug_started;

	/*
	 * Batch completion logic
	 */
	struct io_kiocb		*compl_reqs[IO_COMPL_BATCH];
	unsigned int		compl_nr;
	/* inline/task_work completion list, under ->uring_lock */
	struct list_head	free_list;

	unsigned int		ios_left;
};

struct io_ring_ctx {
	/* const or read-mostly hot data */
	struct {
		struct percpu_ref	refs;

		struct io_rings		*rings;
		unsigned int		flags;
		unsigned int		compat: 1;
		unsigned int		drain_next: 1;
		unsigned int		eventfd_async: 1;
		unsigned int		restricted: 1;
		unsigned int		off_timeout_used: 1;
		unsigned int		drain_active: 1;
	} ____cacheline_aligned_in_smp;

	/* submission data */
	struct {
		struct mutex		uring_lock;

		/*
		 * Ring buffer of indices into array of io_uring_sqe, which is
		 * mmapped by the application using the IORING_OFF_SQES offset.
		 *
		 * This indirection could e.g. be used to assign fixed
		 * io_uring_sqe entries to operations and only submit them to
		 * the queue when needed.
		 *
		 * The kernel modifies neither the indices array nor the entries
		 * array.
		 */
		u32			*sq_array;
		struct io_uring_sqe	*sq_sqes;
		unsigned		cached_sq_head;
		unsigned		sq_entries;
		struct list_head	defer_list;

		/*
		 * Fixed resources fast path, should be accessed only under
		 * uring_lock, and updated through io_uring_register(2)
		 */
		struct io_rsrc_node	*rsrc_node;
		struct io_file_table	file_table;
		unsigned		nr_user_files;
		unsigned		nr_user_bufs;
		struct io_mapped_ubuf	**user_bufs;

		struct io_submit_state	submit_state;
		struct list_head	timeout_list;
		struct list_head	ltimeout_list;
		struct list_head	cq_overflow_list;
		struct xarray		io_buffers;
		struct xarray		personalities;
		u32			pers_next;
		unsigned		sq_thread_idle;
	} ____cacheline_aligned_in_smp;

	/* IRQ completion list, under ->completion_lock */
	struct list_head	locked_free_list;
	unsigned int		locked_free_nr;

	const struct cred	*sq_creds;	/* cred used for __io_sq_thread() */
	struct io_sq_data	*sq_data;	/* if using sq thread polling */

	struct wait_queue_head	sqo_sq_wait;
	struct list_head	sqd_list;

	unsigned long		check_cq_overflow;

	struct {
		unsigned		cached_cq_tail;
		unsigned		cq_entries;
		struct eventfd_ctx	*cq_ev_fd;
		struct wait_queue_head	poll_wait;
		struct wait_queue_head	cq_wait;
		unsigned		cq_extra;
		atomic_t		cq_timeouts;
		unsigned		cq_last_tm_flush;
	} ____cacheline_aligned_in_smp;

	struct {
		spinlock_t		completion_lock;

		spinlock_t		timeout_lock;

		/*
		 * ->iopoll_list is protected by the ctx->uring_lock for
		 * io_uring instances that don't use IORING_SETUP_SQPOLL.
		 * For SQPOLL, only the single threaded io_sq_thread() will
		 * manipulate the list, hence no extra locking is needed there.
		 */
		struct list_head	iopoll_list;
		struct hlist_head	*cancel_hash;
		unsigned		cancel_hash_bits;
		bool			poll_multi_queue;
	} ____cacheline_aligned_in_smp;

	struct io_restriction		restrictions;

	/* slow path rsrc auxilary data, used by update/register */
	struct {
		struct io_rsrc_node		*rsrc_backup_node;
		struct io_mapped_ubuf		*dummy_ubuf;
		struct io_rsrc_data		*file_data;
		struct io_rsrc_data		*buf_data;

		struct delayed_work		rsrc_put_work;
		struct llist_head		rsrc_put_llist;
		struct list_head		rsrc_ref_list;
		spinlock_t			rsrc_ref_lock;
	};

	/* Keep this last, we don't need it for the fast path */
	struct {
		#if defined(CONFIG_UNIX)
			struct socket		*ring_sock;
		#endif
		/* hashed buffered write serialization */
		struct io_wq_hash		*hash_map;

		/* Only used for accounting purposes */
		struct user_struct		*user;
		struct mm_struct		*mm_account;

		/* ctx exit and cancelation */
		struct llist_head		fallback_llist;
		struct delayed_work		fallback_work;
		struct work_struct		exit_work;
		struct list_head		tctx_list;
		struct completion		ref_comp;
		u32				iowq_limits[2];
		bool				iowq_limits_set;
	};
};

struct io_uring_task {
	/* submission side */
	int			cached_refs;
	struct xarray		xa;
	struct wait_queue_head	wait;
	const struct io_ring_ctx *last;
	struct io_wq		*io_wq;
	struct percpu_counter	inflight;
	atomic_t		inflight_tracked;
	atomic_t		in_idle;

	spinlock_t		task_lock;
	struct io_wq_work_list	task_list;
	struct callback_head	task_work;
	bool			task_running;
};

/*
 * First field must be the file pointer in all the
 * iocb unions! See also 'struct kiocb' in <linux/fs.h>
 */
struct io_poll_iocb {
	struct file			*file;
	struct wait_queue_head		*head;
	__poll_t			events;
	bool				done;
	bool				canceled;
	struct wait_queue_entry		wait;
};

struct io_poll_update {
	struct file			*file;
	u64				old_user_data;
	u64				new_user_data;
	__poll_t			events;
	bool				update_events;
	bool				update_user_data;
};

struct io_close {
	struct file			*file;
	int				fd;
	u32				file_slot;
};

struct io_timeout_data {
	struct io_kiocb			*req;
	struct hrtimer			timer;
	struct timespec64		ts;
	enum hrtimer_mode		mode;
	u32				flags;
};

struct io_accept {
	struct file			*file;
	struct sockaddr __user		*addr;
	int __user			*addr_len;
	int				flags;
	u32				file_slot;
	unsigned long			nofile;
};

struct io_sync {
	struct file			*file;
	loff_t				len;
	loff_t				off;
	int				flags;
	int				mode;
};

struct io_cancel {
	struct file			*file;
	u64				addr;
};

struct io_timeout {
	struct file			*file;
	u32				off;
	u32				target_seq;
	struct list_head		list;
	/* head of the link, used by linked timeouts only */
	struct io_kiocb			*head;
	/* for linked completions */
	struct io_kiocb			*prev;
};

struct io_timeout_rem {
	struct file			*file;
	u64				addr;

	/* timeout update */
	struct timespec64		ts;
	u32				flags;
	bool				ltimeout;
};

struct io_rw {
	/* NOTE: kiocb has the file as the first member, so don't do it here */
	struct kiocb			kiocb;
	u64				addr;
	u64				len;
};

struct io_connect {
	struct file			*file;
	struct sockaddr __user		*addr;
	int				addr_len;
};

struct io_sr_msg {
	struct file			*file;
	union {
		struct compat_msghdr __user	*umsg_compat;
		struct user_msghdr __user	*umsg;
		void __user			*buf;
	};
	int				msg_flags;
	int				bgid;
	size_t				len;
	struct io_buffer		*kbuf;
};

struct io_open {
	struct file			*file;
	int				dfd;
	u32				file_slot;
	struct filename			*filename;
	struct open_how			how;
	unsigned long			nofile;
};

struct io_rsrc_update {
	struct file			*file;
	u64				arg;
	u32				nr_args;
	u32				offset;
};

struct io_fadvise {
	struct file			*file;
	u64				offset;
	u32				len;
	u32				advice;
};

struct io_madvise {
	struct file			*file;
	u64				addr;
	u32				len;
	u32				advice;
};

struct io_epoll {
	struct file			*file;
	int				epfd;
	int				op;
	int				fd;
	struct epoll_event		event;
};

struct io_splice {
	struct file			*file_out;
	struct file			*file_in;
	loff_t				off_out;
	loff_t				off_in;
	u64				len;
	unsigned int			flags;
};

struct io_provide_buf {
	struct file			*file;
	__u64				addr;
	__u32				len;
	__u32				bgid;
	__u16				nbufs;
	__u16				bid;
};

struct io_statx {
	struct file			*file;
	int				dfd;
	unsigned int			mask;
	unsigned int			flags;
	const char __user		*filename;
	struct statx __user		*buffer;
};

struct io_shutdown {
	struct file			*file;
	int				how;
};

struct io_rename {
	struct file			*file;
	int				old_dfd;
	int				new_dfd;
	struct filename			*oldpath;
	struct filename			*newpath;
	int				flags;
};

struct io_unlink {
	struct file			*file;
	int				dfd;
	int				flags;
	struct filename			*filename;
};

struct io_mkdir {
	struct file			*file;
	int				dfd;
	umode_t				mode;
	struct filename			*filename;
};

struct io_symlink {
	struct file			*file;
	int				new_dfd;
	struct filename			*oldpath;
	struct filename			*newpath;
};

struct io_hardlink {
	struct file			*file;
	int				old_dfd;
	int				new_dfd;
	struct filename			*oldpath;
	struct filename			*newpath;
	int				flags;
};

struct io_completion {
	struct file			*file;
	u32				cflags;
};

struct io_async_connect {
	struct sockaddr_storage		address;
};

struct io_async_msghdr {
	struct iovec			fast_iov[UIO_FASTIOV];
	/* points to an allocated iov, if NULL we use fast_iov instead */
	struct iovec			*free_iov;
	struct sockaddr __user		*uaddr;
	struct msghdr			msg;
	struct sockaddr_storage		addr;
};

struct io_async_rw {
	struct iovec			fast_iov[UIO_FASTIOV];
	const struct iovec		*free_iovec;
	struct iov_iter			iter;
	struct iov_iter_state		iter_state;
	size_t				bytes_done;
	struct wait_page_queue		wpq;
};

enum {
	REQ_F_FIXED_FILE_BIT	= IOSQE_FIXED_FILE_BIT,
	REQ_F_IO_DRAIN_BIT	= IOSQE_IO_DRAIN_BIT,
	REQ_F_LINK_BIT		= IOSQE_IO_LINK_BIT,
	REQ_F_HARDLINK_BIT	= IOSQE_IO_HARDLINK_BIT,
	REQ_F_FORCE_ASYNC_BIT	= IOSQE_ASYNC_BIT,
	REQ_F_BUFFER_SELECT_BIT	= IOSQE_BUFFER_SELECT_BIT,

	/* first byte is taken by user flags, shift it to not overlap */
	REQ_F_FAIL_BIT		= 8,
	REQ_F_INFLIGHT_BIT,
	REQ_F_CUR_POS_BIT,
	REQ_F_NOWAIT_BIT,
	REQ_F_LINK_TIMEOUT_BIT,
	REQ_F_NEED_CLEANUP_BIT,
	REQ_F_POLLED_BIT,
	REQ_F_BUFFER_SELECTED_BIT,
	REQ_F_COMPLETE_INLINE_BIT,
	REQ_F_REISSUE_BIT,
	REQ_F_CREDS_BIT,
	REQ_F_REFCOUNT_BIT,
	REQ_F_ARM_LTIMEOUT_BIT,
	/* keep async read/write and isreg together and in order */
	REQ_F_NOWAIT_READ_BIT,
	REQ_F_NOWAIT_WRITE_BIT,
	REQ_F_ISREG_BIT,

	/* not a real bit, just to check we're not overflowing the space */
	__REQ_F_LAST_BIT,
};

enum {
	/* ctx owns file */
	REQ_F_FIXED_FILE	= BIT(REQ_F_FIXED_FILE_BIT),
	/* drain existing IO first */
	REQ_F_IO_DRAIN		= BIT(REQ_F_IO_DRAIN_BIT),
	/* linked sqes */
	REQ_F_LINK		= BIT(REQ_F_LINK_BIT),
	/* doesn't sever on completion < 0 */
	REQ_F_HARDLINK		= BIT(REQ_F_HARDLINK_BIT),
	/* IOSQE_ASYNC */
	REQ_F_FORCE_ASYNC	= BIT(REQ_F_FORCE_ASYNC_BIT),
	/* IOSQE_BUFFER_SELECT */
	REQ_F_BUFFER_SELECT	= BIT(REQ_F_BUFFER_SELECT_BIT),

	/* fail rest of links */
	REQ_F_FAIL		= BIT(REQ_F_FAIL_BIT),
	/* on inflight list, should be cancelled and waited on exit reliably */
	REQ_F_INFLIGHT		= BIT(REQ_F_INFLIGHT_BIT),
	/* read/write uses file position */
	REQ_F_CUR_POS		= BIT(REQ_F_CUR_POS_BIT),
	/* must not punt to workers */
	REQ_F_NOWAIT		= BIT(REQ_F_NOWAIT_BIT),
	/* has or had linked timeout */
	REQ_F_LINK_TIMEOUT	= BIT(REQ_F_LINK_TIMEOUT_BIT),
	/* needs cleanup */
	REQ_F_NEED_CLEANUP	= BIT(REQ_F_NEED_CLEANUP_BIT),
	/* already went through poll handler */
	REQ_F_POLLED		= BIT(REQ_F_POLLED_BIT),
	/* buffer already selected */
	REQ_F_BUFFER_SELECTED	= BIT(REQ_F_BUFFER_SELECTED_BIT),
	/* completion is deferred through io_comp_state */
	REQ_F_COMPLETE_INLINE	= BIT(REQ_F_COMPLETE_INLINE_BIT),
	/* caller should reissue async */
	REQ_F_REISSUE		= BIT(REQ_F_REISSUE_BIT),
	/* supports async reads */
	REQ_F_NOWAIT_READ	= BIT(REQ_F_NOWAIT_READ_BIT),
	/* supports async writes */
	REQ_F_NOWAIT_WRITE	= BIT(REQ_F_NOWAIT_WRITE_BIT),
	/* regular file */
	REQ_F_ISREG		= BIT(REQ_F_ISREG_BIT),
	/* has creds assigned */
	REQ_F_CREDS		= BIT(REQ_F_CREDS_BIT),
	/* skip refcounting if not set */
	REQ_F_REFCOUNT		= BIT(REQ_F_REFCOUNT_BIT),
	/* there is a linked timeout that has to be armed */
	REQ_F_ARM_LTIMEOUT	= BIT(REQ_F_ARM_LTIMEOUT_BIT),
};

struct async_poll {
	struct io_poll_iocb	poll;
	struct io_poll_iocb	*double_poll;
};

typedef void (*io_req_tw_func_t)(struct io_kiocb *req, bool *locked);

struct io_task_work {
	union {
		struct io_wq_work_node	node;
		struct llist_node	fallback_node;
	};
	io_req_tw_func_t		func;
};

enum {
	IORING_RSRC_FILE		= 0,
	IORING_RSRC_BUFFER		= 1,
};

/*
 * NOTE! Each of the iocb union members has the file pointer
 * as the first entry in their struct definition. So you can
 * access the file pointer through any of the sub-structs,
 * or directly as just 'ki_filp' in this struct.
 */
struct io_kiocb {
	union {
		struct file		*file;
		struct io_rw		rw;
		struct io_poll_iocb	poll;
		struct io_poll_update	poll_update;
		struct io_accept	accept;
		struct io_sync		sync;
		struct io_cancel	cancel;
		struct io_timeout	timeout;
		struct io_timeout_rem	timeout_rem;
		struct io_connect	connect;
		struct io_sr_msg	sr_msg;
		struct io_open		open;
		struct io_close		close;
		struct io_rsrc_update	rsrc_update;
		struct io_fadvise	fadvise;
		struct io_madvise	madvise;
		struct io_epoll		epoll;
		struct io_splice	splice;
		struct io_provide_buf	pbuf;
		struct io_statx		statx;
		struct io_shutdown	shutdown;
		struct io_rename	rename;
		struct io_unlink	unlink;
		struct io_mkdir		mkdir;
		struct io_symlink	symlink;
		struct io_hardlink	hardlink;
		/* use only after cleaning per-op data, see io_clean_op() */
		struct io_completion	compl;
	};

	/* opcode allocated if it needs to store data for async defer */
	void				*async_data;
	u8				opcode;
	/* polled IO has completed */
	u8				iopoll_completed;

	u16				buf_index;
	u32				result;

	struct io_ring_ctx		*ctx;
	unsigned int			flags;
	atomic_t			refs;
	struct task_struct		*task;
	u64				user_data;

	struct io_kiocb			*link;
	struct percpu_ref		*fixed_rsrc_refs;

	/* used with ctx->iopoll_list with reads/writes */
	struct list_head		inflight_entry;
	struct io_task_work		io_task_work;
	/* for polled requests, i.e. IORING_OP_POLL_ADD and async armed poll */
	struct hlist_node		hash_node;
	struct async_poll		*apoll;
	struct io_wq_work		work;
	const struct cred		*creds;

	/* store used ubuf, so we can prevent reloading */
	struct io_mapped_ubuf		*imu;
};

struct io_tctx_node {
	struct list_head	ctx_node;
	struct task_struct	*task;
	struct io_ring_ctx	*ctx;
};

struct io_defer_entry {
	struct list_head	list;
	struct io_kiocb		*req;
	u32			seq;
};

struct io_op_def {
	/* needs req->file assigned */
	unsigned		needs_file : 1;
	/* hash wq insertion if file is a regular file */
	unsigned		hash_reg_file : 1;
	/* unbound wq insertion if file is a non-regular file */
	unsigned		unbound_nonreg_file : 1;
	/* opcode is not supported by this kernel */
	unsigned		not_supported : 1;
	/* set if opcode supports polled "wait" */
	unsigned		pollin : 1;
	unsigned		pollout : 1;
	/* op supports buffer selection */
	unsigned		buffer_select : 1;
	/* do prep async if is going to be punted */
	unsigned		needs_async_setup : 1;
	/* should block plug */
	unsigned		plug : 1;
	/* size of async data needed, if any */
	unsigned short		async_size;
};

static const struct io_op_def io_op_defs[] = {
	[IORING_OP_NOP] = {},
	[IORING_OP_READV] = {
		.needs_file		= 1,
		.unbound_nonreg_file	= 1,
		.pollin			= 1,
		.buffer_select		= 1,
		.needs_async_setup	= 1,
		.plug			= 1,
		.async_size		= sizeof(struct io_async_rw),
	},
	[IORING_OP_WRITEV] = {
		.needs_file		= 1,
		.hash_reg_file		= 1,
		.unbound_nonreg_file	= 1,
		.pollout		= 1,
		.needs_async_setup	= 1,
		.plug			= 1,
		.async_size		= sizeof(struct io_async_rw),
	},
	[IORING_OP_FSYNC] = {
		.needs_file		= 1,
	},
	[IORING_OP_READ_FIXED] = {
		.needs_file		= 1,
		.unbound_nonreg_file	= 1,
		.pollin			= 1,
		.plug			= 1,
		.async_size		= sizeof(struct io_async_rw),
	},
	[IORING_OP_WRITE_FIXED] = {
		.needs_file		= 1,
		.hash_reg_file		= 1,
		.unbound_nonreg_file	= 1,
		.pollout		= 1,
		.plug			= 1,
		.async_size		= sizeof(struct io_async_rw),
	},
	[IORING_OP_POLL_ADD] = {
		.needs_file		= 1,
		.unbound_nonreg_file	= 1,
	},
	[IORING_OP_POLL_REMOVE] = {},
	[IORING_OP_SYNC_FILE_RANGE] = {
		.needs_file		= 1,
	},
	[IORING_OP_SENDMSG] = {
		.needs_file		= 1,
		.unbound_nonreg_file	= 1,
		.pollout		= 1,
		.needs_async_setup	= 1,
		.async_size		= sizeof(struct io_async_msghdr),
	},
	[IORING_OP_RECVMSG] = {
		.needs_file		= 1,
		.unbound_nonreg_file	= 1,
		.pollin			= 1,
		.buffer_select		= 1,
		.needs_async_setup	= 1,
		.async_size		= sizeof(struct io_async_msghdr),
	},
	[IORING_OP_TIMEOUT] = {
		.async_size		= sizeof(struct io_timeout_data),
	},
	[IORING_OP_TIMEOUT_REMOVE] = {
		/* used by timeout updates' prep() */
	},
	[IORING_OP_ACCEPT] = {
		.needs_file		= 1,
		.unbound_nonreg_file	= 1,
		.pollin			= 1,
	},
	[IORING_OP_ASYNC_CANCEL] = {},
	[IORING_OP_LINK_TIMEOUT] = {
		.async_size		= sizeof(struct io_timeout_data),
	},
	[IORING_OP_CONNECT] = {
		.needs_file		= 1,
		.unbound_nonreg_file	= 1,
		.pollout		= 1,
		.needs_async_setup	= 1,
		.async_size		= sizeof(struct io_async_connect),
	},
	[IORING_OP_FALLOCATE] = {
		.needs_file		= 1,
	},
	[IORING_OP_OPENAT] = {},
	[IORING_OP_CLOSE] = {},
	[IORING_OP_FILES_UPDATE] = {},
	[IORING_OP_STATX] = {},
	[IORING_OP_READ] = {
		.needs_file		= 1,
		.unbound_nonreg_file	= 1,
		.pollin			= 1,
		.buffer_select		= 1,
		.plug			= 1,
		.async_size		= sizeof(struct io_async_rw),
	},
	[IORING_OP_WRITE] = {
		.needs_file		= 1,
		.hash_reg_file		= 1,
		.unbound_nonreg_file	= 1,
		.pollout		= 1,
		.plug			= 1,
		.async_size		= sizeof(struct io_async_rw),
	},
	[IORING_OP_FADVISE] = {
		.needs_file		= 1,
	},
	[IORING_OP_MADVISE] = {},
	[IORING_OP_SEND] = {
		.needs_file		= 1,
		.unbound_nonreg_file	= 1,
		.pollout		= 1,
	},
	[IORING_OP_RECV] = {
		.needs_file		= 1,
		.unbound_nonreg_file	= 1,
		.pollin			= 1,
		.buffer_select		= 1,
	},
	[IORING_OP_OPENAT2] = {
	},
	[IORING_OP_EPOLL_CTL] = {
		.unbound_nonreg_file	= 1,
	},
	[IORING_OP_SPLICE] = {
		.needs_file		= 1,
		.hash_reg_file		= 1,
		.unbound_nonreg_file	= 1,
	},
	[IORING_OP_PROVIDE_BUFFERS] = {},
	[IORING_OP_REMOVE_BUFFERS] = {},
	[IORING_OP_TEE] = {
		.needs_file		= 1,
		.hash_reg_file		= 1,
		.unbound_nonreg_file	= 1,
	},
	[IORING_OP_SHUTDOWN] = {
		.needs_file		= 1,
	},
	[IORING_OP_RENAMEAT] = {},
	[IORING_OP_UNLINKAT] = {},
	[IORING_OP_MKDIRAT] = {},
	[IORING_OP_SYMLINKAT] = {},
	[IORING_OP_LINKAT] = {},
};

/* requests with any of those set should undergo io_disarm_next() */
#define IO_DISARM_MASK (REQ_F_ARM_LTIMEOUT | REQ_F_LINK_TIMEOUT | REQ_F_FAIL)

static bool io_disarm_next(struct io_kiocb *req);
static void io_uring_del_tctx_node(unsigned long index);
static void io_uring_try_cancel_requests(struct io_ring_ctx *ctx,
					 struct task_struct *task,
					 bool cancel_all);
static void io_uring_cancel_generic(bool cancel_all, struct io_sq_data *sqd);

static bool io_cqring_fill_event(struct io_ring_ctx *ctx, u64 user_data,
				 long res, unsigned int cflags);
static void io_put_req(struct io_kiocb *req);
static void io_put_req_deferred(struct io_kiocb *req);
static void io_dismantle_req(struct io_kiocb *req);
static void io_queue_linked_timeout(struct io_kiocb *req);
static int __io_register_rsrc_update(struct io_ring_ctx *ctx, unsigned type,
				     struct io_uring_rsrc_update2 *up,
				     unsigned nr_args);
static void io_clean_op(struct io_kiocb *req);
static struct file *io_file_get(struct io_ring_ctx *ctx,
				struct io_kiocb *req, int fd, bool fixed);
static void __io_queue_sqe(struct io_kiocb *req);
static void io_rsrc_put_work(struct work_struct *work);

static void io_req_task_queue(struct io_kiocb *req);
static void io_submit_flush_completions(struct io_ring_ctx *ctx);
static int io_req_prep_async(struct io_kiocb *req);

static int io_install_fixed_file(struct io_kiocb *req, struct file *file,
				 unsigned int issue_flags, u32 slot_index);
static int io_close_fixed(struct io_kiocb *req, unsigned int issue_flags);

static enum hrtimer_restart io_link_timeout_fn(struct hrtimer *timer);

static struct kmem_cache *req_cachep;

static const struct file_operations io_uring_fops;

struct sock *io_uring_get_socket(struct file *file)
{
#if defined(CONFIG_UNIX)
	if (file->f_op == &io_uring_fops) {
		struct io_ring_ctx *ctx = file->private_data;

		return ctx->ring_sock->sk;
	}
#endif
	return NULL;
}
EXPORT_SYMBOL(io_uring_get_socket);

static inline void io_tw_lock(struct io_ring_ctx *ctx, bool *locked)
{
	if (!*locked) {
		mutex_lock(&ctx->uring_lock);
		*locked = true;
	}
}

#define io_for_each_link(pos, head) \
	for (pos = (head); pos; pos = pos->link)

/*
 * Shamelessly stolen from the mm implementation of page reference checking,
 * see commit f958d7b528b1 for details.
 */
#define req_ref_zero_or_close_to_overflow(req)	\
	((unsigned int) atomic_read(&(req->refs)) + 127u <= 127u)

static inline bool req_ref_inc_not_zero(struct io_kiocb *req)
{
	WARN_ON_ONCE(!(req->flags & REQ_F_REFCOUNT));
	return atomic_inc_not_zero(&req->refs);
}

static inline bool req_ref_put_and_test(struct io_kiocb *req)
{
	if (likely(!(req->flags & REQ_F_REFCOUNT)))
		return true;

	WARN_ON_ONCE(req_ref_zero_or_close_to_overflow(req));
	return atomic_dec_and_test(&req->refs);
}

static inline void req_ref_put(struct io_kiocb *req)
{
	WARN_ON_ONCE(!(req->flags & REQ_F_REFCOUNT));
	WARN_ON_ONCE(req_ref_put_and_test(req));
}

static inline void req_ref_get(struct io_kiocb *req)
{
	WARN_ON_ONCE(!(req->flags & REQ_F_REFCOUNT));
	WARN_ON_ONCE(req_ref_zero_or_close_to_overflow(req));
	atomic_inc(&req->refs);
}

static inline void __io_req_set_refcount(struct io_kiocb *req, int nr)
{
	if (!(req->flags & REQ_F_REFCOUNT)) {
		req->flags |= REQ_F_REFCOUNT;
		atomic_set(&req->refs, nr);
	}
}

static inline void io_req_set_refcount(struct io_kiocb *req)
{
	__io_req_set_refcount(req, 1);
}

static inline void io_req_set_rsrc_node(struct io_kiocb *req)
{
	struct io_ring_ctx *ctx = req->ctx;

	if (!req->fixed_rsrc_refs) {
		req->fixed_rsrc_refs = &ctx->rsrc_node->refs;
		percpu_ref_get(req->fixed_rsrc_refs);
	}
}

static void io_refs_resurrect(struct percpu_ref *ref, struct completion *compl)
{
	bool got = percpu_ref_tryget(ref);

	/* already at zero, wait for ->release() */
	if (!got)
		wait_for_completion(compl);
	percpu_ref_resurrect(ref);
	if (got)
		percpu_ref_put(ref);
}

static bool io_match_task(struct io_kiocb *head, struct task_struct *task,
			  bool cancel_all)
{
	struct io_kiocb *req;

	if (task && head->task != task)
		return false;
	if (cancel_all)
		return true;

	io_for_each_link(req, head) {
		if (req->flags & REQ_F_INFLIGHT)
			return true;
	}
	return false;
}

static inline void req_set_fail(struct io_kiocb *req)
{
	req->flags |= REQ_F_FAIL;
}

static inline void req_fail_link_node(struct io_kiocb *req, int res)
{
	req_set_fail(req);
	req->result = res;
}

static void io_ring_ctx_ref_free(struct percpu_ref *ref)
{
	struct io_ring_ctx *ctx = container_of(ref, struct io_ring_ctx, refs);

	complete(&ctx->ref_comp);
}

static inline bool io_is_timeout_noseq(struct io_kiocb *req)
{
	return !req->timeout.off;
}

static void io_fallback_req_func(struct work_struct *work)
{
	struct io_ring_ctx *ctx = container_of(work, struct io_ring_ctx,
						fallback_work.work);
	struct llist_node *node = llist_del_all(&ctx->fallback_llist);
	struct io_kiocb *req, *tmp;
	bool locked = false;

	percpu_ref_get(&ctx->refs);
	llist_for_each_entry_safe(req, tmp, node, io_task_work.fallback_node)
		req->io_task_work.func(req, &locked);

	if (locked) {
		if (ctx->submit_state.compl_nr)
			io_submit_flush_completions(ctx);
		mutex_unlock(&ctx->uring_lock);
	}
	percpu_ref_put(&ctx->refs);

}

static struct io_ring_ctx *io_ring_ctx_alloc(struct io_uring_params *p)
{
	struct io_ring_ctx *ctx;
	int hash_bits;

	ctx = kzalloc(sizeof(*ctx), GFP_KERNEL);
	if (!ctx)
		return NULL;

	/*
	 * Use 5 bits less than the max cq entries, that should give us around
	 * 32 entries per hash list if totally full and uniformly spread.
	 */
	hash_bits = ilog2(p->cq_entries);
	hash_bits -= 5;
	if (hash_bits <= 0)
		hash_bits = 1;
	ctx->cancel_hash_bits = hash_bits;
	ctx->cancel_hash = kmalloc((1U << hash_bits) * sizeof(struct hlist_head),
					GFP_KERNEL);
	if (!ctx->cancel_hash)
		goto err;
	__hash_init(ctx->cancel_hash, 1U << hash_bits);

	ctx->dummy_ubuf = kzalloc(sizeof(*ctx->dummy_ubuf), GFP_KERNEL);
	if (!ctx->dummy_ubuf)
		goto err;
	/* set invalid range, so io_import_fixed() fails meeting it */
	ctx->dummy_ubuf->ubuf = -1UL;

	if (percpu_ref_init(&ctx->refs, io_ring_ctx_ref_free,
			    PERCPU_REF_ALLOW_REINIT, GFP_KERNEL))
		goto err;

	ctx->flags = p->flags;
	init_waitqueue_head(&ctx->sqo_sq_wait);
	INIT_LIST_HEAD(&ctx->sqd_list);
	init_waitqueue_head(&ctx->poll_wait);
	INIT_LIST_HEAD(&ctx->cq_overflow_list);
	init_completion(&ctx->ref_comp);
	xa_init_flags(&ctx->io_buffers, XA_FLAGS_ALLOC1);
	xa_init_flags(&ctx->personalities, XA_FLAGS_ALLOC1);
	mutex_init(&ctx->uring_lock);
	init_waitqueue_head(&ctx->cq_wait);
	spin_lock_init(&ctx->completion_lock);
	spin_lock_init(&ctx->timeout_lock);
	INIT_LIST_HEAD(&ctx->iopoll_list);
	INIT_LIST_HEAD(&ctx->defer_list);
	INIT_LIST_HEAD(&ctx->timeout_list);
	INIT_LIST_HEAD(&ctx->ltimeout_list);
	spin_lock_init(&ctx->rsrc_ref_lock);
	INIT_LIST_HEAD(&ctx->rsrc_ref_list);
	INIT_DELAYED_WORK(&ctx->rsrc_put_work, io_rsrc_put_work);
	init_llist_head(&ctx->rsrc_put_llist);
	INIT_LIST_HEAD(&ctx->tctx_list);
	INIT_LIST_HEAD(&ctx->submit_state.free_list);
	INIT_LIST_HEAD(&ctx->locked_free_list);
	INIT_DELAYED_WORK(&ctx->fallback_work, io_fallback_req_func);
	return ctx;
err:
	kfree(ctx->dummy_ubuf);
	kfree(ctx->cancel_hash);
	kfree(ctx);
	return NULL;
}

static void io_account_cq_overflow(struct io_ring_ctx *ctx)
{
	struct io_rings *r = ctx->rings;

	WRITE_ONCE(r->cq_overflow, READ_ONCE(r->cq_overflow) + 1);
	ctx->cq_extra--;
}

static bool req_need_defer(struct io_kiocb *req, u32 seq)
{
	if (unlikely(req->flags & REQ_F_IO_DRAIN)) {
		struct io_ring_ctx *ctx = req->ctx;

		return seq + READ_ONCE(ctx->cq_extra) != ctx->cached_cq_tail;
	}

	return false;
}

#define FFS_ASYNC_READ		0x1UL
#define FFS_ASYNC_WRITE		0x2UL
#ifdef CONFIG_64BIT
#define FFS_ISREG		0x4UL
#else
#define FFS_ISREG		0x0UL
#endif
#define FFS_MASK		~(FFS_ASYNC_READ|FFS_ASYNC_WRITE|FFS_ISREG)

static inline bool io_req_ffs_set(struct io_kiocb *req)
{
	return IS_ENABLED(CONFIG_64BIT) && (req->flags & REQ_F_FIXED_FILE);
}

static void io_req_track_inflight(struct io_kiocb *req)
{
	if (!(req->flags & REQ_F_INFLIGHT)) {
		req->flags |= REQ_F_INFLIGHT;
		atomic_inc(&current->io_uring->inflight_tracked);
	}
}

static struct io_kiocb *__io_prep_linked_timeout(struct io_kiocb *req)
{
	if (WARN_ON_ONCE(!req->link))
		return NULL;

	req->flags &= ~REQ_F_ARM_LTIMEOUT;
	req->flags |= REQ_F_LINK_TIMEOUT;

	/* linked timeouts should have two refs once prep'ed */
	io_req_set_refcount(req);
	__io_req_set_refcount(req->link, 2);
	return req->link;
}

static inline struct io_kiocb *io_prep_linked_timeout(struct io_kiocb *req)
{
	if (likely(!(req->flags & REQ_F_ARM_LTIMEOUT)))
		return NULL;
	return __io_prep_linked_timeout(req);
}

static void io_prep_async_work(struct io_kiocb *req)
{
	const struct io_op_def *def = &io_op_defs[req->opcode];
	struct io_ring_ctx *ctx = req->ctx;

	if (!(req->flags & REQ_F_CREDS)) {
		req->flags |= REQ_F_CREDS;
		req->creds = get_current_cred();
	}

	req->work.list.next = NULL;
	req->work.flags = 0;
	if (req->flags & REQ_F_FORCE_ASYNC)
		req->work.flags |= IO_WQ_WORK_CONCURRENT;

	if (req->flags & REQ_F_ISREG) {
		if (def->hash_reg_file || (ctx->flags & IORING_SETUP_IOPOLL))
			io_wq_hash_work(&req->work, file_inode(req->file));
	} else if (!req->file || !S_ISBLK(file_inode(req->file)->i_mode)) {
		if (def->unbound_nonreg_file)
			req->work.flags |= IO_WQ_WORK_UNBOUND;
	}

	switch (req->opcode) {
	case IORING_OP_SPLICE:
	case IORING_OP_TEE:
		if (!S_ISREG(file_inode(req->splice.file_in)->i_mode))
			req->work.flags |= IO_WQ_WORK_UNBOUND;
		break;
	}
}

static void io_prep_async_link(struct io_kiocb *req)
{
	struct io_kiocb *cur;

	if (req->flags & REQ_F_LINK_TIMEOUT) {
		struct io_ring_ctx *ctx = req->ctx;

		spin_lock(&ctx->completion_lock);
		io_for_each_link(cur, req)
			io_prep_async_work(cur);
		spin_unlock(&ctx->completion_lock);
	} else {
		io_for_each_link(cur, req)
			io_prep_async_work(cur);
	}
}

static void io_queue_async_work(struct io_kiocb *req, bool *locked)
{
	struct io_ring_ctx *ctx = req->ctx;
	struct io_kiocb *link = io_prep_linked_timeout(req);
	struct io_uring_task *tctx = req->task->io_uring;

	/* must not take the lock, NULL it as a precaution */
	locked = NULL;

	BUG_ON(!tctx);
	BUG_ON(!tctx->io_wq);

	/* init ->work of the whole link before punting */
	io_prep_async_link(req);

	/*
	 * Not expected to happen, but if we do have a bug where this _can_
	 * happen, catch it here and ensure the request is marked as
	 * canceled. That will make io-wq go through the usual work cancel
	 * procedure rather than attempt to run this request (or create a new
	 * worker for it).
	 */
	if (WARN_ON_ONCE(!same_thread_group(req->task, current)))
		req->work.flags |= IO_WQ_WORK_CANCEL;

	trace_io_uring_queue_async_work(ctx, io_wq_is_hashed(&req->work), req,
					&req->work, req->flags);
	io_wq_enqueue(tctx->io_wq, &req->work);
	if (link)
		io_queue_linked_timeout(link);
}

static void io_kill_timeout(struct io_kiocb *req, int status)
	__must_hold(&req->ctx->completion_lock)
	__must_hold(&req->ctx->timeout_lock)
{
	struct io_timeout_data *io = req->async_data;

	if (hrtimer_try_to_cancel(&io->timer) != -1) {
		if (status)
			req_set_fail(req);
		atomic_set(&req->ctx->cq_timeouts,
			atomic_read(&req->ctx->cq_timeouts) + 1);
		list_del_init(&req->timeout.list);
		io_cqring_fill_event(req->ctx, req->user_data, status, 0);
		io_put_req_deferred(req);
	}
}

static void io_queue_deferred(struct io_ring_ctx *ctx)
{
	while (!list_empty(&ctx->defer_list)) {
		struct io_defer_entry *de = list_first_entry(&ctx->defer_list,
						struct io_defer_entry, list);

		if (req_need_defer(de->req, de->seq))
			break;
		list_del_init(&de->list);
		io_req_task_queue(de->req);
		kfree(de);
	}
}

static void io_flush_timeouts(struct io_ring_ctx *ctx)
	__must_hold(&ctx->completion_lock)
{
	u32 seq = ctx->cached_cq_tail - atomic_read(&ctx->cq_timeouts);

	spin_lock_irq(&ctx->timeout_lock);
	while (!list_empty(&ctx->timeout_list)) {
		u32 events_needed, events_got;
		struct io_kiocb *req = list_first_entry(&ctx->timeout_list,
						struct io_kiocb, timeout.list);

		if (io_is_timeout_noseq(req))
			break;

		/*
		 * Since seq can easily wrap around over time, subtract
		 * the last seq at which timeouts were flushed before comparing.
		 * Assuming not more than 2^31-1 events have happened since,
		 * these subtractions won't have wrapped, so we can check if
		 * target is in [last_seq, current_seq] by comparing the two.
		 */
		events_needed = req->timeout.target_seq - ctx->cq_last_tm_flush;
		events_got = seq - ctx->cq_last_tm_flush;
		if (events_got < events_needed)
			break;

		list_del_init(&req->timeout.list);
		io_kill_timeout(req, 0);
	}
	ctx->cq_last_tm_flush = seq;
	spin_unlock_irq(&ctx->timeout_lock);
}

static void __io_commit_cqring_flush(struct io_ring_ctx *ctx)
{
	if (ctx->off_timeout_used)
		io_flush_timeouts(ctx);
	if (ctx->drain_active)
		io_queue_deferred(ctx);
}

static inline void io_commit_cqring(struct io_ring_ctx *ctx)
{
	if (unlikely(ctx->off_timeout_used || ctx->drain_active))
		__io_commit_cqring_flush(ctx);
	/* order cqe stores with ring update */
	smp_store_release(&ctx->rings->cq.tail, ctx->cached_cq_tail);
}

static inline bool io_sqring_full(struct io_ring_ctx *ctx)
{
	struct io_rings *r = ctx->rings;

	return READ_ONCE(r->sq.tail) - ctx->cached_sq_head == ctx->sq_entries;
}

static inline unsigned int __io_cqring_events(struct io_ring_ctx *ctx)
{
	return ctx->cached_cq_tail - READ_ONCE(ctx->rings->cq.head);
}

static inline struct io_uring_cqe *io_get_cqe(struct io_ring_ctx *ctx)
{
	struct io_rings *rings = ctx->rings;
	unsigned tail, mask = ctx->cq_entries - 1;

	/*
	 * writes to the cq entry need to come after reading head; the
	 * control dependency is enough as we're using WRITE_ONCE to
	 * fill the cq entry
	 */
	if (__io_cqring_events(ctx) == ctx->cq_entries)
		return NULL;

	tail = ctx->cached_cq_tail++;
	return &rings->cqes[tail & mask];
}

static inline bool io_should_trigger_evfd(struct io_ring_ctx *ctx)
{
	if (likely(!ctx->cq_ev_fd))
		return false;
	if (READ_ONCE(ctx->rings->cq_flags) & IORING_CQ_EVENTFD_DISABLED)
		return false;
	return !ctx->eventfd_async || io_wq_current_is_worker();
}

/*
 * This should only get called when at least one event has been posted.
 * Some applications rely on the eventfd notification count only changing
 * IFF a new CQE has been added to the CQ ring. There's no depedency on
 * 1:1 relationship between how many times this function is called (and
 * hence the eventfd count) and number of CQEs posted to the CQ ring.
 */
static void io_cqring_ev_posted(struct io_ring_ctx *ctx)
{
	/*
	 * wake_up_all() may seem excessive, but io_wake_function() and
	 * io_should_wake() handle the termination of the loop and only
	 * wake as many waiters as we need to.
	 */
	if (wq_has_sleeper(&ctx->cq_wait))
		wake_up_all(&ctx->cq_wait);
	if (ctx->sq_data && waitqueue_active(&ctx->sq_data->wait))
		wake_up(&ctx->sq_data->wait);
	if (io_should_trigger_evfd(ctx))
		eventfd_signal(ctx->cq_ev_fd, 1);
	if (waitqueue_active(&ctx->poll_wait))
		wake_up_interruptible(&ctx->poll_wait);
}

static void io_cqring_ev_posted_iopoll(struct io_ring_ctx *ctx)
{
	/* see waitqueue_active() comment */
	smp_mb();

	if (ctx->flags & IORING_SETUP_SQPOLL) {
		if (waitqueue_active(&ctx->cq_wait))
			wake_up_all(&ctx->cq_wait);
	}
	if (io_should_trigger_evfd(ctx))
		eventfd_signal(ctx->cq_ev_fd, 1);
	if (waitqueue_active(&ctx->poll_wait))
		wake_up_interruptible(&ctx->poll_wait);
}

/* Returns true if there are no backlogged entries after the flush */
static bool __io_cqring_overflow_flush(struct io_ring_ctx *ctx, bool force)
{
	bool all_flushed, posted;

	if (!force && __io_cqring_events(ctx) == ctx->cq_entries)
		return false;

	posted = false;
	spin_lock(&ctx->completion_lock);
	while (!list_empty(&ctx->cq_overflow_list)) {
		struct io_uring_cqe *cqe = io_get_cqe(ctx);
		struct io_overflow_cqe *ocqe;

		if (!cqe && !force)
			break;
		ocqe = list_first_entry(&ctx->cq_overflow_list,
					struct io_overflow_cqe, list);
		if (cqe)
			memcpy(cqe, &ocqe->cqe, sizeof(*cqe));
		else
			io_account_cq_overflow(ctx);

		posted = true;
		list_del(&ocqe->list);
		kfree(ocqe);
	}

	all_flushed = list_empty(&ctx->cq_overflow_list);
	if (all_flushed) {
		clear_bit(0, &ctx->check_cq_overflow);
		WRITE_ONCE(ctx->rings->sq_flags,
			   ctx->rings->sq_flags & ~IORING_SQ_CQ_OVERFLOW);
	}

	if (posted)
		io_commit_cqring(ctx);
	spin_unlock(&ctx->completion_lock);
	if (posted)
		io_cqring_ev_posted(ctx);
	return all_flushed;
}

static bool io_cqring_overflow_flush(struct io_ring_ctx *ctx)
{
	bool ret = true;

	if (test_bit(0, &ctx->check_cq_overflow)) {
		/* iopoll syncs against uring_lock, not completion_lock */
		if (ctx->flags & IORING_SETUP_IOPOLL)
			mutex_lock(&ctx->uring_lock);
		ret = __io_cqring_overflow_flush(ctx, false);
		if (ctx->flags & IORING_SETUP_IOPOLL)
			mutex_unlock(&ctx->uring_lock);
	}

	return ret;
}

/* must to be called somewhat shortly after putting a request */
static inline void io_put_task(struct task_struct *task, int nr)
{
	struct io_uring_task *tctx = task->io_uring;

	if (likely(task == current)) {
		tctx->cached_refs += nr;
	} else {
		percpu_counter_sub(&tctx->inflight, nr);
		if (unlikely(atomic_read(&tctx->in_idle)))
			wake_up(&tctx->wait);
		put_task_struct_many(task, nr);
	}
}

static void io_task_refs_refill(struct io_uring_task *tctx)
{
	unsigned int refill = -tctx->cached_refs + IO_TCTX_REFS_CACHE_NR;

	percpu_counter_add(&tctx->inflight, refill);
	refcount_add(refill, &current->usage);
	tctx->cached_refs += refill;
}

static inline void io_get_task_refs(int nr)
{
	struct io_uring_task *tctx = current->io_uring;

	tctx->cached_refs -= nr;
	if (unlikely(tctx->cached_refs < 0))
		io_task_refs_refill(tctx);
}

static bool io_cqring_event_overflow(struct io_ring_ctx *ctx, u64 user_data,
				     long res, unsigned int cflags)
{
	struct io_overflow_cqe *ocqe;

	ocqe = kmalloc(sizeof(*ocqe), GFP_ATOMIC | __GFP_ACCOUNT);
	if (!ocqe) {
		/*
		 * If we're in ring overflow flush mode, or in task cancel mode,
		 * or cannot allocate an overflow entry, then we need to drop it
		 * on the floor.
		 */
		io_account_cq_overflow(ctx);
		return false;
	}
	if (list_empty(&ctx->cq_overflow_list)) {
		set_bit(0, &ctx->check_cq_overflow);
		WRITE_ONCE(ctx->rings->sq_flags,
			   ctx->rings->sq_flags | IORING_SQ_CQ_OVERFLOW);

	}
	ocqe->cqe.user_data = user_data;
	ocqe->cqe.res = res;
	ocqe->cqe.flags = cflags;
	list_add_tail(&ocqe->list, &ctx->cq_overflow_list);
	return true;
}

static inline bool __io_cqring_fill_event(struct io_ring_ctx *ctx, u64 user_data,
					  long res, unsigned int cflags)
{
	struct io_uring_cqe *cqe;

	trace_io_uring_complete(ctx, user_data, res, cflags);

	/*
	 * If we can't get a cq entry, userspace overflowed the
	 * submission (by quite a lot). Increment the overflow count in
	 * the ring.
	 */
	cqe = io_get_cqe(ctx);
	if (likely(cqe)) {
		WRITE_ONCE(cqe->user_data, user_data);
		WRITE_ONCE(cqe->res, res);
		WRITE_ONCE(cqe->flags, cflags);
		return true;
	}
	return io_cqring_event_overflow(ctx, user_data, res, cflags);
}

/* not as hot to bloat with inlining */
static noinline bool io_cqring_fill_event(struct io_ring_ctx *ctx, u64 user_data,
					  long res, unsigned int cflags)
{
	return __io_cqring_fill_event(ctx, user_data, res, cflags);
}

static void io_req_complete_post(struct io_kiocb *req, long res,
				 unsigned int cflags)
{
	struct io_ring_ctx *ctx = req->ctx;

	spin_lock(&ctx->completion_lock);
	__io_cqring_fill_event(ctx, req->user_data, res, cflags);
	/*
	 * If we're the last reference to this request, add to our locked
	 * free_list cache.
	 */
	if (req_ref_put_and_test(req)) {
		if (req->flags & (REQ_F_LINK | REQ_F_HARDLINK)) {
			if (req->flags & IO_DISARM_MASK)
				io_disarm_next(req);
			if (req->link) {
				io_req_task_queue(req->link);
				req->link = NULL;
			}
		}
		io_dismantle_req(req);
		io_put_task(req->task, 1);
		list_add(&req->inflight_entry, &ctx->locked_free_list);
		ctx->locked_free_nr++;
	} else {
		if (!percpu_ref_tryget(&ctx->refs))
			req = NULL;
	}
	io_commit_cqring(ctx);
	spin_unlock(&ctx->completion_lock);

	if (req) {
		io_cqring_ev_posted(ctx);
		percpu_ref_put(&ctx->refs);
	}
}

static inline bool io_req_needs_clean(struct io_kiocb *req)
{
	return req->flags & IO_REQ_CLEAN_FLAGS;
}

static void io_req_complete_state(struct io_kiocb *req, long res,
				  unsigned int cflags)
{
	if (io_req_needs_clean(req))
		io_clean_op(req);
	req->result = res;
	req->compl.cflags = cflags;
	req->flags |= REQ_F_COMPLETE_INLINE;
}

static inline void __io_req_complete(struct io_kiocb *req, unsigned issue_flags,
				     long res, unsigned cflags)
{
	if (issue_flags & IO_URING_F_COMPLETE_DEFER)
		io_req_complete_state(req, res, cflags);
	else
		io_req_complete_post(req, res, cflags);
}

static inline void io_req_complete(struct io_kiocb *req, long res)
{
	__io_req_complete(req, 0, res, 0);
}

static void io_req_complete_failed(struct io_kiocb *req, long res)
{
	req_set_fail(req);
	io_req_complete_post(req, res, 0);
}

static void io_req_complete_fail_submit(struct io_kiocb *req)
{
	/*
	 * We don't submit, fail them all, for that replace hardlinks with
	 * normal links. Extra REQ_F_LINK is tolerated.
	 */
	req->flags &= ~REQ_F_HARDLINK;
	req->flags |= REQ_F_LINK;
	io_req_complete_failed(req, req->result);
}

/*
 * Don't initialise the fields below on every allocation, but do that in
 * advance and keep them valid across allocations.
 */
static void io_preinit_req(struct io_kiocb *req, struct io_ring_ctx *ctx)
{
	req->ctx = ctx;
	req->link = NULL;
	req->async_data = NULL;
	/* not necessary, but safer to zero */
	req->result = 0;
}

static void io_flush_cached_locked_reqs(struct io_ring_ctx *ctx,
					struct io_submit_state *state)
{
	spin_lock(&ctx->completion_lock);
	list_splice_init(&ctx->locked_free_list, &state->free_list);
	ctx->locked_free_nr = 0;
	spin_unlock(&ctx->completion_lock);
}

/* Returns true IFF there are requests in the cache */
static bool io_flush_cached_reqs(struct io_ring_ctx *ctx)
{
	struct io_submit_state *state = &ctx->submit_state;
	int nr;

	/*
	 * If we have more than a batch's worth of requests in our IRQ side
	 * locked cache, grab the lock and move them over to our submission
	 * side cache.
	 */
	if (READ_ONCE(ctx->locked_free_nr) > IO_COMPL_BATCH)
		io_flush_cached_locked_reqs(ctx, state);

	nr = state->free_reqs;
	while (!list_empty(&state->free_list)) {
		struct io_kiocb *req = list_first_entry(&state->free_list,
					struct io_kiocb, inflight_entry);

		list_del(&req->inflight_entry);
		state->reqs[nr++] = req;
		if (nr == ARRAY_SIZE(state->reqs))
			break;
	}

	state->free_reqs = nr;
	return nr != 0;
}

/*
 * A request might get retired back into the request caches even before opcode
 * handlers and io_issue_sqe() are done with it, e.g. inline completion path.
 * Because of that, io_alloc_req() should be called only under ->uring_lock
 * and with extra caution to not get a request that is still worked on.
 */
static struct io_kiocb *io_alloc_req(struct io_ring_ctx *ctx)
	__must_hold(&ctx->uring_lock)
{
	struct io_submit_state *state = &ctx->submit_state;
	gfp_t gfp = GFP_KERNEL | __GFP_NOWARN;
	int ret, i;

	BUILD_BUG_ON(ARRAY_SIZE(state->reqs) < IO_REQ_ALLOC_BATCH);

	if (likely(state->free_reqs || io_flush_cached_reqs(ctx)))
		goto got_req;

	ret = kmem_cache_alloc_bulk(req_cachep, gfp, IO_REQ_ALLOC_BATCH,
				    state->reqs);

	/*
	 * Bulk alloc is all-or-nothing. If we fail to get a batch,
	 * retry single alloc to be on the safe side.
	 */
	if (unlikely(ret <= 0)) {
		state->reqs[0] = kmem_cache_alloc(req_cachep, gfp);
		if (!state->reqs[0])
			return NULL;
		ret = 1;
	}

	for (i = 0; i < ret; i++)
		io_preinit_req(state->reqs[i], ctx);
	state->free_reqs = ret;
got_req:
	state->free_reqs--;
	return state->reqs[state->free_reqs];
}

static inline void io_put_file(struct file *file)
{
	if (file)
		fput(file);
}

static void io_dismantle_req(struct io_kiocb *req)
{
	unsigned int flags = req->flags;

	if (io_req_needs_clean(req))
		io_clean_op(req);
	if (!(flags & REQ_F_FIXED_FILE))
		io_put_file(req->file);
	if (req->fixed_rsrc_refs)
		percpu_ref_put(req->fixed_rsrc_refs);
	if (req->async_data) {
		kfree(req->async_data);
		req->async_data = NULL;
	}
}

static void __io_free_req(struct io_kiocb *req)
{
	struct io_ring_ctx *ctx = req->ctx;

	io_dismantle_req(req);
	io_put_task(req->task, 1);

	spin_lock(&ctx->completion_lock);
	list_add(&req->inflight_entry, &ctx->locked_free_list);
	ctx->locked_free_nr++;
	spin_unlock(&ctx->completion_lock);

	percpu_ref_put(&ctx->refs);
}

static inline void io_remove_next_linked(struct io_kiocb *req)
{
	struct io_kiocb *nxt = req->link;

	req->link = nxt->link;
	nxt->link = NULL;
}

static bool io_kill_linked_timeout(struct io_kiocb *req)
	__must_hold(&req->ctx->completion_lock)
	__must_hold(&req->ctx->timeout_lock)
{
	struct io_kiocb *link = req->link;

	if (link && link->opcode == IORING_OP_LINK_TIMEOUT) {
		struct io_timeout_data *io = link->async_data;

		io_remove_next_linked(req);
		link->timeout.head = NULL;
		if (hrtimer_try_to_cancel(&io->timer) != -1) {
			list_del(&link->timeout.list);
			io_cqring_fill_event(link->ctx, link->user_data,
					     -ECANCELED, 0);
			io_put_req_deferred(link);
			return true;
		}
	}
	return false;
}

static void io_fail_links(struct io_kiocb *req)
	__must_hold(&req->ctx->completion_lock)
{
	struct io_kiocb *nxt, *link = req->link;

	req->link = NULL;
	while (link) {
		long res = -ECANCELED;

		if (link->flags & REQ_F_FAIL)
			res = link->result;

		nxt = link->link;
		link->link = NULL;

		trace_io_uring_fail_link(req, link);
		io_cqring_fill_event(link->ctx, link->user_data, res, 0);
		io_put_req_deferred(link);
		link = nxt;
	}
}

static bool io_disarm_next(struct io_kiocb *req)
	__must_hold(&req->ctx->completion_lock)
{
	bool posted = false;

	if (req->flags & REQ_F_ARM_LTIMEOUT) {
		struct io_kiocb *link = req->link;

		req->flags &= ~REQ_F_ARM_LTIMEOUT;
		if (link && link->opcode == IORING_OP_LINK_TIMEOUT) {
			io_remove_next_linked(req);
			io_cqring_fill_event(link->ctx, link->user_data,
					     -ECANCELED, 0);
			io_put_req_deferred(link);
			posted = true;
		}
	} else if (req->flags & REQ_F_LINK_TIMEOUT) {
		struct io_ring_ctx *ctx = req->ctx;

		spin_lock_irq(&ctx->timeout_lock);
		posted = io_kill_linked_timeout(req);
		spin_unlock_irq(&ctx->timeout_lock);
	}
	if (unlikely((req->flags & REQ_F_FAIL) &&
		     !(req->flags & REQ_F_HARDLINK))) {
		posted |= (req->link != NULL);
		io_fail_links(req);
	}
	return posted;
}

static struct io_kiocb *__io_req_find_next(struct io_kiocb *req)
{
	struct io_kiocb *nxt;

	/*
	 * If LINK is set, we have dependent requests in this chain. If we
	 * didn't fail this request, queue the first one up, moving any other
	 * dependencies to the next request. In case of failure, fail the rest
	 * of the chain.
	 */
	if (req->flags & IO_DISARM_MASK) {
		struct io_ring_ctx *ctx = req->ctx;
		bool posted;

		spin_lock(&ctx->completion_lock);
		posted = io_disarm_next(req);
		if (posted)
			io_commit_cqring(req->ctx);
		spin_unlock(&ctx->completion_lock);
		if (posted)
			io_cqring_ev_posted(ctx);
	}
	nxt = req->link;
	req->link = NULL;
	return nxt;
}

static inline struct io_kiocb *io_req_find_next(struct io_kiocb *req)
{
	if (likely(!(req->flags & (REQ_F_LINK|REQ_F_HARDLINK))))
		return NULL;
	return __io_req_find_next(req);
}

static void ctx_flush_and_put(struct io_ring_ctx *ctx, bool *locked)
{
	if (!ctx)
		return;
	if (*locked) {
		if (ctx->submit_state.compl_nr)
			io_submit_flush_completions(ctx);
		mutex_unlock(&ctx->uring_lock);
		*locked = false;
	}
	percpu_ref_put(&ctx->refs);
}

static void tctx_task_work(struct callback_head *cb)
{
	bool locked = false;
	struct io_ring_ctx *ctx = NULL;
	struct io_uring_task *tctx = container_of(cb, struct io_uring_task,
						  task_work);

	while (1) {
		struct io_wq_work_node *node;

		if (!tctx->task_list.first && locked && ctx->submit_state.compl_nr)
			io_submit_flush_completions(ctx);

		spin_lock_irq(&tctx->task_lock);
		node = tctx->task_list.first;
		INIT_WQ_LIST(&tctx->task_list);
		if (!node)
			tctx->task_running = false;
		spin_unlock_irq(&tctx->task_lock);
		if (!node)
			break;

		do {
			struct io_wq_work_node *next = node->next;
			struct io_kiocb *req = container_of(node, struct io_kiocb,
							    io_task_work.node);

			if (req->ctx != ctx) {
				ctx_flush_and_put(ctx, &locked);
				ctx = req->ctx;
				/* if not contended, grab and improve batching */
				locked = mutex_trylock(&ctx->uring_lock);
				percpu_ref_get(&ctx->refs);
			}
			req->io_task_work.func(req, &locked);
			node = next;
		} while (node);

		cond_resched();
	}

	ctx_flush_and_put(ctx, &locked);
}

static void io_req_task_work_add(struct io_kiocb *req)
{
	struct task_struct *tsk = req->task;
	struct io_uring_task *tctx = tsk->io_uring;
	enum task_work_notify_mode notify;
	struct io_wq_work_node *node;
	unsigned long flags;
	bool running;

	WARN_ON_ONCE(!tctx);

	spin_lock_irqsave(&tctx->task_lock, flags);
	wq_list_add_tail(&req->io_task_work.node, &tctx->task_list);
	running = tctx->task_running;
	if (!running)
		tctx->task_running = true;
	spin_unlock_irqrestore(&tctx->task_lock, flags);

	/* task_work already pending, we're done */
	if (running)
		return;

	/*
	 * SQPOLL kernel thread doesn't need notification, just a wakeup. For
	 * all other cases, use TWA_SIGNAL unconditionally to ensure we're
	 * processing task_work. There's no reliable way to tell if TWA_RESUME
	 * will do the job.
	 */
	notify = (req->ctx->flags & IORING_SETUP_SQPOLL) ? TWA_NONE : TWA_SIGNAL;
	if (!task_work_add(tsk, &tctx->task_work, notify)) {
		wake_up_process(tsk);
		return;
	}

	spin_lock_irqsave(&tctx->task_lock, flags);
	tctx->task_running = false;
	node = tctx->task_list.first;
	INIT_WQ_LIST(&tctx->task_list);
	spin_unlock_irqrestore(&tctx->task_lock, flags);

	while (node) {
		req = container_of(node, struct io_kiocb, io_task_work.node);
		node = node->next;
		if (llist_add(&req->io_task_work.fallback_node,
			      &req->ctx->fallback_llist))
			schedule_delayed_work(&req->ctx->fallback_work, 1);
	}
}

static void io_req_task_cancel(struct io_kiocb *req, bool *locked)
{
	struct io_ring_ctx *ctx = req->ctx;

	/* not needed for normal modes, but SQPOLL depends on it */
	io_tw_lock(ctx, locked);
	io_req_complete_failed(req, req->result);
}

static void io_req_task_submit(struct io_kiocb *req, bool *locked)
{
	struct io_ring_ctx *ctx = req->ctx;

	io_tw_lock(ctx, locked);
	/* req->task == current here, checking PF_EXITING is safe */
	if (likely(!(req->task->flags & PF_EXITING)))
		__io_queue_sqe(req);
	else
		io_req_complete_failed(req, -EFAULT);
}

static void io_req_task_queue_fail(struct io_kiocb *req, int ret)
{
	req->result = ret;
	req->io_task_work.func = io_req_task_cancel;
	io_req_task_work_add(req);
}

static void io_req_task_queue(struct io_kiocb *req)
{
	req->io_task_work.func = io_req_task_submit;
	io_req_task_work_add(req);
}

static void io_req_task_queue_reissue(struct io_kiocb *req)
{
	req->io_task_work.func = io_queue_async_work;
	io_req_task_work_add(req);
}

static inline void io_queue_next(struct io_kiocb *req)
{
	struct io_kiocb *nxt = io_req_find_next(req);

	if (nxt)
		io_req_task_queue(nxt);
}

static void io_free_req(struct io_kiocb *req)
{
	io_queue_next(req);
	__io_free_req(req);
}

static void io_free_req_work(struct io_kiocb *req, bool *locked)
{
	io_free_req(req);
}

struct req_batch {
	struct task_struct	*task;
	int			task_refs;
	int			ctx_refs;
};

static inline void io_init_req_batch(struct req_batch *rb)
{
	rb->task_refs = 0;
	rb->ctx_refs = 0;
	rb->task = NULL;
}

static void io_req_free_batch_finish(struct io_ring_ctx *ctx,
				     struct req_batch *rb)
{
	if (rb->ctx_refs)
		percpu_ref_put_many(&ctx->refs, rb->ctx_refs);
	if (rb->task)
		io_put_task(rb->task, rb->task_refs);
}

static void io_req_free_batch(struct req_batch *rb, struct io_kiocb *req,
			      struct io_submit_state *state)
{
	io_queue_next(req);
	io_dismantle_req(req);

	if (req->task != rb->task) {
		if (rb->task)
			io_put_task(rb->task, rb->task_refs);
		rb->task = req->task;
		rb->task_refs = 0;
	}
	rb->task_refs++;
	rb->ctx_refs++;

	if (state->free_reqs != ARRAY_SIZE(state->reqs))
		state->reqs[state->free_reqs++] = req;
	else
		list_add(&req->inflight_entry, &state->free_list);
}

static void io_submit_flush_completions(struct io_ring_ctx *ctx)
	__must_hold(&ctx->uring_lock)
{
	struct io_submit_state *state = &ctx->submit_state;
	int i, nr = state->compl_nr;
	struct req_batch rb;

	spin_lock(&ctx->completion_lock);
	for (i = 0; i < nr; i++) {
		struct io_kiocb *req = state->compl_reqs[i];

		__io_cqring_fill_event(ctx, req->user_data, req->result,
					req->compl.cflags);
	}
	io_commit_cqring(ctx);
	spin_unlock(&ctx->completion_lock);
	io_cqring_ev_posted(ctx);

	io_init_req_batch(&rb);
	for (i = 0; i < nr; i++) {
		struct io_kiocb *req = state->compl_reqs[i];

		if (req_ref_put_and_test(req))
			io_req_free_batch(&rb, req, &ctx->submit_state);
	}

	io_req_free_batch_finish(ctx, &rb);
	state->compl_nr = 0;
}

/*
 * Drop reference to request, return next in chain (if there is one) if this
 * was the last reference to this request.
 */
static inline struct io_kiocb *io_put_req_find_next(struct io_kiocb *req)
{
	struct io_kiocb *nxt = NULL;

	if (req_ref_put_and_test(req)) {
		nxt = io_req_find_next(req);
		__io_free_req(req);
	}
	return nxt;
}

static inline void io_put_req(struct io_kiocb *req)
{
	if (req_ref_put_and_test(req))
		io_free_req(req);
}

static inline void io_put_req_deferred(struct io_kiocb *req)
{
	if (req_ref_put_and_test(req)) {
		req->io_task_work.func = io_free_req_work;
		io_req_task_work_add(req);
	}
}

static unsigned io_cqring_events(struct io_ring_ctx *ctx)
{
	/* See comment at the top of this file */
	smp_rmb();
	return __io_cqring_events(ctx);
}

static inline unsigned int io_sqring_entries(struct io_ring_ctx *ctx)
{
	struct io_rings *rings = ctx->rings;

	/* make sure SQ entry isn't read before tail */
	return smp_load_acquire(&rings->sq.tail) - ctx->cached_sq_head;
}

static unsigned int io_put_kbuf(struct io_kiocb *req, struct io_buffer *kbuf)
{
	unsigned int cflags;

	cflags = kbuf->bid << IORING_CQE_BUFFER_SHIFT;
	cflags |= IORING_CQE_F_BUFFER;
	req->flags &= ~REQ_F_BUFFER_SELECTED;
	kfree(kbuf);
	return cflags;
}

static inline unsigned int io_put_rw_kbuf(struct io_kiocb *req)
{
	struct io_buffer *kbuf;

	if (likely(!(req->flags & REQ_F_BUFFER_SELECTED)))
		return 0;
	kbuf = (struct io_buffer *) (unsigned long) req->rw.addr;
	return io_put_kbuf(req, kbuf);
}

static inline bool io_run_task_work(void)
{
	if (test_thread_flag(TIF_NOTIFY_SIGNAL) || current->task_works) {
		__set_current_state(TASK_RUNNING);
		tracehook_notify_signal();
		return true;
	}

	return false;
}

/*
 * Find and free completed poll iocbs
 */
static void io_iopoll_complete(struct io_ring_ctx *ctx, unsigned int *nr_events,
			       struct list_head *done)
{
	struct req_batch rb;
	struct io_kiocb *req;

	/* order with ->result store in io_complete_rw_iopoll() */
	smp_rmb();

	io_init_req_batch(&rb);
	while (!list_empty(done)) {
		req = list_first_entry(done, struct io_kiocb, inflight_entry);
		list_del(&req->inflight_entry);

		__io_cqring_fill_event(ctx, req->user_data, req->result,
					io_put_rw_kbuf(req));
		(*nr_events)++;

		if (req_ref_put_and_test(req))
			io_req_free_batch(&rb, req, &ctx->submit_state);
	}

	io_commit_cqring(ctx);
	io_cqring_ev_posted_iopoll(ctx);
	io_req_free_batch_finish(ctx, &rb);
}

static int io_do_iopoll(struct io_ring_ctx *ctx, unsigned int *nr_events,
			long min)
{
	struct io_kiocb *req, *tmp;
	LIST_HEAD(done);
	bool spin;

	/*
	 * Only spin for completions if we don't have multiple devices hanging
	 * off our complete list, and we're under the requested amount.
	 */
	spin = !ctx->poll_multi_queue && *nr_events < min;

	list_for_each_entry_safe(req, tmp, &ctx->iopoll_list, inflight_entry) {
		struct kiocb *kiocb = &req->rw.kiocb;
		int ret;

		/*
		 * Move completed and retryable entries to our local lists.
		 * If we find a request that requires polling, break out
		 * and complete those lists first, if we have entries there.
		 */
		if (READ_ONCE(req->iopoll_completed)) {
			list_move_tail(&req->inflight_entry, &done);
			continue;
		}
		if (!list_empty(&done))
			break;

		ret = kiocb->ki_filp->f_op->iopoll(kiocb, spin);
		if (unlikely(ret < 0))
			return ret;
		else if (ret)
			spin = false;

		/* iopoll may have completed current req */
		if (READ_ONCE(req->iopoll_completed))
			list_move_tail(&req->inflight_entry, &done);
	}

	if (!list_empty(&done))
		io_iopoll_complete(ctx, nr_events, &done);

	return 0;
}

/*
 * We can't just wait for polled events to come to us, we have to actively
 * find and complete them.
 */
static void io_iopoll_try_reap_events(struct io_ring_ctx *ctx)
{
	if (!(ctx->flags & IORING_SETUP_IOPOLL))
		return;

	mutex_lock(&ctx->uring_lock);
	while (!list_empty(&ctx->iopoll_list)) {
		unsigned int nr_events = 0;

		io_do_iopoll(ctx, &nr_events, 0);

		/* let it sleep and repeat later if can't complete a request */
		if (nr_events == 0)
			break;
		/*
		 * Ensure we allow local-to-the-cpu processing to take place,
		 * in this case we need to ensure that we reap all events.
		 * Also let task_work, etc. to progress by releasing the mutex
		 */
		if (need_resched()) {
			mutex_unlock(&ctx->uring_lock);
			cond_resched();
			mutex_lock(&ctx->uring_lock);
		}
	}
	mutex_unlock(&ctx->uring_lock);
}

static int io_iopoll_check(struct io_ring_ctx *ctx, long min)
{
	unsigned int nr_events = 0;
	int ret = 0;

	/*
	 * We disallow the app entering submit/complete with polling, but we
	 * still need to lock the ring to prevent racing with polled issue
	 * that got punted to a workqueue.
	 */
	mutex_lock(&ctx->uring_lock);
	/*
	 * Don't enter poll loop if we already have events pending.
	 * If we do, we can potentially be spinning for commands that
	 * already triggered a CQE (eg in error).
	 */
	if (test_bit(0, &ctx->check_cq_overflow))
		__io_cqring_overflow_flush(ctx, false);
	if (io_cqring_events(ctx))
		goto out;
	do {
		/*
		 * If a submit got punted to a workqueue, we can have the
		 * application entering polling for a command before it gets
		 * issued. That app will hold the uring_lock for the duration
		 * of the poll right here, so we need to take a breather every
		 * now and then to ensure that the issue has a chance to add
		 * the poll to the issued list. Otherwise we can spin here
		 * forever, while the workqueue is stuck trying to acquire the
		 * very same mutex.
		 */
		if (list_empty(&ctx->iopoll_list)) {
			u32 tail = ctx->cached_cq_tail;

			mutex_unlock(&ctx->uring_lock);
			io_run_task_work();
			mutex_lock(&ctx->uring_lock);

			/* some requests don't go through iopoll_list */
			if (tail != ctx->cached_cq_tail ||
			    list_empty(&ctx->iopoll_list))
				break;
		}
		ret = io_do_iopoll(ctx, &nr_events, min);
	} while (!ret && nr_events < min && !need_resched());
out:
	mutex_unlock(&ctx->uring_lock);
	return ret;
}

static void kiocb_end_write(struct io_kiocb *req)
{
	/*
	 * Tell lockdep we inherited freeze protection from submission
	 * thread.
	 */
	if (req->flags & REQ_F_ISREG) {
		struct super_block *sb = file_inode(req->file)->i_sb;

		__sb_writers_acquired(sb, SB_FREEZE_WRITE);
		sb_end_write(sb);
	}
}

#ifdef CONFIG_BLOCK
static bool io_resubmit_prep(struct io_kiocb *req)
{
	struct io_async_rw *rw = req->async_data;

	if (!rw)
		return !io_req_prep_async(req);
	iov_iter_restore(&rw->iter, &rw->iter_state);
	return true;
}

static bool io_rw_should_reissue(struct io_kiocb *req)
{
	umode_t mode = file_inode(req->file)->i_mode;
	struct io_ring_ctx *ctx = req->ctx;

	if (!S_ISBLK(mode) && !S_ISREG(mode))
		return false;
	if ((req->flags & REQ_F_NOWAIT) || (io_wq_current_is_worker() &&
	    !(ctx->flags & IORING_SETUP_IOPOLL)))
		return false;
	/*
	 * If ref is dying, we might be running poll reap from the exit work.
	 * Don't attempt to reissue from that path, just let it fail with
	 * -EAGAIN.
	 */
	if (percpu_ref_is_dying(&ctx->refs))
		return false;
	/*
	 * Play it safe and assume not safe to re-import and reissue if we're
	 * not in the original thread group (or in task context).
	 */
	if (!same_thread_group(req->task, current) || !in_task())
		return false;
	return true;
}
#else
static bool io_resubmit_prep(struct io_kiocb *req)
{
	return false;
}
static bool io_rw_should_reissue(struct io_kiocb *req)
{
	return false;
}
#endif

static bool __io_complete_rw_common(struct io_kiocb *req, long res)
{
	if (req->rw.kiocb.ki_flags & IOCB_WRITE)
		kiocb_end_write(req);
	if (res != req->result) {
		if ((res == -EAGAIN || res == -EOPNOTSUPP) &&
		    io_rw_should_reissue(req)) {
			req->flags |= REQ_F_REISSUE;
			return true;
		}
		req_set_fail(req);
		req->result = res;
	}
	return false;
}

static void io_req_task_complete(struct io_kiocb *req, bool *locked)
{
	unsigned int cflags = io_put_rw_kbuf(req);
	long res = req->result;

	if (*locked) {
		struct io_ring_ctx *ctx = req->ctx;
		struct io_submit_state *state = &ctx->submit_state;

		io_req_complete_state(req, res, cflags);
		state->compl_reqs[state->compl_nr++] = req;
		if (state->compl_nr == ARRAY_SIZE(state->compl_reqs))
			io_submit_flush_completions(ctx);
	} else {
		io_req_complete_post(req, res, cflags);
	}
}

static void __io_complete_rw(struct io_kiocb *req, long res, long res2,
			     unsigned int issue_flags)
{
	if (__io_complete_rw_common(req, res))
		return;
	__io_req_complete(req, issue_flags, req->result, io_put_rw_kbuf(req));
}

static void io_complete_rw(struct kiocb *kiocb, long res, long res2)
{
	struct io_kiocb *req = container_of(kiocb, struct io_kiocb, rw.kiocb);

	if (__io_complete_rw_common(req, res))
		return;
	req->result = res;
	req->io_task_work.func = io_req_task_complete;
	io_req_task_work_add(req);
}

static void io_complete_rw_iopoll(struct kiocb *kiocb, long res, long res2)
{
	struct io_kiocb *req = container_of(kiocb, struct io_kiocb, rw.kiocb);

	if (kiocb->ki_flags & IOCB_WRITE)
		kiocb_end_write(req);
	if (unlikely(res != req->result)) {
		if (res == -EAGAIN && io_rw_should_reissue(req)) {
			req->flags |= REQ_F_REISSUE;
			return;
		}
	}

	WRITE_ONCE(req->result, res);
	/* order with io_iopoll_complete() checking ->result */
	smp_wmb();
	WRITE_ONCE(req->iopoll_completed, 1);
}

/*
 * After the iocb has been issued, it's safe to be found on the poll list.
 * Adding the kiocb to the list AFTER submission ensures that we don't
 * find it from a io_do_iopoll() thread before the issuer is done
 * accessing the kiocb cookie.
 */
static void io_iopoll_req_issued(struct io_kiocb *req)
{
	struct io_ring_ctx *ctx = req->ctx;
	const bool in_async = io_wq_current_is_worker();

	/* workqueue context doesn't hold uring_lock, grab it now */
	if (unlikely(in_async))
		mutex_lock(&ctx->uring_lock);

	/*
	 * Track whether we have multiple files in our lists. This will impact
	 * how we do polling eventually, not spinning if we're on potentially
	 * different devices.
	 */
	if (list_empty(&ctx->iopoll_list)) {
		ctx->poll_multi_queue = false;
	} else if (!ctx->poll_multi_queue) {
		struct io_kiocb *list_req;
		unsigned int queue_num0, queue_num1;

		list_req = list_first_entry(&ctx->iopoll_list, struct io_kiocb,
						inflight_entry);

		if (list_req->file != req->file) {
			ctx->poll_multi_queue = true;
		} else {
			queue_num0 = blk_qc_t_to_queue_num(list_req->rw.kiocb.ki_cookie);
			queue_num1 = blk_qc_t_to_queue_num(req->rw.kiocb.ki_cookie);
			if (queue_num0 != queue_num1)
				ctx->poll_multi_queue = true;
		}
	}

	/*
	 * For fast devices, IO may have already completed. If it has, add
	 * it to the front so we find it first.
	 */
	if (READ_ONCE(req->iopoll_completed))
		list_add(&req->inflight_entry, &ctx->iopoll_list);
	else
		list_add_tail(&req->inflight_entry, &ctx->iopoll_list);

	if (unlikely(in_async)) {
		/*
		 * If IORING_SETUP_SQPOLL is enabled, sqes are either handle
		 * in sq thread task context or in io worker task context. If
		 * current task context is sq thread, we don't need to check
		 * whether should wake up sq thread.
		 */
		if ((ctx->flags & IORING_SETUP_SQPOLL) &&
		    wq_has_sleeper(&ctx->sq_data->wait))
			wake_up(&ctx->sq_data->wait);

		mutex_unlock(&ctx->uring_lock);
	}
}

static bool io_bdev_nowait(struct block_device *bdev)
{
	return !bdev || blk_queue_nowait(bdev_get_queue(bdev));
}

/*
 * If we tracked the file through the SCM inflight mechanism, we could support
 * any file. For now, just ensure that anything potentially problematic is done
 * inline.
 */
static bool __io_file_supports_nowait(struct file *file, int rw)
{
	umode_t mode = file_inode(file)->i_mode;

	if (S_ISBLK(mode)) {
		if (IS_ENABLED(CONFIG_BLOCK) &&
		    io_bdev_nowait(I_BDEV(file->f_mapping->host)))
			return true;
		return false;
	}
	if (S_ISSOCK(mode))
		return true;
	if (S_ISREG(mode)) {
		if (IS_ENABLED(CONFIG_BLOCK) &&
		    io_bdev_nowait(file->f_inode->i_sb->s_bdev) &&
		    file->f_op != &io_uring_fops)
			return true;
		return false;
	}

	/* any ->read/write should understand O_NONBLOCK */
	if (file->f_flags & O_NONBLOCK)
		return true;

	if (!(file->f_mode & FMODE_NOWAIT))
		return false;

	if (rw == READ)
		return file->f_op->read_iter != NULL;

	return file->f_op->write_iter != NULL;
}

static bool io_file_supports_nowait(struct io_kiocb *req, int rw)
{
	if (rw == READ && (req->flags & REQ_F_NOWAIT_READ))
		return true;
	else if (rw == WRITE && (req->flags & REQ_F_NOWAIT_WRITE))
		return true;

	return __io_file_supports_nowait(req->file, rw);
}

static int io_prep_rw(struct io_kiocb *req, const struct io_uring_sqe *sqe,
		      int rw)
{
	struct io_ring_ctx *ctx = req->ctx;
	struct kiocb *kiocb = &req->rw.kiocb;
	struct file *file = req->file;
	unsigned ioprio;
	int ret;

	if (!io_req_ffs_set(req) && S_ISREG(file_inode(file)->i_mode))
		req->flags |= REQ_F_ISREG;

	kiocb->ki_pos = READ_ONCE(sqe->off);
	if (kiocb->ki_pos == -1 && !(file->f_mode & FMODE_STREAM)) {
		req->flags |= REQ_F_CUR_POS;
		kiocb->ki_pos = file->f_pos;
	}
	kiocb->ki_hint = ki_hint_validate(file_write_hint(kiocb->ki_filp));
	kiocb->ki_flags = iocb_flags(kiocb->ki_filp);
	ret = kiocb_set_rw_flags(kiocb, READ_ONCE(sqe->rw_flags));
	if (unlikely(ret))
		return ret;

	/*
	 * If the file is marked O_NONBLOCK, still allow retry for it if it
	 * supports async. Otherwise it's impossible to use O_NONBLOCK files
	 * reliably. If not, or it IOCB_NOWAIT is set, don't retry.
	 */
	if ((kiocb->ki_flags & IOCB_NOWAIT) ||
	    ((file->f_flags & O_NONBLOCK) && !io_file_supports_nowait(req, rw)))
		req->flags |= REQ_F_NOWAIT;

	ioprio = READ_ONCE(sqe->ioprio);
	if (ioprio) {
		ret = ioprio_check_cap(ioprio);
		if (ret)
			return ret;

		kiocb->ki_ioprio = ioprio;
	} else
		kiocb->ki_ioprio = get_current_ioprio();

	if (ctx->flags & IORING_SETUP_IOPOLL) {
		if (!(kiocb->ki_flags & IOCB_DIRECT) ||
		    !kiocb->ki_filp->f_op->iopoll)
			return -EOPNOTSUPP;

		kiocb->ki_flags |= IOCB_HIPRI | IOCB_ALLOC_CACHE;
		kiocb->ki_complete = io_complete_rw_iopoll;
		req->iopoll_completed = 0;
	} else {
		if (kiocb->ki_flags & IOCB_HIPRI)
			return -EINVAL;
		kiocb->ki_complete = io_complete_rw;
	}

	if (req->opcode == IORING_OP_READ_FIXED ||
	    req->opcode == IORING_OP_WRITE_FIXED) {
		req->imu = NULL;
		io_req_set_rsrc_node(req);
	}

	req->rw.addr = READ_ONCE(sqe->addr);
	req->rw.len = READ_ONCE(sqe->len);
	req->buf_index = READ_ONCE(sqe->buf_index);
	return 0;
}

static inline void io_rw_done(struct kiocb *kiocb, ssize_t ret)
{
	switch (ret) {
	case -EIOCBQUEUED:
		break;
	case -ERESTARTSYS:
	case -ERESTARTNOINTR:
	case -ERESTARTNOHAND:
	case -ERESTART_RESTARTBLOCK:
		/*
		 * We can't just restart the syscall, since previously
		 * submitted sqes may already be in progress. Just fail this
		 * IO with EINTR.
		 */
		ret = -EINTR;
		fallthrough;
	default:
		kiocb->ki_complete(kiocb, ret, 0);
	}
}

static void kiocb_done(struct kiocb *kiocb, ssize_t ret,
		       unsigned int issue_flags)
{
	struct io_kiocb *req = container_of(kiocb, struct io_kiocb, rw.kiocb);
	struct io_async_rw *io = req->async_data;

	/* add previously done IO, if any */
	if (io && io->bytes_done > 0) {
		if (ret < 0)
			ret = io->bytes_done;
		else
			ret += io->bytes_done;
	}

	if (req->flags & REQ_F_CUR_POS)
		req->file->f_pos = kiocb->ki_pos;
	if (ret >= 0 && (kiocb->ki_complete == io_complete_rw))
		__io_complete_rw(req, ret, 0, issue_flags);
	else
		io_rw_done(kiocb, ret);

	if (req->flags & REQ_F_REISSUE) {
		req->flags &= ~REQ_F_REISSUE;
		if (io_resubmit_prep(req)) {
			io_req_task_queue_reissue(req);
		} else {
			unsigned int cflags = io_put_rw_kbuf(req);
			struct io_ring_ctx *ctx = req->ctx;

			req_set_fail(req);
<<<<<<< HEAD
			if (issue_flags & IO_URING_F_NONBLOCK) {
=======
			if (!(issue_flags & IO_URING_F_NONBLOCK)) {
>>>>>>> 0f1a073d
				mutex_lock(&ctx->uring_lock);
				__io_req_complete(req, issue_flags, ret, cflags);
				mutex_unlock(&ctx->uring_lock);
			} else {
				__io_req_complete(req, issue_flags, ret, cflags);
			}
		}
	}
}

static int __io_import_fixed(struct io_kiocb *req, int rw, struct iov_iter *iter,
			     struct io_mapped_ubuf *imu)
{
	size_t len = req->rw.len;
	u64 buf_end, buf_addr = req->rw.addr;
	size_t offset;

	if (unlikely(check_add_overflow(buf_addr, (u64)len, &buf_end)))
		return -EFAULT;
	/* not inside the mapped region */
	if (unlikely(buf_addr < imu->ubuf || buf_end > imu->ubuf_end))
		return -EFAULT;

	/*
	 * May not be a start of buffer, set size appropriately
	 * and advance us to the beginning.
	 */
	offset = buf_addr - imu->ubuf;
	iov_iter_bvec(iter, rw, imu->bvec, imu->nr_bvecs, offset + len);

	if (offset) {
		/*
		 * Don't use iov_iter_advance() here, as it's really slow for
		 * using the latter parts of a big fixed buffer - it iterates
		 * over each segment manually. We can cheat a bit here, because
		 * we know that:
		 *
		 * 1) it's a BVEC iter, we set it up
		 * 2) all bvecs are PAGE_SIZE in size, except potentially the
		 *    first and last bvec
		 *
		 * So just find our index, and adjust the iterator afterwards.
		 * If the offset is within the first bvec (or the whole first
		 * bvec, just use iov_iter_advance(). This makes it easier
		 * since we can just skip the first segment, which may not
		 * be PAGE_SIZE aligned.
		 */
		const struct bio_vec *bvec = imu->bvec;

		if (offset <= bvec->bv_len) {
			iov_iter_advance(iter, offset);
		} else {
			unsigned long seg_skip;

			/* skip first vec */
			offset -= bvec->bv_len;
			seg_skip = 1 + (offset >> PAGE_SHIFT);

			iter->bvec = bvec + seg_skip;
			iter->nr_segs -= seg_skip;
			iter->count -= bvec->bv_len + offset;
			iter->iov_offset = offset & ~PAGE_MASK;
		}
	}

	return 0;
}

static int io_import_fixed(struct io_kiocb *req, int rw, struct iov_iter *iter)
{
	struct io_ring_ctx *ctx = req->ctx;
	struct io_mapped_ubuf *imu = req->imu;
	u16 index, buf_index = req->buf_index;

	if (likely(!imu)) {
		if (unlikely(buf_index >= ctx->nr_user_bufs))
			return -EFAULT;
		index = array_index_nospec(buf_index, ctx->nr_user_bufs);
		imu = READ_ONCE(ctx->user_bufs[index]);
		req->imu = imu;
	}
	return __io_import_fixed(req, rw, iter, imu);
}

static void io_ring_submit_unlock(struct io_ring_ctx *ctx, bool needs_lock)
{
	if (needs_lock)
		mutex_unlock(&ctx->uring_lock);
}

static void io_ring_submit_lock(struct io_ring_ctx *ctx, bool needs_lock)
{
	/*
	 * "Normal" inline submissions always hold the uring_lock, since we
	 * grab it from the system call. Same is true for the SQPOLL offload.
	 * The only exception is when we've detached the request and issue it
	 * from an async worker thread, grab the lock for that case.
	 */
	if (needs_lock)
		mutex_lock(&ctx->uring_lock);
}

static struct io_buffer *io_buffer_select(struct io_kiocb *req, size_t *len,
					  int bgid, struct io_buffer *kbuf,
					  bool needs_lock)
{
	struct io_buffer *head;

	if (req->flags & REQ_F_BUFFER_SELECTED)
		return kbuf;

	io_ring_submit_lock(req->ctx, needs_lock);

	lockdep_assert_held(&req->ctx->uring_lock);

	head = xa_load(&req->ctx->io_buffers, bgid);
	if (head) {
		if (!list_empty(&head->list)) {
			kbuf = list_last_entry(&head->list, struct io_buffer,
							list);
			list_del(&kbuf->list);
		} else {
			kbuf = head;
			xa_erase(&req->ctx->io_buffers, bgid);
		}
		if (*len > kbuf->len)
			*len = kbuf->len;
	} else {
		kbuf = ERR_PTR(-ENOBUFS);
	}

	io_ring_submit_unlock(req->ctx, needs_lock);

	return kbuf;
}

static void __user *io_rw_buffer_select(struct io_kiocb *req, size_t *len,
					bool needs_lock)
{
	struct io_buffer *kbuf;
	u16 bgid;

	kbuf = (struct io_buffer *) (unsigned long) req->rw.addr;
	bgid = req->buf_index;
	kbuf = io_buffer_select(req, len, bgid, kbuf, needs_lock);
	if (IS_ERR(kbuf))
		return kbuf;
	req->rw.addr = (u64) (unsigned long) kbuf;
	req->flags |= REQ_F_BUFFER_SELECTED;
	return u64_to_user_ptr(kbuf->addr);
}

#ifdef CONFIG_COMPAT
static ssize_t io_compat_import(struct io_kiocb *req, struct iovec *iov,
				bool needs_lock)
{
	struct compat_iovec __user *uiov;
	compat_ssize_t clen;
	void __user *buf;
	ssize_t len;

	uiov = u64_to_user_ptr(req->rw.addr);
	if (!access_ok(uiov, sizeof(*uiov)))
		return -EFAULT;
	if (__get_user(clen, &uiov->iov_len))
		return -EFAULT;
	if (clen < 0)
		return -EINVAL;

	len = clen;
	buf = io_rw_buffer_select(req, &len, needs_lock);
	if (IS_ERR(buf))
		return PTR_ERR(buf);
	iov[0].iov_base = buf;
	iov[0].iov_len = (compat_size_t) len;
	return 0;
}
#endif

static ssize_t __io_iov_buffer_select(struct io_kiocb *req, struct iovec *iov,
				      bool needs_lock)
{
	struct iovec __user *uiov = u64_to_user_ptr(req->rw.addr);
	void __user *buf;
	ssize_t len;

	if (copy_from_user(iov, uiov, sizeof(*uiov)))
		return -EFAULT;

	len = iov[0].iov_len;
	if (len < 0)
		return -EINVAL;
	buf = io_rw_buffer_select(req, &len, needs_lock);
	if (IS_ERR(buf))
		return PTR_ERR(buf);
	iov[0].iov_base = buf;
	iov[0].iov_len = len;
	return 0;
}

static ssize_t io_iov_buffer_select(struct io_kiocb *req, struct iovec *iov,
				    bool needs_lock)
{
	if (req->flags & REQ_F_BUFFER_SELECTED) {
		struct io_buffer *kbuf;

		kbuf = (struct io_buffer *) (unsigned long) req->rw.addr;
		iov[0].iov_base = u64_to_user_ptr(kbuf->addr);
		iov[0].iov_len = kbuf->len;
		return 0;
	}
	if (req->rw.len != 1)
		return -EINVAL;

#ifdef CONFIG_COMPAT
	if (req->ctx->compat)
		return io_compat_import(req, iov, needs_lock);
#endif

	return __io_iov_buffer_select(req, iov, needs_lock);
}

static int io_import_iovec(int rw, struct io_kiocb *req, struct iovec **iovec,
			   struct iov_iter *iter, bool needs_lock)
{
	void __user *buf = u64_to_user_ptr(req->rw.addr);
	size_t sqe_len = req->rw.len;
	u8 opcode = req->opcode;
	ssize_t ret;

	if (opcode == IORING_OP_READ_FIXED || opcode == IORING_OP_WRITE_FIXED) {
		*iovec = NULL;
		return io_import_fixed(req, rw, iter);
	}

	/* buffer index only valid with fixed read/write, or buffer select  */
	if (req->buf_index && !(req->flags & REQ_F_BUFFER_SELECT))
		return -EINVAL;

	if (opcode == IORING_OP_READ || opcode == IORING_OP_WRITE) {
		if (req->flags & REQ_F_BUFFER_SELECT) {
			buf = io_rw_buffer_select(req, &sqe_len, needs_lock);
			if (IS_ERR(buf))
				return PTR_ERR(buf);
			req->rw.len = sqe_len;
		}

		ret = import_single_range(rw, buf, sqe_len, *iovec, iter);
		*iovec = NULL;
		return ret;
	}

	if (req->flags & REQ_F_BUFFER_SELECT) {
		ret = io_iov_buffer_select(req, *iovec, needs_lock);
		if (!ret)
			iov_iter_init(iter, rw, *iovec, 1, (*iovec)->iov_len);
		*iovec = NULL;
		return ret;
	}

	return __import_iovec(rw, buf, sqe_len, UIO_FASTIOV, iovec, iter,
			      req->ctx->compat);
}

static inline loff_t *io_kiocb_ppos(struct kiocb *kiocb)
{
	return (kiocb->ki_filp->f_mode & FMODE_STREAM) ? NULL : &kiocb->ki_pos;
}

/*
 * For files that don't have ->read_iter() and ->write_iter(), handle them
 * by looping over ->read() or ->write() manually.
 */
static ssize_t loop_rw_iter(int rw, struct io_kiocb *req, struct iov_iter *iter)
{
	struct kiocb *kiocb = &req->rw.kiocb;
	struct file *file = req->file;
	ssize_t ret = 0;

	/*
	 * Don't support polled IO through this interface, and we can't
	 * support non-blocking either. For the latter, this just causes
	 * the kiocb to be handled from an async context.
	 */
	if (kiocb->ki_flags & IOCB_HIPRI)
		return -EOPNOTSUPP;
	if (kiocb->ki_flags & IOCB_NOWAIT)
		return -EAGAIN;

	while (iov_iter_count(iter)) {
		struct iovec iovec;
		ssize_t nr;

		if (!iov_iter_is_bvec(iter)) {
			iovec = iov_iter_iovec(iter);
		} else {
			iovec.iov_base = u64_to_user_ptr(req->rw.addr);
			iovec.iov_len = req->rw.len;
		}

		if (rw == READ) {
			nr = file->f_op->read(file, iovec.iov_base,
					      iovec.iov_len, io_kiocb_ppos(kiocb));
		} else {
			nr = file->f_op->write(file, iovec.iov_base,
					       iovec.iov_len, io_kiocb_ppos(kiocb));
		}

		if (nr < 0) {
			if (!ret)
				ret = nr;
			break;
		}
		if (!iov_iter_is_bvec(iter)) {
			iov_iter_advance(iter, nr);
		} else {
			req->rw.len -= nr;
			req->rw.addr += nr;
		}
		ret += nr;
		if (nr != iovec.iov_len)
			break;
	}

	return ret;
}

static void io_req_map_rw(struct io_kiocb *req, const struct iovec *iovec,
			  const struct iovec *fast_iov, struct iov_iter *iter)
{
	struct io_async_rw *rw = req->async_data;

	memcpy(&rw->iter, iter, sizeof(*iter));
	rw->free_iovec = iovec;
	rw->bytes_done = 0;
	/* can only be fixed buffers, no need to do anything */
	if (iov_iter_is_bvec(iter))
		return;
	if (!iovec) {
		unsigned iov_off = 0;

		rw->iter.iov = rw->fast_iov;
		if (iter->iov != fast_iov) {
			iov_off = iter->iov - fast_iov;
			rw->iter.iov += iov_off;
		}
		if (rw->fast_iov != fast_iov)
			memcpy(rw->fast_iov + iov_off, fast_iov + iov_off,
			       sizeof(struct iovec) * iter->nr_segs);
	} else {
		req->flags |= REQ_F_NEED_CLEANUP;
	}
}

static inline int io_alloc_async_data(struct io_kiocb *req)
{
	WARN_ON_ONCE(!io_op_defs[req->opcode].async_size);
	req->async_data = kmalloc(io_op_defs[req->opcode].async_size, GFP_KERNEL);
	return req->async_data == NULL;
}

static int io_setup_async_rw(struct io_kiocb *req, const struct iovec *iovec,
			     const struct iovec *fast_iov,
			     struct iov_iter *iter, bool force)
{
	if (!force && !io_op_defs[req->opcode].needs_async_setup)
		return 0;
	if (!req->async_data) {
		struct io_async_rw *iorw;

		if (io_alloc_async_data(req)) {
			kfree(iovec);
			return -ENOMEM;
		}

		io_req_map_rw(req, iovec, fast_iov, iter);
		iorw = req->async_data;
		/* we've copied and mapped the iter, ensure state is saved */
		iov_iter_save_state(&iorw->iter, &iorw->iter_state);
	}
	return 0;
}

static inline int io_rw_prep_async(struct io_kiocb *req, int rw)
{
	struct io_async_rw *iorw = req->async_data;
	struct iovec *iov = iorw->fast_iov;
	int ret;

	ret = io_import_iovec(rw, req, &iov, &iorw->iter, false);
	if (unlikely(ret < 0))
		return ret;

	iorw->bytes_done = 0;
	iorw->free_iovec = iov;
	if (iov)
		req->flags |= REQ_F_NEED_CLEANUP;
	iov_iter_save_state(&iorw->iter, &iorw->iter_state);
	return 0;
}

static int io_read_prep(struct io_kiocb *req, const struct io_uring_sqe *sqe)
{
	if (unlikely(!(req->file->f_mode & FMODE_READ)))
		return -EBADF;
	return io_prep_rw(req, sqe, READ);
}

/*
 * This is our waitqueue callback handler, registered through lock_page_async()
 * when we initially tried to do the IO with the iocb armed our waitqueue.
 * This gets called when the page is unlocked, and we generally expect that to
 * happen when the page IO is completed and the page is now uptodate. This will
 * queue a task_work based retry of the operation, attempting to copy the data
 * again. If the latter fails because the page was NOT uptodate, then we will
 * do a thread based blocking retry of the operation. That's the unexpected
 * slow path.
 */
static int io_async_buf_func(struct wait_queue_entry *wait, unsigned mode,
			     int sync, void *arg)
{
	struct wait_page_queue *wpq;
	struct io_kiocb *req = wait->private;
	struct wait_page_key *key = arg;

	wpq = container_of(wait, struct wait_page_queue, wait);

	if (!wake_page_match(wpq, key))
		return 0;

	req->rw.kiocb.ki_flags &= ~IOCB_WAITQ;
	list_del_init(&wait->entry);
	io_req_task_queue(req);
	return 1;
}

/*
 * This controls whether a given IO request should be armed for async page
 * based retry. If we return false here, the request is handed to the async
 * worker threads for retry. If we're doing buffered reads on a regular file,
 * we prepare a private wait_page_queue entry and retry the operation. This
 * will either succeed because the page is now uptodate and unlocked, or it
 * will register a callback when the page is unlocked at IO completion. Through
 * that callback, io_uring uses task_work to setup a retry of the operation.
 * That retry will attempt the buffered read again. The retry will generally
 * succeed, or in rare cases where it fails, we then fall back to using the
 * async worker threads for a blocking retry.
 */
static bool io_rw_should_retry(struct io_kiocb *req)
{
	struct io_async_rw *rw = req->async_data;
	struct wait_page_queue *wait = &rw->wpq;
	struct kiocb *kiocb = &req->rw.kiocb;

	/* never retry for NOWAIT, we just complete with -EAGAIN */
	if (req->flags & REQ_F_NOWAIT)
		return false;

	/* Only for buffered IO */
	if (kiocb->ki_flags & (IOCB_DIRECT | IOCB_HIPRI))
		return false;

	/*
	 * just use poll if we can, and don't attempt if the fs doesn't
	 * support callback based unlocks
	 */
	if (file_can_poll(req->file) || !(req->file->f_mode & FMODE_BUF_RASYNC))
		return false;

	wait->wait.func = io_async_buf_func;
	wait->wait.private = req;
	wait->wait.flags = 0;
	INIT_LIST_HEAD(&wait->wait.entry);
	kiocb->ki_flags |= IOCB_WAITQ;
	kiocb->ki_flags &= ~IOCB_NOWAIT;
	kiocb->ki_waitq = wait;
	return true;
}

static inline int io_iter_do_read(struct io_kiocb *req, struct iov_iter *iter)
{
	if (req->file->f_op->read_iter)
		return call_read_iter(req->file, &req->rw.kiocb, iter);
	else if (req->file->f_op->read)
		return loop_rw_iter(READ, req, iter);
	else
		return -EINVAL;
}

static bool need_read_all(struct io_kiocb *req)
{
	return req->flags & REQ_F_ISREG ||
		S_ISBLK(file_inode(req->file)->i_mode);
}

static int io_read(struct io_kiocb *req, unsigned int issue_flags)
{
	struct iovec inline_vecs[UIO_FASTIOV], *iovec = inline_vecs;
	struct kiocb *kiocb = &req->rw.kiocb;
	struct iov_iter __iter, *iter = &__iter;
	struct io_async_rw *rw = req->async_data;
	bool force_nonblock = issue_flags & IO_URING_F_NONBLOCK;
	struct iov_iter_state __state, *state;
	ssize_t ret, ret2;

	if (rw) {
		iter = &rw->iter;
		state = &rw->iter_state;
		/*
		 * We come here from an earlier attempt, restore our state to
		 * match in case it doesn't. It's cheap enough that we don't
		 * need to make this conditional.
		 */
		iov_iter_restore(iter, state);
		iovec = NULL;
	} else {
		ret = io_import_iovec(READ, req, &iovec, iter, !force_nonblock);
		if (ret < 0)
			return ret;
		state = &__state;
		iov_iter_save_state(iter, state);
	}
	req->result = iov_iter_count(iter);

	/* Ensure we clear previously set non-block flag */
	if (!force_nonblock)
		kiocb->ki_flags &= ~IOCB_NOWAIT;
	else
		kiocb->ki_flags |= IOCB_NOWAIT;

	/* If the file doesn't support async, just async punt */
	if (force_nonblock && !io_file_supports_nowait(req, READ)) {
		ret = io_setup_async_rw(req, iovec, inline_vecs, iter, true);
		return ret ?: -EAGAIN;
	}

	ret = rw_verify_area(READ, req->file, io_kiocb_ppos(kiocb), req->result);
	if (unlikely(ret)) {
		kfree(iovec);
		return ret;
	}

	ret = io_iter_do_read(req, iter);

	if (ret == -EAGAIN || (req->flags & REQ_F_REISSUE)) {
		req->flags &= ~REQ_F_REISSUE;
		/* IOPOLL retry should happen for io-wq threads */
		if (!force_nonblock && !(req->ctx->flags & IORING_SETUP_IOPOLL))
			goto done;
		/* no retry on NONBLOCK nor RWF_NOWAIT */
		if (req->flags & REQ_F_NOWAIT)
			goto done;
		ret = 0;
	} else if (ret == -EIOCBQUEUED) {
		goto out_free;
	} else if (ret <= 0 || ret == req->result || !force_nonblock ||
		   (req->flags & REQ_F_NOWAIT) || !need_read_all(req)) {
		/* read all, failed, already did sync or don't want to retry */
		goto done;
	}

	/*
	 * Don't depend on the iter state matching what was consumed, or being
	 * untouched in case of error. Restore it and we'll advance it
	 * manually if we need to.
	 */
	iov_iter_restore(iter, state);

	ret2 = io_setup_async_rw(req, iovec, inline_vecs, iter, true);
	if (ret2)
		return ret2;

	iovec = NULL;
	rw = req->async_data;
	/*
	 * Now use our persistent iterator and state, if we aren't already.
	 * We've restored and mapped the iter to match.
	 */
	if (iter != &rw->iter) {
		iter = &rw->iter;
		state = &rw->iter_state;
	}

	do {
		/*
		 * We end up here because of a partial read, either from
		 * above or inside this loop. Advance the iter by the bytes
		 * that were consumed.
		 */
		iov_iter_advance(iter, ret);
		if (!iov_iter_count(iter))
			break;
		rw->bytes_done += ret;
		iov_iter_save_state(iter, state);

		/* if we can retry, do so with the callbacks armed */
		if (!io_rw_should_retry(req)) {
			kiocb->ki_flags &= ~IOCB_WAITQ;
			return -EAGAIN;
		}

		/*
		 * Now retry read with the IOCB_WAITQ parts set in the iocb. If
		 * we get -EIOCBQUEUED, then we'll get a notification when the
		 * desired page gets unlocked. We can also get a partial read
		 * here, and if we do, then just retry at the new offset.
		 */
		ret = io_iter_do_read(req, iter);
		if (ret == -EIOCBQUEUED)
			return 0;
		/* we got some bytes, but not all. retry. */
		kiocb->ki_flags &= ~IOCB_WAITQ;
		iov_iter_restore(iter, state);
	} while (ret > 0);
done:
	kiocb_done(kiocb, ret, issue_flags);
out_free:
	/* it's faster to check here then delegate to kfree */
	if (iovec)
		kfree(iovec);
	return 0;
}

static int io_write_prep(struct io_kiocb *req, const struct io_uring_sqe *sqe)
{
	if (unlikely(!(req->file->f_mode & FMODE_WRITE)))
		return -EBADF;
	return io_prep_rw(req, sqe, WRITE);
}

static int io_write(struct io_kiocb *req, unsigned int issue_flags)
{
	struct iovec inline_vecs[UIO_FASTIOV], *iovec = inline_vecs;
	struct kiocb *kiocb = &req->rw.kiocb;
	struct iov_iter __iter, *iter = &__iter;
	struct io_async_rw *rw = req->async_data;
	bool force_nonblock = issue_flags & IO_URING_F_NONBLOCK;
	struct iov_iter_state __state, *state;
	ssize_t ret, ret2;

	if (rw) {
		iter = &rw->iter;
		state = &rw->iter_state;
		iov_iter_restore(iter, state);
		iovec = NULL;
	} else {
		ret = io_import_iovec(WRITE, req, &iovec, iter, !force_nonblock);
		if (ret < 0)
			return ret;
		state = &__state;
		iov_iter_save_state(iter, state);
	}
	req->result = iov_iter_count(iter);

	/* Ensure we clear previously set non-block flag */
	if (!force_nonblock)
		kiocb->ki_flags &= ~IOCB_NOWAIT;
	else
		kiocb->ki_flags |= IOCB_NOWAIT;

	/* If the file doesn't support async, just async punt */
	if (force_nonblock && !io_file_supports_nowait(req, WRITE))
		goto copy_iov;

	/* file path doesn't support NOWAIT for non-direct_IO */
	if (force_nonblock && !(kiocb->ki_flags & IOCB_DIRECT) &&
	    (req->flags & REQ_F_ISREG))
		goto copy_iov;

	ret = rw_verify_area(WRITE, req->file, io_kiocb_ppos(kiocb), req->result);
	if (unlikely(ret))
		goto out_free;

	/*
	 * Open-code file_start_write here to grab freeze protection,
	 * which will be released by another thread in
	 * io_complete_rw().  Fool lockdep by telling it the lock got
	 * released so that it doesn't complain about the held lock when
	 * we return to userspace.
	 */
	if (req->flags & REQ_F_ISREG) {
		sb_start_write(file_inode(req->file)->i_sb);
		__sb_writers_release(file_inode(req->file)->i_sb,
					SB_FREEZE_WRITE);
	}
	kiocb->ki_flags |= IOCB_WRITE;

	if (req->file->f_op->write_iter)
		ret2 = call_write_iter(req->file, kiocb, iter);
	else if (req->file->f_op->write)
		ret2 = loop_rw_iter(WRITE, req, iter);
	else
		ret2 = -EINVAL;

	if (req->flags & REQ_F_REISSUE) {
		req->flags &= ~REQ_F_REISSUE;
		ret2 = -EAGAIN;
	}

	/*
	 * Raw bdev writes will return -EOPNOTSUPP for IOCB_NOWAIT. Just
	 * retry them without IOCB_NOWAIT.
	 */
	if (ret2 == -EOPNOTSUPP && (kiocb->ki_flags & IOCB_NOWAIT))
		ret2 = -EAGAIN;
	/* no retry on NONBLOCK nor RWF_NOWAIT */
	if (ret2 == -EAGAIN && (req->flags & REQ_F_NOWAIT))
		goto done;
	if (!force_nonblock || ret2 != -EAGAIN) {
		/* IOPOLL retry should happen for io-wq threads */
		if ((req->ctx->flags & IORING_SETUP_IOPOLL) && ret2 == -EAGAIN)
			goto copy_iov;
done:
		kiocb_done(kiocb, ret2, issue_flags);
	} else {
copy_iov:
		iov_iter_restore(iter, state);
		ret = io_setup_async_rw(req, iovec, inline_vecs, iter, false);
		return ret ?: -EAGAIN;
	}
out_free:
	/* it's reportedly faster than delegating the null check to kfree() */
	if (iovec)
		kfree(iovec);
	return ret;
}

static int io_renameat_prep(struct io_kiocb *req,
			    const struct io_uring_sqe *sqe)
{
	struct io_rename *ren = &req->rename;
	const char __user *oldf, *newf;

	if (unlikely(req->ctx->flags & IORING_SETUP_IOPOLL))
		return -EINVAL;
	if (sqe->ioprio || sqe->buf_index || sqe->splice_fd_in)
		return -EINVAL;
	if (unlikely(req->flags & REQ_F_FIXED_FILE))
		return -EBADF;

	ren->old_dfd = READ_ONCE(sqe->fd);
	oldf = u64_to_user_ptr(READ_ONCE(sqe->addr));
	newf = u64_to_user_ptr(READ_ONCE(sqe->addr2));
	ren->new_dfd = READ_ONCE(sqe->len);
	ren->flags = READ_ONCE(sqe->rename_flags);

	ren->oldpath = getname(oldf);
	if (IS_ERR(ren->oldpath))
		return PTR_ERR(ren->oldpath);

	ren->newpath = getname(newf);
	if (IS_ERR(ren->newpath)) {
		putname(ren->oldpath);
		return PTR_ERR(ren->newpath);
	}

	req->flags |= REQ_F_NEED_CLEANUP;
	return 0;
}

static int io_renameat(struct io_kiocb *req, unsigned int issue_flags)
{
	struct io_rename *ren = &req->rename;
	int ret;

	if (issue_flags & IO_URING_F_NONBLOCK)
		return -EAGAIN;

	ret = do_renameat2(ren->old_dfd, ren->oldpath, ren->new_dfd,
				ren->newpath, ren->flags);

	req->flags &= ~REQ_F_NEED_CLEANUP;
	if (ret < 0)
		req_set_fail(req);
	io_req_complete(req, ret);
	return 0;
}

static int io_unlinkat_prep(struct io_kiocb *req,
			    const struct io_uring_sqe *sqe)
{
	struct io_unlink *un = &req->unlink;
	const char __user *fname;

	if (unlikely(req->ctx->flags & IORING_SETUP_IOPOLL))
		return -EINVAL;
	if (sqe->ioprio || sqe->off || sqe->len || sqe->buf_index ||
	    sqe->splice_fd_in)
		return -EINVAL;
	if (unlikely(req->flags & REQ_F_FIXED_FILE))
		return -EBADF;

	un->dfd = READ_ONCE(sqe->fd);

	un->flags = READ_ONCE(sqe->unlink_flags);
	if (un->flags & ~AT_REMOVEDIR)
		return -EINVAL;

	fname = u64_to_user_ptr(READ_ONCE(sqe->addr));
	un->filename = getname(fname);
	if (IS_ERR(un->filename))
		return PTR_ERR(un->filename);

	req->flags |= REQ_F_NEED_CLEANUP;
	return 0;
}

static int io_unlinkat(struct io_kiocb *req, unsigned int issue_flags)
{
	struct io_unlink *un = &req->unlink;
	int ret;

	if (issue_flags & IO_URING_F_NONBLOCK)
		return -EAGAIN;

	if (un->flags & AT_REMOVEDIR)
		ret = do_rmdir(un->dfd, un->filename);
	else
		ret = do_unlinkat(un->dfd, un->filename);

	req->flags &= ~REQ_F_NEED_CLEANUP;
	if (ret < 0)
		req_set_fail(req);
	io_req_complete(req, ret);
	return 0;
}

static int io_mkdirat_prep(struct io_kiocb *req,
			    const struct io_uring_sqe *sqe)
{
	struct io_mkdir *mkd = &req->mkdir;
	const char __user *fname;

	if (unlikely(req->ctx->flags & IORING_SETUP_IOPOLL))
		return -EINVAL;
	if (sqe->ioprio || sqe->off || sqe->rw_flags || sqe->buf_index ||
	    sqe->splice_fd_in)
		return -EINVAL;
	if (unlikely(req->flags & REQ_F_FIXED_FILE))
		return -EBADF;

	mkd->dfd = READ_ONCE(sqe->fd);
	mkd->mode = READ_ONCE(sqe->len);

	fname = u64_to_user_ptr(READ_ONCE(sqe->addr));
	mkd->filename = getname(fname);
	if (IS_ERR(mkd->filename))
		return PTR_ERR(mkd->filename);

	req->flags |= REQ_F_NEED_CLEANUP;
	return 0;
}

static int io_mkdirat(struct io_kiocb *req, int issue_flags)
{
	struct io_mkdir *mkd = &req->mkdir;
	int ret;

	if (issue_flags & IO_URING_F_NONBLOCK)
		return -EAGAIN;

	ret = do_mkdirat(mkd->dfd, mkd->filename, mkd->mode);

	req->flags &= ~REQ_F_NEED_CLEANUP;
	if (ret < 0)
		req_set_fail(req);
	io_req_complete(req, ret);
	return 0;
}

static int io_symlinkat_prep(struct io_kiocb *req,
			    const struct io_uring_sqe *sqe)
{
	struct io_symlink *sl = &req->symlink;
	const char __user *oldpath, *newpath;

	if (unlikely(req->ctx->flags & IORING_SETUP_IOPOLL))
		return -EINVAL;
	if (sqe->ioprio || sqe->len || sqe->rw_flags || sqe->buf_index ||
	    sqe->splice_fd_in)
		return -EINVAL;
	if (unlikely(req->flags & REQ_F_FIXED_FILE))
		return -EBADF;

	sl->new_dfd = READ_ONCE(sqe->fd);
	oldpath = u64_to_user_ptr(READ_ONCE(sqe->addr));
	newpath = u64_to_user_ptr(READ_ONCE(sqe->addr2));

	sl->oldpath = getname(oldpath);
	if (IS_ERR(sl->oldpath))
		return PTR_ERR(sl->oldpath);

	sl->newpath = getname(newpath);
	if (IS_ERR(sl->newpath)) {
		putname(sl->oldpath);
		return PTR_ERR(sl->newpath);
	}

	req->flags |= REQ_F_NEED_CLEANUP;
	return 0;
}

static int io_symlinkat(struct io_kiocb *req, int issue_flags)
{
	struct io_symlink *sl = &req->symlink;
	int ret;

	if (issue_flags & IO_URING_F_NONBLOCK)
		return -EAGAIN;

	ret = do_symlinkat(sl->oldpath, sl->new_dfd, sl->newpath);

	req->flags &= ~REQ_F_NEED_CLEANUP;
	if (ret < 0)
		req_set_fail(req);
	io_req_complete(req, ret);
	return 0;
}

static int io_linkat_prep(struct io_kiocb *req,
			    const struct io_uring_sqe *sqe)
{
	struct io_hardlink *lnk = &req->hardlink;
	const char __user *oldf, *newf;

	if (unlikely(req->ctx->flags & IORING_SETUP_IOPOLL))
		return -EINVAL;
	if (sqe->ioprio || sqe->rw_flags || sqe->buf_index || sqe->splice_fd_in)
		return -EINVAL;
	if (unlikely(req->flags & REQ_F_FIXED_FILE))
		return -EBADF;

	lnk->old_dfd = READ_ONCE(sqe->fd);
	lnk->new_dfd = READ_ONCE(sqe->len);
	oldf = u64_to_user_ptr(READ_ONCE(sqe->addr));
	newf = u64_to_user_ptr(READ_ONCE(sqe->addr2));
	lnk->flags = READ_ONCE(sqe->hardlink_flags);

	lnk->oldpath = getname(oldf);
	if (IS_ERR(lnk->oldpath))
		return PTR_ERR(lnk->oldpath);

	lnk->newpath = getname(newf);
	if (IS_ERR(lnk->newpath)) {
		putname(lnk->oldpath);
		return PTR_ERR(lnk->newpath);
	}

	req->flags |= REQ_F_NEED_CLEANUP;
	return 0;
}

static int io_linkat(struct io_kiocb *req, int issue_flags)
{
	struct io_hardlink *lnk = &req->hardlink;
	int ret;

	if (issue_flags & IO_URING_F_NONBLOCK)
		return -EAGAIN;

	ret = do_linkat(lnk->old_dfd, lnk->oldpath, lnk->new_dfd,
				lnk->newpath, lnk->flags);

	req->flags &= ~REQ_F_NEED_CLEANUP;
	if (ret < 0)
		req_set_fail(req);
	io_req_complete(req, ret);
	return 0;
}

static int io_shutdown_prep(struct io_kiocb *req,
			    const struct io_uring_sqe *sqe)
{
#if defined(CONFIG_NET)
	if (unlikely(req->ctx->flags & IORING_SETUP_IOPOLL))
		return -EINVAL;
	if (unlikely(sqe->ioprio || sqe->off || sqe->addr || sqe->rw_flags ||
		     sqe->buf_index || sqe->splice_fd_in))
		return -EINVAL;

	req->shutdown.how = READ_ONCE(sqe->len);
	return 0;
#else
	return -EOPNOTSUPP;
#endif
}

static int io_shutdown(struct io_kiocb *req, unsigned int issue_flags)
{
#if defined(CONFIG_NET)
	struct socket *sock;
	int ret;

	if (issue_flags & IO_URING_F_NONBLOCK)
		return -EAGAIN;

	sock = sock_from_file(req->file);
	if (unlikely(!sock))
		return -ENOTSOCK;

	ret = __sys_shutdown_sock(sock, req->shutdown.how);
	if (ret < 0)
		req_set_fail(req);
	io_req_complete(req, ret);
	return 0;
#else
	return -EOPNOTSUPP;
#endif
}

static int __io_splice_prep(struct io_kiocb *req,
			    const struct io_uring_sqe *sqe)
{
	struct io_splice *sp = &req->splice;
	unsigned int valid_flags = SPLICE_F_FD_IN_FIXED | SPLICE_F_ALL;

	if (unlikely(req->ctx->flags & IORING_SETUP_IOPOLL))
		return -EINVAL;

	sp->file_in = NULL;
	sp->len = READ_ONCE(sqe->len);
	sp->flags = READ_ONCE(sqe->splice_flags);

	if (unlikely(sp->flags & ~valid_flags))
		return -EINVAL;

	sp->file_in = io_file_get(req->ctx, req, READ_ONCE(sqe->splice_fd_in),
				  (sp->flags & SPLICE_F_FD_IN_FIXED));
	if (!sp->file_in)
		return -EBADF;
	req->flags |= REQ_F_NEED_CLEANUP;
	return 0;
}

static int io_tee_prep(struct io_kiocb *req,
		       const struct io_uring_sqe *sqe)
{
	if (READ_ONCE(sqe->splice_off_in) || READ_ONCE(sqe->off))
		return -EINVAL;
	return __io_splice_prep(req, sqe);
}

static int io_tee(struct io_kiocb *req, unsigned int issue_flags)
{
	struct io_splice *sp = &req->splice;
	struct file *in = sp->file_in;
	struct file *out = sp->file_out;
	unsigned int flags = sp->flags & ~SPLICE_F_FD_IN_FIXED;
	long ret = 0;

	if (issue_flags & IO_URING_F_NONBLOCK)
		return -EAGAIN;
	if (sp->len)
		ret = do_tee(in, out, sp->len, flags);

	if (!(sp->flags & SPLICE_F_FD_IN_FIXED))
		io_put_file(in);
	req->flags &= ~REQ_F_NEED_CLEANUP;

	if (ret != sp->len)
		req_set_fail(req);
	io_req_complete(req, ret);
	return 0;
}

static int io_splice_prep(struct io_kiocb *req, const struct io_uring_sqe *sqe)
{
	struct io_splice *sp = &req->splice;

	sp->off_in = READ_ONCE(sqe->splice_off_in);
	sp->off_out = READ_ONCE(sqe->off);
	return __io_splice_prep(req, sqe);
}

static int io_splice(struct io_kiocb *req, unsigned int issue_flags)
{
	struct io_splice *sp = &req->splice;
	struct file *in = sp->file_in;
	struct file *out = sp->file_out;
	unsigned int flags = sp->flags & ~SPLICE_F_FD_IN_FIXED;
	loff_t *poff_in, *poff_out;
	long ret = 0;

	if (issue_flags & IO_URING_F_NONBLOCK)
		return -EAGAIN;

	poff_in = (sp->off_in == -1) ? NULL : &sp->off_in;
	poff_out = (sp->off_out == -1) ? NULL : &sp->off_out;

	if (sp->len)
		ret = do_splice(in, poff_in, out, poff_out, sp->len, flags);

	if (!(sp->flags & SPLICE_F_FD_IN_FIXED))
		io_put_file(in);
	req->flags &= ~REQ_F_NEED_CLEANUP;

	if (ret != sp->len)
		req_set_fail(req);
	io_req_complete(req, ret);
	return 0;
}

/*
 * IORING_OP_NOP just posts a completion event, nothing else.
 */
static int io_nop(struct io_kiocb *req, unsigned int issue_flags)
{
	struct io_ring_ctx *ctx = req->ctx;

	if (unlikely(ctx->flags & IORING_SETUP_IOPOLL))
		return -EINVAL;

	__io_req_complete(req, issue_flags, 0, 0);
	return 0;
}

static int io_fsync_prep(struct io_kiocb *req, const struct io_uring_sqe *sqe)
{
	struct io_ring_ctx *ctx = req->ctx;

	if (!req->file)
		return -EBADF;

	if (unlikely(ctx->flags & IORING_SETUP_IOPOLL))
		return -EINVAL;
	if (unlikely(sqe->addr || sqe->ioprio || sqe->buf_index ||
		     sqe->splice_fd_in))
		return -EINVAL;

	req->sync.flags = READ_ONCE(sqe->fsync_flags);
	if (unlikely(req->sync.flags & ~IORING_FSYNC_DATASYNC))
		return -EINVAL;

	req->sync.off = READ_ONCE(sqe->off);
	req->sync.len = READ_ONCE(sqe->len);
	return 0;
}

static int io_fsync(struct io_kiocb *req, unsigned int issue_flags)
{
	loff_t end = req->sync.off + req->sync.len;
	int ret;

	/* fsync always requires a blocking context */
	if (issue_flags & IO_URING_F_NONBLOCK)
		return -EAGAIN;

	ret = vfs_fsync_range(req->file, req->sync.off,
				end > 0 ? end : LLONG_MAX,
				req->sync.flags & IORING_FSYNC_DATASYNC);
	if (ret < 0)
		req_set_fail(req);
	io_req_complete(req, ret);
	return 0;
}

static int io_fallocate_prep(struct io_kiocb *req,
			     const struct io_uring_sqe *sqe)
{
	if (sqe->ioprio || sqe->buf_index || sqe->rw_flags ||
	    sqe->splice_fd_in)
		return -EINVAL;
	if (unlikely(req->ctx->flags & IORING_SETUP_IOPOLL))
		return -EINVAL;

	req->sync.off = READ_ONCE(sqe->off);
	req->sync.len = READ_ONCE(sqe->addr);
	req->sync.mode = READ_ONCE(sqe->len);
	return 0;
}

static int io_fallocate(struct io_kiocb *req, unsigned int issue_flags)
{
	int ret;

	/* fallocate always requiring blocking context */
	if (issue_flags & IO_URING_F_NONBLOCK)
		return -EAGAIN;
	ret = vfs_fallocate(req->file, req->sync.mode, req->sync.off,
				req->sync.len);
	if (ret < 0)
		req_set_fail(req);
	io_req_complete(req, ret);
	return 0;
}

static int __io_openat_prep(struct io_kiocb *req, const struct io_uring_sqe *sqe)
{
	const char __user *fname;
	int ret;

	if (unlikely(req->ctx->flags & IORING_SETUP_IOPOLL))
		return -EINVAL;
	if (unlikely(sqe->ioprio || sqe->buf_index))
		return -EINVAL;
	if (unlikely(req->flags & REQ_F_FIXED_FILE))
		return -EBADF;

	/* open.how should be already initialised */
	if (!(req->open.how.flags & O_PATH) && force_o_largefile())
		req->open.how.flags |= O_LARGEFILE;

	req->open.dfd = READ_ONCE(sqe->fd);
	fname = u64_to_user_ptr(READ_ONCE(sqe->addr));
	req->open.filename = getname(fname);
	if (IS_ERR(req->open.filename)) {
		ret = PTR_ERR(req->open.filename);
		req->open.filename = NULL;
		return ret;
	}

	req->open.file_slot = READ_ONCE(sqe->file_index);
	if (req->open.file_slot && (req->open.how.flags & O_CLOEXEC))
		return -EINVAL;

	req->open.nofile = rlimit(RLIMIT_NOFILE);
	req->flags |= REQ_F_NEED_CLEANUP;
	return 0;
}

static int io_openat_prep(struct io_kiocb *req, const struct io_uring_sqe *sqe)
{
	u64 mode = READ_ONCE(sqe->len);
	u64 flags = READ_ONCE(sqe->open_flags);

	req->open.how = build_open_how(flags, mode);
	return __io_openat_prep(req, sqe);
}

static int io_openat2_prep(struct io_kiocb *req, const struct io_uring_sqe *sqe)
{
	struct open_how __user *how;
	size_t len;
	int ret;

	how = u64_to_user_ptr(READ_ONCE(sqe->addr2));
	len = READ_ONCE(sqe->len);
	if (len < OPEN_HOW_SIZE_VER0)
		return -EINVAL;

	ret = copy_struct_from_user(&req->open.how, sizeof(req->open.how), how,
					len);
	if (ret)
		return ret;

	return __io_openat_prep(req, sqe);
}

static int io_openat2(struct io_kiocb *req, unsigned int issue_flags)
{
	struct open_flags op;
	struct file *file;
	bool resolve_nonblock, nonblock_set;
	bool fixed = !!req->open.file_slot;
	int ret;

	ret = build_open_flags(&req->open.how, &op);
	if (ret)
		goto err;
	nonblock_set = op.open_flag & O_NONBLOCK;
	resolve_nonblock = req->open.how.resolve & RESOLVE_CACHED;
	if (issue_flags & IO_URING_F_NONBLOCK) {
		/*
		 * Don't bother trying for O_TRUNC, O_CREAT, or O_TMPFILE open,
		 * it'll always -EAGAIN
		 */
		if (req->open.how.flags & (O_TRUNC | O_CREAT | O_TMPFILE))
			return -EAGAIN;
		op.lookup_flags |= LOOKUP_CACHED;
		op.open_flag |= O_NONBLOCK;
	}

	if (!fixed) {
		ret = __get_unused_fd_flags(req->open.how.flags, req->open.nofile);
		if (ret < 0)
			goto err;
	}

	file = do_filp_open(req->open.dfd, req->open.filename, &op);
	if (IS_ERR(file)) {
		/*
		 * We could hang on to this 'fd' on retrying, but seems like
		 * marginal gain for something that is now known to be a slower
		 * path. So just put it, and we'll get a new one when we retry.
		 */
		if (!fixed)
			put_unused_fd(ret);

		ret = PTR_ERR(file);
		/* only retry if RESOLVE_CACHED wasn't already set by application */
		if (ret == -EAGAIN &&
		    (!resolve_nonblock && (issue_flags & IO_URING_F_NONBLOCK)))
			return -EAGAIN;
		goto err;
	}

	if ((issue_flags & IO_URING_F_NONBLOCK) && !nonblock_set)
		file->f_flags &= ~O_NONBLOCK;
	fsnotify_open(file);

	if (!fixed)
		fd_install(ret, file);
	else
		ret = io_install_fixed_file(req, file, issue_flags,
					    req->open.file_slot - 1);
err:
	putname(req->open.filename);
	req->flags &= ~REQ_F_NEED_CLEANUP;
	if (ret < 0)
		req_set_fail(req);
	__io_req_complete(req, issue_flags, ret, 0);
	return 0;
}

static int io_openat(struct io_kiocb *req, unsigned int issue_flags)
{
	return io_openat2(req, issue_flags);
}

static int io_remove_buffers_prep(struct io_kiocb *req,
				  const struct io_uring_sqe *sqe)
{
	struct io_provide_buf *p = &req->pbuf;
	u64 tmp;

	if (sqe->ioprio || sqe->rw_flags || sqe->addr || sqe->len || sqe->off ||
	    sqe->splice_fd_in)
		return -EINVAL;

	tmp = READ_ONCE(sqe->fd);
	if (!tmp || tmp > USHRT_MAX)
		return -EINVAL;

	memset(p, 0, sizeof(*p));
	p->nbufs = tmp;
	p->bgid = READ_ONCE(sqe->buf_group);
	return 0;
}

static int __io_remove_buffers(struct io_ring_ctx *ctx, struct io_buffer *buf,
			       int bgid, unsigned nbufs)
{
	unsigned i = 0;

	/* shouldn't happen */
	if (!nbufs)
		return 0;

	/* the head kbuf is the list itself */
	while (!list_empty(&buf->list)) {
		struct io_buffer *nxt;

		nxt = list_first_entry(&buf->list, struct io_buffer, list);
		list_del(&nxt->list);
		kfree(nxt);
		if (++i == nbufs)
			return i;
	}
	i++;
	kfree(buf);
	xa_erase(&ctx->io_buffers, bgid);

	return i;
}

static int io_remove_buffers(struct io_kiocb *req, unsigned int issue_flags)
{
	struct io_provide_buf *p = &req->pbuf;
	struct io_ring_ctx *ctx = req->ctx;
	struct io_buffer *head;
	int ret = 0;
	bool force_nonblock = issue_flags & IO_URING_F_NONBLOCK;

	io_ring_submit_lock(ctx, !force_nonblock);

	lockdep_assert_held(&ctx->uring_lock);

	ret = -ENOENT;
	head = xa_load(&ctx->io_buffers, p->bgid);
	if (head)
		ret = __io_remove_buffers(ctx, head, p->bgid, p->nbufs);
	if (ret < 0)
		req_set_fail(req);

	/* complete before unlock, IOPOLL may need the lock */
	__io_req_complete(req, issue_flags, ret, 0);
	io_ring_submit_unlock(ctx, !force_nonblock);
	return 0;
}

static int io_provide_buffers_prep(struct io_kiocb *req,
				   const struct io_uring_sqe *sqe)
{
	unsigned long size, tmp_check;
	struct io_provide_buf *p = &req->pbuf;
	u64 tmp;

	if (sqe->ioprio || sqe->rw_flags || sqe->splice_fd_in)
		return -EINVAL;

	tmp = READ_ONCE(sqe->fd);
	if (!tmp || tmp > USHRT_MAX)
		return -E2BIG;
	p->nbufs = tmp;
	p->addr = READ_ONCE(sqe->addr);
	p->len = READ_ONCE(sqe->len);

	if (check_mul_overflow((unsigned long)p->len, (unsigned long)p->nbufs,
				&size))
		return -EOVERFLOW;
	if (check_add_overflow((unsigned long)p->addr, size, &tmp_check))
		return -EOVERFLOW;

	size = (unsigned long)p->len * p->nbufs;
	if (!access_ok(u64_to_user_ptr(p->addr), size))
		return -EFAULT;

	p->bgid = READ_ONCE(sqe->buf_group);
	tmp = READ_ONCE(sqe->off);
	if (tmp > USHRT_MAX)
		return -E2BIG;
	p->bid = tmp;
	return 0;
}

static int io_add_buffers(struct io_provide_buf *pbuf, struct io_buffer **head)
{
	struct io_buffer *buf;
	u64 addr = pbuf->addr;
	int i, bid = pbuf->bid;

	for (i = 0; i < pbuf->nbufs; i++) {
		buf = kmalloc(sizeof(*buf), GFP_KERNEL_ACCOUNT);
		if (!buf)
			break;

		buf->addr = addr;
		buf->len = min_t(__u32, pbuf->len, MAX_RW_COUNT);
		buf->bid = bid;
		addr += pbuf->len;
		bid++;
		if (!*head) {
			INIT_LIST_HEAD(&buf->list);
			*head = buf;
		} else {
			list_add_tail(&buf->list, &(*head)->list);
		}
	}

	return i ? i : -ENOMEM;
}

static int io_provide_buffers(struct io_kiocb *req, unsigned int issue_flags)
{
	struct io_provide_buf *p = &req->pbuf;
	struct io_ring_ctx *ctx = req->ctx;
	struct io_buffer *head, *list;
	int ret = 0;
	bool force_nonblock = issue_flags & IO_URING_F_NONBLOCK;

	io_ring_submit_lock(ctx, !force_nonblock);

	lockdep_assert_held(&ctx->uring_lock);

	list = head = xa_load(&ctx->io_buffers, p->bgid);

	ret = io_add_buffers(p, &head);
	if (ret >= 0 && !list) {
		ret = xa_insert(&ctx->io_buffers, p->bgid, head, GFP_KERNEL);
		if (ret < 0)
			__io_remove_buffers(ctx, head, p->bgid, -1U);
	}
	if (ret < 0)
		req_set_fail(req);
	/* complete before unlock, IOPOLL may need the lock */
	__io_req_complete(req, issue_flags, ret, 0);
	io_ring_submit_unlock(ctx, !force_nonblock);
	return 0;
}

static int io_epoll_ctl_prep(struct io_kiocb *req,
			     const struct io_uring_sqe *sqe)
{
#if defined(CONFIG_EPOLL)
	if (sqe->ioprio || sqe->buf_index || sqe->splice_fd_in)
		return -EINVAL;
	if (unlikely(req->ctx->flags & IORING_SETUP_IOPOLL))
		return -EINVAL;

	req->epoll.epfd = READ_ONCE(sqe->fd);
	req->epoll.op = READ_ONCE(sqe->len);
	req->epoll.fd = READ_ONCE(sqe->off);

	if (ep_op_has_event(req->epoll.op)) {
		struct epoll_event __user *ev;

		ev = u64_to_user_ptr(READ_ONCE(sqe->addr));
		if (copy_from_user(&req->epoll.event, ev, sizeof(*ev)))
			return -EFAULT;
	}

	return 0;
#else
	return -EOPNOTSUPP;
#endif
}

static int io_epoll_ctl(struct io_kiocb *req, unsigned int issue_flags)
{
#if defined(CONFIG_EPOLL)
	struct io_epoll *ie = &req->epoll;
	int ret;
	bool force_nonblock = issue_flags & IO_URING_F_NONBLOCK;

	ret = do_epoll_ctl(ie->epfd, ie->op, ie->fd, &ie->event, force_nonblock);
	if (force_nonblock && ret == -EAGAIN)
		return -EAGAIN;

	if (ret < 0)
		req_set_fail(req);
	__io_req_complete(req, issue_flags, ret, 0);
	return 0;
#else
	return -EOPNOTSUPP;
#endif
}

static int io_madvise_prep(struct io_kiocb *req, const struct io_uring_sqe *sqe)
{
#if defined(CONFIG_ADVISE_SYSCALLS) && defined(CONFIG_MMU)
	if (sqe->ioprio || sqe->buf_index || sqe->off || sqe->splice_fd_in)
		return -EINVAL;
	if (unlikely(req->ctx->flags & IORING_SETUP_IOPOLL))
		return -EINVAL;

	req->madvise.addr = READ_ONCE(sqe->addr);
	req->madvise.len = READ_ONCE(sqe->len);
	req->madvise.advice = READ_ONCE(sqe->fadvise_advice);
	return 0;
#else
	return -EOPNOTSUPP;
#endif
}

static int io_madvise(struct io_kiocb *req, unsigned int issue_flags)
{
#if defined(CONFIG_ADVISE_SYSCALLS) && defined(CONFIG_MMU)
	struct io_madvise *ma = &req->madvise;
	int ret;

	if (issue_flags & IO_URING_F_NONBLOCK)
		return -EAGAIN;

	ret = do_madvise(current->mm, ma->addr, ma->len, ma->advice);
	if (ret < 0)
		req_set_fail(req);
	io_req_complete(req, ret);
	return 0;
#else
	return -EOPNOTSUPP;
#endif
}

static int io_fadvise_prep(struct io_kiocb *req, const struct io_uring_sqe *sqe)
{
	if (sqe->ioprio || sqe->buf_index || sqe->addr || sqe->splice_fd_in)
		return -EINVAL;
	if (unlikely(req->ctx->flags & IORING_SETUP_IOPOLL))
		return -EINVAL;

	req->fadvise.offset = READ_ONCE(sqe->off);
	req->fadvise.len = READ_ONCE(sqe->len);
	req->fadvise.advice = READ_ONCE(sqe->fadvise_advice);
	return 0;
}

static int io_fadvise(struct io_kiocb *req, unsigned int issue_flags)
{
	struct io_fadvise *fa = &req->fadvise;
	int ret;

	if (issue_flags & IO_URING_F_NONBLOCK) {
		switch (fa->advice) {
		case POSIX_FADV_NORMAL:
		case POSIX_FADV_RANDOM:
		case POSIX_FADV_SEQUENTIAL:
			break;
		default:
			return -EAGAIN;
		}
	}

	ret = vfs_fadvise(req->file, fa->offset, fa->len, fa->advice);
	if (ret < 0)
		req_set_fail(req);
	__io_req_complete(req, issue_flags, ret, 0);
	return 0;
}

static int io_statx_prep(struct io_kiocb *req, const struct io_uring_sqe *sqe)
{
	if (unlikely(req->ctx->flags & IORING_SETUP_IOPOLL))
		return -EINVAL;
	if (sqe->ioprio || sqe->buf_index || sqe->splice_fd_in)
		return -EINVAL;
	if (req->flags & REQ_F_FIXED_FILE)
		return -EBADF;

	req->statx.dfd = READ_ONCE(sqe->fd);
	req->statx.mask = READ_ONCE(sqe->len);
	req->statx.filename = u64_to_user_ptr(READ_ONCE(sqe->addr));
	req->statx.buffer = u64_to_user_ptr(READ_ONCE(sqe->addr2));
	req->statx.flags = READ_ONCE(sqe->statx_flags);

	return 0;
}

static int io_statx(struct io_kiocb *req, unsigned int issue_flags)
{
	struct io_statx *ctx = &req->statx;
	int ret;

	if (issue_flags & IO_URING_F_NONBLOCK)
		return -EAGAIN;

	ret = do_statx(ctx->dfd, ctx->filename, ctx->flags, ctx->mask,
		       ctx->buffer);

	if (ret < 0)
		req_set_fail(req);
	io_req_complete(req, ret);
	return 0;
}

static int io_close_prep(struct io_kiocb *req, const struct io_uring_sqe *sqe)
{
	if (unlikely(req->ctx->flags & IORING_SETUP_IOPOLL))
		return -EINVAL;
	if (sqe->ioprio || sqe->off || sqe->addr || sqe->len ||
	    sqe->rw_flags || sqe->buf_index)
		return -EINVAL;
	if (req->flags & REQ_F_FIXED_FILE)
		return -EBADF;

	req->close.fd = READ_ONCE(sqe->fd);
	req->close.file_slot = READ_ONCE(sqe->file_index);
	if (req->close.file_slot && req->close.fd)
		return -EINVAL;

	return 0;
}

static int io_close(struct io_kiocb *req, unsigned int issue_flags)
{
	struct files_struct *files = current->files;
	struct io_close *close = &req->close;
	struct fdtable *fdt;
	struct file *file = NULL;
	int ret = -EBADF;

	if (req->close.file_slot) {
		ret = io_close_fixed(req, issue_flags);
		goto err;
	}

	spin_lock(&files->file_lock);
	fdt = files_fdtable(files);
	if (close->fd >= fdt->max_fds) {
		spin_unlock(&files->file_lock);
		goto err;
	}
	file = fdt->fd[close->fd];
	if (!file || file->f_op == &io_uring_fops) {
		spin_unlock(&files->file_lock);
		file = NULL;
		goto err;
	}

	/* if the file has a flush method, be safe and punt to async */
	if (file->f_op->flush && (issue_flags & IO_URING_F_NONBLOCK)) {
		spin_unlock(&files->file_lock);
		return -EAGAIN;
	}

	ret = __close_fd_get_file(close->fd, &file);
	spin_unlock(&files->file_lock);
	if (ret < 0) {
		if (ret == -ENOENT)
			ret = -EBADF;
		goto err;
	}

	/* No ->flush() or already async, safely close from here */
	ret = filp_close(file, current->files);
err:
	if (ret < 0)
		req_set_fail(req);
	if (file)
		fput(file);
	__io_req_complete(req, issue_flags, ret, 0);
	return 0;
}

static int io_sfr_prep(struct io_kiocb *req, const struct io_uring_sqe *sqe)
{
	struct io_ring_ctx *ctx = req->ctx;

	if (unlikely(ctx->flags & IORING_SETUP_IOPOLL))
		return -EINVAL;
	if (unlikely(sqe->addr || sqe->ioprio || sqe->buf_index ||
		     sqe->splice_fd_in))
		return -EINVAL;

	req->sync.off = READ_ONCE(sqe->off);
	req->sync.len = READ_ONCE(sqe->len);
	req->sync.flags = READ_ONCE(sqe->sync_range_flags);
	return 0;
}

static int io_sync_file_range(struct io_kiocb *req, unsigned int issue_flags)
{
	int ret;

	/* sync_file_range always requires a blocking context */
	if (issue_flags & IO_URING_F_NONBLOCK)
		return -EAGAIN;

	ret = sync_file_range(req->file, req->sync.off, req->sync.len,
				req->sync.flags);
	if (ret < 0)
		req_set_fail(req);
	io_req_complete(req, ret);
	return 0;
}

#if defined(CONFIG_NET)
static int io_setup_async_msg(struct io_kiocb *req,
			      struct io_async_msghdr *kmsg)
{
	struct io_async_msghdr *async_msg = req->async_data;

	if (async_msg)
		return -EAGAIN;
	if (io_alloc_async_data(req)) {
		kfree(kmsg->free_iov);
		return -ENOMEM;
	}
	async_msg = req->async_data;
	req->flags |= REQ_F_NEED_CLEANUP;
	memcpy(async_msg, kmsg, sizeof(*kmsg));
	async_msg->msg.msg_name = &async_msg->addr;
	/* if were using fast_iov, set it to the new one */
	if (!async_msg->free_iov)
		async_msg->msg.msg_iter.iov = async_msg->fast_iov;

	return -EAGAIN;
}

static int io_sendmsg_copy_hdr(struct io_kiocb *req,
			       struct io_async_msghdr *iomsg)
{
	iomsg->msg.msg_name = &iomsg->addr;
	iomsg->free_iov = iomsg->fast_iov;
	return sendmsg_copy_msghdr(&iomsg->msg, req->sr_msg.umsg,
				   req->sr_msg.msg_flags, &iomsg->free_iov);
}

static int io_sendmsg_prep_async(struct io_kiocb *req)
{
	int ret;

	ret = io_sendmsg_copy_hdr(req, req->async_data);
	if (!ret)
		req->flags |= REQ_F_NEED_CLEANUP;
	return ret;
}

static int io_sendmsg_prep(struct io_kiocb *req, const struct io_uring_sqe *sqe)
{
	struct io_sr_msg *sr = &req->sr_msg;

	if (unlikely(req->ctx->flags & IORING_SETUP_IOPOLL))
		return -EINVAL;

	sr->umsg = u64_to_user_ptr(READ_ONCE(sqe->addr));
	sr->len = READ_ONCE(sqe->len);
	sr->msg_flags = READ_ONCE(sqe->msg_flags) | MSG_NOSIGNAL;
	if (sr->msg_flags & MSG_DONTWAIT)
		req->flags |= REQ_F_NOWAIT;

#ifdef CONFIG_COMPAT
	if (req->ctx->compat)
		sr->msg_flags |= MSG_CMSG_COMPAT;
#endif
	return 0;
}

static int io_sendmsg(struct io_kiocb *req, unsigned int issue_flags)
{
	struct io_async_msghdr iomsg, *kmsg;
	struct socket *sock;
	unsigned flags;
	int min_ret = 0;
	int ret;

	sock = sock_from_file(req->file);
	if (unlikely(!sock))
		return -ENOTSOCK;

	kmsg = req->async_data;
	if (!kmsg) {
		ret = io_sendmsg_copy_hdr(req, &iomsg);
		if (ret)
			return ret;
		kmsg = &iomsg;
	}

	flags = req->sr_msg.msg_flags;
	if (issue_flags & IO_URING_F_NONBLOCK)
		flags |= MSG_DONTWAIT;
	if (flags & MSG_WAITALL)
		min_ret = iov_iter_count(&kmsg->msg.msg_iter);

	ret = __sys_sendmsg_sock(sock, &kmsg->msg, flags);
	if ((issue_flags & IO_URING_F_NONBLOCK) && ret == -EAGAIN)
		return io_setup_async_msg(req, kmsg);
	if (ret == -ERESTARTSYS)
		ret = -EINTR;

	/* fast path, check for non-NULL to avoid function call */
	if (kmsg->free_iov)
		kfree(kmsg->free_iov);
	req->flags &= ~REQ_F_NEED_CLEANUP;
	if (ret < min_ret)
		req_set_fail(req);
	__io_req_complete(req, issue_flags, ret, 0);
	return 0;
}

static int io_send(struct io_kiocb *req, unsigned int issue_flags)
{
	struct io_sr_msg *sr = &req->sr_msg;
	struct msghdr msg;
	struct iovec iov;
	struct socket *sock;
	unsigned flags;
	int min_ret = 0;
	int ret;

	sock = sock_from_file(req->file);
	if (unlikely(!sock))
		return -ENOTSOCK;

	ret = import_single_range(WRITE, sr->buf, sr->len, &iov, &msg.msg_iter);
	if (unlikely(ret))
		return ret;

	msg.msg_name = NULL;
	msg.msg_control = NULL;
	msg.msg_controllen = 0;
	msg.msg_namelen = 0;

	flags = req->sr_msg.msg_flags;
	if (issue_flags & IO_URING_F_NONBLOCK)
		flags |= MSG_DONTWAIT;
	if (flags & MSG_WAITALL)
		min_ret = iov_iter_count(&msg.msg_iter);

	msg.msg_flags = flags;
	ret = sock_sendmsg(sock, &msg);
	if ((issue_flags & IO_URING_F_NONBLOCK) && ret == -EAGAIN)
		return -EAGAIN;
	if (ret == -ERESTARTSYS)
		ret = -EINTR;

	if (ret < min_ret)
		req_set_fail(req);
	__io_req_complete(req, issue_flags, ret, 0);
	return 0;
}

static int __io_recvmsg_copy_hdr(struct io_kiocb *req,
				 struct io_async_msghdr *iomsg)
{
	struct io_sr_msg *sr = &req->sr_msg;
	struct iovec __user *uiov;
	size_t iov_len;
	int ret;

	ret = __copy_msghdr_from_user(&iomsg->msg, sr->umsg,
					&iomsg->uaddr, &uiov, &iov_len);
	if (ret)
		return ret;

	if (req->flags & REQ_F_BUFFER_SELECT) {
		if (iov_len > 1)
			return -EINVAL;
		if (copy_from_user(iomsg->fast_iov, uiov, sizeof(*uiov)))
			return -EFAULT;
		sr->len = iomsg->fast_iov[0].iov_len;
		iomsg->free_iov = NULL;
	} else {
		iomsg->free_iov = iomsg->fast_iov;
		ret = __import_iovec(READ, uiov, iov_len, UIO_FASTIOV,
				     &iomsg->free_iov, &iomsg->msg.msg_iter,
				     false);
		if (ret > 0)
			ret = 0;
	}

	return ret;
}

#ifdef CONFIG_COMPAT
static int __io_compat_recvmsg_copy_hdr(struct io_kiocb *req,
					struct io_async_msghdr *iomsg)
{
	struct io_sr_msg *sr = &req->sr_msg;
	struct compat_iovec __user *uiov;
	compat_uptr_t ptr;
	compat_size_t len;
	int ret;

	ret = __get_compat_msghdr(&iomsg->msg, sr->umsg_compat, &iomsg->uaddr,
				  &ptr, &len);
	if (ret)
		return ret;

	uiov = compat_ptr(ptr);
	if (req->flags & REQ_F_BUFFER_SELECT) {
		compat_ssize_t clen;

		if (len > 1)
			return -EINVAL;
		if (!access_ok(uiov, sizeof(*uiov)))
			return -EFAULT;
		if (__get_user(clen, &uiov->iov_len))
			return -EFAULT;
		if (clen < 0)
			return -EINVAL;
		sr->len = clen;
		iomsg->free_iov = NULL;
	} else {
		iomsg->free_iov = iomsg->fast_iov;
		ret = __import_iovec(READ, (struct iovec __user *)uiov, len,
				   UIO_FASTIOV, &iomsg->free_iov,
				   &iomsg->msg.msg_iter, true);
		if (ret < 0)
			return ret;
	}

	return 0;
}
#endif

static int io_recvmsg_copy_hdr(struct io_kiocb *req,
			       struct io_async_msghdr *iomsg)
{
	iomsg->msg.msg_name = &iomsg->addr;

#ifdef CONFIG_COMPAT
	if (req->ctx->compat)
		return __io_compat_recvmsg_copy_hdr(req, iomsg);
#endif

	return __io_recvmsg_copy_hdr(req, iomsg);
}

static struct io_buffer *io_recv_buffer_select(struct io_kiocb *req,
					       bool needs_lock)
{
	struct io_sr_msg *sr = &req->sr_msg;
	struct io_buffer *kbuf;

	kbuf = io_buffer_select(req, &sr->len, sr->bgid, sr->kbuf, needs_lock);
	if (IS_ERR(kbuf))
		return kbuf;

	sr->kbuf = kbuf;
	req->flags |= REQ_F_BUFFER_SELECTED;
	return kbuf;
}

static inline unsigned int io_put_recv_kbuf(struct io_kiocb *req)
{
	return io_put_kbuf(req, req->sr_msg.kbuf);
}

static int io_recvmsg_prep_async(struct io_kiocb *req)
{
	int ret;

	ret = io_recvmsg_copy_hdr(req, req->async_data);
	if (!ret)
		req->flags |= REQ_F_NEED_CLEANUP;
	return ret;
}

static int io_recvmsg_prep(struct io_kiocb *req, const struct io_uring_sqe *sqe)
{
	struct io_sr_msg *sr = &req->sr_msg;

	if (unlikely(req->ctx->flags & IORING_SETUP_IOPOLL))
		return -EINVAL;

	sr->umsg = u64_to_user_ptr(READ_ONCE(sqe->addr));
	sr->len = READ_ONCE(sqe->len);
	sr->bgid = READ_ONCE(sqe->buf_group);
	sr->msg_flags = READ_ONCE(sqe->msg_flags) | MSG_NOSIGNAL;
	if (sr->msg_flags & MSG_DONTWAIT)
		req->flags |= REQ_F_NOWAIT;

#ifdef CONFIG_COMPAT
	if (req->ctx->compat)
		sr->msg_flags |= MSG_CMSG_COMPAT;
#endif
	return 0;
}

static int io_recvmsg(struct io_kiocb *req, unsigned int issue_flags)
{
	struct io_async_msghdr iomsg, *kmsg;
	struct socket *sock;
	struct io_buffer *kbuf;
	unsigned flags;
	int min_ret = 0;
	int ret, cflags = 0;
	bool force_nonblock = issue_flags & IO_URING_F_NONBLOCK;

	sock = sock_from_file(req->file);
	if (unlikely(!sock))
		return -ENOTSOCK;

	kmsg = req->async_data;
	if (!kmsg) {
		ret = io_recvmsg_copy_hdr(req, &iomsg);
		if (ret)
			return ret;
		kmsg = &iomsg;
	}

	if (req->flags & REQ_F_BUFFER_SELECT) {
		kbuf = io_recv_buffer_select(req, !force_nonblock);
		if (IS_ERR(kbuf))
			return PTR_ERR(kbuf);
		kmsg->fast_iov[0].iov_base = u64_to_user_ptr(kbuf->addr);
		kmsg->fast_iov[0].iov_len = req->sr_msg.len;
		iov_iter_init(&kmsg->msg.msg_iter, READ, kmsg->fast_iov,
				1, req->sr_msg.len);
	}

	flags = req->sr_msg.msg_flags;
	if (force_nonblock)
		flags |= MSG_DONTWAIT;
	if (flags & MSG_WAITALL)
		min_ret = iov_iter_count(&kmsg->msg.msg_iter);

	ret = __sys_recvmsg_sock(sock, &kmsg->msg, req->sr_msg.umsg,
					kmsg->uaddr, flags);
	if (force_nonblock && ret == -EAGAIN)
		return io_setup_async_msg(req, kmsg);
	if (ret == -ERESTARTSYS)
		ret = -EINTR;

	if (req->flags & REQ_F_BUFFER_SELECTED)
		cflags = io_put_recv_kbuf(req);
	/* fast path, check for non-NULL to avoid function call */
	if (kmsg->free_iov)
		kfree(kmsg->free_iov);
	req->flags &= ~REQ_F_NEED_CLEANUP;
	if (ret < min_ret || ((flags & MSG_WAITALL) && (kmsg->msg.msg_flags & (MSG_TRUNC | MSG_CTRUNC))))
		req_set_fail(req);
	__io_req_complete(req, issue_flags, ret, cflags);
	return 0;
}

static int io_recv(struct io_kiocb *req, unsigned int issue_flags)
{
	struct io_buffer *kbuf;
	struct io_sr_msg *sr = &req->sr_msg;
	struct msghdr msg;
	void __user *buf = sr->buf;
	struct socket *sock;
	struct iovec iov;
	unsigned flags;
	int min_ret = 0;
	int ret, cflags = 0;
	bool force_nonblock = issue_flags & IO_URING_F_NONBLOCK;

	sock = sock_from_file(req->file);
	if (unlikely(!sock))
		return -ENOTSOCK;

	if (req->flags & REQ_F_BUFFER_SELECT) {
		kbuf = io_recv_buffer_select(req, !force_nonblock);
		if (IS_ERR(kbuf))
			return PTR_ERR(kbuf);
		buf = u64_to_user_ptr(kbuf->addr);
	}

	ret = import_single_range(READ, buf, sr->len, &iov, &msg.msg_iter);
	if (unlikely(ret))
		goto out_free;

	msg.msg_name = NULL;
	msg.msg_control = NULL;
	msg.msg_controllen = 0;
	msg.msg_namelen = 0;
	msg.msg_iocb = NULL;
	msg.msg_flags = 0;

	flags = req->sr_msg.msg_flags;
	if (force_nonblock)
		flags |= MSG_DONTWAIT;
	if (flags & MSG_WAITALL)
		min_ret = iov_iter_count(&msg.msg_iter);

	ret = sock_recvmsg(sock, &msg, flags);
	if (force_nonblock && ret == -EAGAIN)
		return -EAGAIN;
	if (ret == -ERESTARTSYS)
		ret = -EINTR;
out_free:
	if (req->flags & REQ_F_BUFFER_SELECTED)
		cflags = io_put_recv_kbuf(req);
	if (ret < min_ret || ((flags & MSG_WAITALL) && (msg.msg_flags & (MSG_TRUNC | MSG_CTRUNC))))
		req_set_fail(req);
	__io_req_complete(req, issue_flags, ret, cflags);
	return 0;
}

static int io_accept_prep(struct io_kiocb *req, const struct io_uring_sqe *sqe)
{
	struct io_accept *accept = &req->accept;

	if (unlikely(req->ctx->flags & IORING_SETUP_IOPOLL))
		return -EINVAL;
	if (sqe->ioprio || sqe->len || sqe->buf_index)
		return -EINVAL;

	accept->addr = u64_to_user_ptr(READ_ONCE(sqe->addr));
	accept->addr_len = u64_to_user_ptr(READ_ONCE(sqe->addr2));
	accept->flags = READ_ONCE(sqe->accept_flags);
	accept->nofile = rlimit(RLIMIT_NOFILE);

	accept->file_slot = READ_ONCE(sqe->file_index);
	if (accept->file_slot && ((req->open.how.flags & O_CLOEXEC) ||
				  (accept->flags & SOCK_CLOEXEC)))
		return -EINVAL;
	if (accept->flags & ~(SOCK_CLOEXEC | SOCK_NONBLOCK))
		return -EINVAL;
	if (SOCK_NONBLOCK != O_NONBLOCK && (accept->flags & SOCK_NONBLOCK))
		accept->flags = (accept->flags & ~SOCK_NONBLOCK) | O_NONBLOCK;
	return 0;
}

static int io_accept(struct io_kiocb *req, unsigned int issue_flags)
{
	struct io_accept *accept = &req->accept;
	bool force_nonblock = issue_flags & IO_URING_F_NONBLOCK;
	unsigned int file_flags = force_nonblock ? O_NONBLOCK : 0;
	bool fixed = !!accept->file_slot;
	struct file *file;
	int ret, fd;

	if (req->file->f_flags & O_NONBLOCK)
		req->flags |= REQ_F_NOWAIT;

	if (!fixed) {
		fd = __get_unused_fd_flags(accept->flags, accept->nofile);
		if (unlikely(fd < 0))
			return fd;
	}
	file = do_accept(req->file, file_flags, accept->addr, accept->addr_len,
			 accept->flags);
	if (IS_ERR(file)) {
		if (!fixed)
			put_unused_fd(fd);
		ret = PTR_ERR(file);
		if (ret == -EAGAIN && force_nonblock)
			return -EAGAIN;
		if (ret == -ERESTARTSYS)
			ret = -EINTR;
		req_set_fail(req);
	} else if (!fixed) {
		fd_install(fd, file);
		ret = fd;
	} else {
		ret = io_install_fixed_file(req, file, issue_flags,
					    accept->file_slot - 1);
	}
	__io_req_complete(req, issue_flags, ret, 0);
	return 0;
}

static int io_connect_prep_async(struct io_kiocb *req)
{
	struct io_async_connect *io = req->async_data;
	struct io_connect *conn = &req->connect;

	return move_addr_to_kernel(conn->addr, conn->addr_len, &io->address);
}

static int io_connect_prep(struct io_kiocb *req, const struct io_uring_sqe *sqe)
{
	struct io_connect *conn = &req->connect;

	if (unlikely(req->ctx->flags & IORING_SETUP_IOPOLL))
		return -EINVAL;
	if (sqe->ioprio || sqe->len || sqe->buf_index || sqe->rw_flags ||
	    sqe->splice_fd_in)
		return -EINVAL;

	conn->addr = u64_to_user_ptr(READ_ONCE(sqe->addr));
	conn->addr_len =  READ_ONCE(sqe->addr2);
	return 0;
}

static int io_connect(struct io_kiocb *req, unsigned int issue_flags)
{
	struct io_async_connect __io, *io;
	unsigned file_flags;
	int ret;
	bool force_nonblock = issue_flags & IO_URING_F_NONBLOCK;

	if (req->async_data) {
		io = req->async_data;
	} else {
		ret = move_addr_to_kernel(req->connect.addr,
						req->connect.addr_len,
						&__io.address);
		if (ret)
			goto out;
		io = &__io;
	}

	file_flags = force_nonblock ? O_NONBLOCK : 0;

	ret = __sys_connect_file(req->file, &io->address,
					req->connect.addr_len, file_flags);
	if ((ret == -EAGAIN || ret == -EINPROGRESS) && force_nonblock) {
		if (req->async_data)
			return -EAGAIN;
		if (io_alloc_async_data(req)) {
			ret = -ENOMEM;
			goto out;
		}
		memcpy(req->async_data, &__io, sizeof(__io));
		return -EAGAIN;
	}
	if (ret == -ERESTARTSYS)
		ret = -EINTR;
out:
	if (ret < 0)
		req_set_fail(req);
	__io_req_complete(req, issue_flags, ret, 0);
	return 0;
}
#else /* !CONFIG_NET */
#define IO_NETOP_FN(op)							\
static int io_##op(struct io_kiocb *req, unsigned int issue_flags)	\
{									\
	return -EOPNOTSUPP;						\
}

#define IO_NETOP_PREP(op)						\
IO_NETOP_FN(op)								\
static int io_##op##_prep(struct io_kiocb *req, const struct io_uring_sqe *sqe) \
{									\
	return -EOPNOTSUPP;						\
}									\

#define IO_NETOP_PREP_ASYNC(op)						\
IO_NETOP_PREP(op)							\
static int io_##op##_prep_async(struct io_kiocb *req)			\
{									\
	return -EOPNOTSUPP;						\
}

IO_NETOP_PREP_ASYNC(sendmsg);
IO_NETOP_PREP_ASYNC(recvmsg);
IO_NETOP_PREP_ASYNC(connect);
IO_NETOP_PREP(accept);
IO_NETOP_FN(send);
IO_NETOP_FN(recv);
#endif /* CONFIG_NET */

struct io_poll_table {
	struct poll_table_struct pt;
	struct io_kiocb *req;
	int nr_entries;
	int error;
};

static int __io_async_wake(struct io_kiocb *req, struct io_poll_iocb *poll,
			   __poll_t mask, io_req_tw_func_t func)
{
	/* for instances that support it check for an event match first: */
	if (mask && !(mask & poll->events))
		return 0;

	trace_io_uring_task_add(req->ctx, req->opcode, req->user_data, mask);

	list_del_init(&poll->wait.entry);

	req->result = mask;
	req->io_task_work.func = func;

	/*
	 * If this fails, then the task is exiting. When a task exits, the
	 * work gets canceled, so just cancel this request as well instead
	 * of executing it. We can't safely execute it anyway, as we may not
	 * have the needed state needed for it anyway.
	 */
	io_req_task_work_add(req);
	return 1;
}

static bool io_poll_rewait(struct io_kiocb *req, struct io_poll_iocb *poll)
	__acquires(&req->ctx->completion_lock)
{
	struct io_ring_ctx *ctx = req->ctx;

	/* req->task == current here, checking PF_EXITING is safe */
	if (unlikely(req->task->flags & PF_EXITING))
		WRITE_ONCE(poll->canceled, true);

	if (!req->result && !READ_ONCE(poll->canceled)) {
		struct poll_table_struct pt = { ._key = poll->events };

		req->result = vfs_poll(req->file, &pt) & poll->events;
	}

	spin_lock(&ctx->completion_lock);
	if (!req->result && !READ_ONCE(poll->canceled)) {
		add_wait_queue(poll->head, &poll->wait);
		return true;
	}

	return false;
}

static struct io_poll_iocb *io_poll_get_double(struct io_kiocb *req)
{
	/* pure poll stashes this in ->async_data, poll driven retry elsewhere */
	if (req->opcode == IORING_OP_POLL_ADD)
		return req->async_data;
	return req->apoll->double_poll;
}

static struct io_poll_iocb *io_poll_get_single(struct io_kiocb *req)
{
	if (req->opcode == IORING_OP_POLL_ADD)
		return &req->poll;
	return &req->apoll->poll;
}

static void io_poll_remove_double(struct io_kiocb *req)
	__must_hold(&req->ctx->completion_lock)
{
	struct io_poll_iocb *poll = io_poll_get_double(req);

	lockdep_assert_held(&req->ctx->completion_lock);

	if (poll && poll->head) {
		struct wait_queue_head *head = poll->head;

		spin_lock_irq(&head->lock);
		list_del_init(&poll->wait.entry);
		if (poll->wait.private)
			req_ref_put(req);
		poll->head = NULL;
		spin_unlock_irq(&head->lock);
	}
}

static bool __io_poll_complete(struct io_kiocb *req, __poll_t mask)
	__must_hold(&req->ctx->completion_lock)
{
	struct io_ring_ctx *ctx = req->ctx;
	unsigned flags = IORING_CQE_F_MORE;
	int error;

	if (READ_ONCE(req->poll.canceled)) {
		error = -ECANCELED;
		req->poll.events |= EPOLLONESHOT;
	} else {
		error = mangle_poll(mask);
	}
	if (req->poll.events & EPOLLONESHOT)
		flags = 0;
	if (!io_cqring_fill_event(ctx, req->user_data, error, flags)) {
		req->poll.events |= EPOLLONESHOT;
		flags = 0;
	}
	if (flags & IORING_CQE_F_MORE)
		ctx->cq_extra++;

	return !(flags & IORING_CQE_F_MORE);
}

static inline bool io_poll_complete(struct io_kiocb *req, __poll_t mask)
	__must_hold(&req->ctx->completion_lock)
{
	bool done;

	done = __io_poll_complete(req, mask);
	io_commit_cqring(req->ctx);
	return done;
}

static void io_poll_task_func(struct io_kiocb *req, bool *locked)
{
	struct io_ring_ctx *ctx = req->ctx;
	struct io_kiocb *nxt;

	if (io_poll_rewait(req, &req->poll)) {
		spin_unlock(&ctx->completion_lock);
	} else {
		bool done;

		if (req->poll.done) {
			spin_unlock(&ctx->completion_lock);
			return;
		}
		done = __io_poll_complete(req, req->result);
		if (done) {
			io_poll_remove_double(req);
			hash_del(&req->hash_node);
			req->poll.done = true;
		} else {
			req->result = 0;
			add_wait_queue(req->poll.head, &req->poll.wait);
		}
		io_commit_cqring(ctx);
		spin_unlock(&ctx->completion_lock);
		io_cqring_ev_posted(ctx);

		if (done) {
			nxt = io_put_req_find_next(req);
			if (nxt)
				io_req_task_submit(nxt, locked);
		}
	}
}

static int io_poll_double_wake(struct wait_queue_entry *wait, unsigned mode,
			       int sync, void *key)
{
	struct io_kiocb *req = wait->private;
	struct io_poll_iocb *poll = io_poll_get_single(req);
	__poll_t mask = key_to_poll(key);
	unsigned long flags;

	/* for instances that support it check for an event match first: */
	if (mask && !(mask & poll->events))
		return 0;
	if (!(poll->events & EPOLLONESHOT))
		return poll->wait.func(&poll->wait, mode, sync, key);

	list_del_init(&wait->entry);

	if (poll->head) {
		bool done;

		spin_lock_irqsave(&poll->head->lock, flags);
		done = list_empty(&poll->wait.entry);
		if (!done)
			list_del_init(&poll->wait.entry);
		/* make sure double remove sees this as being gone */
		wait->private = NULL;
		spin_unlock_irqrestore(&poll->head->lock, flags);
		if (!done) {
			/* use wait func handler, so it matches the rq type */
			poll->wait.func(&poll->wait, mode, sync, key);
		}
	}
	req_ref_put(req);
	return 1;
}

static void io_init_poll_iocb(struct io_poll_iocb *poll, __poll_t events,
			      wait_queue_func_t wake_func)
{
	poll->head = NULL;
	poll->done = false;
	poll->canceled = false;
#define IO_POLL_UNMASK	(EPOLLERR|EPOLLHUP|EPOLLNVAL|EPOLLRDHUP)
	/* mask in events that we always want/need */
	poll->events = events | IO_POLL_UNMASK;
	INIT_LIST_HEAD(&poll->wait.entry);
	init_waitqueue_func_entry(&poll->wait, wake_func);
}

static void __io_queue_proc(struct io_poll_iocb *poll, struct io_poll_table *pt,
			    struct wait_queue_head *head,
			    struct io_poll_iocb **poll_ptr)
{
	struct io_kiocb *req = pt->req;

	/*
	 * The file being polled uses multiple waitqueues for poll handling
	 * (e.g. one for read, one for write). Setup a separate io_poll_iocb
	 * if this happens.
	 */
	if (unlikely(pt->nr_entries)) {
		struct io_poll_iocb *poll_one = poll;

		/* double add on the same waitqueue head, ignore */
		if (poll_one->head == head)
			return;
		/* already have a 2nd entry, fail a third attempt */
		if (*poll_ptr) {
			if ((*poll_ptr)->head == head)
				return;
			pt->error = -EINVAL;
			return;
		}
		/*
		 * Can't handle multishot for double wait for now, turn it
		 * into one-shot mode.
		 */
		if (!(poll_one->events & EPOLLONESHOT))
			poll_one->events |= EPOLLONESHOT;
		poll = kmalloc(sizeof(*poll), GFP_ATOMIC);
		if (!poll) {
			pt->error = -ENOMEM;
			return;
		}
		io_init_poll_iocb(poll, poll_one->events, io_poll_double_wake);
		req_ref_get(req);
		poll->wait.private = req;
		*poll_ptr = poll;
	}

	pt->nr_entries++;
	poll->head = head;

	if (poll->events & EPOLLEXCLUSIVE)
		add_wait_queue_exclusive(head, &poll->wait);
	else
		add_wait_queue(head, &poll->wait);
}

static void io_async_queue_proc(struct file *file, struct wait_queue_head *head,
			       struct poll_table_struct *p)
{
	struct io_poll_table *pt = container_of(p, struct io_poll_table, pt);
	struct async_poll *apoll = pt->req->apoll;

	__io_queue_proc(&apoll->poll, pt, head, &apoll->double_poll);
}

static void io_async_task_func(struct io_kiocb *req, bool *locked)
{
	struct async_poll *apoll = req->apoll;
	struct io_ring_ctx *ctx = req->ctx;

	trace_io_uring_task_run(req->ctx, req, req->opcode, req->user_data);

	if (io_poll_rewait(req, &apoll->poll)) {
		spin_unlock(&ctx->completion_lock);
		return;
	}

	hash_del(&req->hash_node);
	io_poll_remove_double(req);
	apoll->poll.done = true;
	spin_unlock(&ctx->completion_lock);

	if (!READ_ONCE(apoll->poll.canceled))
		io_req_task_submit(req, locked);
	else
		io_req_complete_failed(req, -ECANCELED);
}

static int io_async_wake(struct wait_queue_entry *wait, unsigned mode, int sync,
			void *key)
{
	struct io_kiocb *req = wait->private;
	struct io_poll_iocb *poll = &req->apoll->poll;

	trace_io_uring_poll_wake(req->ctx, req->opcode, req->user_data,
					key_to_poll(key));

	return __io_async_wake(req, poll, key_to_poll(key), io_async_task_func);
}

static void io_poll_req_insert(struct io_kiocb *req)
{
	struct io_ring_ctx *ctx = req->ctx;
	struct hlist_head *list;

	list = &ctx->cancel_hash[hash_long(req->user_data, ctx->cancel_hash_bits)];
	hlist_add_head(&req->hash_node, list);
}

static __poll_t __io_arm_poll_handler(struct io_kiocb *req,
				      struct io_poll_iocb *poll,
				      struct io_poll_table *ipt, __poll_t mask,
				      wait_queue_func_t wake_func)
	__acquires(&ctx->completion_lock)
{
	struct io_ring_ctx *ctx = req->ctx;
	bool cancel = false;

	INIT_HLIST_NODE(&req->hash_node);
	io_init_poll_iocb(poll, mask, wake_func);
	poll->file = req->file;
	poll->wait.private = req;

	ipt->pt._key = mask;
	ipt->req = req;
	ipt->error = 0;
	ipt->nr_entries = 0;

	mask = vfs_poll(req->file, &ipt->pt) & poll->events;
	if (unlikely(!ipt->nr_entries) && !ipt->error)
		ipt->error = -EINVAL;

	spin_lock(&ctx->completion_lock);
	if (ipt->error || (mask && (poll->events & EPOLLONESHOT)))
		io_poll_remove_double(req);
	if (likely(poll->head)) {
		spin_lock_irq(&poll->head->lock);
		if (unlikely(list_empty(&poll->wait.entry))) {
			if (ipt->error)
				cancel = true;
			ipt->error = 0;
			mask = 0;
		}
		if ((mask && (poll->events & EPOLLONESHOT)) || ipt->error)
			list_del_init(&poll->wait.entry);
		else if (cancel)
			WRITE_ONCE(poll->canceled, true);
		else if (!poll->done) /* actually waiting for an event */
			io_poll_req_insert(req);
		spin_unlock_irq(&poll->head->lock);
	}

	return mask;
}

enum {
	IO_APOLL_OK,
	IO_APOLL_ABORTED,
	IO_APOLL_READY
};

static int io_arm_poll_handler(struct io_kiocb *req)
{
	const struct io_op_def *def = &io_op_defs[req->opcode];
	struct io_ring_ctx *ctx = req->ctx;
	struct async_poll *apoll;
	struct io_poll_table ipt;
	__poll_t ret, mask = EPOLLONESHOT | POLLERR | POLLPRI;
	int rw;

	if (!req->file || !file_can_poll(req->file))
		return IO_APOLL_ABORTED;
	if (req->flags & REQ_F_POLLED)
		return IO_APOLL_ABORTED;
	if (!def->pollin && !def->pollout)
		return IO_APOLL_ABORTED;

	if (def->pollin) {
		rw = READ;
		mask |= POLLIN | POLLRDNORM;

		/* If reading from MSG_ERRQUEUE using recvmsg, ignore POLLIN */
		if ((req->opcode == IORING_OP_RECVMSG) &&
		    (req->sr_msg.msg_flags & MSG_ERRQUEUE))
			mask &= ~POLLIN;
	} else {
		rw = WRITE;
		mask |= POLLOUT | POLLWRNORM;
	}

	/* if we can't nonblock try, then no point in arming a poll handler */
	if (!io_file_supports_nowait(req, rw))
		return IO_APOLL_ABORTED;

	apoll = kmalloc(sizeof(*apoll), GFP_ATOMIC);
	if (unlikely(!apoll))
		return IO_APOLL_ABORTED;
	apoll->double_poll = NULL;
	req->apoll = apoll;
	req->flags |= REQ_F_POLLED;
	ipt.pt._qproc = io_async_queue_proc;
	io_req_set_refcount(req);

	ret = __io_arm_poll_handler(req, &apoll->poll, &ipt, mask,
					io_async_wake);
	spin_unlock(&ctx->completion_lock);
	if (ret || ipt.error)
		return ret ? IO_APOLL_READY : IO_APOLL_ABORTED;

	trace_io_uring_poll_arm(ctx, req, req->opcode, req->user_data,
				mask, apoll->poll.events);
	return IO_APOLL_OK;
}

static bool __io_poll_remove_one(struct io_kiocb *req,
				 struct io_poll_iocb *poll, bool do_cancel)
	__must_hold(&req->ctx->completion_lock)
{
	bool do_complete = false;

	if (!poll->head)
		return false;
	spin_lock_irq(&poll->head->lock);
	if (do_cancel)
		WRITE_ONCE(poll->canceled, true);
	if (!list_empty(&poll->wait.entry)) {
		list_del_init(&poll->wait.entry);
		do_complete = true;
	}
	spin_unlock_irq(&poll->head->lock);
	hash_del(&req->hash_node);
	return do_complete;
}

static bool io_poll_remove_one(struct io_kiocb *req)
	__must_hold(&req->ctx->completion_lock)
{
	bool do_complete;

	io_poll_remove_double(req);
	do_complete = __io_poll_remove_one(req, io_poll_get_single(req), true);

	if (do_complete) {
		io_cqring_fill_event(req->ctx, req->user_data, -ECANCELED, 0);
		io_commit_cqring(req->ctx);
		req_set_fail(req);
		io_put_req_deferred(req);
	}
	return do_complete;
}

/*
 * Returns true if we found and killed one or more poll requests
 */
static bool io_poll_remove_all(struct io_ring_ctx *ctx, struct task_struct *tsk,
			       bool cancel_all)
{
	struct hlist_node *tmp;
	struct io_kiocb *req;
	int posted = 0, i;

	spin_lock(&ctx->completion_lock);
	for (i = 0; i < (1U << ctx->cancel_hash_bits); i++) {
		struct hlist_head *list;

		list = &ctx->cancel_hash[i];
		hlist_for_each_entry_safe(req, tmp, list, hash_node) {
			if (io_match_task(req, tsk, cancel_all))
				posted += io_poll_remove_one(req);
		}
	}
	spin_unlock(&ctx->completion_lock);

	if (posted)
		io_cqring_ev_posted(ctx);

	return posted != 0;
}

static struct io_kiocb *io_poll_find(struct io_ring_ctx *ctx, __u64 sqe_addr,
				     bool poll_only)
	__must_hold(&ctx->completion_lock)
{
	struct hlist_head *list;
	struct io_kiocb *req;

	list = &ctx->cancel_hash[hash_long(sqe_addr, ctx->cancel_hash_bits)];
	hlist_for_each_entry(req, list, hash_node) {
		if (sqe_addr != req->user_data)
			continue;
		if (poll_only && req->opcode != IORING_OP_POLL_ADD)
			continue;
		return req;
	}
	return NULL;
}

static int io_poll_cancel(struct io_ring_ctx *ctx, __u64 sqe_addr,
			  bool poll_only)
	__must_hold(&ctx->completion_lock)
{
	struct io_kiocb *req;

	req = io_poll_find(ctx, sqe_addr, poll_only);
	if (!req)
		return -ENOENT;
	if (io_poll_remove_one(req))
		return 0;

	return -EALREADY;
}

static __poll_t io_poll_parse_events(const struct io_uring_sqe *sqe,
				     unsigned int flags)
{
	u32 events;

	events = READ_ONCE(sqe->poll32_events);
#ifdef __BIG_ENDIAN
	events = swahw32(events);
#endif
	if (!(flags & IORING_POLL_ADD_MULTI))
		events |= EPOLLONESHOT;
	return demangle_poll(events) | (events & (EPOLLEXCLUSIVE|EPOLLONESHOT));
}

static int io_poll_update_prep(struct io_kiocb *req,
			       const struct io_uring_sqe *sqe)
{
	struct io_poll_update *upd = &req->poll_update;
	u32 flags;

	if (unlikely(req->ctx->flags & IORING_SETUP_IOPOLL))
		return -EINVAL;
	if (sqe->ioprio || sqe->buf_index || sqe->splice_fd_in)
		return -EINVAL;
	flags = READ_ONCE(sqe->len);
	if (flags & ~(IORING_POLL_UPDATE_EVENTS | IORING_POLL_UPDATE_USER_DATA |
		      IORING_POLL_ADD_MULTI))
		return -EINVAL;
	/* meaningless without update */
	if (flags == IORING_POLL_ADD_MULTI)
		return -EINVAL;

	upd->old_user_data = READ_ONCE(sqe->addr);
	upd->update_events = flags & IORING_POLL_UPDATE_EVENTS;
	upd->update_user_data = flags & IORING_POLL_UPDATE_USER_DATA;

	upd->new_user_data = READ_ONCE(sqe->off);
	if (!upd->update_user_data && upd->new_user_data)
		return -EINVAL;
	if (upd->update_events)
		upd->events = io_poll_parse_events(sqe, flags);
	else if (sqe->poll32_events)
		return -EINVAL;

	return 0;
}

static int io_poll_wake(struct wait_queue_entry *wait, unsigned mode, int sync,
			void *key)
{
	struct io_kiocb *req = wait->private;
	struct io_poll_iocb *poll = &req->poll;

	return __io_async_wake(req, poll, key_to_poll(key), io_poll_task_func);
}

static void io_poll_queue_proc(struct file *file, struct wait_queue_head *head,
			       struct poll_table_struct *p)
{
	struct io_poll_table *pt = container_of(p, struct io_poll_table, pt);

	__io_queue_proc(&pt->req->poll, pt, head, (struct io_poll_iocb **) &pt->req->async_data);
}

static int io_poll_add_prep(struct io_kiocb *req, const struct io_uring_sqe *sqe)
{
	struct io_poll_iocb *poll = &req->poll;
	u32 flags;

	if (unlikely(req->ctx->flags & IORING_SETUP_IOPOLL))
		return -EINVAL;
	if (sqe->ioprio || sqe->buf_index || sqe->off || sqe->addr)
		return -EINVAL;
	flags = READ_ONCE(sqe->len);
	if (flags & ~IORING_POLL_ADD_MULTI)
		return -EINVAL;

	io_req_set_refcount(req);
	poll->events = io_poll_parse_events(sqe, flags);
	return 0;
}

static int io_poll_add(struct io_kiocb *req, unsigned int issue_flags)
{
	struct io_poll_iocb *poll = &req->poll;
	struct io_ring_ctx *ctx = req->ctx;
	struct io_poll_table ipt;
	__poll_t mask;
	bool done;

	ipt.pt._qproc = io_poll_queue_proc;

	mask = __io_arm_poll_handler(req, &req->poll, &ipt, poll->events,
					io_poll_wake);

	if (mask) { /* no async, we'd stolen it */
		ipt.error = 0;
		done = io_poll_complete(req, mask);
	}
	spin_unlock(&ctx->completion_lock);

	if (mask) {
		io_cqring_ev_posted(ctx);
		if (done)
			io_put_req(req);
	}
	return ipt.error;
}

static int io_poll_update(struct io_kiocb *req, unsigned int issue_flags)
{
	struct io_ring_ctx *ctx = req->ctx;
	struct io_kiocb *preq;
	bool completing;
	int ret;

	spin_lock(&ctx->completion_lock);
	preq = io_poll_find(ctx, req->poll_update.old_user_data, true);
	if (!preq) {
		ret = -ENOENT;
		goto err;
	}

	if (!req->poll_update.update_events && !req->poll_update.update_user_data) {
		completing = true;
		ret = io_poll_remove_one(preq) ? 0 : -EALREADY;
		goto err;
	}

	/*
	 * Don't allow racy completion with singleshot, as we cannot safely
	 * update those. For multishot, if we're racing with completion, just
	 * let completion re-add it.
	 */
	completing = !__io_poll_remove_one(preq, &preq->poll, false);
	if (completing && (preq->poll.events & EPOLLONESHOT)) {
		ret = -EALREADY;
		goto err;
	}
	/* we now have a detached poll request. reissue. */
	ret = 0;
err:
	if (ret < 0) {
		spin_unlock(&ctx->completion_lock);
		req_set_fail(req);
		io_req_complete(req, ret);
		return 0;
	}
	/* only mask one event flags, keep behavior flags */
	if (req->poll_update.update_events) {
		preq->poll.events &= ~0xffff;
		preq->poll.events |= req->poll_update.events & 0xffff;
		preq->poll.events |= IO_POLL_UNMASK;
	}
	if (req->poll_update.update_user_data)
		preq->user_data = req->poll_update.new_user_data;
	spin_unlock(&ctx->completion_lock);

	/* complete update request, we're done with it */
	io_req_complete(req, ret);

	if (!completing) {
		ret = io_poll_add(preq, issue_flags);
		if (ret < 0) {
			req_set_fail(preq);
			io_req_complete(preq, ret);
		}
	}
	return 0;
}

static void io_req_task_timeout(struct io_kiocb *req, bool *locked)
{
	req_set_fail(req);
	io_req_complete_post(req, -ETIME, 0);
}

static enum hrtimer_restart io_timeout_fn(struct hrtimer *timer)
{
	struct io_timeout_data *data = container_of(timer,
						struct io_timeout_data, timer);
	struct io_kiocb *req = data->req;
	struct io_ring_ctx *ctx = req->ctx;
	unsigned long flags;

	spin_lock_irqsave(&ctx->timeout_lock, flags);
	list_del_init(&req->timeout.list);
	atomic_set(&req->ctx->cq_timeouts,
		atomic_read(&req->ctx->cq_timeouts) + 1);
	spin_unlock_irqrestore(&ctx->timeout_lock, flags);

	req->io_task_work.func = io_req_task_timeout;
	io_req_task_work_add(req);
	return HRTIMER_NORESTART;
}

static struct io_kiocb *io_timeout_extract(struct io_ring_ctx *ctx,
					   __u64 user_data)
	__must_hold(&ctx->timeout_lock)
{
	struct io_timeout_data *io;
	struct io_kiocb *req;
	bool found = false;

	list_for_each_entry(req, &ctx->timeout_list, timeout.list) {
		found = user_data == req->user_data;
		if (found)
			break;
	}
	if (!found)
		return ERR_PTR(-ENOENT);

	io = req->async_data;
	if (hrtimer_try_to_cancel(&io->timer) == -1)
		return ERR_PTR(-EALREADY);
	list_del_init(&req->timeout.list);
	return req;
}

static int io_timeout_cancel(struct io_ring_ctx *ctx, __u64 user_data)
	__must_hold(&ctx->completion_lock)
	__must_hold(&ctx->timeout_lock)
{
	struct io_kiocb *req = io_timeout_extract(ctx, user_data);

	if (IS_ERR(req))
		return PTR_ERR(req);

	req_set_fail(req);
	io_cqring_fill_event(ctx, req->user_data, -ECANCELED, 0);
	io_put_req_deferred(req);
	return 0;
}

static clockid_t io_timeout_get_clock(struct io_timeout_data *data)
{
	switch (data->flags & IORING_TIMEOUT_CLOCK_MASK) {
	case IORING_TIMEOUT_BOOTTIME:
		return CLOCK_BOOTTIME;
	case IORING_TIMEOUT_REALTIME:
		return CLOCK_REALTIME;
	default:
		/* can't happen, vetted at prep time */
		WARN_ON_ONCE(1);
		fallthrough;
	case 0:
		return CLOCK_MONOTONIC;
	}
}

static int io_linked_timeout_update(struct io_ring_ctx *ctx, __u64 user_data,
				    struct timespec64 *ts, enum hrtimer_mode mode)
	__must_hold(&ctx->timeout_lock)
{
	struct io_timeout_data *io;
	struct io_kiocb *req;
	bool found = false;

	list_for_each_entry(req, &ctx->ltimeout_list, timeout.list) {
		found = user_data == req->user_data;
		if (found)
			break;
	}
	if (!found)
		return -ENOENT;

	io = req->async_data;
	if (hrtimer_try_to_cancel(&io->timer) == -1)
		return -EALREADY;
	hrtimer_init(&io->timer, io_timeout_get_clock(io), mode);
	io->timer.function = io_link_timeout_fn;
	hrtimer_start(&io->timer, timespec64_to_ktime(*ts), mode);
	return 0;
}

static int io_timeout_update(struct io_ring_ctx *ctx, __u64 user_data,
			     struct timespec64 *ts, enum hrtimer_mode mode)
	__must_hold(&ctx->timeout_lock)
{
	struct io_kiocb *req = io_timeout_extract(ctx, user_data);
	struct io_timeout_data *data;

	if (IS_ERR(req))
		return PTR_ERR(req);

	req->timeout.off = 0; /* noseq */
	data = req->async_data;
	list_add_tail(&req->timeout.list, &ctx->timeout_list);
	hrtimer_init(&data->timer, io_timeout_get_clock(data), mode);
	data->timer.function = io_timeout_fn;
	hrtimer_start(&data->timer, timespec64_to_ktime(*ts), mode);
	return 0;
}

static int io_timeout_remove_prep(struct io_kiocb *req,
				  const struct io_uring_sqe *sqe)
{
	struct io_timeout_rem *tr = &req->timeout_rem;

	if (unlikely(req->ctx->flags & IORING_SETUP_IOPOLL))
		return -EINVAL;
	if (unlikely(req->flags & (REQ_F_FIXED_FILE | REQ_F_BUFFER_SELECT)))
		return -EINVAL;
	if (sqe->ioprio || sqe->buf_index || sqe->len || sqe->splice_fd_in)
		return -EINVAL;

	tr->ltimeout = false;
	tr->addr = READ_ONCE(sqe->addr);
	tr->flags = READ_ONCE(sqe->timeout_flags);
	if (tr->flags & IORING_TIMEOUT_UPDATE_MASK) {
		if (hweight32(tr->flags & IORING_TIMEOUT_CLOCK_MASK) > 1)
			return -EINVAL;
		if (tr->flags & IORING_LINK_TIMEOUT_UPDATE)
			tr->ltimeout = true;
		if (tr->flags & ~(IORING_TIMEOUT_UPDATE_MASK|IORING_TIMEOUT_ABS))
			return -EINVAL;
		if (get_timespec64(&tr->ts, u64_to_user_ptr(sqe->addr2)))
			return -EFAULT;
	} else if (tr->flags) {
		/* timeout removal doesn't support flags */
		return -EINVAL;
	}

	return 0;
}

static inline enum hrtimer_mode io_translate_timeout_mode(unsigned int flags)
{
	return (flags & IORING_TIMEOUT_ABS) ? HRTIMER_MODE_ABS
					    : HRTIMER_MODE_REL;
}

/*
 * Remove or update an existing timeout command
 */
static int io_timeout_remove(struct io_kiocb *req, unsigned int issue_flags)
{
	struct io_timeout_rem *tr = &req->timeout_rem;
	struct io_ring_ctx *ctx = req->ctx;
	int ret;

	if (!(req->timeout_rem.flags & IORING_TIMEOUT_UPDATE)) {
		spin_lock(&ctx->completion_lock);
		spin_lock_irq(&ctx->timeout_lock);
		ret = io_timeout_cancel(ctx, tr->addr);
		spin_unlock_irq(&ctx->timeout_lock);
		spin_unlock(&ctx->completion_lock);
	} else {
		enum hrtimer_mode mode = io_translate_timeout_mode(tr->flags);

		spin_lock_irq(&ctx->timeout_lock);
		if (tr->ltimeout)
			ret = io_linked_timeout_update(ctx, tr->addr, &tr->ts, mode);
		else
			ret = io_timeout_update(ctx, tr->addr, &tr->ts, mode);
		spin_unlock_irq(&ctx->timeout_lock);
	}

	if (ret < 0)
		req_set_fail(req);
	io_req_complete_post(req, ret, 0);
	return 0;
}

static int io_timeout_prep(struct io_kiocb *req, const struct io_uring_sqe *sqe,
			   bool is_timeout_link)
{
	struct io_timeout_data *data;
	unsigned flags;
	u32 off = READ_ONCE(sqe->off);

	if (unlikely(req->ctx->flags & IORING_SETUP_IOPOLL))
		return -EINVAL;
	if (sqe->ioprio || sqe->buf_index || sqe->len != 1 ||
	    sqe->splice_fd_in)
		return -EINVAL;
	if (off && is_timeout_link)
		return -EINVAL;
	flags = READ_ONCE(sqe->timeout_flags);
	if (flags & ~(IORING_TIMEOUT_ABS | IORING_TIMEOUT_CLOCK_MASK))
		return -EINVAL;
	/* more than one clock specified is invalid, obviously */
	if (hweight32(flags & IORING_TIMEOUT_CLOCK_MASK) > 1)
		return -EINVAL;

	INIT_LIST_HEAD(&req->timeout.list);
	req->timeout.off = off;
	if (unlikely(off && !req->ctx->off_timeout_used))
		req->ctx->off_timeout_used = true;

	if (!req->async_data && io_alloc_async_data(req))
		return -ENOMEM;

	data = req->async_data;
	data->req = req;
	data->flags = flags;

	if (get_timespec64(&data->ts, u64_to_user_ptr(sqe->addr)))
		return -EFAULT;

	data->mode = io_translate_timeout_mode(flags);
	hrtimer_init(&data->timer, io_timeout_get_clock(data), data->mode);

	if (is_timeout_link) {
		struct io_submit_link *link = &req->ctx->submit_state.link;

		if (!link->head)
			return -EINVAL;
		if (link->last->opcode == IORING_OP_LINK_TIMEOUT)
			return -EINVAL;
		req->timeout.head = link->last;
		link->last->flags |= REQ_F_ARM_LTIMEOUT;
	}
	return 0;
}

static int io_timeout(struct io_kiocb *req, unsigned int issue_flags)
{
	struct io_ring_ctx *ctx = req->ctx;
	struct io_timeout_data *data = req->async_data;
	struct list_head *entry;
	u32 tail, off = req->timeout.off;

	spin_lock_irq(&ctx->timeout_lock);

	/*
	 * sqe->off holds how many events that need to occur for this
	 * timeout event to be satisfied. If it isn't set, then this is
	 * a pure timeout request, sequence isn't used.
	 */
	if (io_is_timeout_noseq(req)) {
		entry = ctx->timeout_list.prev;
		goto add;
	}

	tail = ctx->cached_cq_tail - atomic_read(&ctx->cq_timeouts);
	req->timeout.target_seq = tail + off;

	/* Update the last seq here in case io_flush_timeouts() hasn't.
	 * This is safe because ->completion_lock is held, and submissions
	 * and completions are never mixed in the same ->completion_lock section.
	 */
	ctx->cq_last_tm_flush = tail;

	/*
	 * Insertion sort, ensuring the first entry in the list is always
	 * the one we need first.
	 */
	list_for_each_prev(entry, &ctx->timeout_list) {
		struct io_kiocb *nxt = list_entry(entry, struct io_kiocb,
						  timeout.list);

		if (io_is_timeout_noseq(nxt))
			continue;
		/* nxt.seq is behind @tail, otherwise would've been completed */
		if (off >= nxt->timeout.target_seq - tail)
			break;
	}
add:
	list_add(&req->timeout.list, entry);
	data->timer.function = io_timeout_fn;
	hrtimer_start(&data->timer, timespec64_to_ktime(data->ts), data->mode);
	spin_unlock_irq(&ctx->timeout_lock);
	return 0;
}

struct io_cancel_data {
	struct io_ring_ctx *ctx;
	u64 user_data;
};

static bool io_cancel_cb(struct io_wq_work *work, void *data)
{
	struct io_kiocb *req = container_of(work, struct io_kiocb, work);
	struct io_cancel_data *cd = data;

	return req->ctx == cd->ctx && req->user_data == cd->user_data;
}

static int io_async_cancel_one(struct io_uring_task *tctx, u64 user_data,
			       struct io_ring_ctx *ctx)
{
	struct io_cancel_data data = { .ctx = ctx, .user_data = user_data, };
	enum io_wq_cancel cancel_ret;
	int ret = 0;

	if (!tctx || !tctx->io_wq)
		return -ENOENT;

	cancel_ret = io_wq_cancel_cb(tctx->io_wq, io_cancel_cb, &data, false);
	switch (cancel_ret) {
	case IO_WQ_CANCEL_OK:
		ret = 0;
		break;
	case IO_WQ_CANCEL_RUNNING:
		ret = -EALREADY;
		break;
	case IO_WQ_CANCEL_NOTFOUND:
		ret = -ENOENT;
		break;
	}

	return ret;
}

static int io_try_cancel_userdata(struct io_kiocb *req, u64 sqe_addr)
{
	struct io_ring_ctx *ctx = req->ctx;
	int ret;

	WARN_ON_ONCE(!io_wq_current_is_worker() && req->task != current);

	ret = io_async_cancel_one(req->task->io_uring, sqe_addr, ctx);
	if (ret != -ENOENT)
		return ret;

	spin_lock(&ctx->completion_lock);
	spin_lock_irq(&ctx->timeout_lock);
	ret = io_timeout_cancel(ctx, sqe_addr);
	spin_unlock_irq(&ctx->timeout_lock);
	if (ret != -ENOENT)
		goto out;
	ret = io_poll_cancel(ctx, sqe_addr, false);
out:
	spin_unlock(&ctx->completion_lock);
	return ret;
}

static int io_async_cancel_prep(struct io_kiocb *req,
				const struct io_uring_sqe *sqe)
{
	if (unlikely(req->ctx->flags & IORING_SETUP_IOPOLL))
		return -EINVAL;
	if (unlikely(req->flags & (REQ_F_FIXED_FILE | REQ_F_BUFFER_SELECT)))
		return -EINVAL;
	if (sqe->ioprio || sqe->off || sqe->len || sqe->cancel_flags ||
	    sqe->splice_fd_in)
		return -EINVAL;

	req->cancel.addr = READ_ONCE(sqe->addr);
	return 0;
}

static int io_async_cancel(struct io_kiocb *req, unsigned int issue_flags)
{
	struct io_ring_ctx *ctx = req->ctx;
	u64 sqe_addr = req->cancel.addr;
	struct io_tctx_node *node;
	int ret;

	ret = io_try_cancel_userdata(req, sqe_addr);
	if (ret != -ENOENT)
		goto done;

	/* slow path, try all io-wq's */
	io_ring_submit_lock(ctx, !(issue_flags & IO_URING_F_NONBLOCK));
	ret = -ENOENT;
	list_for_each_entry(node, &ctx->tctx_list, ctx_node) {
		struct io_uring_task *tctx = node->task->io_uring;

		ret = io_async_cancel_one(tctx, req->cancel.addr, ctx);
		if (ret != -ENOENT)
			break;
	}
	io_ring_submit_unlock(ctx, !(issue_flags & IO_URING_F_NONBLOCK));
done:
	if (ret < 0)
		req_set_fail(req);
	io_req_complete_post(req, ret, 0);
	return 0;
}

static int io_rsrc_update_prep(struct io_kiocb *req,
				const struct io_uring_sqe *sqe)
{
	if (unlikely(req->flags & (REQ_F_FIXED_FILE | REQ_F_BUFFER_SELECT)))
		return -EINVAL;
	if (sqe->ioprio || sqe->rw_flags || sqe->splice_fd_in)
		return -EINVAL;

	req->rsrc_update.offset = READ_ONCE(sqe->off);
	req->rsrc_update.nr_args = READ_ONCE(sqe->len);
	if (!req->rsrc_update.nr_args)
		return -EINVAL;
	req->rsrc_update.arg = READ_ONCE(sqe->addr);
	return 0;
}

static int io_files_update(struct io_kiocb *req, unsigned int issue_flags)
{
	struct io_ring_ctx *ctx = req->ctx;
	struct io_uring_rsrc_update2 up;
	int ret;

	up.offset = req->rsrc_update.offset;
	up.data = req->rsrc_update.arg;
	up.nr = 0;
	up.tags = 0;
	up.resv = 0;

	io_ring_submit_lock(ctx, !(issue_flags & IO_URING_F_NONBLOCK));
	ret = __io_register_rsrc_update(ctx, IORING_RSRC_FILE,
					&up, req->rsrc_update.nr_args);
	io_ring_submit_unlock(ctx, !(issue_flags & IO_URING_F_NONBLOCK));

	if (ret < 0)
		req_set_fail(req);
	__io_req_complete(req, issue_flags, ret, 0);
	return 0;
}

static int io_req_prep(struct io_kiocb *req, const struct io_uring_sqe *sqe)
{
	switch (req->opcode) {
	case IORING_OP_NOP:
		return 0;
	case IORING_OP_READV:
	case IORING_OP_READ_FIXED:
	case IORING_OP_READ:
		return io_read_prep(req, sqe);
	case IORING_OP_WRITEV:
	case IORING_OP_WRITE_FIXED:
	case IORING_OP_WRITE:
		return io_write_prep(req, sqe);
	case IORING_OP_POLL_ADD:
		return io_poll_add_prep(req, sqe);
	case IORING_OP_POLL_REMOVE:
		return io_poll_update_prep(req, sqe);
	case IORING_OP_FSYNC:
		return io_fsync_prep(req, sqe);
	case IORING_OP_SYNC_FILE_RANGE:
		return io_sfr_prep(req, sqe);
	case IORING_OP_SENDMSG:
	case IORING_OP_SEND:
		return io_sendmsg_prep(req, sqe);
	case IORING_OP_RECVMSG:
	case IORING_OP_RECV:
		return io_recvmsg_prep(req, sqe);
	case IORING_OP_CONNECT:
		return io_connect_prep(req, sqe);
	case IORING_OP_TIMEOUT:
		return io_timeout_prep(req, sqe, false);
	case IORING_OP_TIMEOUT_REMOVE:
		return io_timeout_remove_prep(req, sqe);
	case IORING_OP_ASYNC_CANCEL:
		return io_async_cancel_prep(req, sqe);
	case IORING_OP_LINK_TIMEOUT:
		return io_timeout_prep(req, sqe, true);
	case IORING_OP_ACCEPT:
		return io_accept_prep(req, sqe);
	case IORING_OP_FALLOCATE:
		return io_fallocate_prep(req, sqe);
	case IORING_OP_OPENAT:
		return io_openat_prep(req, sqe);
	case IORING_OP_CLOSE:
		return io_close_prep(req, sqe);
	case IORING_OP_FILES_UPDATE:
		return io_rsrc_update_prep(req, sqe);
	case IORING_OP_STATX:
		return io_statx_prep(req, sqe);
	case IORING_OP_FADVISE:
		return io_fadvise_prep(req, sqe);
	case IORING_OP_MADVISE:
		return io_madvise_prep(req, sqe);
	case IORING_OP_OPENAT2:
		return io_openat2_prep(req, sqe);
	case IORING_OP_EPOLL_CTL:
		return io_epoll_ctl_prep(req, sqe);
	case IORING_OP_SPLICE:
		return io_splice_prep(req, sqe);
	case IORING_OP_PROVIDE_BUFFERS:
		return io_provide_buffers_prep(req, sqe);
	case IORING_OP_REMOVE_BUFFERS:
		return io_remove_buffers_prep(req, sqe);
	case IORING_OP_TEE:
		return io_tee_prep(req, sqe);
	case IORING_OP_SHUTDOWN:
		return io_shutdown_prep(req, sqe);
	case IORING_OP_RENAMEAT:
		return io_renameat_prep(req, sqe);
	case IORING_OP_UNLINKAT:
		return io_unlinkat_prep(req, sqe);
	case IORING_OP_MKDIRAT:
		return io_mkdirat_prep(req, sqe);
	case IORING_OP_SYMLINKAT:
		return io_symlinkat_prep(req, sqe);
	case IORING_OP_LINKAT:
		return io_linkat_prep(req, sqe);
	}

	printk_once(KERN_WARNING "io_uring: unhandled opcode %d\n",
			req->opcode);
	return -EINVAL;
}

static int io_req_prep_async(struct io_kiocb *req)
{
	if (!io_op_defs[req->opcode].needs_async_setup)
		return 0;
	if (WARN_ON_ONCE(req->async_data))
		return -EFAULT;
	if (io_alloc_async_data(req))
		return -EAGAIN;

	switch (req->opcode) {
	case IORING_OP_READV:
		return io_rw_prep_async(req, READ);
	case IORING_OP_WRITEV:
		return io_rw_prep_async(req, WRITE);
	case IORING_OP_SENDMSG:
		return io_sendmsg_prep_async(req);
	case IORING_OP_RECVMSG:
		return io_recvmsg_prep_async(req);
	case IORING_OP_CONNECT:
		return io_connect_prep_async(req);
	}
	printk_once(KERN_WARNING "io_uring: prep_async() bad opcode %d\n",
		    req->opcode);
	return -EFAULT;
}

static u32 io_get_sequence(struct io_kiocb *req)
{
	u32 seq = req->ctx->cached_sq_head;

	/* need original cached_sq_head, but it was increased for each req */
	io_for_each_link(req, req)
		seq--;
	return seq;
}

static bool io_drain_req(struct io_kiocb *req)
{
	struct io_kiocb *pos;
	struct io_ring_ctx *ctx = req->ctx;
	struct io_defer_entry *de;
	int ret;
	u32 seq;

	if (req->flags & REQ_F_FAIL) {
		io_req_complete_fail_submit(req);
		return true;
	}

	/*
	 * If we need to drain a request in the middle of a link, drain the
	 * head request and the next request/link after the current link.
	 * Considering sequential execution of links, IOSQE_IO_DRAIN will be
	 * maintained for every request of our link.
	 */
	if (ctx->drain_next) {
		req->flags |= REQ_F_IO_DRAIN;
		ctx->drain_next = false;
	}
	/* not interested in head, start from the first linked */
	io_for_each_link(pos, req->link) {
		if (pos->flags & REQ_F_IO_DRAIN) {
			ctx->drain_next = true;
			req->flags |= REQ_F_IO_DRAIN;
			break;
		}
	}

	/* Still need defer if there is pending req in defer list. */
	if (likely(list_empty_careful(&ctx->defer_list) &&
		!(req->flags & REQ_F_IO_DRAIN))) {
		ctx->drain_active = false;
		return false;
	}

	seq = io_get_sequence(req);
	/* Still a chance to pass the sequence check */
	if (!req_need_defer(req, seq) && list_empty_careful(&ctx->defer_list))
		return false;

	ret = io_req_prep_async(req);
	if (ret)
		goto fail;
	io_prep_async_link(req);
	de = kmalloc(sizeof(*de), GFP_KERNEL);
	if (!de) {
		ret = -ENOMEM;
fail:
		io_req_complete_failed(req, ret);
		return true;
	}

	spin_lock(&ctx->completion_lock);
	if (!req_need_defer(req, seq) && list_empty(&ctx->defer_list)) {
		spin_unlock(&ctx->completion_lock);
		kfree(de);
		io_queue_async_work(req, NULL);
		return true;
	}

	trace_io_uring_defer(ctx, req, req->user_data);
	de->req = req;
	de->seq = seq;
	list_add_tail(&de->list, &ctx->defer_list);
	spin_unlock(&ctx->completion_lock);
	return true;
}

static void io_clean_op(struct io_kiocb *req)
{
	if (req->flags & REQ_F_BUFFER_SELECTED) {
		switch (req->opcode) {
		case IORING_OP_READV:
		case IORING_OP_READ_FIXED:
		case IORING_OP_READ:
			kfree((void *)(unsigned long)req->rw.addr);
			break;
		case IORING_OP_RECVMSG:
		case IORING_OP_RECV:
			kfree(req->sr_msg.kbuf);
			break;
		}
	}

	if (req->flags & REQ_F_NEED_CLEANUP) {
		switch (req->opcode) {
		case IORING_OP_READV:
		case IORING_OP_READ_FIXED:
		case IORING_OP_READ:
		case IORING_OP_WRITEV:
		case IORING_OP_WRITE_FIXED:
		case IORING_OP_WRITE: {
			struct io_async_rw *io = req->async_data;

			kfree(io->free_iovec);
			break;
			}
		case IORING_OP_RECVMSG:
		case IORING_OP_SENDMSG: {
			struct io_async_msghdr *io = req->async_data;

			kfree(io->free_iov);
			break;
			}
		case IORING_OP_SPLICE:
		case IORING_OP_TEE:
			if (!(req->splice.flags & SPLICE_F_FD_IN_FIXED))
				io_put_file(req->splice.file_in);
			break;
		case IORING_OP_OPENAT:
		case IORING_OP_OPENAT2:
			if (req->open.filename)
				putname(req->open.filename);
			break;
		case IORING_OP_RENAMEAT:
			putname(req->rename.oldpath);
			putname(req->rename.newpath);
			break;
		case IORING_OP_UNLINKAT:
			putname(req->unlink.filename);
			break;
		case IORING_OP_MKDIRAT:
			putname(req->mkdir.filename);
			break;
		case IORING_OP_SYMLINKAT:
			putname(req->symlink.oldpath);
			putname(req->symlink.newpath);
			break;
		case IORING_OP_LINKAT:
			putname(req->hardlink.oldpath);
			putname(req->hardlink.newpath);
			break;
		}
	}
	if ((req->flags & REQ_F_POLLED) && req->apoll) {
		kfree(req->apoll->double_poll);
		kfree(req->apoll);
		req->apoll = NULL;
	}
	if (req->flags & REQ_F_INFLIGHT) {
		struct io_uring_task *tctx = req->task->io_uring;

		atomic_dec(&tctx->inflight_tracked);
	}
	if (req->flags & REQ_F_CREDS)
		put_cred(req->creds);

	req->flags &= ~IO_REQ_CLEAN_FLAGS;
}

static int io_issue_sqe(struct io_kiocb *req, unsigned int issue_flags)
{
	struct io_ring_ctx *ctx = req->ctx;
	const struct cred *creds = NULL;
	int ret;

	if ((req->flags & REQ_F_CREDS) && req->creds != current_cred())
		creds = override_creds(req->creds);

	switch (req->opcode) {
	case IORING_OP_NOP:
		ret = io_nop(req, issue_flags);
		break;
	case IORING_OP_READV:
	case IORING_OP_READ_FIXED:
	case IORING_OP_READ:
		ret = io_read(req, issue_flags);
		break;
	case IORING_OP_WRITEV:
	case IORING_OP_WRITE_FIXED:
	case IORING_OP_WRITE:
		ret = io_write(req, issue_flags);
		break;
	case IORING_OP_FSYNC:
		ret = io_fsync(req, issue_flags);
		break;
	case IORING_OP_POLL_ADD:
		ret = io_poll_add(req, issue_flags);
		break;
	case IORING_OP_POLL_REMOVE:
		ret = io_poll_update(req, issue_flags);
		break;
	case IORING_OP_SYNC_FILE_RANGE:
		ret = io_sync_file_range(req, issue_flags);
		break;
	case IORING_OP_SENDMSG:
		ret = io_sendmsg(req, issue_flags);
		break;
	case IORING_OP_SEND:
		ret = io_send(req, issue_flags);
		break;
	case IORING_OP_RECVMSG:
		ret = io_recvmsg(req, issue_flags);
		break;
	case IORING_OP_RECV:
		ret = io_recv(req, issue_flags);
		break;
	case IORING_OP_TIMEOUT:
		ret = io_timeout(req, issue_flags);
		break;
	case IORING_OP_TIMEOUT_REMOVE:
		ret = io_timeout_remove(req, issue_flags);
		break;
	case IORING_OP_ACCEPT:
		ret = io_accept(req, issue_flags);
		break;
	case IORING_OP_CONNECT:
		ret = io_connect(req, issue_flags);
		break;
	case IORING_OP_ASYNC_CANCEL:
		ret = io_async_cancel(req, issue_flags);
		break;
	case IORING_OP_FALLOCATE:
		ret = io_fallocate(req, issue_flags);
		break;
	case IORING_OP_OPENAT:
		ret = io_openat(req, issue_flags);
		break;
	case IORING_OP_CLOSE:
		ret = io_close(req, issue_flags);
		break;
	case IORING_OP_FILES_UPDATE:
		ret = io_files_update(req, issue_flags);
		break;
	case IORING_OP_STATX:
		ret = io_statx(req, issue_flags);
		break;
	case IORING_OP_FADVISE:
		ret = io_fadvise(req, issue_flags);
		break;
	case IORING_OP_MADVISE:
		ret = io_madvise(req, issue_flags);
		break;
	case IORING_OP_OPENAT2:
		ret = io_openat2(req, issue_flags);
		break;
	case IORING_OP_EPOLL_CTL:
		ret = io_epoll_ctl(req, issue_flags);
		break;
	case IORING_OP_SPLICE:
		ret = io_splice(req, issue_flags);
		break;
	case IORING_OP_PROVIDE_BUFFERS:
		ret = io_provide_buffers(req, issue_flags);
		break;
	case IORING_OP_REMOVE_BUFFERS:
		ret = io_remove_buffers(req, issue_flags);
		break;
	case IORING_OP_TEE:
		ret = io_tee(req, issue_flags);
		break;
	case IORING_OP_SHUTDOWN:
		ret = io_shutdown(req, issue_flags);
		break;
	case IORING_OP_RENAMEAT:
		ret = io_renameat(req, issue_flags);
		break;
	case IORING_OP_UNLINKAT:
		ret = io_unlinkat(req, issue_flags);
		break;
	case IORING_OP_MKDIRAT:
		ret = io_mkdirat(req, issue_flags);
		break;
	case IORING_OP_SYMLINKAT:
		ret = io_symlinkat(req, issue_flags);
		break;
	case IORING_OP_LINKAT:
		ret = io_linkat(req, issue_flags);
		break;
	default:
		ret = -EINVAL;
		break;
	}

	if (creds)
		revert_creds(creds);
	if (ret)
		return ret;
	/* If the op doesn't have a file, we're not polling for it */
	if ((ctx->flags & IORING_SETUP_IOPOLL) && req->file)
		io_iopoll_req_issued(req);

	return 0;
}

static struct io_wq_work *io_wq_free_work(struct io_wq_work *work)
{
	struct io_kiocb *req = container_of(work, struct io_kiocb, work);

	req = io_put_req_find_next(req);
	return req ? &req->work : NULL;
}

static void io_wq_submit_work(struct io_wq_work *work)
{
	struct io_kiocb *req = container_of(work, struct io_kiocb, work);
	struct io_kiocb *timeout;
	int ret = 0;

	/* one will be dropped by ->io_free_work() after returning to io-wq */
	if (!(req->flags & REQ_F_REFCOUNT))
		__io_req_set_refcount(req, 2);
	else
		req_ref_get(req);

	timeout = io_prep_linked_timeout(req);
	if (timeout)
		io_queue_linked_timeout(timeout);

	/* either cancelled or io-wq is dying, so don't touch tctx->iowq */
	if (work->flags & IO_WQ_WORK_CANCEL)
		ret = -ECANCELED;

	if (!ret) {
		do {
			ret = io_issue_sqe(req, 0);
			/*
			 * We can get EAGAIN for polled IO even though we're
			 * forcing a sync submission from here, since we can't
			 * wait for request slots on the block side.
			 */
			if (ret != -EAGAIN)
				break;
			cond_resched();
		} while (1);
	}

	/* avoid locking problems by failing it from a clean context */
	if (ret)
		io_req_task_queue_fail(req, ret);
}

static inline struct io_fixed_file *io_fixed_file_slot(struct io_file_table *table,
						       unsigned i)
{
	return &table->files[i];
}

static inline struct file *io_file_from_index(struct io_ring_ctx *ctx,
					      int index)
{
	struct io_fixed_file *slot = io_fixed_file_slot(&ctx->file_table, index);

	return (struct file *) (slot->file_ptr & FFS_MASK);
}

static void io_fixed_file_set(struct io_fixed_file *file_slot, struct file *file)
{
	unsigned long file_ptr = (unsigned long) file;

	if (__io_file_supports_nowait(file, READ))
		file_ptr |= FFS_ASYNC_READ;
	if (__io_file_supports_nowait(file, WRITE))
		file_ptr |= FFS_ASYNC_WRITE;
	if (S_ISREG(file_inode(file)->i_mode))
		file_ptr |= FFS_ISREG;
	file_slot->file_ptr = file_ptr;
}

static inline struct file *io_file_get_fixed(struct io_ring_ctx *ctx,
					     struct io_kiocb *req, int fd)
{
	struct file *file;
	unsigned long file_ptr;

	if (unlikely((unsigned int)fd >= ctx->nr_user_files))
		return NULL;
	fd = array_index_nospec(fd, ctx->nr_user_files);
	file_ptr = io_fixed_file_slot(&ctx->file_table, fd)->file_ptr;
	file = (struct file *) (file_ptr & FFS_MASK);
	file_ptr &= ~FFS_MASK;
	/* mask in overlapping REQ_F and FFS bits */
	req->flags |= (file_ptr << REQ_F_NOWAIT_READ_BIT);
	io_req_set_rsrc_node(req);
	return file;
}

static struct file *io_file_get_normal(struct io_ring_ctx *ctx,
				       struct io_kiocb *req, int fd)
{
	struct file *file = fget(fd);

	trace_io_uring_file_get(ctx, fd);

	/* we don't allow fixed io_uring files */
	if (file && unlikely(file->f_op == &io_uring_fops))
		io_req_track_inflight(req);
	return file;
}

static inline struct file *io_file_get(struct io_ring_ctx *ctx,
				       struct io_kiocb *req, int fd, bool fixed)
{
	if (fixed)
		return io_file_get_fixed(ctx, req, fd);
	else
		return io_file_get_normal(ctx, req, fd);
}

static void io_req_task_link_timeout(struct io_kiocb *req, bool *locked)
{
	struct io_kiocb *prev = req->timeout.prev;
	int ret;

	if (prev) {
		ret = io_try_cancel_userdata(req, prev->user_data);
		io_req_complete_post(req, ret ?: -ETIME, 0);
		io_put_req(prev);
	} else {
		io_req_complete_post(req, -ETIME, 0);
	}
}

static enum hrtimer_restart io_link_timeout_fn(struct hrtimer *timer)
{
	struct io_timeout_data *data = container_of(timer,
						struct io_timeout_data, timer);
	struct io_kiocb *prev, *req = data->req;
	struct io_ring_ctx *ctx = req->ctx;
	unsigned long flags;

	spin_lock_irqsave(&ctx->timeout_lock, flags);
	prev = req->timeout.head;
	req->timeout.head = NULL;

	/*
	 * We don't expect the list to be empty, that will only happen if we
	 * race with the completion of the linked work.
	 */
	if (prev) {
		io_remove_next_linked(prev);
		if (!req_ref_inc_not_zero(prev))
			prev = NULL;
	}
	list_del(&req->timeout.list);
	req->timeout.prev = prev;
	spin_unlock_irqrestore(&ctx->timeout_lock, flags);

	req->io_task_work.func = io_req_task_link_timeout;
	io_req_task_work_add(req);
	return HRTIMER_NORESTART;
}

static void io_queue_linked_timeout(struct io_kiocb *req)
{
	struct io_ring_ctx *ctx = req->ctx;

	spin_lock_irq(&ctx->timeout_lock);
	/*
	 * If the back reference is NULL, then our linked request finished
	 * before we got a chance to setup the timer
	 */
	if (req->timeout.head) {
		struct io_timeout_data *data = req->async_data;

		data->timer.function = io_link_timeout_fn;
		hrtimer_start(&data->timer, timespec64_to_ktime(data->ts),
				data->mode);
		list_add_tail(&req->timeout.list, &ctx->ltimeout_list);
	}
	spin_unlock_irq(&ctx->timeout_lock);
	/* drop submission reference */
	io_put_req(req);
}

static void __io_queue_sqe(struct io_kiocb *req)
	__must_hold(&req->ctx->uring_lock)
{
	struct io_kiocb *linked_timeout;
	int ret;

issue_sqe:
	ret = io_issue_sqe(req, IO_URING_F_NONBLOCK|IO_URING_F_COMPLETE_DEFER);

	/*
	 * We async punt it if the file wasn't marked NOWAIT, or if the file
	 * doesn't support non-blocking read/write attempts
	 */
	if (likely(!ret)) {
		if (req->flags & REQ_F_COMPLETE_INLINE) {
			struct io_ring_ctx *ctx = req->ctx;
			struct io_submit_state *state = &ctx->submit_state;

			state->compl_reqs[state->compl_nr++] = req;
			if (state->compl_nr == ARRAY_SIZE(state->compl_reqs))
				io_submit_flush_completions(ctx);
			return;
		}

		linked_timeout = io_prep_linked_timeout(req);
		if (linked_timeout)
			io_queue_linked_timeout(linked_timeout);
	} else if (ret == -EAGAIN && !(req->flags & REQ_F_NOWAIT)) {
		linked_timeout = io_prep_linked_timeout(req);

		switch (io_arm_poll_handler(req)) {
		case IO_APOLL_READY:
			if (linked_timeout)
				io_queue_linked_timeout(linked_timeout);
			goto issue_sqe;
		case IO_APOLL_ABORTED:
			/*
			 * Queued up for async execution, worker will release
			 * submit reference when the iocb is actually submitted.
			 */
			io_queue_async_work(req, NULL);
			break;
		}

		if (linked_timeout)
			io_queue_linked_timeout(linked_timeout);
	} else {
		io_req_complete_failed(req, ret);
	}
}

static inline void io_queue_sqe(struct io_kiocb *req)
	__must_hold(&req->ctx->uring_lock)
{
	if (unlikely(req->ctx->drain_active) && io_drain_req(req))
		return;

	if (likely(!(req->flags & (REQ_F_FORCE_ASYNC | REQ_F_FAIL)))) {
		__io_queue_sqe(req);
	} else if (req->flags & REQ_F_FAIL) {
		io_req_complete_fail_submit(req);
	} else {
		int ret = io_req_prep_async(req);

		if (unlikely(ret))
			io_req_complete_failed(req, ret);
		else
			io_queue_async_work(req, NULL);
	}
}

/*
 * Check SQE restrictions (opcode and flags).
 *
 * Returns 'true' if SQE is allowed, 'false' otherwise.
 */
static inline bool io_check_restriction(struct io_ring_ctx *ctx,
					struct io_kiocb *req,
					unsigned int sqe_flags)
{
	if (likely(!ctx->restricted))
		return true;

	if (!test_bit(req->opcode, ctx->restrictions.sqe_op))
		return false;

	if ((sqe_flags & ctx->restrictions.sqe_flags_required) !=
	    ctx->restrictions.sqe_flags_required)
		return false;

	if (sqe_flags & ~(ctx->restrictions.sqe_flags_allowed |
			  ctx->restrictions.sqe_flags_required))
		return false;

	return true;
}

static int io_init_req(struct io_ring_ctx *ctx, struct io_kiocb *req,
		       const struct io_uring_sqe *sqe)
	__must_hold(&ctx->uring_lock)
{
	struct io_submit_state *state;
	unsigned int sqe_flags;
	int personality, ret = 0;

	/* req is partially pre-initialised, see io_preinit_req() */
	req->opcode = READ_ONCE(sqe->opcode);
	/* same numerical values with corresponding REQ_F_*, safe to copy */
	req->flags = sqe_flags = READ_ONCE(sqe->flags);
	req->user_data = READ_ONCE(sqe->user_data);
	req->file = NULL;
	req->fixed_rsrc_refs = NULL;
	req->task = current;

	/* enforce forwards compatibility on users */
	if (unlikely(sqe_flags & ~SQE_VALID_FLAGS))
		return -EINVAL;
	if (unlikely(req->opcode >= IORING_OP_LAST))
		return -EINVAL;
	if (!io_check_restriction(ctx, req, sqe_flags))
		return -EACCES;

	if ((sqe_flags & IOSQE_BUFFER_SELECT) &&
	    !io_op_defs[req->opcode].buffer_select)
		return -EOPNOTSUPP;
	if (unlikely(sqe_flags & IOSQE_IO_DRAIN))
		ctx->drain_active = true;

	personality = READ_ONCE(sqe->personality);
	if (personality) {
		req->creds = xa_load(&ctx->personalities, personality);
		if (!req->creds)
			return -EINVAL;
		get_cred(req->creds);
		req->flags |= REQ_F_CREDS;
	}
	state = &ctx->submit_state;

	/*
	 * Plug now if we have more than 1 IO left after this, and the target
	 * is potentially a read/write to block based storage.
	 */
	if (!state->plug_started && state->ios_left > 1 &&
	    io_op_defs[req->opcode].plug) {
		blk_start_plug(&state->plug);
		state->plug_started = true;
	}

	if (io_op_defs[req->opcode].needs_file) {
		req->file = io_file_get(ctx, req, READ_ONCE(sqe->fd),
					(sqe_flags & IOSQE_FIXED_FILE));
		if (unlikely(!req->file))
			ret = -EBADF;
	}

	state->ios_left--;
	return ret;
}

static int io_submit_sqe(struct io_ring_ctx *ctx, struct io_kiocb *req,
			 const struct io_uring_sqe *sqe)
	__must_hold(&ctx->uring_lock)
{
	struct io_submit_link *link = &ctx->submit_state.link;
	int ret;

	ret = io_init_req(ctx, req, sqe);
	if (unlikely(ret)) {
fail_req:
		/* fail even hard links since we don't submit */
		if (link->head) {
			/*
			 * we can judge a link req is failed or cancelled by if
			 * REQ_F_FAIL is set, but the head is an exception since
			 * it may be set REQ_F_FAIL because of other req's failure
			 * so let's leverage req->result to distinguish if a head
			 * is set REQ_F_FAIL because of its failure or other req's
			 * failure so that we can set the correct ret code for it.
			 * init result here to avoid affecting the normal path.
			 */
			if (!(link->head->flags & REQ_F_FAIL))
				req_fail_link_node(link->head, -ECANCELED);
		} else if (!(req->flags & (REQ_F_LINK | REQ_F_HARDLINK))) {
			/*
			 * the current req is a normal req, we should return
			 * error and thus break the submittion loop.
			 */
			io_req_complete_failed(req, ret);
			return ret;
		}
		req_fail_link_node(req, ret);
	} else {
		ret = io_req_prep(req, sqe);
		if (unlikely(ret))
			goto fail_req;
	}

	/* don't need @sqe from now on */
	trace_io_uring_submit_sqe(ctx, req, req->opcode, req->user_data,
				  req->flags, true,
				  ctx->flags & IORING_SETUP_SQPOLL);

	/*
	 * If we already have a head request, queue this one for async
	 * submittal once the head completes. If we don't have a head but
	 * IOSQE_IO_LINK is set in the sqe, start a new head. This one will be
	 * submitted sync once the chain is complete. If none of those
	 * conditions are true (normal request), then just queue it.
	 */
	if (link->head) {
		struct io_kiocb *head = link->head;

		if (!(req->flags & REQ_F_FAIL)) {
			ret = io_req_prep_async(req);
			if (unlikely(ret)) {
				req_fail_link_node(req, ret);
				if (!(head->flags & REQ_F_FAIL))
					req_fail_link_node(head, -ECANCELED);
			}
		}
		trace_io_uring_link(ctx, req, head);
		link->last->link = req;
		link->last = req;

		/* last request of a link, enqueue the link */
		if (!(req->flags & (REQ_F_LINK | REQ_F_HARDLINK))) {
			link->head = NULL;
			io_queue_sqe(head);
		}
	} else {
		if (req->flags & (REQ_F_LINK | REQ_F_HARDLINK)) {
			link->head = req;
			link->last = req;
		} else {
			io_queue_sqe(req);
		}
	}

	return 0;
}

/*
 * Batched submission is done, ensure local IO is flushed out.
 */
static void io_submit_state_end(struct io_submit_state *state,
				struct io_ring_ctx *ctx)
{
	if (state->link.head)
		io_queue_sqe(state->link.head);
	if (state->compl_nr)
		io_submit_flush_completions(ctx);
	if (state->plug_started)
		blk_finish_plug(&state->plug);
}

/*
 * Start submission side cache.
 */
static void io_submit_state_start(struct io_submit_state *state,
				  unsigned int max_ios)
{
	state->plug_started = false;
	state->ios_left = max_ios;
	/* set only head, no need to init link_last in advance */
	state->link.head = NULL;
}

static void io_commit_sqring(struct io_ring_ctx *ctx)
{
	struct io_rings *rings = ctx->rings;

	/*
	 * Ensure any loads from the SQEs are done at this point,
	 * since once we write the new head, the application could
	 * write new data to them.
	 */
	smp_store_release(&rings->sq.head, ctx->cached_sq_head);
}

/*
 * Fetch an sqe, if one is available. Note this returns a pointer to memory
 * that is mapped by userspace. This means that care needs to be taken to
 * ensure that reads are stable, as we cannot rely on userspace always
 * being a good citizen. If members of the sqe are validated and then later
 * used, it's important that those reads are done through READ_ONCE() to
 * prevent a re-load down the line.
 */
static const struct io_uring_sqe *io_get_sqe(struct io_ring_ctx *ctx)
{
	unsigned head, mask = ctx->sq_entries - 1;
	unsigned sq_idx = ctx->cached_sq_head++ & mask;

	/*
	 * The cached sq head (or cq tail) serves two purposes:
	 *
	 * 1) allows us to batch the cost of updating the user visible
	 *    head updates.
	 * 2) allows the kernel side to track the head on its own, even
	 *    though the application is the one updating it.
	 */
	head = READ_ONCE(ctx->sq_array[sq_idx]);
	if (likely(head < ctx->sq_entries))
		return &ctx->sq_sqes[head];

	/* drop invalid entries */
	ctx->cq_extra--;
	WRITE_ONCE(ctx->rings->sq_dropped,
		   READ_ONCE(ctx->rings->sq_dropped) + 1);
	return NULL;
}

static int io_submit_sqes(struct io_ring_ctx *ctx, unsigned int nr)
	__must_hold(&ctx->uring_lock)
{
	int submitted = 0;

	/* make sure SQ entry isn't read before tail */
	nr = min3(nr, ctx->sq_entries, io_sqring_entries(ctx));
	if (!percpu_ref_tryget_many(&ctx->refs, nr))
		return -EAGAIN;
	io_get_task_refs(nr);

	io_submit_state_start(&ctx->submit_state, nr);
	while (submitted < nr) {
		const struct io_uring_sqe *sqe;
		struct io_kiocb *req;

		req = io_alloc_req(ctx);
		if (unlikely(!req)) {
			if (!submitted)
				submitted = -EAGAIN;
			break;
		}
		sqe = io_get_sqe(ctx);
		if (unlikely(!sqe)) {
			list_add(&req->inflight_entry, &ctx->submit_state.free_list);
			break;
		}
		/* will complete beyond this point, count as submitted */
		submitted++;
		if (io_submit_sqe(ctx, req, sqe))
			break;
	}

	if (unlikely(submitted != nr)) {
		int ref_used = (submitted == -EAGAIN) ? 0 : submitted;
		int unused = nr - ref_used;

		current->io_uring->cached_refs += unused;
		percpu_ref_put_many(&ctx->refs, unused);
	}

	io_submit_state_end(&ctx->submit_state, ctx);
	 /* Commit SQ ring head once we've consumed and submitted all SQEs */
	io_commit_sqring(ctx);

	return submitted;
}

static inline bool io_sqd_events_pending(struct io_sq_data *sqd)
{
	return READ_ONCE(sqd->state);
}

static inline void io_ring_set_wakeup_flag(struct io_ring_ctx *ctx)
{
	/* Tell userspace we may need a wakeup call */
	spin_lock(&ctx->completion_lock);
	WRITE_ONCE(ctx->rings->sq_flags,
		   ctx->rings->sq_flags | IORING_SQ_NEED_WAKEUP);
	spin_unlock(&ctx->completion_lock);
}

static inline void io_ring_clear_wakeup_flag(struct io_ring_ctx *ctx)
{
	spin_lock(&ctx->completion_lock);
	WRITE_ONCE(ctx->rings->sq_flags,
		   ctx->rings->sq_flags & ~IORING_SQ_NEED_WAKEUP);
	spin_unlock(&ctx->completion_lock);
}

static int __io_sq_thread(struct io_ring_ctx *ctx, bool cap_entries)
{
	unsigned int to_submit;
	int ret = 0;

	to_submit = io_sqring_entries(ctx);
	/* if we're handling multiple rings, cap submit size for fairness */
	if (cap_entries && to_submit > IORING_SQPOLL_CAP_ENTRIES_VALUE)
		to_submit = IORING_SQPOLL_CAP_ENTRIES_VALUE;

	if (!list_empty(&ctx->iopoll_list) || to_submit) {
		unsigned nr_events = 0;
		const struct cred *creds = NULL;

		if (ctx->sq_creds != current_cred())
			creds = override_creds(ctx->sq_creds);

		mutex_lock(&ctx->uring_lock);
		if (!list_empty(&ctx->iopoll_list))
			io_do_iopoll(ctx, &nr_events, 0);

		/*
		 * Don't submit if refs are dying, good for io_uring_register(),
		 * but also it is relied upon by io_ring_exit_work()
		 */
		if (to_submit && likely(!percpu_ref_is_dying(&ctx->refs)) &&
		    !(ctx->flags & IORING_SETUP_R_DISABLED))
			ret = io_submit_sqes(ctx, to_submit);
		mutex_unlock(&ctx->uring_lock);

		if (to_submit && wq_has_sleeper(&ctx->sqo_sq_wait))
			wake_up(&ctx->sqo_sq_wait);
		if (creds)
			revert_creds(creds);
	}

	return ret;
}

static void io_sqd_update_thread_idle(struct io_sq_data *sqd)
{
	struct io_ring_ctx *ctx;
	unsigned sq_thread_idle = 0;

	list_for_each_entry(ctx, &sqd->ctx_list, sqd_list)
		sq_thread_idle = max(sq_thread_idle, ctx->sq_thread_idle);
	sqd->sq_thread_idle = sq_thread_idle;
}

static bool io_sqd_handle_event(struct io_sq_data *sqd)
{
	bool did_sig = false;
	struct ksignal ksig;

	if (test_bit(IO_SQ_THREAD_SHOULD_PARK, &sqd->state) ||
	    signal_pending(current)) {
		mutex_unlock(&sqd->lock);
		if (signal_pending(current))
			did_sig = get_signal(&ksig);
		cond_resched();
		mutex_lock(&sqd->lock);
	}
	return did_sig || test_bit(IO_SQ_THREAD_SHOULD_STOP, &sqd->state);
}

static int io_sq_thread(void *data)
{
	struct io_sq_data *sqd = data;
	struct io_ring_ctx *ctx;
	unsigned long timeout = 0;
	char buf[TASK_COMM_LEN];
	DEFINE_WAIT(wait);

	snprintf(buf, sizeof(buf), "iou-sqp-%d", sqd->task_pid);
	set_task_comm(current, buf);

	if (sqd->sq_cpu != -1)
		set_cpus_allowed_ptr(current, cpumask_of(sqd->sq_cpu));
	else
		set_cpus_allowed_ptr(current, cpu_online_mask);
	current->flags |= PF_NO_SETAFFINITY;

	mutex_lock(&sqd->lock);
	while (1) {
		bool cap_entries, sqt_spin = false;

		if (io_sqd_events_pending(sqd) || signal_pending(current)) {
			if (io_sqd_handle_event(sqd))
				break;
			timeout = jiffies + sqd->sq_thread_idle;
		}

		cap_entries = !list_is_singular(&sqd->ctx_list);
		list_for_each_entry(ctx, &sqd->ctx_list, sqd_list) {
			int ret = __io_sq_thread(ctx, cap_entries);

			if (!sqt_spin && (ret > 0 || !list_empty(&ctx->iopoll_list)))
				sqt_spin = true;
		}
		if (io_run_task_work())
			sqt_spin = true;

		if (sqt_spin || !time_after(jiffies, timeout)) {
			cond_resched();
			if (sqt_spin)
				timeout = jiffies + sqd->sq_thread_idle;
			continue;
		}

		prepare_to_wait(&sqd->wait, &wait, TASK_INTERRUPTIBLE);
		if (!io_sqd_events_pending(sqd) && !current->task_works) {
			bool needs_sched = true;

			list_for_each_entry(ctx, &sqd->ctx_list, sqd_list) {
				io_ring_set_wakeup_flag(ctx);

				if ((ctx->flags & IORING_SETUP_IOPOLL) &&
				    !list_empty_careful(&ctx->iopoll_list)) {
					needs_sched = false;
					break;
				}
				if (io_sqring_entries(ctx)) {
					needs_sched = false;
					break;
				}
			}

			if (needs_sched) {
				mutex_unlock(&sqd->lock);
				schedule();
				mutex_lock(&sqd->lock);
			}
			list_for_each_entry(ctx, &sqd->ctx_list, sqd_list)
				io_ring_clear_wakeup_flag(ctx);
		}

		finish_wait(&sqd->wait, &wait);
		timeout = jiffies + sqd->sq_thread_idle;
	}

	io_uring_cancel_generic(true, sqd);
	sqd->thread = NULL;
	list_for_each_entry(ctx, &sqd->ctx_list, sqd_list)
		io_ring_set_wakeup_flag(ctx);
	io_run_task_work();
	mutex_unlock(&sqd->lock);

	complete(&sqd->exited);
	do_exit(0);
}

struct io_wait_queue {
	struct wait_queue_entry wq;
	struct io_ring_ctx *ctx;
	unsigned cq_tail;
	unsigned nr_timeouts;
};

static inline bool io_should_wake(struct io_wait_queue *iowq)
{
	struct io_ring_ctx *ctx = iowq->ctx;
	int dist = ctx->cached_cq_tail - (int) iowq->cq_tail;

	/*
	 * Wake up if we have enough events, or if a timeout occurred since we
	 * started waiting. For timeouts, we always want to return to userspace,
	 * regardless of event count.
	 */
	return dist >= 0 || atomic_read(&ctx->cq_timeouts) != iowq->nr_timeouts;
}

static int io_wake_function(struct wait_queue_entry *curr, unsigned int mode,
			    int wake_flags, void *key)
{
	struct io_wait_queue *iowq = container_of(curr, struct io_wait_queue,
							wq);

	/*
	 * Cannot safely flush overflowed CQEs from here, ensure we wake up
	 * the task, and the next invocation will do it.
	 */
	if (io_should_wake(iowq) || test_bit(0, &iowq->ctx->check_cq_overflow))
		return autoremove_wake_function(curr, mode, wake_flags, key);
	return -1;
}

static int io_run_task_work_sig(void)
{
	if (io_run_task_work())
		return 1;
	if (!signal_pending(current))
		return 0;
	if (test_thread_flag(TIF_NOTIFY_SIGNAL))
		return -ERESTARTSYS;
	return -EINTR;
}

/* when returns >0, the caller should retry */
static inline int io_cqring_wait_schedule(struct io_ring_ctx *ctx,
					  struct io_wait_queue *iowq,
					  signed long *timeout)
{
	int ret;

	/* make sure we run task_work before checking for signals */
	ret = io_run_task_work_sig();
	if (ret || io_should_wake(iowq))
		return ret;
	/* let the caller flush overflows, retry */
	if (test_bit(0, &ctx->check_cq_overflow))
		return 1;

	*timeout = schedule_timeout(*timeout);
	return !*timeout ? -ETIME : 1;
}

/*
 * Wait until events become available, if we don't already have some. The
 * application must reap them itself, as they reside on the shared cq ring.
 */
static int io_cqring_wait(struct io_ring_ctx *ctx, int min_events,
			  const sigset_t __user *sig, size_t sigsz,
			  struct __kernel_timespec __user *uts)
{
	struct io_wait_queue iowq;
	struct io_rings *rings = ctx->rings;
	signed long timeout = MAX_SCHEDULE_TIMEOUT;
	int ret;

	do {
		io_cqring_overflow_flush(ctx);
		if (io_cqring_events(ctx) >= min_events)
			return 0;
		if (!io_run_task_work())
			break;
	} while (1);

	if (uts) {
		struct timespec64 ts;

		if (get_timespec64(&ts, uts))
			return -EFAULT;
		timeout = timespec64_to_jiffies(&ts);
	}

	if (sig) {
#ifdef CONFIG_COMPAT
		if (in_compat_syscall())
			ret = set_compat_user_sigmask((const compat_sigset_t __user *)sig,
						      sigsz);
		else
#endif
			ret = set_user_sigmask(sig, sigsz);

		if (ret)
			return ret;
	}

	init_waitqueue_func_entry(&iowq.wq, io_wake_function);
	iowq.wq.private = current;
	INIT_LIST_HEAD(&iowq.wq.entry);
	iowq.ctx = ctx;
	iowq.nr_timeouts = atomic_read(&ctx->cq_timeouts);
	iowq.cq_tail = READ_ONCE(ctx->rings->cq.head) + min_events;

	trace_io_uring_cqring_wait(ctx, min_events);
	do {
		/* if we can't even flush overflow, don't wait for more */
		if (!io_cqring_overflow_flush(ctx)) {
			ret = -EBUSY;
			break;
		}
		prepare_to_wait_exclusive(&ctx->cq_wait, &iowq.wq,
						TASK_INTERRUPTIBLE);
		ret = io_cqring_wait_schedule(ctx, &iowq, &timeout);
		finish_wait(&ctx->cq_wait, &iowq.wq);
		cond_resched();
	} while (ret > 0);

	restore_saved_sigmask_unless(ret == -EINTR);

	return READ_ONCE(rings->cq.head) == READ_ONCE(rings->cq.tail) ? ret : 0;
}

static void io_free_page_table(void **table, size_t size)
{
	unsigned i, nr_tables = DIV_ROUND_UP(size, PAGE_SIZE);

	for (i = 0; i < nr_tables; i++)
		kfree(table[i]);
	kfree(table);
}

static void **io_alloc_page_table(size_t size)
{
	unsigned i, nr_tables = DIV_ROUND_UP(size, PAGE_SIZE);
	size_t init_size = size;
	void **table;

	table = kcalloc(nr_tables, sizeof(*table), GFP_KERNEL_ACCOUNT);
	if (!table)
		return NULL;

	for (i = 0; i < nr_tables; i++) {
		unsigned int this_size = min_t(size_t, size, PAGE_SIZE);

		table[i] = kzalloc(this_size, GFP_KERNEL_ACCOUNT);
		if (!table[i]) {
			io_free_page_table(table, init_size);
			return NULL;
		}
		size -= this_size;
	}
	return table;
}

static void io_rsrc_node_destroy(struct io_rsrc_node *ref_node)
{
	percpu_ref_exit(&ref_node->refs);
	kfree(ref_node);
}

static void io_rsrc_node_ref_zero(struct percpu_ref *ref)
{
	struct io_rsrc_node *node = container_of(ref, struct io_rsrc_node, refs);
	struct io_ring_ctx *ctx = node->rsrc_data->ctx;
	unsigned long flags;
	bool first_add = false;

	spin_lock_irqsave(&ctx->rsrc_ref_lock, flags);
	node->done = true;

	while (!list_empty(&ctx->rsrc_ref_list)) {
		node = list_first_entry(&ctx->rsrc_ref_list,
					    struct io_rsrc_node, node);
		/* recycle ref nodes in order */
		if (!node->done)
			break;
		list_del(&node->node);
		first_add |= llist_add(&node->llist, &ctx->rsrc_put_llist);
	}
	spin_unlock_irqrestore(&ctx->rsrc_ref_lock, flags);

	if (first_add)
		mod_delayed_work(system_wq, &ctx->rsrc_put_work, HZ);
}

static struct io_rsrc_node *io_rsrc_node_alloc(struct io_ring_ctx *ctx)
{
	struct io_rsrc_node *ref_node;

	ref_node = kzalloc(sizeof(*ref_node), GFP_KERNEL);
	if (!ref_node)
		return NULL;

	if (percpu_ref_init(&ref_node->refs, io_rsrc_node_ref_zero,
			    0, GFP_KERNEL)) {
		kfree(ref_node);
		return NULL;
	}
	INIT_LIST_HEAD(&ref_node->node);
	INIT_LIST_HEAD(&ref_node->rsrc_list);
	ref_node->done = false;
	return ref_node;
}

static void io_rsrc_node_switch(struct io_ring_ctx *ctx,
				struct io_rsrc_data *data_to_kill)
{
	WARN_ON_ONCE(!ctx->rsrc_backup_node);
	WARN_ON_ONCE(data_to_kill && !ctx->rsrc_node);

	if (data_to_kill) {
		struct io_rsrc_node *rsrc_node = ctx->rsrc_node;

		rsrc_node->rsrc_data = data_to_kill;
		spin_lock_irq(&ctx->rsrc_ref_lock);
		list_add_tail(&rsrc_node->node, &ctx->rsrc_ref_list);
		spin_unlock_irq(&ctx->rsrc_ref_lock);

		atomic_inc(&data_to_kill->refs);
		percpu_ref_kill(&rsrc_node->refs);
		ctx->rsrc_node = NULL;
	}

	if (!ctx->rsrc_node) {
		ctx->rsrc_node = ctx->rsrc_backup_node;
		ctx->rsrc_backup_node = NULL;
	}
}

static int io_rsrc_node_switch_start(struct io_ring_ctx *ctx)
{
	if (ctx->rsrc_backup_node)
		return 0;
	ctx->rsrc_backup_node = io_rsrc_node_alloc(ctx);
	return ctx->rsrc_backup_node ? 0 : -ENOMEM;
}

static int io_rsrc_ref_quiesce(struct io_rsrc_data *data, struct io_ring_ctx *ctx)
{
	int ret;

	/* As we may drop ->uring_lock, other task may have started quiesce */
	if (data->quiesce)
		return -ENXIO;

	data->quiesce = true;
	do {
		ret = io_rsrc_node_switch_start(ctx);
		if (ret)
			break;
		io_rsrc_node_switch(ctx, data);

		/* kill initial ref, already quiesced if zero */
		if (atomic_dec_and_test(&data->refs))
			break;
		mutex_unlock(&ctx->uring_lock);
		flush_delayed_work(&ctx->rsrc_put_work);
		ret = wait_for_completion_interruptible(&data->done);
		if (!ret) {
			mutex_lock(&ctx->uring_lock);
			break;
		}

		atomic_inc(&data->refs);
		/* wait for all works potentially completing data->done */
		flush_delayed_work(&ctx->rsrc_put_work);
		reinit_completion(&data->done);

		ret = io_run_task_work_sig();
		mutex_lock(&ctx->uring_lock);
	} while (ret >= 0);
	data->quiesce = false;

	return ret;
}

static u64 *io_get_tag_slot(struct io_rsrc_data *data, unsigned int idx)
{
	unsigned int off = idx & IO_RSRC_TAG_TABLE_MASK;
	unsigned int table_idx = idx >> IO_RSRC_TAG_TABLE_SHIFT;

	return &data->tags[table_idx][off];
}

static void io_rsrc_data_free(struct io_rsrc_data *data)
{
	size_t size = data->nr * sizeof(data->tags[0][0]);

	if (data->tags)
		io_free_page_table((void **)data->tags, size);
	kfree(data);
}

static int io_rsrc_data_alloc(struct io_ring_ctx *ctx, rsrc_put_fn *do_put,
			      u64 __user *utags, unsigned nr,
			      struct io_rsrc_data **pdata)
{
	struct io_rsrc_data *data;
	int ret = -ENOMEM;
	unsigned i;

	data = kzalloc(sizeof(*data), GFP_KERNEL);
	if (!data)
		return -ENOMEM;
	data->tags = (u64 **)io_alloc_page_table(nr * sizeof(data->tags[0][0]));
	if (!data->tags) {
		kfree(data);
		return -ENOMEM;
	}

	data->nr = nr;
	data->ctx = ctx;
	data->do_put = do_put;
	if (utags) {
		ret = -EFAULT;
		for (i = 0; i < nr; i++) {
			u64 *tag_slot = io_get_tag_slot(data, i);

			if (copy_from_user(tag_slot, &utags[i],
					   sizeof(*tag_slot)))
				goto fail;
		}
	}

	atomic_set(&data->refs, 1);
	init_completion(&data->done);
	*pdata = data;
	return 0;
fail:
	io_rsrc_data_free(data);
	return ret;
}

static bool io_alloc_file_tables(struct io_file_table *table, unsigned nr_files)
{
	table->files = kvcalloc(nr_files, sizeof(table->files[0]),
				GFP_KERNEL_ACCOUNT);
	return !!table->files;
}

static void io_free_file_tables(struct io_file_table *table)
{
	kvfree(table->files);
	table->files = NULL;
}

static void __io_sqe_files_unregister(struct io_ring_ctx *ctx)
{
#if defined(CONFIG_UNIX)
	if (ctx->ring_sock) {
		struct sock *sock = ctx->ring_sock->sk;
		struct sk_buff *skb;

		while ((skb = skb_dequeue(&sock->sk_receive_queue)) != NULL)
			kfree_skb(skb);
	}
#else
	int i;

	for (i = 0; i < ctx->nr_user_files; i++) {
		struct file *file;

		file = io_file_from_index(ctx, i);
		if (file)
			fput(file);
	}
#endif
	io_free_file_tables(&ctx->file_table);
	io_rsrc_data_free(ctx->file_data);
	ctx->file_data = NULL;
	ctx->nr_user_files = 0;
}

static int io_sqe_files_unregister(struct io_ring_ctx *ctx)
{
	int ret;

	if (!ctx->file_data)
		return -ENXIO;
	ret = io_rsrc_ref_quiesce(ctx->file_data, ctx);
	if (!ret)
		__io_sqe_files_unregister(ctx);
	return ret;
}

static void io_sq_thread_unpark(struct io_sq_data *sqd)
	__releases(&sqd->lock)
{
	WARN_ON_ONCE(sqd->thread == current);

	/*
	 * Do the dance but not conditional clear_bit() because it'd race with
	 * other threads incrementing park_pending and setting the bit.
	 */
	clear_bit(IO_SQ_THREAD_SHOULD_PARK, &sqd->state);
	if (atomic_dec_return(&sqd->park_pending))
		set_bit(IO_SQ_THREAD_SHOULD_PARK, &sqd->state);
	mutex_unlock(&sqd->lock);
}

static void io_sq_thread_park(struct io_sq_data *sqd)
	__acquires(&sqd->lock)
{
	WARN_ON_ONCE(sqd->thread == current);

	atomic_inc(&sqd->park_pending);
	set_bit(IO_SQ_THREAD_SHOULD_PARK, &sqd->state);
	mutex_lock(&sqd->lock);
	if (sqd->thread)
		wake_up_process(sqd->thread);
}

static void io_sq_thread_stop(struct io_sq_data *sqd)
{
	WARN_ON_ONCE(sqd->thread == current);
	WARN_ON_ONCE(test_bit(IO_SQ_THREAD_SHOULD_STOP, &sqd->state));

	set_bit(IO_SQ_THREAD_SHOULD_STOP, &sqd->state);
	mutex_lock(&sqd->lock);
	if (sqd->thread)
		wake_up_process(sqd->thread);
	mutex_unlock(&sqd->lock);
	wait_for_completion(&sqd->exited);
}

static void io_put_sq_data(struct io_sq_data *sqd)
{
	if (refcount_dec_and_test(&sqd->refs)) {
		WARN_ON_ONCE(atomic_read(&sqd->park_pending));

		io_sq_thread_stop(sqd);
		kfree(sqd);
	}
}

static void io_sq_thread_finish(struct io_ring_ctx *ctx)
{
	struct io_sq_data *sqd = ctx->sq_data;

	if (sqd) {
		io_sq_thread_park(sqd);
		list_del_init(&ctx->sqd_list);
		io_sqd_update_thread_idle(sqd);
		io_sq_thread_unpark(sqd);

		io_put_sq_data(sqd);
		ctx->sq_data = NULL;
	}
}

static struct io_sq_data *io_attach_sq_data(struct io_uring_params *p)
{
	struct io_ring_ctx *ctx_attach;
	struct io_sq_data *sqd;
	struct fd f;

	f = fdget(p->wq_fd);
	if (!f.file)
		return ERR_PTR(-ENXIO);
	if (f.file->f_op != &io_uring_fops) {
		fdput(f);
		return ERR_PTR(-EINVAL);
	}

	ctx_attach = f.file->private_data;
	sqd = ctx_attach->sq_data;
	if (!sqd) {
		fdput(f);
		return ERR_PTR(-EINVAL);
	}
	if (sqd->task_tgid != current->tgid) {
		fdput(f);
		return ERR_PTR(-EPERM);
	}

	refcount_inc(&sqd->refs);
	fdput(f);
	return sqd;
}

static struct io_sq_data *io_get_sq_data(struct io_uring_params *p,
					 bool *attached)
{
	struct io_sq_data *sqd;

	*attached = false;
	if (p->flags & IORING_SETUP_ATTACH_WQ) {
		sqd = io_attach_sq_data(p);
		if (!IS_ERR(sqd)) {
			*attached = true;
			return sqd;
		}
		/* fall through for EPERM case, setup new sqd/task */
		if (PTR_ERR(sqd) != -EPERM)
			return sqd;
	}

	sqd = kzalloc(sizeof(*sqd), GFP_KERNEL);
	if (!sqd)
		return ERR_PTR(-ENOMEM);

	atomic_set(&sqd->park_pending, 0);
	refcount_set(&sqd->refs, 1);
	INIT_LIST_HEAD(&sqd->ctx_list);
	mutex_init(&sqd->lock);
	init_waitqueue_head(&sqd->wait);
	init_completion(&sqd->exited);
	return sqd;
}

#if defined(CONFIG_UNIX)
/*
 * Ensure the UNIX gc is aware of our file set, so we are certain that
 * the io_uring can be safely unregistered on process exit, even if we have
 * loops in the file referencing.
 */
static int __io_sqe_files_scm(struct io_ring_ctx *ctx, int nr, int offset)
{
	struct sock *sk = ctx->ring_sock->sk;
	struct scm_fp_list *fpl;
	struct sk_buff *skb;
	int i, nr_files;

	fpl = kzalloc(sizeof(*fpl), GFP_KERNEL);
	if (!fpl)
		return -ENOMEM;

	skb = alloc_skb(0, GFP_KERNEL);
	if (!skb) {
		kfree(fpl);
		return -ENOMEM;
	}

	skb->sk = sk;

	nr_files = 0;
	fpl->user = get_uid(current_user());
	for (i = 0; i < nr; i++) {
		struct file *file = io_file_from_index(ctx, i + offset);

		if (!file)
			continue;
		fpl->fp[nr_files] = get_file(file);
		unix_inflight(fpl->user, fpl->fp[nr_files]);
		nr_files++;
	}

	if (nr_files) {
		fpl->max = SCM_MAX_FD;
		fpl->count = nr_files;
		UNIXCB(skb).fp = fpl;
		skb->destructor = unix_destruct_scm;
		refcount_add(skb->truesize, &sk->sk_wmem_alloc);
		skb_queue_head(&sk->sk_receive_queue, skb);

		for (i = 0; i < nr_files; i++)
			fput(fpl->fp[i]);
	} else {
		kfree_skb(skb);
		kfree(fpl);
	}

	return 0;
}

/*
 * If UNIX sockets are enabled, fd passing can cause a reference cycle which
 * causes regular reference counting to break down. We rely on the UNIX
 * garbage collection to take care of this problem for us.
 */
static int io_sqe_files_scm(struct io_ring_ctx *ctx)
{
	unsigned left, total;
	int ret = 0;

	total = 0;
	left = ctx->nr_user_files;
	while (left) {
		unsigned this_files = min_t(unsigned, left, SCM_MAX_FD);

		ret = __io_sqe_files_scm(ctx, this_files, total);
		if (ret)
			break;
		left -= this_files;
		total += this_files;
	}

	if (!ret)
		return 0;

	while (total < ctx->nr_user_files) {
		struct file *file = io_file_from_index(ctx, total);

		if (file)
			fput(file);
		total++;
	}

	return ret;
}
#else
static int io_sqe_files_scm(struct io_ring_ctx *ctx)
{
	return 0;
}
#endif

static void io_rsrc_file_put(struct io_ring_ctx *ctx, struct io_rsrc_put *prsrc)
{
	struct file *file = prsrc->file;
#if defined(CONFIG_UNIX)
	struct sock *sock = ctx->ring_sock->sk;
	struct sk_buff_head list, *head = &sock->sk_receive_queue;
	struct sk_buff *skb;
	int i;

	__skb_queue_head_init(&list);

	/*
	 * Find the skb that holds this file in its SCM_RIGHTS. When found,
	 * remove this entry and rearrange the file array.
	 */
	skb = skb_dequeue(head);
	while (skb) {
		struct scm_fp_list *fp;

		fp = UNIXCB(skb).fp;
		for (i = 0; i < fp->count; i++) {
			int left;

			if (fp->fp[i] != file)
				continue;

			unix_notinflight(fp->user, fp->fp[i]);
			left = fp->count - 1 - i;
			if (left) {
				memmove(&fp->fp[i], &fp->fp[i + 1],
						left * sizeof(struct file *));
			}
			fp->count--;
			if (!fp->count) {
				kfree_skb(skb);
				skb = NULL;
			} else {
				__skb_queue_tail(&list, skb);
			}
			fput(file);
			file = NULL;
			break;
		}

		if (!file)
			break;

		__skb_queue_tail(&list, skb);

		skb = skb_dequeue(head);
	}

	if (skb_peek(&list)) {
		spin_lock_irq(&head->lock);
		while ((skb = __skb_dequeue(&list)) != NULL)
			__skb_queue_tail(head, skb);
		spin_unlock_irq(&head->lock);
	}
#else
	fput(file);
#endif
}

static void __io_rsrc_put_work(struct io_rsrc_node *ref_node)
{
	struct io_rsrc_data *rsrc_data = ref_node->rsrc_data;
	struct io_ring_ctx *ctx = rsrc_data->ctx;
	struct io_rsrc_put *prsrc, *tmp;

	list_for_each_entry_safe(prsrc, tmp, &ref_node->rsrc_list, list) {
		list_del(&prsrc->list);

		if (prsrc->tag) {
			bool lock_ring = ctx->flags & IORING_SETUP_IOPOLL;

			io_ring_submit_lock(ctx, lock_ring);
			spin_lock(&ctx->completion_lock);
			io_cqring_fill_event(ctx, prsrc->tag, 0, 0);
			ctx->cq_extra++;
			io_commit_cqring(ctx);
			spin_unlock(&ctx->completion_lock);
			io_cqring_ev_posted(ctx);
			io_ring_submit_unlock(ctx, lock_ring);
		}

		rsrc_data->do_put(ctx, prsrc);
		kfree(prsrc);
	}

	io_rsrc_node_destroy(ref_node);
	if (atomic_dec_and_test(&rsrc_data->refs))
		complete(&rsrc_data->done);
}

static void io_rsrc_put_work(struct work_struct *work)
{
	struct io_ring_ctx *ctx;
	struct llist_node *node;

	ctx = container_of(work, struct io_ring_ctx, rsrc_put_work.work);
	node = llist_del_all(&ctx->rsrc_put_llist);

	while (node) {
		struct io_rsrc_node *ref_node;
		struct llist_node *next = node->next;

		ref_node = llist_entry(node, struct io_rsrc_node, llist);
		__io_rsrc_put_work(ref_node);
		node = next;
	}
}

static int io_sqe_files_register(struct io_ring_ctx *ctx, void __user *arg,
				 unsigned nr_args, u64 __user *tags)
{
	__s32 __user *fds = (__s32 __user *) arg;
	struct file *file;
	int fd, ret;
	unsigned i;

	if (ctx->file_data)
		return -EBUSY;
	if (!nr_args)
		return -EINVAL;
	if (nr_args > IORING_MAX_FIXED_FILES)
		return -EMFILE;
	if (nr_args > rlimit(RLIMIT_NOFILE))
		return -EMFILE;
	ret = io_rsrc_node_switch_start(ctx);
	if (ret)
		return ret;
	ret = io_rsrc_data_alloc(ctx, io_rsrc_file_put, tags, nr_args,
				 &ctx->file_data);
	if (ret)
		return ret;

	ret = -ENOMEM;
	if (!io_alloc_file_tables(&ctx->file_table, nr_args))
		goto out_free;

	for (i = 0; i < nr_args; i++, ctx->nr_user_files++) {
		if (copy_from_user(&fd, &fds[i], sizeof(fd))) {
			ret = -EFAULT;
			goto out_fput;
		}
		/* allow sparse sets */
		if (fd == -1) {
			ret = -EINVAL;
			if (unlikely(*io_get_tag_slot(ctx->file_data, i)))
				goto out_fput;
			continue;
		}

		file = fget(fd);
		ret = -EBADF;
		if (unlikely(!file))
			goto out_fput;

		/*
		 * Don't allow io_uring instances to be registered. If UNIX
		 * isn't enabled, then this causes a reference cycle and this
		 * instance can never get freed. If UNIX is enabled we'll
		 * handle it just fine, but there's still no point in allowing
		 * a ring fd as it doesn't support regular read/write anyway.
		 */
		if (file->f_op == &io_uring_fops) {
			fput(file);
			goto out_fput;
		}
		io_fixed_file_set(io_fixed_file_slot(&ctx->file_table, i), file);
	}

	ret = io_sqe_files_scm(ctx);
	if (ret) {
		__io_sqe_files_unregister(ctx);
		return ret;
	}

	io_rsrc_node_switch(ctx, NULL);
	return ret;
out_fput:
	for (i = 0; i < ctx->nr_user_files; i++) {
		file = io_file_from_index(ctx, i);
		if (file)
			fput(file);
	}
	io_free_file_tables(&ctx->file_table);
	ctx->nr_user_files = 0;
out_free:
	io_rsrc_data_free(ctx->file_data);
	ctx->file_data = NULL;
	return ret;
}

static int io_sqe_file_register(struct io_ring_ctx *ctx, struct file *file,
				int index)
{
#if defined(CONFIG_UNIX)
	struct sock *sock = ctx->ring_sock->sk;
	struct sk_buff_head *head = &sock->sk_receive_queue;
	struct sk_buff *skb;

	/*
	 * See if we can merge this file into an existing skb SCM_RIGHTS
	 * file set. If there's no room, fall back to allocating a new skb
	 * and filling it in.
	 */
	spin_lock_irq(&head->lock);
	skb = skb_peek(head);
	if (skb) {
		struct scm_fp_list *fpl = UNIXCB(skb).fp;

		if (fpl->count < SCM_MAX_FD) {
			__skb_unlink(skb, head);
			spin_unlock_irq(&head->lock);
			fpl->fp[fpl->count] = get_file(file);
			unix_inflight(fpl->user, fpl->fp[fpl->count]);
			fpl->count++;
			spin_lock_irq(&head->lock);
			__skb_queue_head(head, skb);
		} else {
			skb = NULL;
		}
	}
	spin_unlock_irq(&head->lock);

	if (skb) {
		fput(file);
		return 0;
	}

	return __io_sqe_files_scm(ctx, 1, index);
#else
	return 0;
#endif
}

static int io_queue_rsrc_removal(struct io_rsrc_data *data, unsigned idx,
				 struct io_rsrc_node *node, void *rsrc)
{
	struct io_rsrc_put *prsrc;

	prsrc = kzalloc(sizeof(*prsrc), GFP_KERNEL);
	if (!prsrc)
		return -ENOMEM;

	prsrc->tag = *io_get_tag_slot(data, idx);
	prsrc->rsrc = rsrc;
	list_add(&prsrc->list, &node->rsrc_list);
	return 0;
}

static int io_install_fixed_file(struct io_kiocb *req, struct file *file,
				 unsigned int issue_flags, u32 slot_index)
{
	struct io_ring_ctx *ctx = req->ctx;
	bool force_nonblock = issue_flags & IO_URING_F_NONBLOCK;
	bool needs_switch = false;
	struct io_fixed_file *file_slot;
	int ret = -EBADF;

	io_ring_submit_lock(ctx, !force_nonblock);
	if (file->f_op == &io_uring_fops)
		goto err;
	ret = -ENXIO;
	if (!ctx->file_data)
		goto err;
	ret = -EINVAL;
	if (slot_index >= ctx->nr_user_files)
		goto err;

	slot_index = array_index_nospec(slot_index, ctx->nr_user_files);
	file_slot = io_fixed_file_slot(&ctx->file_table, slot_index);

	if (file_slot->file_ptr) {
		struct file *old_file;

		ret = io_rsrc_node_switch_start(ctx);
		if (ret)
			goto err;

		old_file = (struct file *)(file_slot->file_ptr & FFS_MASK);
		ret = io_queue_rsrc_removal(ctx->file_data, slot_index,
					    ctx->rsrc_node, old_file);
		if (ret)
			goto err;
		file_slot->file_ptr = 0;
		needs_switch = true;
	}

	*io_get_tag_slot(ctx->file_data, slot_index) = 0;
	io_fixed_file_set(file_slot, file);
	ret = io_sqe_file_register(ctx, file, slot_index);
	if (ret) {
		file_slot->file_ptr = 0;
		goto err;
	}

	ret = 0;
err:
	if (needs_switch)
		io_rsrc_node_switch(ctx, ctx->file_data);
	io_ring_submit_unlock(ctx, !force_nonblock);
	if (ret)
		fput(file);
	return ret;
}

static int io_close_fixed(struct io_kiocb *req, unsigned int issue_flags)
{
	unsigned int offset = req->close.file_slot - 1;
	struct io_ring_ctx *ctx = req->ctx;
	struct io_fixed_file *file_slot;
	struct file *file;
	int ret, i;

	io_ring_submit_lock(ctx, !(issue_flags & IO_URING_F_NONBLOCK));
	ret = -ENXIO;
	if (unlikely(!ctx->file_data))
		goto out;
	ret = -EINVAL;
	if (offset >= ctx->nr_user_files)
		goto out;
	ret = io_rsrc_node_switch_start(ctx);
	if (ret)
		goto out;

	i = array_index_nospec(offset, ctx->nr_user_files);
	file_slot = io_fixed_file_slot(&ctx->file_table, i);
	ret = -EBADF;
	if (!file_slot->file_ptr)
		goto out;

	file = (struct file *)(file_slot->file_ptr & FFS_MASK);
	ret = io_queue_rsrc_removal(ctx->file_data, offset, ctx->rsrc_node, file);
	if (ret)
		goto out;

	file_slot->file_ptr = 0;
	io_rsrc_node_switch(ctx, ctx->file_data);
	ret = 0;
out:
	io_ring_submit_unlock(ctx, !(issue_flags & IO_URING_F_NONBLOCK));
	return ret;
}

static int __io_sqe_files_update(struct io_ring_ctx *ctx,
				 struct io_uring_rsrc_update2 *up,
				 unsigned nr_args)
{
	u64 __user *tags = u64_to_user_ptr(up->tags);
	__s32 __user *fds = u64_to_user_ptr(up->data);
	struct io_rsrc_data *data = ctx->file_data;
	struct io_fixed_file *file_slot;
	struct file *file;
	int fd, i, err = 0;
	unsigned int done;
	bool needs_switch = false;

	if (!ctx->file_data)
		return -ENXIO;
	if (up->offset + nr_args > ctx->nr_user_files)
		return -EINVAL;

	for (done = 0; done < nr_args; done++) {
		u64 tag = 0;

		if ((tags && copy_from_user(&tag, &tags[done], sizeof(tag))) ||
		    copy_from_user(&fd, &fds[done], sizeof(fd))) {
			err = -EFAULT;
			break;
		}
		if ((fd == IORING_REGISTER_FILES_SKIP || fd == -1) && tag) {
			err = -EINVAL;
			break;
		}
		if (fd == IORING_REGISTER_FILES_SKIP)
			continue;

		i = array_index_nospec(up->offset + done, ctx->nr_user_files);
		file_slot = io_fixed_file_slot(&ctx->file_table, i);

		if (file_slot->file_ptr) {
			file = (struct file *)(file_slot->file_ptr & FFS_MASK);
			err = io_queue_rsrc_removal(data, up->offset + done,
						    ctx->rsrc_node, file);
			if (err)
				break;
			file_slot->file_ptr = 0;
			needs_switch = true;
		}
		if (fd != -1) {
			file = fget(fd);
			if (!file) {
				err = -EBADF;
				break;
			}
			/*
			 * Don't allow io_uring instances to be registered. If
			 * UNIX isn't enabled, then this causes a reference
			 * cycle and this instance can never get freed. If UNIX
			 * is enabled we'll handle it just fine, but there's
			 * still no point in allowing a ring fd as it doesn't
			 * support regular read/write anyway.
			 */
			if (file->f_op == &io_uring_fops) {
				fput(file);
				err = -EBADF;
				break;
			}
			*io_get_tag_slot(data, up->offset + done) = tag;
			io_fixed_file_set(file_slot, file);
			err = io_sqe_file_register(ctx, file, i);
			if (err) {
				file_slot->file_ptr = 0;
				fput(file);
				break;
			}
		}
	}

	if (needs_switch)
		io_rsrc_node_switch(ctx, data);
	return done ? done : err;
}

static struct io_wq *io_init_wq_offload(struct io_ring_ctx *ctx,
					struct task_struct *task)
{
	struct io_wq_hash *hash;
	struct io_wq_data data;
	unsigned int concurrency;

	mutex_lock(&ctx->uring_lock);
	hash = ctx->hash_map;
	if (!hash) {
		hash = kzalloc(sizeof(*hash), GFP_KERNEL);
		if (!hash) {
			mutex_unlock(&ctx->uring_lock);
			return ERR_PTR(-ENOMEM);
		}
		refcount_set(&hash->refs, 1);
		init_waitqueue_head(&hash->wait);
		ctx->hash_map = hash;
	}
	mutex_unlock(&ctx->uring_lock);

	data.hash = hash;
	data.task = task;
	data.free_work = io_wq_free_work;
	data.do_work = io_wq_submit_work;

	/* Do QD, or 4 * CPUS, whatever is smallest */
	concurrency = min(ctx->sq_entries, 4 * num_online_cpus());

	return io_wq_create(concurrency, &data);
}

static int io_uring_alloc_task_context(struct task_struct *task,
				       struct io_ring_ctx *ctx)
{
	struct io_uring_task *tctx;
	int ret;

	tctx = kzalloc(sizeof(*tctx), GFP_KERNEL);
	if (unlikely(!tctx))
		return -ENOMEM;

	ret = percpu_counter_init(&tctx->inflight, 0, GFP_KERNEL);
	if (unlikely(ret)) {
		kfree(tctx);
		return ret;
	}

	tctx->io_wq = io_init_wq_offload(ctx, task);
	if (IS_ERR(tctx->io_wq)) {
		ret = PTR_ERR(tctx->io_wq);
		percpu_counter_destroy(&tctx->inflight);
		kfree(tctx);
		return ret;
	}

	xa_init(&tctx->xa);
	init_waitqueue_head(&tctx->wait);
	atomic_set(&tctx->in_idle, 0);
	atomic_set(&tctx->inflight_tracked, 0);
	task->io_uring = tctx;
	spin_lock_init(&tctx->task_lock);
	INIT_WQ_LIST(&tctx->task_list);
	init_task_work(&tctx->task_work, tctx_task_work);
	return 0;
}

void __io_uring_free(struct task_struct *tsk)
{
	struct io_uring_task *tctx = tsk->io_uring;

	WARN_ON_ONCE(!xa_empty(&tctx->xa));
	WARN_ON_ONCE(tctx->io_wq);
	WARN_ON_ONCE(tctx->cached_refs);

	percpu_counter_destroy(&tctx->inflight);
	kfree(tctx);
	tsk->io_uring = NULL;
}

static int io_sq_offload_create(struct io_ring_ctx *ctx,
				struct io_uring_params *p)
{
	int ret;

	/* Retain compatibility with failing for an invalid attach attempt */
	if ((ctx->flags & (IORING_SETUP_ATTACH_WQ | IORING_SETUP_SQPOLL)) ==
				IORING_SETUP_ATTACH_WQ) {
		struct fd f;

		f = fdget(p->wq_fd);
		if (!f.file)
			return -ENXIO;
		if (f.file->f_op != &io_uring_fops) {
			fdput(f);
			return -EINVAL;
		}
		fdput(f);
	}
	if (ctx->flags & IORING_SETUP_SQPOLL) {
		struct task_struct *tsk;
		struct io_sq_data *sqd;
		bool attached;

		sqd = io_get_sq_data(p, &attached);
		if (IS_ERR(sqd)) {
			ret = PTR_ERR(sqd);
			goto err;
		}

		ctx->sq_creds = get_current_cred();
		ctx->sq_data = sqd;
		ctx->sq_thread_idle = msecs_to_jiffies(p->sq_thread_idle);
		if (!ctx->sq_thread_idle)
			ctx->sq_thread_idle = HZ;

		io_sq_thread_park(sqd);
		list_add(&ctx->sqd_list, &sqd->ctx_list);
		io_sqd_update_thread_idle(sqd);
		/* don't attach to a dying SQPOLL thread, would be racy */
		ret = (attached && !sqd->thread) ? -ENXIO : 0;
		io_sq_thread_unpark(sqd);

		if (ret < 0)
			goto err;
		if (attached)
			return 0;

		if (p->flags & IORING_SETUP_SQ_AFF) {
			int cpu = p->sq_thread_cpu;

			ret = -EINVAL;
			if (cpu >= nr_cpu_ids || !cpu_online(cpu))
				goto err_sqpoll;
			sqd->sq_cpu = cpu;
		} else {
			sqd->sq_cpu = -1;
		}

		sqd->task_pid = current->pid;
		sqd->task_tgid = current->tgid;
		tsk = create_io_thread(io_sq_thread, sqd, NUMA_NO_NODE);
		if (IS_ERR(tsk)) {
			ret = PTR_ERR(tsk);
			goto err_sqpoll;
		}

		sqd->thread = tsk;
		ret = io_uring_alloc_task_context(tsk, ctx);
		wake_up_new_task(tsk);
		if (ret)
			goto err;
	} else if (p->flags & IORING_SETUP_SQ_AFF) {
		/* Can't have SQ_AFF without SQPOLL */
		ret = -EINVAL;
		goto err;
	}

	return 0;
err_sqpoll:
	complete(&ctx->sq_data->exited);
err:
	io_sq_thread_finish(ctx);
	return ret;
}

static inline void __io_unaccount_mem(struct user_struct *user,
				      unsigned long nr_pages)
{
	atomic_long_sub(nr_pages, &user->locked_vm);
}

static inline int __io_account_mem(struct user_struct *user,
				   unsigned long nr_pages)
{
	unsigned long page_limit, cur_pages, new_pages;

	/* Don't allow more pages than we can safely lock */
	page_limit = rlimit(RLIMIT_MEMLOCK) >> PAGE_SHIFT;

	do {
		cur_pages = atomic_long_read(&user->locked_vm);
		new_pages = cur_pages + nr_pages;
		if (new_pages > page_limit)
			return -ENOMEM;
	} while (atomic_long_cmpxchg(&user->locked_vm, cur_pages,
					new_pages) != cur_pages);

	return 0;
}

static void io_unaccount_mem(struct io_ring_ctx *ctx, unsigned long nr_pages)
{
	if (ctx->user)
		__io_unaccount_mem(ctx->user, nr_pages);

	if (ctx->mm_account)
		atomic64_sub(nr_pages, &ctx->mm_account->pinned_vm);
}

static int io_account_mem(struct io_ring_ctx *ctx, unsigned long nr_pages)
{
	int ret;

	if (ctx->user) {
		ret = __io_account_mem(ctx->user, nr_pages);
		if (ret)
			return ret;
	}

	if (ctx->mm_account)
		atomic64_add(nr_pages, &ctx->mm_account->pinned_vm);

	return 0;
}

static void io_mem_free(void *ptr)
{
	struct page *page;

	if (!ptr)
		return;

	page = virt_to_head_page(ptr);
	if (put_page_testzero(page))
		free_compound_page(page);
}

static void *io_mem_alloc(size_t size)
{
	gfp_t gfp_flags = GFP_KERNEL | __GFP_ZERO | __GFP_NOWARN | __GFP_COMP |
				__GFP_NORETRY | __GFP_ACCOUNT;

	return (void *) __get_free_pages(gfp_flags, get_order(size));
}

static unsigned long rings_size(unsigned sq_entries, unsigned cq_entries,
				size_t *sq_offset)
{
	struct io_rings *rings;
	size_t off, sq_array_size;

	off = struct_size(rings, cqes, cq_entries);
	if (off == SIZE_MAX)
		return SIZE_MAX;

#ifdef CONFIG_SMP
	off = ALIGN(off, SMP_CACHE_BYTES);
	if (off == 0)
		return SIZE_MAX;
#endif

	if (sq_offset)
		*sq_offset = off;

	sq_array_size = array_size(sizeof(u32), sq_entries);
	if (sq_array_size == SIZE_MAX)
		return SIZE_MAX;

	if (check_add_overflow(off, sq_array_size, &off))
		return SIZE_MAX;

	return off;
}

static void io_buffer_unmap(struct io_ring_ctx *ctx, struct io_mapped_ubuf **slot)
{
	struct io_mapped_ubuf *imu = *slot;
	unsigned int i;

	if (imu != ctx->dummy_ubuf) {
		for (i = 0; i < imu->nr_bvecs; i++)
			unpin_user_page(imu->bvec[i].bv_page);
		if (imu->acct_pages)
			io_unaccount_mem(ctx, imu->acct_pages);
		kvfree(imu);
	}
	*slot = NULL;
}

static void io_rsrc_buf_put(struct io_ring_ctx *ctx, struct io_rsrc_put *prsrc)
{
	io_buffer_unmap(ctx, &prsrc->buf);
	prsrc->buf = NULL;
}

static void __io_sqe_buffers_unregister(struct io_ring_ctx *ctx)
{
	unsigned int i;

	for (i = 0; i < ctx->nr_user_bufs; i++)
		io_buffer_unmap(ctx, &ctx->user_bufs[i]);
	kfree(ctx->user_bufs);
	io_rsrc_data_free(ctx->buf_data);
	ctx->user_bufs = NULL;
	ctx->buf_data = NULL;
	ctx->nr_user_bufs = 0;
}

static int io_sqe_buffers_unregister(struct io_ring_ctx *ctx)
{
	int ret;

	if (!ctx->buf_data)
		return -ENXIO;

	ret = io_rsrc_ref_quiesce(ctx->buf_data, ctx);
	if (!ret)
		__io_sqe_buffers_unregister(ctx);
	return ret;
}

static int io_copy_iov(struct io_ring_ctx *ctx, struct iovec *dst,
		       void __user *arg, unsigned index)
{
	struct iovec __user *src;

#ifdef CONFIG_COMPAT
	if (ctx->compat) {
		struct compat_iovec __user *ciovs;
		struct compat_iovec ciov;

		ciovs = (struct compat_iovec __user *) arg;
		if (copy_from_user(&ciov, &ciovs[index], sizeof(ciov)))
			return -EFAULT;

		dst->iov_base = u64_to_user_ptr((u64)ciov.iov_base);
		dst->iov_len = ciov.iov_len;
		return 0;
	}
#endif
	src = (struct iovec __user *) arg;
	if (copy_from_user(dst, &src[index], sizeof(*dst)))
		return -EFAULT;
	return 0;
}

/*
 * Not super efficient, but this is just a registration time. And we do cache
 * the last compound head, so generally we'll only do a full search if we don't
 * match that one.
 *
 * We check if the given compound head page has already been accounted, to
 * avoid double accounting it. This allows us to account the full size of the
 * page, not just the constituent pages of a huge page.
 */
static bool headpage_already_acct(struct io_ring_ctx *ctx, struct page **pages,
				  int nr_pages, struct page *hpage)
{
	int i, j;

	/* check current page array */
	for (i = 0; i < nr_pages; i++) {
		if (!PageCompound(pages[i]))
			continue;
		if (compound_head(pages[i]) == hpage)
			return true;
	}

	/* check previously registered pages */
	for (i = 0; i < ctx->nr_user_bufs; i++) {
		struct io_mapped_ubuf *imu = ctx->user_bufs[i];

		for (j = 0; j < imu->nr_bvecs; j++) {
			if (!PageCompound(imu->bvec[j].bv_page))
				continue;
			if (compound_head(imu->bvec[j].bv_page) == hpage)
				return true;
		}
	}

	return false;
}

static int io_buffer_account_pin(struct io_ring_ctx *ctx, struct page **pages,
				 int nr_pages, struct io_mapped_ubuf *imu,
				 struct page **last_hpage)
{
	int i, ret;

	imu->acct_pages = 0;
	for (i = 0; i < nr_pages; i++) {
		if (!PageCompound(pages[i])) {
			imu->acct_pages++;
		} else {
			struct page *hpage;

			hpage = compound_head(pages[i]);
			if (hpage == *last_hpage)
				continue;
			*last_hpage = hpage;
			if (headpage_already_acct(ctx, pages, i, hpage))
				continue;
			imu->acct_pages += page_size(hpage) >> PAGE_SHIFT;
		}
	}

	if (!imu->acct_pages)
		return 0;

	ret = io_account_mem(ctx, imu->acct_pages);
	if (ret)
		imu->acct_pages = 0;
	return ret;
}

static int io_sqe_buffer_register(struct io_ring_ctx *ctx, struct iovec *iov,
				  struct io_mapped_ubuf **pimu,
				  struct page **last_hpage)
{
	struct io_mapped_ubuf *imu = NULL;
	struct vm_area_struct **vmas = NULL;
	struct page **pages = NULL;
	unsigned long off, start, end, ubuf;
	size_t size;
	int ret, pret, nr_pages, i;

	if (!iov->iov_base) {
		*pimu = ctx->dummy_ubuf;
		return 0;
	}

	ubuf = (unsigned long) iov->iov_base;
	end = (ubuf + iov->iov_len + PAGE_SIZE - 1) >> PAGE_SHIFT;
	start = ubuf >> PAGE_SHIFT;
	nr_pages = end - start;

	*pimu = NULL;
	ret = -ENOMEM;

	pages = kvmalloc_array(nr_pages, sizeof(struct page *), GFP_KERNEL);
	if (!pages)
		goto done;

	vmas = kvmalloc_array(nr_pages, sizeof(struct vm_area_struct *),
			      GFP_KERNEL);
	if (!vmas)
		goto done;

	imu = kvmalloc(struct_size(imu, bvec, nr_pages), GFP_KERNEL);
	if (!imu)
		goto done;

	ret = 0;
	mmap_read_lock(current->mm);
	pret = pin_user_pages(ubuf, nr_pages, FOLL_WRITE | FOLL_LONGTERM,
			      pages, vmas);
	if (pret == nr_pages) {
		/* don't support file backed memory */
		for (i = 0; i < nr_pages; i++) {
			struct vm_area_struct *vma = vmas[i];

			if (vma_is_shmem(vma))
				continue;
			if (vma->vm_file &&
			    !is_file_hugepages(vma->vm_file)) {
				ret = -EOPNOTSUPP;
				break;
			}
		}
	} else {
		ret = pret < 0 ? pret : -EFAULT;
	}
	mmap_read_unlock(current->mm);
	if (ret) {
		/*
		 * if we did partial map, or found file backed vmas,
		 * release any pages we did get
		 */
		if (pret > 0)
			unpin_user_pages(pages, pret);
		goto done;
	}

	ret = io_buffer_account_pin(ctx, pages, pret, imu, last_hpage);
	if (ret) {
		unpin_user_pages(pages, pret);
		goto done;
	}

	off = ubuf & ~PAGE_MASK;
	size = iov->iov_len;
	for (i = 0; i < nr_pages; i++) {
		size_t vec_len;

		vec_len = min_t(size_t, size, PAGE_SIZE - off);
		imu->bvec[i].bv_page = pages[i];
		imu->bvec[i].bv_len = vec_len;
		imu->bvec[i].bv_offset = off;
		off = 0;
		size -= vec_len;
	}
	/* store original address for later verification */
	imu->ubuf = ubuf;
	imu->ubuf_end = ubuf + iov->iov_len;
	imu->nr_bvecs = nr_pages;
	*pimu = imu;
	ret = 0;
done:
	if (ret)
		kvfree(imu);
	kvfree(pages);
	kvfree(vmas);
	return ret;
}

static int io_buffers_map_alloc(struct io_ring_ctx *ctx, unsigned int nr_args)
{
	ctx->user_bufs = kcalloc(nr_args, sizeof(*ctx->user_bufs), GFP_KERNEL);
	return ctx->user_bufs ? 0 : -ENOMEM;
}

static int io_buffer_validate(struct iovec *iov)
{
	unsigned long tmp, acct_len = iov->iov_len + (PAGE_SIZE - 1);

	/*
	 * Don't impose further limits on the size and buffer
	 * constraints here, we'll -EINVAL later when IO is
	 * submitted if they are wrong.
	 */
	if (!iov->iov_base)
		return iov->iov_len ? -EFAULT : 0;
	if (!iov->iov_len)
		return -EFAULT;

	/* arbitrary limit, but we need something */
	if (iov->iov_len > SZ_1G)
		return -EFAULT;

	if (check_add_overflow((unsigned long)iov->iov_base, acct_len, &tmp))
		return -EOVERFLOW;

	return 0;
}

static int io_sqe_buffers_register(struct io_ring_ctx *ctx, void __user *arg,
				   unsigned int nr_args, u64 __user *tags)
{
	struct page *last_hpage = NULL;
	struct io_rsrc_data *data;
	int i, ret;
	struct iovec iov;

	if (ctx->user_bufs)
		return -EBUSY;
	if (!nr_args || nr_args > IORING_MAX_REG_BUFFERS)
		return -EINVAL;
	ret = io_rsrc_node_switch_start(ctx);
	if (ret)
		return ret;
	ret = io_rsrc_data_alloc(ctx, io_rsrc_buf_put, tags, nr_args, &data);
	if (ret)
		return ret;
	ret = io_buffers_map_alloc(ctx, nr_args);
	if (ret) {
		io_rsrc_data_free(data);
		return ret;
	}

	for (i = 0; i < nr_args; i++, ctx->nr_user_bufs++) {
		ret = io_copy_iov(ctx, &iov, arg, i);
		if (ret)
			break;
		ret = io_buffer_validate(&iov);
		if (ret)
			break;
		if (!iov.iov_base && *io_get_tag_slot(data, i)) {
			ret = -EINVAL;
			break;
		}

		ret = io_sqe_buffer_register(ctx, &iov, &ctx->user_bufs[i],
					     &last_hpage);
		if (ret)
			break;
	}

	WARN_ON_ONCE(ctx->buf_data);

	ctx->buf_data = data;
	if (ret)
		__io_sqe_buffers_unregister(ctx);
	else
		io_rsrc_node_switch(ctx, NULL);
	return ret;
}

static int __io_sqe_buffers_update(struct io_ring_ctx *ctx,
				   struct io_uring_rsrc_update2 *up,
				   unsigned int nr_args)
{
	u64 __user *tags = u64_to_user_ptr(up->tags);
	struct iovec iov, __user *iovs = u64_to_user_ptr(up->data);
	struct page *last_hpage = NULL;
	bool needs_switch = false;
	__u32 done;
	int i, err;

	if (!ctx->buf_data)
		return -ENXIO;
	if (up->offset + nr_args > ctx->nr_user_bufs)
		return -EINVAL;

	for (done = 0; done < nr_args; done++) {
		struct io_mapped_ubuf *imu;
		int offset = up->offset + done;
		u64 tag = 0;

		err = io_copy_iov(ctx, &iov, iovs, done);
		if (err)
			break;
		if (tags && copy_from_user(&tag, &tags[done], sizeof(tag))) {
			err = -EFAULT;
			break;
		}
		err = io_buffer_validate(&iov);
		if (err)
			break;
		if (!iov.iov_base && tag) {
			err = -EINVAL;
			break;
		}
		err = io_sqe_buffer_register(ctx, &iov, &imu, &last_hpage);
		if (err)
			break;

		i = array_index_nospec(offset, ctx->nr_user_bufs);
		if (ctx->user_bufs[i] != ctx->dummy_ubuf) {
			err = io_queue_rsrc_removal(ctx->buf_data, offset,
						    ctx->rsrc_node, ctx->user_bufs[i]);
			if (unlikely(err)) {
				io_buffer_unmap(ctx, &imu);
				break;
			}
			ctx->user_bufs[i] = NULL;
			needs_switch = true;
		}

		ctx->user_bufs[i] = imu;
		*io_get_tag_slot(ctx->buf_data, offset) = tag;
	}

	if (needs_switch)
		io_rsrc_node_switch(ctx, ctx->buf_data);
	return done ? done : err;
}

static int io_eventfd_register(struct io_ring_ctx *ctx, void __user *arg)
{
	__s32 __user *fds = arg;
	int fd;

	if (ctx->cq_ev_fd)
		return -EBUSY;

	if (copy_from_user(&fd, fds, sizeof(*fds)))
		return -EFAULT;

	ctx->cq_ev_fd = eventfd_ctx_fdget(fd);
	if (IS_ERR(ctx->cq_ev_fd)) {
		int ret = PTR_ERR(ctx->cq_ev_fd);

		ctx->cq_ev_fd = NULL;
		return ret;
	}

	return 0;
}

static int io_eventfd_unregister(struct io_ring_ctx *ctx)
{
	if (ctx->cq_ev_fd) {
		eventfd_ctx_put(ctx->cq_ev_fd);
		ctx->cq_ev_fd = NULL;
		return 0;
	}

	return -ENXIO;
}

static void io_destroy_buffers(struct io_ring_ctx *ctx)
{
	struct io_buffer *buf;
	unsigned long index;

	xa_for_each(&ctx->io_buffers, index, buf) {
		__io_remove_buffers(ctx, buf, index, -1U);
		cond_resched();
	}
}

static void io_req_cache_free(struct list_head *list)
{
	struct io_kiocb *req, *nxt;

	list_for_each_entry_safe(req, nxt, list, inflight_entry) {
		list_del(&req->inflight_entry);
		kmem_cache_free(req_cachep, req);
	}
}

static void io_req_caches_free(struct io_ring_ctx *ctx)
{
	struct io_submit_state *state = &ctx->submit_state;

	mutex_lock(&ctx->uring_lock);

	if (state->free_reqs) {
		kmem_cache_free_bulk(req_cachep, state->free_reqs, state->reqs);
		state->free_reqs = 0;
	}

	io_flush_cached_locked_reqs(ctx, state);
	io_req_cache_free(&state->free_list);
	mutex_unlock(&ctx->uring_lock);
}

static void io_wait_rsrc_data(struct io_rsrc_data *data)
{
	if (data && !atomic_dec_and_test(&data->refs))
		wait_for_completion(&data->done);
}

static void io_ring_ctx_free(struct io_ring_ctx *ctx)
{
	io_sq_thread_finish(ctx);

	if (ctx->mm_account) {
		mmdrop(ctx->mm_account);
		ctx->mm_account = NULL;
	}

	/* __io_rsrc_put_work() may need uring_lock to progress, wait w/o it */
	io_wait_rsrc_data(ctx->buf_data);
	io_wait_rsrc_data(ctx->file_data);

	mutex_lock(&ctx->uring_lock);
	if (ctx->buf_data)
		__io_sqe_buffers_unregister(ctx);
	if (ctx->file_data)
		__io_sqe_files_unregister(ctx);
	if (ctx->rings)
		__io_cqring_overflow_flush(ctx, true);
	mutex_unlock(&ctx->uring_lock);
	io_eventfd_unregister(ctx);
	io_destroy_buffers(ctx);
	if (ctx->sq_creds)
		put_cred(ctx->sq_creds);

	/* there are no registered resources left, nobody uses it */
	if (ctx->rsrc_node)
		io_rsrc_node_destroy(ctx->rsrc_node);
	if (ctx->rsrc_backup_node)
		io_rsrc_node_destroy(ctx->rsrc_backup_node);
	flush_delayed_work(&ctx->rsrc_put_work);

	WARN_ON_ONCE(!list_empty(&ctx->rsrc_ref_list));
	WARN_ON_ONCE(!llist_empty(&ctx->rsrc_put_llist));

#if defined(CONFIG_UNIX)
	if (ctx->ring_sock) {
		ctx->ring_sock->file = NULL; /* so that iput() is called */
		sock_release(ctx->ring_sock);
	}
#endif
	WARN_ON_ONCE(!list_empty(&ctx->ltimeout_list));

	io_mem_free(ctx->rings);
	io_mem_free(ctx->sq_sqes);

	percpu_ref_exit(&ctx->refs);
	free_uid(ctx->user);
	io_req_caches_free(ctx);
	if (ctx->hash_map)
		io_wq_put_hash(ctx->hash_map);
	kfree(ctx->cancel_hash);
	kfree(ctx->dummy_ubuf);
	kfree(ctx);
}

static __poll_t io_uring_poll(struct file *file, poll_table *wait)
{
	struct io_ring_ctx *ctx = file->private_data;
	__poll_t mask = 0;

	poll_wait(file, &ctx->poll_wait, wait);
	/*
	 * synchronizes with barrier from wq_has_sleeper call in
	 * io_commit_cqring
	 */
	smp_rmb();
	if (!io_sqring_full(ctx))
		mask |= EPOLLOUT | EPOLLWRNORM;

	/*
	 * Don't flush cqring overflow list here, just do a simple check.
	 * Otherwise there could possible be ABBA deadlock:
	 *      CPU0                    CPU1
	 *      ----                    ----
	 * lock(&ctx->uring_lock);
	 *                              lock(&ep->mtx);
	 *                              lock(&ctx->uring_lock);
	 * lock(&ep->mtx);
	 *
	 * Users may get EPOLLIN meanwhile seeing nothing in cqring, this
	 * pushs them to do the flush.
	 */
	if (io_cqring_events(ctx) || test_bit(0, &ctx->check_cq_overflow))
		mask |= EPOLLIN | EPOLLRDNORM;

	return mask;
}

static int io_unregister_personality(struct io_ring_ctx *ctx, unsigned id)
{
	const struct cred *creds;

	creds = xa_erase(&ctx->personalities, id);
	if (creds) {
		put_cred(creds);
		return 0;
	}

	return -EINVAL;
}

struct io_tctx_exit {
	struct callback_head		task_work;
	struct completion		completion;
	struct io_ring_ctx		*ctx;
};

static void io_tctx_exit_cb(struct callback_head *cb)
{
	struct io_uring_task *tctx = current->io_uring;
	struct io_tctx_exit *work;

	work = container_of(cb, struct io_tctx_exit, task_work);
	/*
	 * When @in_idle, we're in cancellation and it's racy to remove the
	 * node. It'll be removed by the end of cancellation, just ignore it.
	 */
	if (!atomic_read(&tctx->in_idle))
		io_uring_del_tctx_node((unsigned long)work->ctx);
	complete(&work->completion);
}

static bool io_cancel_ctx_cb(struct io_wq_work *work, void *data)
{
	struct io_kiocb *req = container_of(work, struct io_kiocb, work);

	return req->ctx == data;
}

static void io_ring_exit_work(struct work_struct *work)
{
	struct io_ring_ctx *ctx = container_of(work, struct io_ring_ctx, exit_work);
	unsigned long timeout = jiffies + HZ * 60 * 5;
	unsigned long interval = HZ / 20;
	struct io_tctx_exit exit;
	struct io_tctx_node *node;
	int ret;

	/*
	 * If we're doing polled IO and end up having requests being
	 * submitted async (out-of-line), then completions can come in while
	 * we're waiting for refs to drop. We need to reap these manually,
	 * as nobody else will be looking for them.
	 */
	do {
		io_uring_try_cancel_requests(ctx, NULL, true);
		if (ctx->sq_data) {
			struct io_sq_data *sqd = ctx->sq_data;
			struct task_struct *tsk;

			io_sq_thread_park(sqd);
			tsk = sqd->thread;
			if (tsk && tsk->io_uring && tsk->io_uring->io_wq)
				io_wq_cancel_cb(tsk->io_uring->io_wq,
						io_cancel_ctx_cb, ctx, true);
			io_sq_thread_unpark(sqd);
		}

		if (WARN_ON_ONCE(time_after(jiffies, timeout))) {
			/* there is little hope left, don't run it too often */
			interval = HZ * 60;
		}
	} while (!wait_for_completion_timeout(&ctx->ref_comp, interval));

	init_completion(&exit.completion);
	init_task_work(&exit.task_work, io_tctx_exit_cb);
	exit.ctx = ctx;
	/*
	 * Some may use context even when all refs and requests have been put,
	 * and they are free to do so while still holding uring_lock or
	 * completion_lock, see io_req_task_submit(). Apart from other work,
	 * this lock/unlock section also waits them to finish.
	 */
	mutex_lock(&ctx->uring_lock);
	while (!list_empty(&ctx->tctx_list)) {
		WARN_ON_ONCE(time_after(jiffies, timeout));

		node = list_first_entry(&ctx->tctx_list, struct io_tctx_node,
					ctx_node);
		/* don't spin on a single task if cancellation failed */
		list_rotate_left(&ctx->tctx_list);
		ret = task_work_add(node->task, &exit.task_work, TWA_SIGNAL);
		if (WARN_ON_ONCE(ret))
			continue;
		wake_up_process(node->task);

		mutex_unlock(&ctx->uring_lock);
		wait_for_completion(&exit.completion);
		mutex_lock(&ctx->uring_lock);
	}
	mutex_unlock(&ctx->uring_lock);
	spin_lock(&ctx->completion_lock);
	spin_unlock(&ctx->completion_lock);

	io_ring_ctx_free(ctx);
}

/* Returns true if we found and killed one or more timeouts */
static bool io_kill_timeouts(struct io_ring_ctx *ctx, struct task_struct *tsk,
			     bool cancel_all)
{
	struct io_kiocb *req, *tmp;
	int canceled = 0;

	spin_lock(&ctx->completion_lock);
	spin_lock_irq(&ctx->timeout_lock);
	list_for_each_entry_safe(req, tmp, &ctx->timeout_list, timeout.list) {
		if (io_match_task(req, tsk, cancel_all)) {
			io_kill_timeout(req, -ECANCELED);
			canceled++;
		}
	}
	spin_unlock_irq(&ctx->timeout_lock);
	if (canceled != 0)
		io_commit_cqring(ctx);
	spin_unlock(&ctx->completion_lock);
	if (canceled != 0)
		io_cqring_ev_posted(ctx);
	return canceled != 0;
}

static void io_ring_ctx_wait_and_kill(struct io_ring_ctx *ctx)
{
	unsigned long index;
	struct creds *creds;

	mutex_lock(&ctx->uring_lock);
	percpu_ref_kill(&ctx->refs);
	if (ctx->rings)
		__io_cqring_overflow_flush(ctx, true);
	xa_for_each(&ctx->personalities, index, creds)
		io_unregister_personality(ctx, index);
	mutex_unlock(&ctx->uring_lock);

	io_kill_timeouts(ctx, NULL, true);
	io_poll_remove_all(ctx, NULL, true);

	/* if we failed setting up the ctx, we might not have any rings */
	io_iopoll_try_reap_events(ctx);

	INIT_WORK(&ctx->exit_work, io_ring_exit_work);
	/*
	 * Use system_unbound_wq to avoid spawning tons of event kworkers
	 * if we're exiting a ton of rings at the same time. It just adds
	 * noise and overhead, there's no discernable change in runtime
	 * over using system_wq.
	 */
	queue_work(system_unbound_wq, &ctx->exit_work);
}

static int io_uring_release(struct inode *inode, struct file *file)
{
	struct io_ring_ctx *ctx = file->private_data;

	file->private_data = NULL;
	io_ring_ctx_wait_and_kill(ctx);
	return 0;
}

struct io_task_cancel {
	struct task_struct *task;
	bool all;
};

static bool io_cancel_task_cb(struct io_wq_work *work, void *data)
{
	struct io_kiocb *req = container_of(work, struct io_kiocb, work);
	struct io_task_cancel *cancel = data;
	bool ret;

	if (!cancel->all && (req->flags & REQ_F_LINK_TIMEOUT)) {
		struct io_ring_ctx *ctx = req->ctx;

		/* protect against races with linked timeouts */
		spin_lock(&ctx->completion_lock);
		ret = io_match_task(req, cancel->task, cancel->all);
		spin_unlock(&ctx->completion_lock);
	} else {
		ret = io_match_task(req, cancel->task, cancel->all);
	}
	return ret;
}

static bool io_cancel_defer_files(struct io_ring_ctx *ctx,
				  struct task_struct *task, bool cancel_all)
{
	struct io_defer_entry *de;
	LIST_HEAD(list);

	spin_lock(&ctx->completion_lock);
	list_for_each_entry_reverse(de, &ctx->defer_list, list) {
		if (io_match_task(de->req, task, cancel_all)) {
			list_cut_position(&list, &ctx->defer_list, &de->list);
			break;
		}
	}
	spin_unlock(&ctx->completion_lock);
	if (list_empty(&list))
		return false;

	while (!list_empty(&list)) {
		de = list_first_entry(&list, struct io_defer_entry, list);
		list_del_init(&de->list);
		io_req_complete_failed(de->req, -ECANCELED);
		kfree(de);
	}
	return true;
}

static bool io_uring_try_cancel_iowq(struct io_ring_ctx *ctx)
{
	struct io_tctx_node *node;
	enum io_wq_cancel cret;
	bool ret = false;

	mutex_lock(&ctx->uring_lock);
	list_for_each_entry(node, &ctx->tctx_list, ctx_node) {
		struct io_uring_task *tctx = node->task->io_uring;

		/*
		 * io_wq will stay alive while we hold uring_lock, because it's
		 * killed after ctx nodes, which requires to take the lock.
		 */
		if (!tctx || !tctx->io_wq)
			continue;
		cret = io_wq_cancel_cb(tctx->io_wq, io_cancel_ctx_cb, ctx, true);
		ret |= (cret != IO_WQ_CANCEL_NOTFOUND);
	}
	mutex_unlock(&ctx->uring_lock);

	return ret;
}

static void io_uring_try_cancel_requests(struct io_ring_ctx *ctx,
					 struct task_struct *task,
					 bool cancel_all)
{
	struct io_task_cancel cancel = { .task = task, .all = cancel_all, };
	struct io_uring_task *tctx = task ? task->io_uring : NULL;

	while (1) {
		enum io_wq_cancel cret;
		bool ret = false;

		if (!task) {
			ret |= io_uring_try_cancel_iowq(ctx);
		} else if (tctx && tctx->io_wq) {
			/*
			 * Cancels requests of all rings, not only @ctx, but
			 * it's fine as the task is in exit/exec.
			 */
			cret = io_wq_cancel_cb(tctx->io_wq, io_cancel_task_cb,
					       &cancel, true);
			ret |= (cret != IO_WQ_CANCEL_NOTFOUND);
		}

		/* SQPOLL thread does its own polling */
		if ((!(ctx->flags & IORING_SETUP_SQPOLL) && cancel_all) ||
		    (ctx->sq_data && ctx->sq_data->thread == current)) {
			while (!list_empty_careful(&ctx->iopoll_list)) {
				io_iopoll_try_reap_events(ctx);
				ret = true;
			}
		}

		ret |= io_cancel_defer_files(ctx, task, cancel_all);
		ret |= io_poll_remove_all(ctx, task, cancel_all);
		ret |= io_kill_timeouts(ctx, task, cancel_all);
		if (task)
			ret |= io_run_task_work();
		if (!ret)
			break;
		cond_resched();
	}
}

static int __io_uring_add_tctx_node(struct io_ring_ctx *ctx)
{
	struct io_uring_task *tctx = current->io_uring;
	struct io_tctx_node *node;
	int ret;

	if (unlikely(!tctx)) {
		ret = io_uring_alloc_task_context(current, ctx);
		if (unlikely(ret))
			return ret;

		tctx = current->io_uring;
		if (ctx->iowq_limits_set) {
			unsigned int limits[2] = { ctx->iowq_limits[0],
						   ctx->iowq_limits[1], };

			ret = io_wq_max_workers(tctx->io_wq, limits);
			if (ret)
				return ret;
		}
	}
	if (!xa_load(&tctx->xa, (unsigned long)ctx)) {
		node = kmalloc(sizeof(*node), GFP_KERNEL);
		if (!node)
			return -ENOMEM;
		node->ctx = ctx;
		node->task = current;

		ret = xa_err(xa_store(&tctx->xa, (unsigned long)ctx,
					node, GFP_KERNEL));
		if (ret) {
			kfree(node);
			return ret;
		}

		mutex_lock(&ctx->uring_lock);
		list_add(&node->ctx_node, &ctx->tctx_list);
		mutex_unlock(&ctx->uring_lock);
	}
	tctx->last = ctx;
	return 0;
}

/*
 * Note that this task has used io_uring. We use it for cancelation purposes.
 */
static inline int io_uring_add_tctx_node(struct io_ring_ctx *ctx)
{
	struct io_uring_task *tctx = current->io_uring;

	if (likely(tctx && tctx->last == ctx))
		return 0;
	return __io_uring_add_tctx_node(ctx);
}

/*
 * Remove this io_uring_file -> task mapping.
 */
static void io_uring_del_tctx_node(unsigned long index)
{
	struct io_uring_task *tctx = current->io_uring;
	struct io_tctx_node *node;

	if (!tctx)
		return;
	node = xa_erase(&tctx->xa, index);
	if (!node)
		return;

	WARN_ON_ONCE(current != node->task);
	WARN_ON_ONCE(list_empty(&node->ctx_node));

	mutex_lock(&node->ctx->uring_lock);
	list_del(&node->ctx_node);
	mutex_unlock(&node->ctx->uring_lock);

	if (tctx->last == node->ctx)
		tctx->last = NULL;
	kfree(node);
}

static void io_uring_clean_tctx(struct io_uring_task *tctx)
{
	struct io_wq *wq = tctx->io_wq;
	struct io_tctx_node *node;
	unsigned long index;

	xa_for_each(&tctx->xa, index, node) {
		io_uring_del_tctx_node(index);
		cond_resched();
	}
	if (wq) {
		/*
		 * Must be after io_uring_del_task_file() (removes nodes under
		 * uring_lock) to avoid race with io_uring_try_cancel_iowq().
		 */
		io_wq_put_and_exit(wq);
		tctx->io_wq = NULL;
	}
}

static s64 tctx_inflight(struct io_uring_task *tctx, bool tracked)
{
	if (tracked)
		return atomic_read(&tctx->inflight_tracked);
	return percpu_counter_sum(&tctx->inflight);
}

static void io_uring_drop_tctx_refs(struct task_struct *task)
{
	struct io_uring_task *tctx = task->io_uring;
	unsigned int refs = tctx->cached_refs;

	if (refs) {
		tctx->cached_refs = 0;
		percpu_counter_sub(&tctx->inflight, refs);
		put_task_struct_many(task, refs);
	}
}

/*
 * Find any io_uring ctx that this task has registered or done IO on, and cancel
 * requests. @sqd should be not-null IIF it's an SQPOLL thread cancellation.
 */
static void io_uring_cancel_generic(bool cancel_all, struct io_sq_data *sqd)
{
	struct io_uring_task *tctx = current->io_uring;
	struct io_ring_ctx *ctx;
	s64 inflight;
	DEFINE_WAIT(wait);

	WARN_ON_ONCE(sqd && sqd->thread != current);

	if (!current->io_uring)
		return;
	if (tctx->io_wq)
		io_wq_exit_start(tctx->io_wq);

	atomic_inc(&tctx->in_idle);
	do {
		io_uring_drop_tctx_refs(current);
		/* read completions before cancelations */
		inflight = tctx_inflight(tctx, !cancel_all);
		if (!inflight)
			break;

		if (!sqd) {
			struct io_tctx_node *node;
			unsigned long index;

			xa_for_each(&tctx->xa, index, node) {
				/* sqpoll task will cancel all its requests */
				if (node->ctx->sq_data)
					continue;
				io_uring_try_cancel_requests(node->ctx, current,
							     cancel_all);
			}
		} else {
			list_for_each_entry(ctx, &sqd->ctx_list, sqd_list)
				io_uring_try_cancel_requests(ctx, current,
							     cancel_all);
		}

		prepare_to_wait(&tctx->wait, &wait, TASK_UNINTERRUPTIBLE);
		io_uring_drop_tctx_refs(current);
		/*
		 * If we've seen completions, retry without waiting. This
		 * avoids a race where a completion comes in before we did
		 * prepare_to_wait().
		 */
		if (inflight == tctx_inflight(tctx, !cancel_all))
			schedule();
		finish_wait(&tctx->wait, &wait);
	} while (1);
	atomic_dec(&tctx->in_idle);

	io_uring_clean_tctx(tctx);
	if (cancel_all) {
		/* for exec all current's requests should be gone, kill tctx */
		__io_uring_free(current);
	}
}

void __io_uring_cancel(bool cancel_all)
{
	io_uring_cancel_generic(cancel_all, NULL);
}

static void *io_uring_validate_mmap_request(struct file *file,
					    loff_t pgoff, size_t sz)
{
	struct io_ring_ctx *ctx = file->private_data;
	loff_t offset = pgoff << PAGE_SHIFT;
	struct page *page;
	void *ptr;

	switch (offset) {
	case IORING_OFF_SQ_RING:
	case IORING_OFF_CQ_RING:
		ptr = ctx->rings;
		break;
	case IORING_OFF_SQES:
		ptr = ctx->sq_sqes;
		break;
	default:
		return ERR_PTR(-EINVAL);
	}

	page = virt_to_head_page(ptr);
	if (sz > page_size(page))
		return ERR_PTR(-EINVAL);

	return ptr;
}

#ifdef CONFIG_MMU

static int io_uring_mmap(struct file *file, struct vm_area_struct *vma)
{
	size_t sz = vma->vm_end - vma->vm_start;
	unsigned long pfn;
	void *ptr;

	ptr = io_uring_validate_mmap_request(file, vma->vm_pgoff, sz);
	if (IS_ERR(ptr))
		return PTR_ERR(ptr);

	pfn = virt_to_phys(ptr) >> PAGE_SHIFT;
	return remap_pfn_range(vma, vma->vm_start, pfn, sz, vma->vm_page_prot);
}

#else /* !CONFIG_MMU */

static int io_uring_mmap(struct file *file, struct vm_area_struct *vma)
{
	return vma->vm_flags & (VM_SHARED | VM_MAYSHARE) ? 0 : -EINVAL;
}

static unsigned int io_uring_nommu_mmap_capabilities(struct file *file)
{
	return NOMMU_MAP_DIRECT | NOMMU_MAP_READ | NOMMU_MAP_WRITE;
}

static unsigned long io_uring_nommu_get_unmapped_area(struct file *file,
	unsigned long addr, unsigned long len,
	unsigned long pgoff, unsigned long flags)
{
	void *ptr;

	ptr = io_uring_validate_mmap_request(file, pgoff, len);
	if (IS_ERR(ptr))
		return PTR_ERR(ptr);

	return (unsigned long) ptr;
}

#endif /* !CONFIG_MMU */

static int io_sqpoll_wait_sq(struct io_ring_ctx *ctx)
{
	DEFINE_WAIT(wait);

	do {
		if (!io_sqring_full(ctx))
			break;
		prepare_to_wait(&ctx->sqo_sq_wait, &wait, TASK_INTERRUPTIBLE);

		if (!io_sqring_full(ctx))
			break;
		schedule();
	} while (!signal_pending(current));

	finish_wait(&ctx->sqo_sq_wait, &wait);
	return 0;
}

static int io_get_ext_arg(unsigned flags, const void __user *argp, size_t *argsz,
			  struct __kernel_timespec __user **ts,
			  const sigset_t __user **sig)
{
	struct io_uring_getevents_arg arg;

	/*
	 * If EXT_ARG isn't set, then we have no timespec and the argp pointer
	 * is just a pointer to the sigset_t.
	 */
	if (!(flags & IORING_ENTER_EXT_ARG)) {
		*sig = (const sigset_t __user *) argp;
		*ts = NULL;
		return 0;
	}

	/*
	 * EXT_ARG is set - ensure we agree on the size of it and copy in our
	 * timespec and sigset_t pointers if good.
	 */
	if (*argsz != sizeof(arg))
		return -EINVAL;
	if (copy_from_user(&arg, argp, sizeof(arg)))
		return -EFAULT;
	*sig = u64_to_user_ptr(arg.sigmask);
	*argsz = arg.sigmask_sz;
	*ts = u64_to_user_ptr(arg.ts);
	return 0;
}

SYSCALL_DEFINE6(io_uring_enter, unsigned int, fd, u32, to_submit,
		u32, min_complete, u32, flags, const void __user *, argp,
		size_t, argsz)
{
	struct io_ring_ctx *ctx;
	int submitted = 0;
	struct fd f;
	long ret;

	io_run_task_work();

	if (unlikely(flags & ~(IORING_ENTER_GETEVENTS | IORING_ENTER_SQ_WAKEUP |
			       IORING_ENTER_SQ_WAIT | IORING_ENTER_EXT_ARG)))
		return -EINVAL;

	f = fdget(fd);
	if (unlikely(!f.file))
		return -EBADF;

	ret = -EOPNOTSUPP;
	if (unlikely(f.file->f_op != &io_uring_fops))
		goto out_fput;

	ret = -ENXIO;
	ctx = f.file->private_data;
	if (unlikely(!percpu_ref_tryget(&ctx->refs)))
		goto out_fput;

	ret = -EBADFD;
	if (unlikely(ctx->flags & IORING_SETUP_R_DISABLED))
		goto out;

	/*
	 * For SQ polling, the thread will do all submissions and completions.
	 * Just return the requested submit count, and wake the thread if
	 * we were asked to.
	 */
	ret = 0;
	if (ctx->flags & IORING_SETUP_SQPOLL) {
		io_cqring_overflow_flush(ctx);

		if (unlikely(ctx->sq_data->thread == NULL)) {
			ret = -EOWNERDEAD;
			goto out;
		}
		if (flags & IORING_ENTER_SQ_WAKEUP)
			wake_up(&ctx->sq_data->wait);
		if (flags & IORING_ENTER_SQ_WAIT) {
			ret = io_sqpoll_wait_sq(ctx);
			if (ret)
				goto out;
		}
		submitted = to_submit;
	} else if (to_submit) {
		ret = io_uring_add_tctx_node(ctx);
		if (unlikely(ret))
			goto out;
		mutex_lock(&ctx->uring_lock);
		submitted = io_submit_sqes(ctx, to_submit);
		mutex_unlock(&ctx->uring_lock);

		if (submitted != to_submit)
			goto out;
	}
	if (flags & IORING_ENTER_GETEVENTS) {
		const sigset_t __user *sig;
		struct __kernel_timespec __user *ts;

		ret = io_get_ext_arg(flags, argp, &argsz, &ts, &sig);
		if (unlikely(ret))
			goto out;

		min_complete = min(min_complete, ctx->cq_entries);

		/*
		 * When SETUP_IOPOLL and SETUP_SQPOLL are both enabled, user
		 * space applications don't need to do io completion events
		 * polling again, they can rely on io_sq_thread to do polling
		 * work, which can reduce cpu usage and uring_lock contention.
		 */
		if (ctx->flags & IORING_SETUP_IOPOLL &&
		    !(ctx->flags & IORING_SETUP_SQPOLL)) {
			ret = io_iopoll_check(ctx, min_complete);
		} else {
			ret = io_cqring_wait(ctx, min_complete, sig, argsz, ts);
		}
	}

out:
	percpu_ref_put(&ctx->refs);
out_fput:
	fdput(f);
	return submitted ? submitted : ret;
}

#ifdef CONFIG_PROC_FS
static int io_uring_show_cred(struct seq_file *m, unsigned int id,
		const struct cred *cred)
{
	struct user_namespace *uns = seq_user_ns(m);
	struct group_info *gi;
	kernel_cap_t cap;
	unsigned __capi;
	int g;

	seq_printf(m, "%5d\n", id);
	seq_put_decimal_ull(m, "\tUid:\t", from_kuid_munged(uns, cred->uid));
	seq_put_decimal_ull(m, "\t\t", from_kuid_munged(uns, cred->euid));
	seq_put_decimal_ull(m, "\t\t", from_kuid_munged(uns, cred->suid));
	seq_put_decimal_ull(m, "\t\t", from_kuid_munged(uns, cred->fsuid));
	seq_put_decimal_ull(m, "\n\tGid:\t", from_kgid_munged(uns, cred->gid));
	seq_put_decimal_ull(m, "\t\t", from_kgid_munged(uns, cred->egid));
	seq_put_decimal_ull(m, "\t\t", from_kgid_munged(uns, cred->sgid));
	seq_put_decimal_ull(m, "\t\t", from_kgid_munged(uns, cred->fsgid));
	seq_puts(m, "\n\tGroups:\t");
	gi = cred->group_info;
	for (g = 0; g < gi->ngroups; g++) {
		seq_put_decimal_ull(m, g ? " " : "",
					from_kgid_munged(uns, gi->gid[g]));
	}
	seq_puts(m, "\n\tCapEff:\t");
	cap = cred->cap_effective;
	CAP_FOR_EACH_U32(__capi)
		seq_put_hex_ll(m, NULL, cap.cap[CAP_LAST_U32 - __capi], 8);
	seq_putc(m, '\n');
	return 0;
}

static void __io_uring_show_fdinfo(struct io_ring_ctx *ctx, struct seq_file *m)
{
	struct io_sq_data *sq = NULL;
	bool has_lock;
	int i;

	/*
	 * Avoid ABBA deadlock between the seq lock and the io_uring mutex,
	 * since fdinfo case grabs it in the opposite direction of normal use
	 * cases. If we fail to get the lock, we just don't iterate any
	 * structures that could be going away outside the io_uring mutex.
	 */
	has_lock = mutex_trylock(&ctx->uring_lock);

	if (has_lock && (ctx->flags & IORING_SETUP_SQPOLL)) {
		sq = ctx->sq_data;
		if (!sq->thread)
			sq = NULL;
	}

	seq_printf(m, "SqThread:\t%d\n", sq ? task_pid_nr(sq->thread) : -1);
	seq_printf(m, "SqThreadCpu:\t%d\n", sq ? task_cpu(sq->thread) : -1);
	seq_printf(m, "UserFiles:\t%u\n", ctx->nr_user_files);
	for (i = 0; has_lock && i < ctx->nr_user_files; i++) {
		struct file *f = io_file_from_index(ctx, i);

		if (f)
			seq_printf(m, "%5u: %s\n", i, file_dentry(f)->d_iname);
		else
			seq_printf(m, "%5u: <none>\n", i);
	}
	seq_printf(m, "UserBufs:\t%u\n", ctx->nr_user_bufs);
	for (i = 0; has_lock && i < ctx->nr_user_bufs; i++) {
		struct io_mapped_ubuf *buf = ctx->user_bufs[i];
		unsigned int len = buf->ubuf_end - buf->ubuf;

		seq_printf(m, "%5u: 0x%llx/%u\n", i, buf->ubuf, len);
	}
	if (has_lock && !xa_empty(&ctx->personalities)) {
		unsigned long index;
		const struct cred *cred;

		seq_printf(m, "Personalities:\n");
		xa_for_each(&ctx->personalities, index, cred)
			io_uring_show_cred(m, index, cred);
	}
	seq_printf(m, "PollList:\n");
	spin_lock(&ctx->completion_lock);
	for (i = 0; i < (1U << ctx->cancel_hash_bits); i++) {
		struct hlist_head *list = &ctx->cancel_hash[i];
		struct io_kiocb *req;

		hlist_for_each_entry(req, list, hash_node)
			seq_printf(m, "  op=%d, task_works=%d\n", req->opcode,
					req->task->task_works != NULL);
	}
	spin_unlock(&ctx->completion_lock);
	if (has_lock)
		mutex_unlock(&ctx->uring_lock);
}

static void io_uring_show_fdinfo(struct seq_file *m, struct file *f)
{
	struct io_ring_ctx *ctx = f->private_data;

	if (percpu_ref_tryget(&ctx->refs)) {
		__io_uring_show_fdinfo(ctx, m);
		percpu_ref_put(&ctx->refs);
	}
}
#endif

static const struct file_operations io_uring_fops = {
	.release	= io_uring_release,
	.mmap		= io_uring_mmap,
#ifndef CONFIG_MMU
	.get_unmapped_area = io_uring_nommu_get_unmapped_area,
	.mmap_capabilities = io_uring_nommu_mmap_capabilities,
#endif
	.poll		= io_uring_poll,
#ifdef CONFIG_PROC_FS
	.show_fdinfo	= io_uring_show_fdinfo,
#endif
};

static int io_allocate_scq_urings(struct io_ring_ctx *ctx,
				  struct io_uring_params *p)
{
	struct io_rings *rings;
	size_t size, sq_array_offset;

	/* make sure these are sane, as we already accounted them */
	ctx->sq_entries = p->sq_entries;
	ctx->cq_entries = p->cq_entries;

	size = rings_size(p->sq_entries, p->cq_entries, &sq_array_offset);
	if (size == SIZE_MAX)
		return -EOVERFLOW;

	rings = io_mem_alloc(size);
	if (!rings)
		return -ENOMEM;

	ctx->rings = rings;
	ctx->sq_array = (u32 *)((char *)rings + sq_array_offset);
	rings->sq_ring_mask = p->sq_entries - 1;
	rings->cq_ring_mask = p->cq_entries - 1;
	rings->sq_ring_entries = p->sq_entries;
	rings->cq_ring_entries = p->cq_entries;

	size = array_size(sizeof(struct io_uring_sqe), p->sq_entries);
	if (size == SIZE_MAX) {
		io_mem_free(ctx->rings);
		ctx->rings = NULL;
		return -EOVERFLOW;
	}

	ctx->sq_sqes = io_mem_alloc(size);
	if (!ctx->sq_sqes) {
		io_mem_free(ctx->rings);
		ctx->rings = NULL;
		return -ENOMEM;
	}

	return 0;
}

static int io_uring_install_fd(struct io_ring_ctx *ctx, struct file *file)
{
	int ret, fd;

	fd = get_unused_fd_flags(O_RDWR | O_CLOEXEC);
	if (fd < 0)
		return fd;

	ret = io_uring_add_tctx_node(ctx);
	if (ret) {
		put_unused_fd(fd);
		return ret;
	}
	fd_install(fd, file);
	return fd;
}

/*
 * Allocate an anonymous fd, this is what constitutes the application
 * visible backing of an io_uring instance. The application mmaps this
 * fd to gain access to the SQ/CQ ring details. If UNIX sockets are enabled,
 * we have to tie this fd to a socket for file garbage collection purposes.
 */
static struct file *io_uring_get_file(struct io_ring_ctx *ctx)
{
	struct file *file;
#if defined(CONFIG_UNIX)
	int ret;

	ret = sock_create_kern(&init_net, PF_UNIX, SOCK_RAW, IPPROTO_IP,
				&ctx->ring_sock);
	if (ret)
		return ERR_PTR(ret);
#endif

	file = anon_inode_getfile("[io_uring]", &io_uring_fops, ctx,
					O_RDWR | O_CLOEXEC);
#if defined(CONFIG_UNIX)
	if (IS_ERR(file)) {
		sock_release(ctx->ring_sock);
		ctx->ring_sock = NULL;
	} else {
		ctx->ring_sock->file = file;
	}
#endif
	return file;
}

static int io_uring_create(unsigned entries, struct io_uring_params *p,
			   struct io_uring_params __user *params)
{
	struct io_ring_ctx *ctx;
	struct file *file;
	int ret;

	if (!entries)
		return -EINVAL;
	if (entries > IORING_MAX_ENTRIES) {
		if (!(p->flags & IORING_SETUP_CLAMP))
			return -EINVAL;
		entries = IORING_MAX_ENTRIES;
	}

	/*
	 * Use twice as many entries for the CQ ring. It's possible for the
	 * application to drive a higher depth than the size of the SQ ring,
	 * since the sqes are only used at submission time. This allows for
	 * some flexibility in overcommitting a bit. If the application has
	 * set IORING_SETUP_CQSIZE, it will have passed in the desired number
	 * of CQ ring entries manually.
	 */
	p->sq_entries = roundup_pow_of_two(entries);
	if (p->flags & IORING_SETUP_CQSIZE) {
		/*
		 * If IORING_SETUP_CQSIZE is set, we do the same roundup
		 * to a power-of-two, if it isn't already. We do NOT impose
		 * any cq vs sq ring sizing.
		 */
		if (!p->cq_entries)
			return -EINVAL;
		if (p->cq_entries > IORING_MAX_CQ_ENTRIES) {
			if (!(p->flags & IORING_SETUP_CLAMP))
				return -EINVAL;
			p->cq_entries = IORING_MAX_CQ_ENTRIES;
		}
		p->cq_entries = roundup_pow_of_two(p->cq_entries);
		if (p->cq_entries < p->sq_entries)
			return -EINVAL;
	} else {
		p->cq_entries = 2 * p->sq_entries;
	}

	ctx = io_ring_ctx_alloc(p);
	if (!ctx)
		return -ENOMEM;
	ctx->compat = in_compat_syscall();
	if (!capable(CAP_IPC_LOCK))
		ctx->user = get_uid(current_user());

	/*
	 * This is just grabbed for accounting purposes. When a process exits,
	 * the mm is exited and dropped before the files, hence we need to hang
	 * on to this mm purely for the purposes of being able to unaccount
	 * memory (locked/pinned vm). It's not used for anything else.
	 */
	mmgrab(current->mm);
	ctx->mm_account = current->mm;

	ret = io_allocate_scq_urings(ctx, p);
	if (ret)
		goto err;

	ret = io_sq_offload_create(ctx, p);
	if (ret)
		goto err;
	/* always set a rsrc node */
	ret = io_rsrc_node_switch_start(ctx);
	if (ret)
		goto err;
	io_rsrc_node_switch(ctx, NULL);

	memset(&p->sq_off, 0, sizeof(p->sq_off));
	p->sq_off.head = offsetof(struct io_rings, sq.head);
	p->sq_off.tail = offsetof(struct io_rings, sq.tail);
	p->sq_off.ring_mask = offsetof(struct io_rings, sq_ring_mask);
	p->sq_off.ring_entries = offsetof(struct io_rings, sq_ring_entries);
	p->sq_off.flags = offsetof(struct io_rings, sq_flags);
	p->sq_off.dropped = offsetof(struct io_rings, sq_dropped);
	p->sq_off.array = (char *)ctx->sq_array - (char *)ctx->rings;

	memset(&p->cq_off, 0, sizeof(p->cq_off));
	p->cq_off.head = offsetof(struct io_rings, cq.head);
	p->cq_off.tail = offsetof(struct io_rings, cq.tail);
	p->cq_off.ring_mask = offsetof(struct io_rings, cq_ring_mask);
	p->cq_off.ring_entries = offsetof(struct io_rings, cq_ring_entries);
	p->cq_off.overflow = offsetof(struct io_rings, cq_overflow);
	p->cq_off.cqes = offsetof(struct io_rings, cqes);
	p->cq_off.flags = offsetof(struct io_rings, cq_flags);

	p->features = IORING_FEAT_SINGLE_MMAP | IORING_FEAT_NODROP |
			IORING_FEAT_SUBMIT_STABLE | IORING_FEAT_RW_CUR_POS |
			IORING_FEAT_CUR_PERSONALITY | IORING_FEAT_FAST_POLL |
			IORING_FEAT_POLL_32BITS | IORING_FEAT_SQPOLL_NONFIXED |
			IORING_FEAT_EXT_ARG | IORING_FEAT_NATIVE_WORKERS |
			IORING_FEAT_RSRC_TAGS;

	if (copy_to_user(params, p, sizeof(*p))) {
		ret = -EFAULT;
		goto err;
	}

	file = io_uring_get_file(ctx);
	if (IS_ERR(file)) {
		ret = PTR_ERR(file);
		goto err;
	}

	/*
	 * Install ring fd as the very last thing, so we don't risk someone
	 * having closed it before we finish setup
	 */
	ret = io_uring_install_fd(ctx, file);
	if (ret < 0) {
		/* fput will clean it up */
		fput(file);
		return ret;
	}

	trace_io_uring_create(ret, ctx, p->sq_entries, p->cq_entries, p->flags);
	return ret;
err:
	io_ring_ctx_wait_and_kill(ctx);
	return ret;
}

/*
 * Sets up an aio uring context, and returns the fd. Applications asks for a
 * ring size, we return the actual sq/cq ring sizes (among other things) in the
 * params structure passed in.
 */
static long io_uring_setup(u32 entries, struct io_uring_params __user *params)
{
	struct io_uring_params p;
	int i;

	if (copy_from_user(&p, params, sizeof(p)))
		return -EFAULT;
	for (i = 0; i < ARRAY_SIZE(p.resv); i++) {
		if (p.resv[i])
			return -EINVAL;
	}

	if (p.flags & ~(IORING_SETUP_IOPOLL | IORING_SETUP_SQPOLL |
			IORING_SETUP_SQ_AFF | IORING_SETUP_CQSIZE |
			IORING_SETUP_CLAMP | IORING_SETUP_ATTACH_WQ |
			IORING_SETUP_R_DISABLED))
		return -EINVAL;

	return  io_uring_create(entries, &p, params);
}

SYSCALL_DEFINE2(io_uring_setup, u32, entries,
		struct io_uring_params __user *, params)
{
	return io_uring_setup(entries, params);
}

static int io_probe(struct io_ring_ctx *ctx, void __user *arg, unsigned nr_args)
{
	struct io_uring_probe *p;
	size_t size;
	int i, ret;

	size = struct_size(p, ops, nr_args);
	if (size == SIZE_MAX)
		return -EOVERFLOW;
	p = kzalloc(size, GFP_KERNEL);
	if (!p)
		return -ENOMEM;

	ret = -EFAULT;
	if (copy_from_user(p, arg, size))
		goto out;
	ret = -EINVAL;
	if (memchr_inv(p, 0, size))
		goto out;

	p->last_op = IORING_OP_LAST - 1;
	if (nr_args > IORING_OP_LAST)
		nr_args = IORING_OP_LAST;

	for (i = 0; i < nr_args; i++) {
		p->ops[i].op = i;
		if (!io_op_defs[i].not_supported)
			p->ops[i].flags = IO_URING_OP_SUPPORTED;
	}
	p->ops_len = i;

	ret = 0;
	if (copy_to_user(arg, p, size))
		ret = -EFAULT;
out:
	kfree(p);
	return ret;
}

static int io_register_personality(struct io_ring_ctx *ctx)
{
	const struct cred *creds;
	u32 id;
	int ret;

	creds = get_current_cred();

	ret = xa_alloc_cyclic(&ctx->personalities, &id, (void *)creds,
			XA_LIMIT(0, USHRT_MAX), &ctx->pers_next, GFP_KERNEL);
	if (ret < 0) {
		put_cred(creds);
		return ret;
	}
	return id;
}

static int io_register_restrictions(struct io_ring_ctx *ctx, void __user *arg,
				    unsigned int nr_args)
{
	struct io_uring_restriction *res;
	size_t size;
	int i, ret;

	/* Restrictions allowed only if rings started disabled */
	if (!(ctx->flags & IORING_SETUP_R_DISABLED))
		return -EBADFD;

	/* We allow only a single restrictions registration */
	if (ctx->restrictions.registered)
		return -EBUSY;

	if (!arg || nr_args > IORING_MAX_RESTRICTIONS)
		return -EINVAL;

	size = array_size(nr_args, sizeof(*res));
	if (size == SIZE_MAX)
		return -EOVERFLOW;

	res = memdup_user(arg, size);
	if (IS_ERR(res))
		return PTR_ERR(res);

	ret = 0;

	for (i = 0; i < nr_args; i++) {
		switch (res[i].opcode) {
		case IORING_RESTRICTION_REGISTER_OP:
			if (res[i].register_op >= IORING_REGISTER_LAST) {
				ret = -EINVAL;
				goto out;
			}

			__set_bit(res[i].register_op,
				  ctx->restrictions.register_op);
			break;
		case IORING_RESTRICTION_SQE_OP:
			if (res[i].sqe_op >= IORING_OP_LAST) {
				ret = -EINVAL;
				goto out;
			}

			__set_bit(res[i].sqe_op, ctx->restrictions.sqe_op);
			break;
		case IORING_RESTRICTION_SQE_FLAGS_ALLOWED:
			ctx->restrictions.sqe_flags_allowed = res[i].sqe_flags;
			break;
		case IORING_RESTRICTION_SQE_FLAGS_REQUIRED:
			ctx->restrictions.sqe_flags_required = res[i].sqe_flags;
			break;
		default:
			ret = -EINVAL;
			goto out;
		}
	}

out:
	/* Reset all restrictions if an error happened */
	if (ret != 0)
		memset(&ctx->restrictions, 0, sizeof(ctx->restrictions));
	else
		ctx->restrictions.registered = true;

	kfree(res);
	return ret;
}

static int io_register_enable_rings(struct io_ring_ctx *ctx)
{
	if (!(ctx->flags & IORING_SETUP_R_DISABLED))
		return -EBADFD;

	if (ctx->restrictions.registered)
		ctx->restricted = 1;

	ctx->flags &= ~IORING_SETUP_R_DISABLED;
	if (ctx->sq_data && wq_has_sleeper(&ctx->sq_data->wait))
		wake_up(&ctx->sq_data->wait);
	return 0;
}

static int __io_register_rsrc_update(struct io_ring_ctx *ctx, unsigned type,
				     struct io_uring_rsrc_update2 *up,
				     unsigned nr_args)
{
	__u32 tmp;
	int err;

	if (up->resv)
		return -EINVAL;
	if (check_add_overflow(up->offset, nr_args, &tmp))
		return -EOVERFLOW;
	err = io_rsrc_node_switch_start(ctx);
	if (err)
		return err;

	switch (type) {
	case IORING_RSRC_FILE:
		return __io_sqe_files_update(ctx, up, nr_args);
	case IORING_RSRC_BUFFER:
		return __io_sqe_buffers_update(ctx, up, nr_args);
	}
	return -EINVAL;
}

static int io_register_files_update(struct io_ring_ctx *ctx, void __user *arg,
				    unsigned nr_args)
{
	struct io_uring_rsrc_update2 up;

	if (!nr_args)
		return -EINVAL;
	memset(&up, 0, sizeof(up));
	if (copy_from_user(&up, arg, sizeof(struct io_uring_rsrc_update)))
		return -EFAULT;
	return __io_register_rsrc_update(ctx, IORING_RSRC_FILE, &up, nr_args);
}

static int io_register_rsrc_update(struct io_ring_ctx *ctx, void __user *arg,
				   unsigned size, unsigned type)
{
	struct io_uring_rsrc_update2 up;

	if (size != sizeof(up))
		return -EINVAL;
	if (copy_from_user(&up, arg, sizeof(up)))
		return -EFAULT;
	if (!up.nr || up.resv)
		return -EINVAL;
	return __io_register_rsrc_update(ctx, type, &up, up.nr);
}

static int io_register_rsrc(struct io_ring_ctx *ctx, void __user *arg,
			    unsigned int size, unsigned int type)
{
	struct io_uring_rsrc_register rr;

	/* keep it extendible */
	if (size != sizeof(rr))
		return -EINVAL;

	memset(&rr, 0, sizeof(rr));
	if (copy_from_user(&rr, arg, size))
		return -EFAULT;
	if (!rr.nr || rr.resv || rr.resv2)
		return -EINVAL;

	switch (type) {
	case IORING_RSRC_FILE:
		return io_sqe_files_register(ctx, u64_to_user_ptr(rr.data),
					     rr.nr, u64_to_user_ptr(rr.tags));
	case IORING_RSRC_BUFFER:
		return io_sqe_buffers_register(ctx, u64_to_user_ptr(rr.data),
					       rr.nr, u64_to_user_ptr(rr.tags));
	}
	return -EINVAL;
}

static int io_register_iowq_aff(struct io_ring_ctx *ctx, void __user *arg,
				unsigned len)
{
	struct io_uring_task *tctx = current->io_uring;
	cpumask_var_t new_mask;
	int ret;

	if (!tctx || !tctx->io_wq)
		return -EINVAL;

	if (!alloc_cpumask_var(&new_mask, GFP_KERNEL))
		return -ENOMEM;

	cpumask_clear(new_mask);
	if (len > cpumask_size())
		len = cpumask_size();

	if (copy_from_user(new_mask, arg, len)) {
		free_cpumask_var(new_mask);
		return -EFAULT;
	}

	ret = io_wq_cpu_affinity(tctx->io_wq, new_mask);
	free_cpumask_var(new_mask);
	return ret;
}

static int io_unregister_iowq_aff(struct io_ring_ctx *ctx)
{
	struct io_uring_task *tctx = current->io_uring;

	if (!tctx || !tctx->io_wq)
		return -EINVAL;

	return io_wq_cpu_affinity(tctx->io_wq, NULL);
}

static int io_register_iowq_max_workers(struct io_ring_ctx *ctx,
					void __user *arg)
	__must_hold(&ctx->uring_lock)
{
	struct io_tctx_node *node;
	struct io_uring_task *tctx = NULL;
	struct io_sq_data *sqd = NULL;
	__u32 new_count[2];
	int i, ret;

	if (copy_from_user(new_count, arg, sizeof(new_count)))
		return -EFAULT;
	for (i = 0; i < ARRAY_SIZE(new_count); i++)
		if (new_count[i] > INT_MAX)
			return -EINVAL;

	if (ctx->flags & IORING_SETUP_SQPOLL) {
		sqd = ctx->sq_data;
		if (sqd) {
			/*
			 * Observe the correct sqd->lock -> ctx->uring_lock
			 * ordering. Fine to drop uring_lock here, we hold
			 * a ref to the ctx.
			 */
			refcount_inc(&sqd->refs);
			mutex_unlock(&ctx->uring_lock);
			mutex_lock(&sqd->lock);
			mutex_lock(&ctx->uring_lock);
			if (sqd->thread)
				tctx = sqd->thread->io_uring;
		}
	} else {
		tctx = current->io_uring;
	}

	BUILD_BUG_ON(sizeof(new_count) != sizeof(ctx->iowq_limits));

	memcpy(ctx->iowq_limits, new_count, sizeof(new_count));
	ctx->iowq_limits_set = true;

<<<<<<< HEAD
=======
	ret = -EINVAL;
	if (tctx && tctx->io_wq) {
		ret = io_wq_max_workers(tctx->io_wq, new_count);
		if (ret)
			goto err;
	} else {
		memset(new_count, 0, sizeof(new_count));
	}

>>>>>>> 0f1a073d
	if (sqd) {
		mutex_unlock(&sqd->lock);
		io_put_sq_data(sqd);
	}

	if (copy_to_user(arg, new_count, sizeof(new_count)))
		return -EFAULT;

	/* that's it for SQPOLL, only the SQPOLL task creates requests */
	if (sqd)
		return 0;

	/* now propagate the restriction to all registered users */
	list_for_each_entry(node, &ctx->tctx_list, ctx_node) {
		struct io_uring_task *tctx = node->task->io_uring;

		if (WARN_ON_ONCE(!tctx->io_wq))
			continue;

		for (i = 0; i < ARRAY_SIZE(new_count); i++)
			new_count[i] = ctx->iowq_limits[i];
		/* ignore errors, it always returns zero anyway */
		(void)io_wq_max_workers(tctx->io_wq, new_count);
	}
	return 0;
err:
	if (sqd) {
		mutex_unlock(&sqd->lock);
		io_put_sq_data(sqd);
	}
	return ret;
}

static bool io_register_op_must_quiesce(int op)
{
	switch (op) {
	case IORING_REGISTER_BUFFERS:
	case IORING_UNREGISTER_BUFFERS:
	case IORING_REGISTER_FILES:
	case IORING_UNREGISTER_FILES:
	case IORING_REGISTER_FILES_UPDATE:
	case IORING_REGISTER_PROBE:
	case IORING_REGISTER_PERSONALITY:
	case IORING_UNREGISTER_PERSONALITY:
	case IORING_REGISTER_FILES2:
	case IORING_REGISTER_FILES_UPDATE2:
	case IORING_REGISTER_BUFFERS2:
	case IORING_REGISTER_BUFFERS_UPDATE:
	case IORING_REGISTER_IOWQ_AFF:
	case IORING_UNREGISTER_IOWQ_AFF:
	case IORING_REGISTER_IOWQ_MAX_WORKERS:
		return false;
	default:
		return true;
	}
}

static int io_ctx_quiesce(struct io_ring_ctx *ctx)
{
	long ret;

	percpu_ref_kill(&ctx->refs);

	/*
	 * Drop uring mutex before waiting for references to exit. If another
	 * thread is currently inside io_uring_enter() it might need to grab the
	 * uring_lock to make progress. If we hold it here across the drain
	 * wait, then we can deadlock. It's safe to drop the mutex here, since
	 * no new references will come in after we've killed the percpu ref.
	 */
	mutex_unlock(&ctx->uring_lock);
	do {
		ret = wait_for_completion_interruptible(&ctx->ref_comp);
		if (!ret)
			break;
		ret = io_run_task_work_sig();
	} while (ret >= 0);
	mutex_lock(&ctx->uring_lock);

	if (ret)
		io_refs_resurrect(&ctx->refs, &ctx->ref_comp);
	return ret;
}

static int __io_uring_register(struct io_ring_ctx *ctx, unsigned opcode,
			       void __user *arg, unsigned nr_args)
	__releases(ctx->uring_lock)
	__acquires(ctx->uring_lock)
{
	int ret;

	/*
	 * We're inside the ring mutex, if the ref is already dying, then
	 * someone else killed the ctx or is already going through
	 * io_uring_register().
	 */
	if (percpu_ref_is_dying(&ctx->refs))
		return -ENXIO;

	if (ctx->restricted) {
		if (opcode >= IORING_REGISTER_LAST)
			return -EINVAL;
		opcode = array_index_nospec(opcode, IORING_REGISTER_LAST);
		if (!test_bit(opcode, ctx->restrictions.register_op))
			return -EACCES;
	}

	if (io_register_op_must_quiesce(opcode)) {
		ret = io_ctx_quiesce(ctx);
		if (ret)
			return ret;
	}

	switch (opcode) {
	case IORING_REGISTER_BUFFERS:
		ret = io_sqe_buffers_register(ctx, arg, nr_args, NULL);
		break;
	case IORING_UNREGISTER_BUFFERS:
		ret = -EINVAL;
		if (arg || nr_args)
			break;
		ret = io_sqe_buffers_unregister(ctx);
		break;
	case IORING_REGISTER_FILES:
		ret = io_sqe_files_register(ctx, arg, nr_args, NULL);
		break;
	case IORING_UNREGISTER_FILES:
		ret = -EINVAL;
		if (arg || nr_args)
			break;
		ret = io_sqe_files_unregister(ctx);
		break;
	case IORING_REGISTER_FILES_UPDATE:
		ret = io_register_files_update(ctx, arg, nr_args);
		break;
	case IORING_REGISTER_EVENTFD:
	case IORING_REGISTER_EVENTFD_ASYNC:
		ret = -EINVAL;
		if (nr_args != 1)
			break;
		ret = io_eventfd_register(ctx, arg);
		if (ret)
			break;
		if (opcode == IORING_REGISTER_EVENTFD_ASYNC)
			ctx->eventfd_async = 1;
		else
			ctx->eventfd_async = 0;
		break;
	case IORING_UNREGISTER_EVENTFD:
		ret = -EINVAL;
		if (arg || nr_args)
			break;
		ret = io_eventfd_unregister(ctx);
		break;
	case IORING_REGISTER_PROBE:
		ret = -EINVAL;
		if (!arg || nr_args > 256)
			break;
		ret = io_probe(ctx, arg, nr_args);
		break;
	case IORING_REGISTER_PERSONALITY:
		ret = -EINVAL;
		if (arg || nr_args)
			break;
		ret = io_register_personality(ctx);
		break;
	case IORING_UNREGISTER_PERSONALITY:
		ret = -EINVAL;
		if (arg)
			break;
		ret = io_unregister_personality(ctx, nr_args);
		break;
	case IORING_REGISTER_ENABLE_RINGS:
		ret = -EINVAL;
		if (arg || nr_args)
			break;
		ret = io_register_enable_rings(ctx);
		break;
	case IORING_REGISTER_RESTRICTIONS:
		ret = io_register_restrictions(ctx, arg, nr_args);
		break;
	case IORING_REGISTER_FILES2:
		ret = io_register_rsrc(ctx, arg, nr_args, IORING_RSRC_FILE);
		break;
	case IORING_REGISTER_FILES_UPDATE2:
		ret = io_register_rsrc_update(ctx, arg, nr_args,
					      IORING_RSRC_FILE);
		break;
	case IORING_REGISTER_BUFFERS2:
		ret = io_register_rsrc(ctx, arg, nr_args, IORING_RSRC_BUFFER);
		break;
	case IORING_REGISTER_BUFFERS_UPDATE:
		ret = io_register_rsrc_update(ctx, arg, nr_args,
					      IORING_RSRC_BUFFER);
		break;
	case IORING_REGISTER_IOWQ_AFF:
		ret = -EINVAL;
		if (!arg || !nr_args)
			break;
		ret = io_register_iowq_aff(ctx, arg, nr_args);
		break;
	case IORING_UNREGISTER_IOWQ_AFF:
		ret = -EINVAL;
		if (arg || nr_args)
			break;
		ret = io_unregister_iowq_aff(ctx);
		break;
	case IORING_REGISTER_IOWQ_MAX_WORKERS:
		ret = -EINVAL;
		if (!arg || nr_args != 2)
			break;
		ret = io_register_iowq_max_workers(ctx, arg);
		break;
	default:
		ret = -EINVAL;
		break;
	}

	if (io_register_op_must_quiesce(opcode)) {
		/* bring the ctx back to life */
		percpu_ref_reinit(&ctx->refs);
		reinit_completion(&ctx->ref_comp);
	}
	return ret;
}

SYSCALL_DEFINE4(io_uring_register, unsigned int, fd, unsigned int, opcode,
		void __user *, arg, unsigned int, nr_args)
{
	struct io_ring_ctx *ctx;
	long ret = -EBADF;
	struct fd f;

	f = fdget(fd);
	if (!f.file)
		return -EBADF;

	ret = -EOPNOTSUPP;
	if (f.file->f_op != &io_uring_fops)
		goto out_fput;

	ctx = f.file->private_data;

	io_run_task_work();

	mutex_lock(&ctx->uring_lock);
	ret = __io_uring_register(ctx, opcode, arg, nr_args);
	mutex_unlock(&ctx->uring_lock);
	trace_io_uring_register(ctx, opcode, ctx->nr_user_files, ctx->nr_user_bufs,
							ctx->cq_ev_fd != NULL, ret);
out_fput:
	fdput(f);
	return ret;
}

static int __init io_uring_init(void)
{
#define __BUILD_BUG_VERIFY_ELEMENT(stype, eoffset, etype, ename) do { \
	BUILD_BUG_ON(offsetof(stype, ename) != eoffset); \
	BUILD_BUG_ON(sizeof(etype) != sizeof_field(stype, ename)); \
} while (0)

#define BUILD_BUG_SQE_ELEM(eoffset, etype, ename) \
	__BUILD_BUG_VERIFY_ELEMENT(struct io_uring_sqe, eoffset, etype, ename)
	BUILD_BUG_ON(sizeof(struct io_uring_sqe) != 64);
	BUILD_BUG_SQE_ELEM(0,  __u8,   opcode);
	BUILD_BUG_SQE_ELEM(1,  __u8,   flags);
	BUILD_BUG_SQE_ELEM(2,  __u16,  ioprio);
	BUILD_BUG_SQE_ELEM(4,  __s32,  fd);
	BUILD_BUG_SQE_ELEM(8,  __u64,  off);
	BUILD_BUG_SQE_ELEM(8,  __u64,  addr2);
	BUILD_BUG_SQE_ELEM(16, __u64,  addr);
	BUILD_BUG_SQE_ELEM(16, __u64,  splice_off_in);
	BUILD_BUG_SQE_ELEM(24, __u32,  len);
	BUILD_BUG_SQE_ELEM(28,     __kernel_rwf_t, rw_flags);
	BUILD_BUG_SQE_ELEM(28, /* compat */   int, rw_flags);
	BUILD_BUG_SQE_ELEM(28, /* compat */ __u32, rw_flags);
	BUILD_BUG_SQE_ELEM(28, __u32,  fsync_flags);
	BUILD_BUG_SQE_ELEM(28, /* compat */ __u16,  poll_events);
	BUILD_BUG_SQE_ELEM(28, __u32,  poll32_events);
	BUILD_BUG_SQE_ELEM(28, __u32,  sync_range_flags);
	BUILD_BUG_SQE_ELEM(28, __u32,  msg_flags);
	BUILD_BUG_SQE_ELEM(28, __u32,  timeout_flags);
	BUILD_BUG_SQE_ELEM(28, __u32,  accept_flags);
	BUILD_BUG_SQE_ELEM(28, __u32,  cancel_flags);
	BUILD_BUG_SQE_ELEM(28, __u32,  open_flags);
	BUILD_BUG_SQE_ELEM(28, __u32,  statx_flags);
	BUILD_BUG_SQE_ELEM(28, __u32,  fadvise_advice);
	BUILD_BUG_SQE_ELEM(28, __u32,  splice_flags);
	BUILD_BUG_SQE_ELEM(32, __u64,  user_data);
	BUILD_BUG_SQE_ELEM(40, __u16,  buf_index);
	BUILD_BUG_SQE_ELEM(40, __u16,  buf_group);
	BUILD_BUG_SQE_ELEM(42, __u16,  personality);
	BUILD_BUG_SQE_ELEM(44, __s32,  splice_fd_in);
	BUILD_BUG_SQE_ELEM(44, __u32,  file_index);

	BUILD_BUG_ON(sizeof(struct io_uring_files_update) !=
		     sizeof(struct io_uring_rsrc_update));
	BUILD_BUG_ON(sizeof(struct io_uring_rsrc_update) >
		     sizeof(struct io_uring_rsrc_update2));

	/* ->buf_index is u16 */
	BUILD_BUG_ON(IORING_MAX_REG_BUFFERS >= (1u << 16));

	/* should fit into one byte */
	BUILD_BUG_ON(SQE_VALID_FLAGS >= (1 << 8));

	BUILD_BUG_ON(ARRAY_SIZE(io_op_defs) != IORING_OP_LAST);
	BUILD_BUG_ON(__REQ_F_LAST_BIT > 8 * sizeof(int));

	req_cachep = KMEM_CACHE(io_kiocb, SLAB_HWCACHE_ALIGN | SLAB_PANIC |
				SLAB_ACCOUNT);
	return 0;
};
__initcall(io_uring_init);<|MERGE_RESOLUTION|>--- conflicted
+++ resolved
@@ -2946,11 +2946,7 @@
 			struct io_ring_ctx *ctx = req->ctx;
 
 			req_set_fail(req);
-<<<<<<< HEAD
-			if (issue_flags & IO_URING_F_NONBLOCK) {
-=======
 			if (!(issue_flags & IO_URING_F_NONBLOCK)) {
->>>>>>> 0f1a073d
 				mutex_lock(&ctx->uring_lock);
 				__io_req_complete(req, issue_flags, ret, cflags);
 				mutex_unlock(&ctx->uring_lock);
@@ -10691,8 +10687,6 @@
 	memcpy(ctx->iowq_limits, new_count, sizeof(new_count));
 	ctx->iowq_limits_set = true;
 
-<<<<<<< HEAD
-=======
 	ret = -EINVAL;
 	if (tctx && tctx->io_wq) {
 		ret = io_wq_max_workers(tctx->io_wq, new_count);
@@ -10702,7 +10696,6 @@
 		memset(new_count, 0, sizeof(new_count));
 	}
 
->>>>>>> 0f1a073d
 	if (sqd) {
 		mutex_unlock(&sqd->lock);
 		io_put_sq_data(sqd);
