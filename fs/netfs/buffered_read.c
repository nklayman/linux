// SPDX-License-Identifier: GPL-2.0-or-later
/* Network filesystem high-level buffered read support.
 *
 * Copyright (C) 2021 Red Hat, Inc. All Rights Reserved.
 * Written by David Howells (dhowells@redhat.com)
 */

#include <linux/export.h>
#include <linux/task_io_accounting_ops.h>
#include "internal.h"

/*
 * Unlock the folios in a read operation.  We need to set PG_fscache on any
 * folios we're going to write back before we unlock them.
 */
void netfs_rreq_unlock_folios(struct netfs_io_request *rreq)
{
	struct netfs_io_subrequest *subreq;
	struct folio *folio;
	unsigned int iopos, account = 0;
	pgoff_t start_page = rreq->start / PAGE_SIZE;
	pgoff_t last_page = ((rreq->start + rreq->len) / PAGE_SIZE) - 1;
	bool subreq_failed = false;

	XA_STATE(xas, &rreq->mapping->i_pages, start_page);

	if (test_bit(NETFS_RREQ_FAILED, &rreq->flags)) {
		__clear_bit(NETFS_RREQ_COPY_TO_CACHE, &rreq->flags);
		list_for_each_entry(subreq, &rreq->subrequests, rreq_link) {
			__clear_bit(NETFS_SREQ_COPY_TO_CACHE, &subreq->flags);
		}
	}

	/* Walk through the pagecache and the I/O request lists simultaneously.
	 * We may have a mixture of cached and uncached sections and we only
	 * really want to write out the uncached sections.  This is slightly
	 * complicated by the possibility that we might have huge pages with a
	 * mixture inside.
	 */
	subreq = list_first_entry(&rreq->subrequests,
				  struct netfs_io_subrequest, rreq_link);
	iopos = 0;
	subreq_failed = (subreq->error < 0);

	trace_netfs_rreq(rreq, netfs_rreq_trace_unlock);

	rcu_read_lock();
	xas_for_each(&xas, folio, last_page) {
		unsigned int pgpos = (folio_index(folio) - start_page) * PAGE_SIZE;
		unsigned int pgend = pgpos + folio_size(folio);
		bool pg_failed = false;

		for (;;) {
			if (!subreq) {
				pg_failed = true;
				break;
			}
			if (test_bit(NETFS_SREQ_COPY_TO_CACHE, &subreq->flags))
				folio_start_fscache(folio);
			pg_failed |= subreq_failed;
			if (pgend < iopos + subreq->len)
				break;

			account += subreq->transferred;
			iopos += subreq->len;
			if (!list_is_last(&subreq->rreq_link, &rreq->subrequests)) {
				subreq = list_next_entry(subreq, rreq_link);
				subreq_failed = (subreq->error < 0);
			} else {
				subreq = NULL;
				subreq_failed = false;
			}
			if (pgend == iopos)
				break;
		}

		if (!pg_failed) {
			flush_dcache_folio(folio);
			folio_mark_uptodate(folio);
		}

		if (!test_bit(NETFS_RREQ_DONT_UNLOCK_FOLIOS, &rreq->flags)) {
			if (folio_index(folio) == rreq->no_unlock_folio &&
			    test_bit(NETFS_RREQ_NO_UNLOCK_FOLIO, &rreq->flags))
				_debug("no unlock");
			else
				folio_unlock(folio);
		}
	}
	rcu_read_unlock();

	task_io_account_read(account);
	if (rreq->netfs_ops->done)
		rreq->netfs_ops->done(rreq);
}

static void netfs_cache_expand_readahead(struct netfs_io_request *rreq,
					 loff_t *_start, size_t *_len, loff_t i_size)
{
	struct netfs_cache_resources *cres = &rreq->cache_resources;

	if (cres->ops && cres->ops->expand_readahead)
		cres->ops->expand_readahead(cres, _start, _len, i_size);
}

static void netfs_rreq_expand(struct netfs_io_request *rreq,
			      struct readahead_control *ractl)
{
	/* Give the cache a chance to change the request parameters.  The
	 * resultant request must contain the original region.
	 */
	netfs_cache_expand_readahead(rreq, &rreq->start, &rreq->len, rreq->i_size);

	/* Give the netfs a chance to change the request parameters.  The
	 * resultant request must contain the original region.
	 */
	if (rreq->netfs_ops->expand_readahead)
		rreq->netfs_ops->expand_readahead(rreq);

	/* Expand the request if the cache wants it to start earlier.  Note
	 * that the expansion may get further extended if the VM wishes to
	 * insert THPs and the preferred start and/or end wind up in the middle
	 * of THPs.
	 *
	 * If this is the case, however, the THP size should be an integer
	 * multiple of the cache granule size, so we get a whole number of
	 * granules to deal with.
	 */
	if (rreq->start  != readahead_pos(ractl) ||
	    rreq->len != readahead_length(ractl)) {
		readahead_expand(ractl, rreq->start, rreq->len);
		rreq->start  = readahead_pos(ractl);
		rreq->len = readahead_length(ractl);

		trace_netfs_read(rreq, readahead_pos(ractl), readahead_length(ractl),
				 netfs_read_trace_expanded);
	}
}

/**
 * netfs_readahead - Helper to manage a read request
 * @ractl: The description of the readahead request
 *
 * Fulfil a readahead request by drawing data from the cache if possible, or
 * the netfs if not.  Space beyond the EOF is zero-filled.  Multiple I/O
 * requests from different sources will get munged together.  If necessary, the
 * readahead window can be expanded in either direction to a more convenient
 * alighment for RPC efficiency or to make storage in the cache feasible.
 *
 * The calling netfs must initialise a netfs context contiguous to the vfs
 * inode before calling this.
 *
 * This is usable whether or not caching is enabled.
 */
void netfs_readahead(struct readahead_control *ractl)
{
	struct netfs_io_request *rreq;
	struct netfs_inode *ctx = netfs_inode(ractl->mapping->host);
	int ret;

	_enter("%lx,%x", readahead_index(ractl), readahead_count(ractl));

	if (readahead_count(ractl) == 0)
		return;

	rreq = netfs_alloc_request(ractl->mapping, ractl->file,
				   readahead_pos(ractl),
				   readahead_length(ractl),
				   NETFS_READAHEAD);
	if (IS_ERR(rreq))
		return;

	if (ctx->ops->begin_cache_operation) {
		ret = ctx->ops->begin_cache_operation(rreq);
		if (ret == -ENOMEM || ret == -EINTR || ret == -ERESTARTSYS)
			goto cleanup_free;
	}

	netfs_stat(&netfs_n_rh_readahead);
	trace_netfs_read(rreq, readahead_pos(ractl), readahead_length(ractl),
			 netfs_read_trace_readahead);

	netfs_rreq_expand(rreq, ractl);

	/* Drop the refs on the folios here rather than in the cache or
	 * filesystem.  The locks will be dropped in netfs_rreq_unlock().
	 */
	while (readahead_folio(ractl))
		;

	netfs_begin_read(rreq, false);
	return;

cleanup_free:
	netfs_put_request(rreq, false, netfs_rreq_trace_put_failed);
	return;
}
EXPORT_SYMBOL(netfs_readahead);

/**
 * netfs_read_folio - Helper to manage a read_folio request
 * @file: The file to read from
 * @folio: The folio to read
 *
 * Fulfil a read_folio request by drawing data from the cache if
 * possible, or the netfs if not.  Space beyond the EOF is zero-filled.
 * Multiple I/O requests from different sources will get munged together.
 *
 * The calling netfs must initialise a netfs context contiguous to the vfs
 * inode before calling this.
 *
 * This is usable whether or not caching is enabled.
 */
int netfs_read_folio(struct file *file, struct folio *folio)
{
	struct address_space *mapping = folio_file_mapping(folio);
	struct netfs_io_request *rreq;
	struct netfs_inode *ctx = netfs_inode(mapping->host);
	int ret;

	_enter("%lx", folio_index(folio));

	rreq = netfs_alloc_request(mapping, file,
				   folio_file_pos(folio), folio_size(folio),
				   NETFS_READPAGE);
	if (IS_ERR(rreq)) {
		ret = PTR_ERR(rreq);
		goto alloc_error;
	}

	if (ctx->ops->begin_cache_operation) {
		ret = ctx->ops->begin_cache_operation(rreq);
		if (ret == -ENOMEM || ret == -EINTR || ret == -ERESTARTSYS)
			goto discard;
	}

	netfs_stat(&netfs_n_rh_readpage);
	trace_netfs_read(rreq, rreq->start, rreq->len, netfs_read_trace_readpage);
	return netfs_begin_read(rreq, true);

discard:
	netfs_put_request(rreq, false, netfs_rreq_trace_put_discard);
alloc_error:
	folio_unlock(folio);
	return ret;
}
EXPORT_SYMBOL(netfs_read_folio);

/*
 * Prepare a folio for writing without reading first
 * @folio: The folio being prepared
 * @pos: starting position for the write
 * @len: length of write
 * @always_fill: T if the folio should always be completely filled/cleared
 *
 * In some cases, write_begin doesn't need to read at all:
 * - full folio write
 * - write that lies in a folio that is completely beyond EOF
 * - write that covers the folio from start to EOF or beyond it
 *
 * If any of these criteria are met, then zero out the unwritten parts
 * of the folio and return true. Otherwise, return false.
 */
static bool netfs_skip_folio_read(struct folio *folio, loff_t pos, size_t len,
				 bool always_fill)
{
	struct inode *inode = folio_inode(folio);
	loff_t i_size = i_size_read(inode);
	size_t offset = offset_in_folio(folio, pos);
	size_t plen = folio_size(folio);

	if (unlikely(always_fill)) {
		if (pos - offset + len <= i_size)
			return false; /* Page entirely before EOF */
		zero_user_segment(&folio->page, 0, plen);
		folio_mark_uptodate(folio);
		return true;
	}

	/* Full folio write */
	if (offset == 0 && len >= plen)
		return true;

	/* Page entirely beyond the end of the file */
	if (pos - offset >= i_size)
		goto zero_out;

	/* Write that covers from the start of the folio to EOF or beyond */
	if (offset == 0 && (pos + len) >= i_size)
		goto zero_out;

	return false;
zero_out:
	zero_user_segments(&folio->page, 0, offset, offset + len, plen);
	return true;
}

/**
 * netfs_write_begin - Helper to prepare for writing
 * @ctx: The netfs context
 * @file: The file to read from
 * @mapping: The mapping to read from
 * @pos: File position at which the write will begin
 * @len: The length of the write (may extend beyond the end of the folio chosen)
 * @_folio: Where to put the resultant folio
 * @_fsdata: Place for the netfs to store a cookie
 *
 * Pre-read data for a write-begin request by drawing data from the cache if
 * possible, or the netfs if not.  Space beyond the EOF is zero-filled.
 * Multiple I/O requests from different sources will get munged together.  If
 * necessary, the readahead window can be expanded in either direction to a
 * more convenient alighment for RPC efficiency or to make storage in the cache
 * feasible.
 *
 * The calling netfs must provide a table of operations, only one of which,
 * issue_op, is mandatory.
 *
 * The check_write_begin() operation can be provided to check for and flush
 * conflicting writes once the folio is grabbed and locked.  It is passed a
 * pointer to the fsdata cookie that gets returned to the VM to be passed to
 * write_end.  It is permitted to sleep.  It should return 0 if the request
 * should go ahead; unlock the folio and return -EAGAIN to cause the folio to
 * be regot; or return an error.
 *
 * The calling netfs must initialise a netfs context contiguous to the vfs
 * inode before calling this.
 *
 * This is usable whether or not caching is enabled.
 */
<<<<<<< HEAD
int netfs_write_begin(struct file *file, struct address_space *mapping,
=======
int netfs_write_begin(struct netfs_inode *ctx,
		      struct file *file, struct address_space *mapping,
>>>>>>> f777316e
		      loff_t pos, unsigned int len, struct folio **_folio,
		      void **_fsdata)
{
	struct netfs_io_request *rreq;
	struct folio *folio;
	unsigned int fgp_flags = FGP_LOCK | FGP_WRITE | FGP_CREAT | FGP_STABLE;
	pgoff_t index = pos >> PAGE_SHIFT;
	int ret;

	DEFINE_READAHEAD(ractl, file, NULL, mapping, index);

retry:
	folio = __filemap_get_folio(mapping, index, fgp_flags,
				    mapping_gfp_mask(mapping));
	if (!folio)
		return -ENOMEM;

	if (ctx->ops->check_write_begin) {
		/* Allow the netfs (eg. ceph) to flush conflicts. */
		ret = ctx->ops->check_write_begin(file, pos, len, folio, _fsdata);
		if (ret < 0) {
			trace_netfs_failure(NULL, NULL, ret, netfs_fail_check_write_begin);
			if (ret == -EAGAIN)
				goto retry;
			goto error;
		}
	}

	if (folio_test_uptodate(folio))
		goto have_folio;

	/* If the page is beyond the EOF, we want to clear it - unless it's
	 * within the cache granule containing the EOF, in which case we need
	 * to preload the granule.
	 */
	if (!netfs_is_cache_enabled(ctx) &&
	    netfs_skip_folio_read(folio, pos, len, false)) {
		netfs_stat(&netfs_n_rh_write_zskip);
		goto have_folio_no_wait;
	}

	rreq = netfs_alloc_request(mapping, file,
				   folio_file_pos(folio), folio_size(folio),
				   NETFS_READ_FOR_WRITE);
	if (IS_ERR(rreq)) {
		ret = PTR_ERR(rreq);
		goto error;
	}
	rreq->no_unlock_folio	= folio_index(folio);
	__set_bit(NETFS_RREQ_NO_UNLOCK_FOLIO, &rreq->flags);

	if (ctx->ops->begin_cache_operation) {
		ret = ctx->ops->begin_cache_operation(rreq);
		if (ret == -ENOMEM || ret == -EINTR || ret == -ERESTARTSYS)
			goto error_put;
	}

	netfs_stat(&netfs_n_rh_write_begin);
	trace_netfs_read(rreq, pos, len, netfs_read_trace_write_begin);

	/* Expand the request to meet caching requirements and download
	 * preferences.
	 */
	ractl._nr_pages = folio_nr_pages(folio);
	netfs_rreq_expand(rreq, &ractl);

	/* We hold the folio locks, so we can drop the references */
	folio_get(folio);
	while (readahead_folio(&ractl))
		;

	ret = netfs_begin_read(rreq, true);
	if (ret < 0)
		goto error;

have_folio:
	ret = folio_wait_fscache_killable(folio);
	if (ret < 0)
		goto error;
have_folio_no_wait:
	*_folio = folio;
	_leave(" = 0");
	return 0;

error_put:
	netfs_put_request(rreq, false, netfs_rreq_trace_put_failed);
error:
	folio_unlock(folio);
	folio_put(folio);
	_leave(" = %d", ret);
	return ret;
}
EXPORT_SYMBOL(netfs_write_begin);<|MERGE_RESOLUTION|>--- conflicted
+++ resolved
@@ -327,12 +327,8 @@
  *
  * This is usable whether or not caching is enabled.
  */
-<<<<<<< HEAD
-int netfs_write_begin(struct file *file, struct address_space *mapping,
-=======
 int netfs_write_begin(struct netfs_inode *ctx,
 		      struct file *file, struct address_space *mapping,
->>>>>>> f777316e
 		      loff_t pos, unsigned int len, struct folio **_folio,
 		      void **_fsdata)
 {
