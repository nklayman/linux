--- conflicted
+++ resolved
@@ -84,17 +84,10 @@
 			      t >> 11, (t >> 5) & 0x003F, (t & 0x001F) << 1);
 
 
-<<<<<<< HEAD
-	/* time_ms field represent 0 ~ 199(1990 ms) */
-	if (time_ms) {
-		ts->tv_sec += time_ms / 100;
-		ts->tv_nsec = (time_ms % 100) * 10 * NSEC_PER_MSEC;
-=======
 	/* time_cs field represent 0 ~ 199cs(1990 ms) */
 	if (time_cs) {
 		ts->tv_sec += time_cs / 100;
 		ts->tv_nsec = (time_cs % 100) * 10 * NSEC_PER_MSEC;
->>>>>>> 4775cbe7
 	} else
 		ts->tv_nsec = 0;
 
@@ -143,10 +136,6 @@
 	ts->tv_nsec = 0;
 }
 
-<<<<<<< HEAD
-unsigned short exfat_calc_chksum_2byte(void *data, int len,
-		unsigned short chksum, int type)
-=======
 u16 exfat_calc_chksum16(void *data, int len, u16 chksum, int type)
 {
 	int i;
@@ -161,7 +150,6 @@
 }
 
 u32 exfat_calc_chksum32(void *data, int len, u32 chksum, int type)
->>>>>>> 4775cbe7
 {
 	int i;
 	u8 *c = (u8 *)data;
