--- conflicted
+++ resolved
@@ -96,8 +96,8 @@
 static int btrfs_log_inode(struct btrfs_trans_handle *trans,
 			   struct btrfs_root *root, struct btrfs_inode *inode,
 			   int inode_only,
-			   u64 start,
-			   u64 end,
+			   const loff_t start,
+			   const loff_t end,
 			   struct btrfs_log_ctx *ctx);
 static int link_to_fixup_dir(struct btrfs_trans_handle *trans,
 			     struct btrfs_root *root,
@@ -4533,15 +4533,13 @@
 static int btrfs_log_holes(struct btrfs_trans_handle *trans,
 			   struct btrfs_root *root,
 			   struct btrfs_inode *inode,
-			   struct btrfs_path *path,
-			   const u64 start,
-			   const u64 end)
+			   struct btrfs_path *path)
 {
 	struct btrfs_fs_info *fs_info = root->fs_info;
 	struct btrfs_key key;
 	const u64 ino = btrfs_ino(inode);
 	const u64 i_size = i_size_read(&inode->vfs_inode);
-	u64 prev_extent_end = start;
+	u64 prev_extent_end = 0;
 	int ret;
 
 	if (!btrfs_fs_incompat(fs_info, NO_HOLES) || i_size == 0)
@@ -4549,24 +4547,14 @@
 
 	key.objectid = ino;
 	key.type = BTRFS_EXTENT_DATA_KEY;
-	key.offset = start;
+	key.offset = 0;
 
 	ret = btrfs_search_slot(NULL, root, &key, path, 0, 0);
 	if (ret < 0)
 		return ret;
 
-	if (ret > 0 && path->slots[0] > 0) {
-		btrfs_item_key_to_cpu(path->nodes[0], &key, path->slots[0] - 1);
-		if (key.objectid == ino && key.type == BTRFS_EXTENT_DATA_KEY)
-			path->slots[0]--;
-	}
-
 	while (true) {
 		struct extent_buffer *leaf = path->nodes[0];
-<<<<<<< HEAD
-		u64 extent_end;
-=======
->>>>>>> 0595b2d9
 
 		if (path->slots[0] >= btrfs_header_nritems(path->nodes[0])) {
 			ret = btrfs_next_leaf(root, path);
@@ -4583,18 +4571,9 @@
 		if (key.objectid != ino || key.type != BTRFS_EXTENT_DATA_KEY)
 			break;
 
-		extent_end = btrfs_file_extent_end(path);
-		if (extent_end <= start)
-			goto next_slot;
-
 		/* We have a hole, log it. */
 		if (prev_extent_end < key.offset) {
-			u64 hole_len;
-
-			if (key.offset >= end)
-				hole_len = end - prev_extent_end;
-			else
-				hole_len = key.offset - prev_extent_end;
+			const u64 hole_len = key.offset - prev_extent_end;
 
 			/*
 			 * Release the path to avoid deadlocks with other code
@@ -4624,24 +4603,16 @@
 			leaf = path->nodes[0];
 		}
 
-<<<<<<< HEAD
-		prev_extent_end = min(extent_end, end);
-		if (extent_end >= end)
-			break;
-next_slot:
-=======
 		prev_extent_end = btrfs_file_extent_end(path);
->>>>>>> 0595b2d9
 		path->slots[0]++;
 		cond_resched();
 	}
 
-	if (prev_extent_end < end && prev_extent_end < i_size) {
+	if (prev_extent_end < i_size) {
 		u64 hole_len;
 
 		btrfs_release_path(path);
-		hole_len = min(ALIGN(i_size, fs_info->sectorsize), end);
-		hole_len -= prev_extent_end;
+		hole_len = ALIGN(i_size - prev_extent_end, fs_info->sectorsize);
 		ret = btrfs_insert_file_extent(trans, root->log_root,
 					       ino, prev_extent_end, 0, 0,
 					       hole_len, 0, hole_len,
@@ -4978,11 +4949,6 @@
 				   const u64 logged_isize,
 				   const bool recursive_logging,
 				   const int inode_only,
-<<<<<<< HEAD
-				   const u64 start,
-				   const u64 end,
-=======
->>>>>>> 0595b2d9
 				   struct btrfs_log_ctx *ctx,
 				   bool *need_log_inode_item)
 {
@@ -4991,24 +4957,6 @@
 	int ins_nr = 0;
 	int ret;
 
-<<<<<<< HEAD
-	/*
-	 * We must make sure we don't copy extent items that are entirely out of
-	 * the range [start, end - 1]. This is not just an optimization to avoid
-	 * copying but also needed to avoid a corruption where we end up with
-	 * file extent items in the log tree that have overlapping ranges - this
-	 * can happen if we race with ordered extent completion for ranges that
-	 * are outside our target range. For example we copy an extent item and
-	 * when we move to the next leaf, that extent was trimmed and a new one
-	 * covering a subrange of it, but with a higher key, was inserted - we
-	 * would then copy this other extent too, resulting in a log tree with
-	 * 2 extent items that represent overlapping ranges.
-	 *
-	 * We can copy the entire extents at the range bondaries however, even
-	 * if they cover an area outside the target range. That's ok.
-	 */
-=======
->>>>>>> 0595b2d9
 	while (1) {
 		ret = btrfs_search_forward(root, min_key, path, trans->transid);
 		if (ret < 0)
@@ -5076,32 +5024,6 @@
 			goto next_slot;
 		}
 
-<<<<<<< HEAD
-		if (min_key->type == BTRFS_EXTENT_DATA_KEY) {
-			const u64 extent_end = btrfs_file_extent_end(path);
-
-			if (extent_end <= start) {
-				if (ins_nr > 0) {
-					ret = copy_items(trans, inode, dst_path,
-							 path, ins_start_slot,
-							 ins_nr, inode_only,
-							 logged_isize);
-					if (ret < 0)
-						return ret;
-					ins_nr = 0;
-				}
-				goto next_slot;
-			}
-			if (extent_end >= end) {
-				ins_nr++;
-				if (ins_nr == 1)
-					ins_start_slot = path->slots[0];
-				break;
-			}
-		}
-
-=======
->>>>>>> 0595b2d9
 		if (ins_nr && ins_start_slot + ins_nr == path->slots[0]) {
 			ins_nr++;
 			goto next_slot;
@@ -5167,8 +5089,8 @@
 static int btrfs_log_inode(struct btrfs_trans_handle *trans,
 			   struct btrfs_root *root, struct btrfs_inode *inode,
 			   int inode_only,
-			   u64 start,
-			   u64 end,
+			   const loff_t start,
+			   const loff_t end,
 			   struct btrfs_log_ctx *ctx)
 {
 	struct btrfs_fs_info *fs_info = root->fs_info;
@@ -5195,9 +5117,6 @@
 		btrfs_free_path(path);
 		return -ENOMEM;
 	}
-
-	start = ALIGN_DOWN(start, fs_info->sectorsize);
-	end = ALIGN(end, fs_info->sectorsize);
 
 	min_key.objectid = ino;
 	min_key.type = BTRFS_INODE_ITEM_KEY;
@@ -5314,13 +5233,8 @@
 
 	err = copy_inode_items_to_log(trans, inode, &min_key, &max_key,
 				      path, dst_path, logged_isize,
-<<<<<<< HEAD
-				      recursive_logging, inode_only,
-				      start, end, ctx, &need_log_inode_item);
-=======
 				      recursive_logging, inode_only, ctx,
 				      &need_log_inode_item);
->>>>>>> 0595b2d9
 	if (err)
 		goto out_unlock;
 
@@ -5333,7 +5247,7 @@
 	if (max_key.type >= BTRFS_EXTENT_DATA_KEY && !fast_search) {
 		btrfs_release_path(path);
 		btrfs_release_path(dst_path);
-		err = btrfs_log_holes(trans, root, inode, path, start, end);
+		err = btrfs_log_holes(trans, root, inode, path);
 		if (err)
 			goto out_unlock;
 	}
