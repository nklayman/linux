// SPDX-License-Identifier: GPL-2.0
/*
 * QNX4 file system, Linux implementation.
 *
 * Version : 0.2.1
 *
 * Using parts of the xiafs filesystem.
 *
 * History :
 *
 * 28-05-1998 by Richard Frowijn : first release.
 * 20-06-1998 by Frank Denis : Linux 2.1.99+ & dcache support.
 */

#include <linux/buffer_head.h>
#include "qnx4.h"

/*
 * A qnx4 directory entry is an inode entry or link info
 * depending on the status field in the last byte. The
 * first byte is where the name start either way, and a
 * zero means it's empty.
<<<<<<< HEAD
 */
union qnx4_directory_entry {
	struct {
		char de_name;
		char de_pad[62];
		char de_status;
=======
 *
 * Also, due to a bug in gcc, we don't want to use the
 * real (differently sized) name arrays in the inode and
 * link entries, but always the 'de_name[]' one in the
 * fake struct entry.
 *
 * See
 *
 *   https://gcc.gnu.org/bugzilla/show_bug.cgi?id=99578#c6
 *
 * for details, but basically gcc will take the size of the
 * 'name' array from one of the used union entries randomly.
 *
 * This use of 'de_name[]' (48 bytes) avoids the false positive
 * warnings that would happen if gcc decides to use 'inode.di_name'
 * (16 bytes) even when the pointer and size were to come from
 * 'link.dl_name' (48 bytes).
 *
 * In all cases the actual name pointer itself is the same, it's
 * only the gcc internal 'what is the size of this field' logic
 * that can get confused.
 */
union qnx4_directory_entry {
	struct {
		const char de_name[48];
		u8 de_pad[15];
		u8 de_status;
>>>>>>> e2532d16
	};
	struct qnx4_inode_entry inode;
	struct qnx4_link_info link;
};

static int qnx4_readdir(struct file *file, struct dir_context *ctx)
{
	struct inode *inode = file_inode(file);
	unsigned int offset;
	struct buffer_head *bh;
	unsigned long blknum;
	int ix, ino;
	int size;

	QNX4DEBUG((KERN_INFO "qnx4_readdir:i_size = %ld\n", (long) inode->i_size));
	QNX4DEBUG((KERN_INFO "pos                 = %ld\n", (long) ctx->pos));

	while (ctx->pos < inode->i_size) {
		blknum = qnx4_block_map(inode, ctx->pos >> QNX4_BLOCK_SIZE_BITS);
		bh = sb_bread(inode->i_sb, blknum);
		if (bh == NULL) {
			printk(KERN_ERR "qnx4_readdir: bread failed (%ld)\n", blknum);
			return 0;
		}
		ix = (ctx->pos >> QNX4_DIR_ENTRY_SIZE_BITS) % QNX4_INODES_PER_BLOCK;
		for (; ix < QNX4_INODES_PER_BLOCK; ix++, ctx->pos += QNX4_DIR_ENTRY_SIZE) {
			union qnx4_directory_entry *de;
<<<<<<< HEAD
			const char *name;
=======
>>>>>>> e2532d16

			offset = ix * QNX4_DIR_ENTRY_SIZE;
			de = (union qnx4_directory_entry *) (bh->b_data + offset);

<<<<<<< HEAD
			if (!de->de_name)
=======
			if (!de->de_name[0])
>>>>>>> e2532d16
				continue;
			if (!(de->de_status & (QNX4_FILE_USED|QNX4_FILE_LINK)))
				continue;
			if (!(de->de_status & QNX4_FILE_LINK)) {
				size = sizeof(de->inode.di_fname);
<<<<<<< HEAD
				name = de->inode.di_fname;
				ino = blknum * QNX4_INODES_PER_BLOCK + ix - 1;
			} else {
				size = sizeof(de->link.dl_fname);
				name = de->link.dl_fname;
=======
				ino = blknum * QNX4_INODES_PER_BLOCK + ix - 1;
			} else {
				size = sizeof(de->link.dl_fname);
>>>>>>> e2532d16
				ino = ( le32_to_cpu(de->link.dl_inode_blk) - 1 ) *
					QNX4_INODES_PER_BLOCK +
					de->link.dl_inode_ndx;
			}
<<<<<<< HEAD
			size = strnlen(name, size);
			QNX4DEBUG((KERN_INFO "qnx4_readdir:%.*s\n", size, name));
			if (!dir_emit(ctx, name, size, ino, DT_UNKNOWN)) {
=======
			size = strnlen(de->de_name, size);
			QNX4DEBUG((KERN_INFO "qnx4_readdir:%.*s\n", size, name));
			if (!dir_emit(ctx, de->de_name, size, ino, DT_UNKNOWN)) {
>>>>>>> e2532d16
				brelse(bh);
				return 0;
			}
		}
		brelse(bh);
	}
	return 0;
}

const struct file_operations qnx4_dir_operations =
{
	.llseek		= generic_file_llseek,
	.read		= generic_read_dir,
	.iterate_shared	= qnx4_readdir,
	.fsync		= generic_file_fsync,
};

const struct inode_operations qnx4_dir_inode_operations =
{
	.lookup		= qnx4_lookup,
};<|MERGE_RESOLUTION|>--- conflicted
+++ resolved
@@ -20,14 +20,6 @@
  * depending on the status field in the last byte. The
  * first byte is where the name start either way, and a
  * zero means it's empty.
-<<<<<<< HEAD
- */
-union qnx4_directory_entry {
-	struct {
-		char de_name;
-		char de_pad[62];
-		char de_status;
-=======
  *
  * Also, due to a bug in gcc, we don't want to use the
  * real (differently sized) name arrays in the inode and
@@ -55,7 +47,6 @@
 		const char de_name[48];
 		u8 de_pad[15];
 		u8 de_status;
->>>>>>> e2532d16
 	};
 	struct qnx4_inode_entry inode;
 	struct qnx4_link_info link;
@@ -83,48 +74,26 @@
 		ix = (ctx->pos >> QNX4_DIR_ENTRY_SIZE_BITS) % QNX4_INODES_PER_BLOCK;
 		for (; ix < QNX4_INODES_PER_BLOCK; ix++, ctx->pos += QNX4_DIR_ENTRY_SIZE) {
 			union qnx4_directory_entry *de;
-<<<<<<< HEAD
-			const char *name;
-=======
->>>>>>> e2532d16
 
 			offset = ix * QNX4_DIR_ENTRY_SIZE;
 			de = (union qnx4_directory_entry *) (bh->b_data + offset);
 
-<<<<<<< HEAD
-			if (!de->de_name)
-=======
 			if (!de->de_name[0])
->>>>>>> e2532d16
 				continue;
 			if (!(de->de_status & (QNX4_FILE_USED|QNX4_FILE_LINK)))
 				continue;
 			if (!(de->de_status & QNX4_FILE_LINK)) {
 				size = sizeof(de->inode.di_fname);
-<<<<<<< HEAD
-				name = de->inode.di_fname;
 				ino = blknum * QNX4_INODES_PER_BLOCK + ix - 1;
 			} else {
 				size = sizeof(de->link.dl_fname);
-				name = de->link.dl_fname;
-=======
-				ino = blknum * QNX4_INODES_PER_BLOCK + ix - 1;
-			} else {
-				size = sizeof(de->link.dl_fname);
->>>>>>> e2532d16
 				ino = ( le32_to_cpu(de->link.dl_inode_blk) - 1 ) *
 					QNX4_INODES_PER_BLOCK +
 					de->link.dl_inode_ndx;
 			}
-<<<<<<< HEAD
-			size = strnlen(name, size);
-			QNX4DEBUG((KERN_INFO "qnx4_readdir:%.*s\n", size, name));
-			if (!dir_emit(ctx, name, size, ino, DT_UNKNOWN)) {
-=======
 			size = strnlen(de->de_name, size);
 			QNX4DEBUG((KERN_INFO "qnx4_readdir:%.*s\n", size, name));
 			if (!dir_emit(ctx, de->de_name, size, ino, DT_UNKNOWN)) {
->>>>>>> e2532d16
 				brelse(bh);
 				return 0;
 			}
