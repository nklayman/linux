// SPDX-License-Identifier: GPL-2.0-only
/* Copyright(c) 2017 Jesper Dangaard Brouer, Red Hat, Inc.
 */
static const char *__doc__ =
	" XDP redirect with a CPU-map type \"BPF_MAP_TYPE_CPUMAP\"";

#include <errno.h>
#include <signal.h>
#include <stdio.h>
#include <stdlib.h>
#include <stdbool.h>
#include <string.h>
#include <unistd.h>
#include <locale.h>
#include <sys/resource.h>
#include <sys/sysinfo.h>
#include <getopt.h>
#include <net/if.h>
#include <time.h>
#include <linux/limits.h>

#include <arpa/inet.h>
#include <linux/if_link.h>

/* How many xdp_progs are defined in _kern.c */
#define MAX_PROG 6

#include <bpf/bpf.h>
#include <bpf/libbpf.h>

#include "bpf_util.h"

static int ifindex = -1;
static char ifname_buf[IF_NAMESIZE];
static char *ifname;
static __u32 prog_id;

static __u32 xdp_flags = XDP_FLAGS_UPDATE_IF_NOEXIST;
static int n_cpus;

enum map_type {
	CPU_MAP,
	RX_CNT,
	REDIRECT_ERR_CNT,
	CPUMAP_ENQUEUE_CNT,
	CPUMAP_KTHREAD_CNT,
	CPUS_AVAILABLE,
	CPUS_COUNT,
	CPUS_ITERATOR,
	EXCEPTION_CNT,
};

static const char *const map_type_strings[] = {
	[CPU_MAP] = "cpu_map",
	[RX_CNT] = "rx_cnt",
	[REDIRECT_ERR_CNT] = "redirect_err_cnt",
	[CPUMAP_ENQUEUE_CNT] = "cpumap_enqueue_cnt",
	[CPUMAP_KTHREAD_CNT] = "cpumap_kthread_cnt",
	[CPUS_AVAILABLE] = "cpus_available",
	[CPUS_COUNT] = "cpus_count",
	[CPUS_ITERATOR] = "cpus_iterator",
	[EXCEPTION_CNT] = "exception_cnt",
};

#define NUM_TP 5
#define NUM_MAP 9
struct bpf_link *tp_links[NUM_TP] = {};
static int map_fds[NUM_MAP];
static int tp_cnt = 0;

/* Exit return codes */
#define EXIT_OK		0
#define EXIT_FAIL		1
#define EXIT_FAIL_OPTION	2
#define EXIT_FAIL_XDP		3
#define EXIT_FAIL_BPF		4
#define EXIT_FAIL_MEM		5

static const struct option long_options[] = {
	{"help",	no_argument,		NULL, 'h' },
	{"dev",		required_argument,	NULL, 'd' },
	{"skb-mode",	no_argument,		NULL, 'S' },
	{"sec",		required_argument,	NULL, 's' },
	{"progname",	required_argument,	NULL, 'p' },
	{"qsize",	required_argument,	NULL, 'q' },
	{"cpu",		required_argument,	NULL, 'c' },
	{"stress-mode", no_argument,		NULL, 'x' },
	{"no-separators", no_argument,		NULL, 'z' },
	{"force",	no_argument,		NULL, 'F' },
	{"mprog-disable", no_argument,		NULL, 'n' },
	{"mprog-name",	required_argument,	NULL, 'e' },
	{"mprog-filename", required_argument,	NULL, 'f' },
	{"redirect-device", required_argument,	NULL, 'r' },
	{"redirect-map", required_argument,	NULL, 'm' },
	{0, 0, NULL,  0 }
};

static void int_exit(int sig)
{
	__u32 curr_prog_id = 0;

	if (ifindex > -1) {
		if (bpf_get_link_xdp_id(ifindex, &curr_prog_id, xdp_flags)) {
			printf("bpf_get_link_xdp_id failed\n");
			exit(EXIT_FAIL);
		}
		if (prog_id == curr_prog_id) {
			fprintf(stderr,
				"Interrupted: Removing XDP program on ifindex:%d device:%s\n",
				ifindex, ifname);
			bpf_set_link_xdp_fd(ifindex, -1, xdp_flags);
		} else if (!curr_prog_id) {
			printf("couldn't find a prog id on a given iface\n");
		} else {
			printf("program on interface changed, not removing\n");
		}
	}
	/* Detach tracepoints */
	while (tp_cnt)
		bpf_link__destroy(tp_links[--tp_cnt]);

	exit(EXIT_OK);
}

static void print_avail_progs(struct bpf_object *obj)
{
	struct bpf_program *pos;

	bpf_object__for_each_program(pos, obj) {
		if (bpf_program__is_xdp(pos))
			printf(" %s\n", bpf_program__section_name(pos));
	}
}

static void usage(char *argv[], struct bpf_object *obj)
{
	int i;

	printf("\nDOCUMENTATION:\n%s\n", __doc__);
	printf("\n");
	printf(" Usage: %s (options-see-below)\n", argv[0]);
	printf(" Listing options:\n");
	for (i = 0; long_options[i].name != 0; i++) {
		printf(" --%-12s", long_options[i].name);
		if (long_options[i].flag != NULL)
			printf(" flag (internal value:%d)",
				*long_options[i].flag);
		else
			printf(" short-option: -%c",
				long_options[i].val);
		printf("\n");
	}
	printf("\n Programs to be used for --progname:\n");
	print_avail_progs(obj);
	printf("\n");
}

/* gettime returns the current time of day in nanoseconds.
 * Cost: clock_gettime (ns) => 26ns (CLOCK_MONOTONIC)
 *       clock_gettime (ns) =>  9ns (CLOCK_MONOTONIC_COARSE)
 */
#define NANOSEC_PER_SEC 1000000000 /* 10^9 */
static __u64 gettime(void)
{
	struct timespec t;
	int res;

	res = clock_gettime(CLOCK_MONOTONIC, &t);
	if (res < 0) {
		fprintf(stderr, "Error with gettimeofday! (%i)\n", res);
		exit(EXIT_FAIL);
	}
	return (__u64) t.tv_sec * NANOSEC_PER_SEC + t.tv_nsec;
}

/* Common stats data record shared with _kern.c */
struct datarec {
	__u64 processed;
	__u64 dropped;
	__u64 issue;
	__u64 xdp_pass;
	__u64 xdp_drop;
	__u64 xdp_redirect;
};
struct record {
	__u64 timestamp;
	struct datarec total;
	struct datarec *cpu;
};
struct stats_record {
	struct record rx_cnt;
	struct record redir_err;
	struct record kthread;
	struct record exception;
	struct record enq[];
};

static bool map_collect_percpu(int fd, __u32 key, struct record *rec)
{
	/* For percpu maps, userspace gets a value per possible CPU */
	unsigned int nr_cpus = bpf_num_possible_cpus();
	struct datarec values[nr_cpus];
	__u64 sum_xdp_redirect = 0;
	__u64 sum_xdp_pass = 0;
	__u64 sum_xdp_drop = 0;
	__u64 sum_processed = 0;
	__u64 sum_dropped = 0;
	__u64 sum_issue = 0;
	int i;

	if ((bpf_map_lookup_elem(fd, &key, values)) != 0) {
		fprintf(stderr,
			"ERR: bpf_map_lookup_elem failed key:0x%X\n", key);
		return false;
	}
	/* Get time as close as possible to reading map contents */
	rec->timestamp = gettime();

	/* Record and sum values from each CPU */
	for (i = 0; i < nr_cpus; i++) {
		rec->cpu[i].processed = values[i].processed;
		sum_processed        += values[i].processed;
		rec->cpu[i].dropped = values[i].dropped;
		sum_dropped        += values[i].dropped;
		rec->cpu[i].issue = values[i].issue;
		sum_issue        += values[i].issue;
		rec->cpu[i].xdp_pass = values[i].xdp_pass;
		sum_xdp_pass += values[i].xdp_pass;
		rec->cpu[i].xdp_drop = values[i].xdp_drop;
		sum_xdp_drop += values[i].xdp_drop;
		rec->cpu[i].xdp_redirect = values[i].xdp_redirect;
		sum_xdp_redirect += values[i].xdp_redirect;
	}
	rec->total.processed = sum_processed;
	rec->total.dropped   = sum_dropped;
	rec->total.issue     = sum_issue;
	rec->total.xdp_pass  = sum_xdp_pass;
	rec->total.xdp_drop  = sum_xdp_drop;
	rec->total.xdp_redirect = sum_xdp_redirect;
	return true;
}

static struct datarec *alloc_record_per_cpu(void)
{
	unsigned int nr_cpus = bpf_num_possible_cpus();
	struct datarec *array;

	array = calloc(nr_cpus, sizeof(struct datarec));
	if (!array) {
		fprintf(stderr, "Mem alloc error (nr_cpus:%u)\n", nr_cpus);
		exit(EXIT_FAIL_MEM);
	}
	return array;
}

static struct stats_record *alloc_stats_record(void)
{
	struct stats_record *rec;
	int i, size;

	size = sizeof(*rec) + n_cpus * sizeof(struct record);
	rec = malloc(size);
	if (!rec) {
		fprintf(stderr, "Mem alloc error\n");
		exit(EXIT_FAIL_MEM);
	}
	memset(rec, 0, size);
	rec->rx_cnt.cpu    = alloc_record_per_cpu();
	rec->redir_err.cpu = alloc_record_per_cpu();
	rec->kthread.cpu   = alloc_record_per_cpu();
	rec->exception.cpu = alloc_record_per_cpu();
	for (i = 0; i < n_cpus; i++)
		rec->enq[i].cpu = alloc_record_per_cpu();

	return rec;
}

static void free_stats_record(struct stats_record *r)
{
	int i;

	for (i = 0; i < n_cpus; i++)
		free(r->enq[i].cpu);
	free(r->exception.cpu);
	free(r->kthread.cpu);
	free(r->redir_err.cpu);
	free(r->rx_cnt.cpu);
	free(r);
}

static double calc_period(struct record *r, struct record *p)
{
	double period_ = 0;
	__u64 period = 0;

	period = r->timestamp - p->timestamp;
	if (period > 0)
		period_ = ((double) period / NANOSEC_PER_SEC);

	return period_;
}

static __u64 calc_pps(struct datarec *r, struct datarec *p, double period_)
{
	__u64 packets = 0;
	__u64 pps = 0;

	if (period_ > 0) {
		packets = r->processed - p->processed;
		pps = packets / period_;
	}
	return pps;
}

static __u64 calc_drop_pps(struct datarec *r, struct datarec *p, double period_)
{
	__u64 packets = 0;
	__u64 pps = 0;

	if (period_ > 0) {
		packets = r->dropped - p->dropped;
		pps = packets / period_;
	}
	return pps;
}

static __u64 calc_errs_pps(struct datarec *r,
			    struct datarec *p, double period_)
{
	__u64 packets = 0;
	__u64 pps = 0;

	if (period_ > 0) {
		packets = r->issue - p->issue;
		pps = packets / period_;
	}
	return pps;
}

static void calc_xdp_pps(struct datarec *r, struct datarec *p,
			 double *xdp_pass, double *xdp_drop,
			 double *xdp_redirect, double period_)
{
	*xdp_pass = 0, *xdp_drop = 0, *xdp_redirect = 0;
	if (period_ > 0) {
		*xdp_redirect = (r->xdp_redirect - p->xdp_redirect) / period_;
		*xdp_pass = (r->xdp_pass - p->xdp_pass) / period_;
		*xdp_drop = (r->xdp_drop - p->xdp_drop) / period_;
	}
}

static void stats_print(struct stats_record *stats_rec,
			struct stats_record *stats_prev,
			char *prog_name, char *mprog_name, int mprog_fd)
{
	unsigned int nr_cpus = bpf_num_possible_cpus();
	double pps = 0, drop = 0, err = 0;
	bool mprog_enabled = false;
	struct record *rec, *prev;
	int to_cpu;
	double t;
	int i;

	if (mprog_fd > 0)
		mprog_enabled = true;

	/* Header */
	printf("Running XDP/eBPF prog_name:%s\n", prog_name);
	printf("%-15s %-7s %-14s %-11s %-9s\n",
	       "XDP-cpumap", "CPU:to", "pps", "drop-pps", "extra-info");

	/* XDP rx_cnt */
	{
		char *fmt_rx = "%-15s %-7d %'-14.0f %'-11.0f %'-10.0f %s\n";
		char *fm2_rx = "%-15s %-7s %'-14.0f %'-11.0f\n";
		char *errstr = "";

		rec  = &stats_rec->rx_cnt;
		prev = &stats_prev->rx_cnt;
		t = calc_period(rec, prev);
		for (i = 0; i < nr_cpus; i++) {
			struct datarec *r = &rec->cpu[i];
			struct datarec *p = &prev->cpu[i];

			pps = calc_pps(r, p, t);
			drop = calc_drop_pps(r, p, t);
			err  = calc_errs_pps(r, p, t);
			if (err > 0)
				errstr = "cpu-dest/err";
			if (pps > 0)
				printf(fmt_rx, "XDP-RX",
					i, pps, drop, err, errstr);
		}
		pps  = calc_pps(&rec->total, &prev->total, t);
		drop = calc_drop_pps(&rec->total, &prev->total, t);
		err  = calc_errs_pps(&rec->total, &prev->total, t);
		printf(fm2_rx, "XDP-RX", "total", pps, drop);
	}

	/* cpumap enqueue stats */
	for (to_cpu = 0; to_cpu < n_cpus; to_cpu++) {
		char *fmt = "%-15s %3d:%-3d %'-14.0f %'-11.0f %'-10.2f %s\n";
		char *fm2 = "%-15s %3s:%-3d %'-14.0f %'-11.0f %'-10.2f %s\n";
		char *errstr = "";

		rec  =  &stats_rec->enq[to_cpu];
		prev = &stats_prev->enq[to_cpu];
		t = calc_period(rec, prev);
		for (i = 0; i < nr_cpus; i++) {
			struct datarec *r = &rec->cpu[i];
			struct datarec *p = &prev->cpu[i];

			pps  = calc_pps(r, p, t);
			drop = calc_drop_pps(r, p, t);
			err  = calc_errs_pps(r, p, t);
			if (err > 0) {
				errstr = "bulk-average";
				err = pps / err; /* calc average bulk size */
			}
			if (pps > 0)
				printf(fmt, "cpumap-enqueue",
				       i, to_cpu, pps, drop, err, errstr);
		}
		pps = calc_pps(&rec->total, &prev->total, t);
		if (pps > 0) {
			drop = calc_drop_pps(&rec->total, &prev->total, t);
			err  = calc_errs_pps(&rec->total, &prev->total, t);
			if (err > 0) {
				errstr = "bulk-average";
				err = pps / err; /* calc average bulk size */
			}
			printf(fm2, "cpumap-enqueue",
			       "sum", to_cpu, pps, drop, err, errstr);
		}
	}

	/* cpumap kthread stats */
	{
		char *fmt_k = "%-15s %-7d %'-14.0f %'-11.0f %'-10.0f %s\n";
		char *fm2_k = "%-15s %-7s %'-14.0f %'-11.0f %'-10.0f %s\n";
		char *e_str = "";

		rec  = &stats_rec->kthread;
		prev = &stats_prev->kthread;
		t = calc_period(rec, prev);
		for (i = 0; i < nr_cpus; i++) {
			struct datarec *r = &rec->cpu[i];
			struct datarec *p = &prev->cpu[i];

			pps  = calc_pps(r, p, t);
			drop = calc_drop_pps(r, p, t);
			err  = calc_errs_pps(r, p, t);
			if (err > 0)
				e_str = "sched";
			if (pps > 0)
				printf(fmt_k, "cpumap_kthread",
				       i, pps, drop, err, e_str);
		}
		pps = calc_pps(&rec->total, &prev->total, t);
		drop = calc_drop_pps(&rec->total, &prev->total, t);
		err  = calc_errs_pps(&rec->total, &prev->total, t);
		if (err > 0)
			e_str = "sched-sum";
		printf(fm2_k, "cpumap_kthread", "total", pps, drop, err, e_str);
	}

	/* XDP redirect err tracepoints (very unlikely) */
	{
		char *fmt_err = "%-15s %-7d %'-14.0f %'-11.0f\n";
		char *fm2_err = "%-15s %-7s %'-14.0f %'-11.0f\n";

		rec  = &stats_rec->redir_err;
		prev = &stats_prev->redir_err;
		t = calc_period(rec, prev);
		for (i = 0; i < nr_cpus; i++) {
			struct datarec *r = &rec->cpu[i];
			struct datarec *p = &prev->cpu[i];

			pps  = calc_pps(r, p, t);
			drop = calc_drop_pps(r, p, t);
			if (pps > 0)
				printf(fmt_err, "redirect_err", i, pps, drop);
		}
		pps = calc_pps(&rec->total, &prev->total, t);
		drop = calc_drop_pps(&rec->total, &prev->total, t);
		printf(fm2_err, "redirect_err", "total", pps, drop);
	}

	/* XDP general exception tracepoints */
	{
		char *fmt_err = "%-15s %-7d %'-14.0f %'-11.0f\n";
		char *fm2_err = "%-15s %-7s %'-14.0f %'-11.0f\n";

		rec  = &stats_rec->exception;
		prev = &stats_prev->exception;
		t = calc_period(rec, prev);
		for (i = 0; i < nr_cpus; i++) {
			struct datarec *r = &rec->cpu[i];
			struct datarec *p = &prev->cpu[i];

			pps  = calc_pps(r, p, t);
			drop = calc_drop_pps(r, p, t);
			if (pps > 0)
				printf(fmt_err, "xdp_exception", i, pps, drop);
		}
		pps = calc_pps(&rec->total, &prev->total, t);
		drop = calc_drop_pps(&rec->total, &prev->total, t);
		printf(fm2_err, "xdp_exception", "total", pps, drop);
	}

	/* CPUMAP attached XDP program that runs on remote/destination CPU */
	if (mprog_enabled) {
		char *fmt_k = "%-15s %-7d %'-14.0f %'-11.0f %'-10.0f\n";
		char *fm2_k = "%-15s %-7s %'-14.0f %'-11.0f %'-10.0f\n";
		double xdp_pass, xdp_drop, xdp_redirect;

		printf("\n2nd remote XDP/eBPF prog_name: %s\n", mprog_name);
		printf("%-15s %-7s %-14s %-11s %-9s\n",
		       "XDP-cpumap", "CPU:to", "xdp-pass", "xdp-drop", "xdp-redir");

		rec  = &stats_rec->kthread;
		prev = &stats_prev->kthread;
		t = calc_period(rec, prev);
		for (i = 0; i < nr_cpus; i++) {
			struct datarec *r = &rec->cpu[i];
			struct datarec *p = &prev->cpu[i];

			calc_xdp_pps(r, p, &xdp_pass, &xdp_drop,
				     &xdp_redirect, t);
			if (xdp_pass > 0 || xdp_drop > 0 || xdp_redirect > 0)
				printf(fmt_k, "xdp-in-kthread", i, xdp_pass, xdp_drop,
				       xdp_redirect);
		}
		calc_xdp_pps(&rec->total, &prev->total, &xdp_pass, &xdp_drop,
			     &xdp_redirect, t);
		printf(fm2_k, "xdp-in-kthread", "total", xdp_pass, xdp_drop, xdp_redirect);
	}

	printf("\n");
	fflush(stdout);
}

static void stats_collect(struct stats_record *rec)
{
	int fd, i;

	fd = map_fds[RX_CNT];
	map_collect_percpu(fd, 0, &rec->rx_cnt);

	fd = map_fds[REDIRECT_ERR_CNT];
	map_collect_percpu(fd, 1, &rec->redir_err);

	fd = map_fds[CPUMAP_ENQUEUE_CNT];
	for (i = 0; i < n_cpus; i++)
		map_collect_percpu(fd, i, &rec->enq[i]);

	fd = map_fds[CPUMAP_KTHREAD_CNT];
	map_collect_percpu(fd, 0, &rec->kthread);

	fd = map_fds[EXCEPTION_CNT];
	map_collect_percpu(fd, 0, &rec->exception);
}


/* Pointer swap trick */
static inline void swap(struct stats_record **a, struct stats_record **b)
{
	struct stats_record *tmp;

	tmp = *a;
	*a = *b;
	*b = tmp;
}

static int create_cpu_entry(__u32 cpu, struct bpf_cpumap_val *value,
			    __u32 avail_idx, bool new)
{
	__u32 curr_cpus_count = 0;
	__u32 key = 0;
	int ret;

	/* Add a CPU entry to cpumap, as this allocate a cpu entry in
	 * the kernel for the cpu.
	 */
	ret = bpf_map_update_elem(map_fds[CPU_MAP], &cpu, value, 0);
	if (ret) {
		fprintf(stderr, "Create CPU entry failed (err:%d)\n", ret);
		exit(EXIT_FAIL_BPF);
	}

	/* Inform bpf_prog's that a new CPU is available to select
	 * from via some control maps.
	 */
	ret = bpf_map_update_elem(map_fds[CPUS_AVAILABLE], &avail_idx, &cpu, 0);
	if (ret) {
		fprintf(stderr, "Add to avail CPUs failed\n");
		exit(EXIT_FAIL_BPF);
	}

	/* When not replacing/updating existing entry, bump the count */
	ret = bpf_map_lookup_elem(map_fds[CPUS_COUNT], &key, &curr_cpus_count);
	if (ret) {
		fprintf(stderr, "Failed reading curr cpus_count\n");
		exit(EXIT_FAIL_BPF);
	}
	if (new) {
		curr_cpus_count++;
		ret = bpf_map_update_elem(map_fds[CPUS_COUNT], &key,
					  &curr_cpus_count, 0);
		if (ret) {
			fprintf(stderr, "Failed write curr cpus_count\n");
			exit(EXIT_FAIL_BPF);
		}
	}
	/* map_fd[7] = cpus_iterator */
	printf("%s CPU:%u as idx:%u qsize:%d prog_fd: %d (cpus_count:%u)\n",
	       new ? "Add-new":"Replace", cpu, avail_idx,
	       value->qsize, value->bpf_prog.fd, curr_cpus_count);

	return 0;
}

/* CPUs are zero-indexed. Thus, add a special sentinel default value
 * in map cpus_available to mark CPU index'es not configured
 */
static void mark_cpus_unavailable(void)
{
	__u32 invalid_cpu = n_cpus;
	int ret, i;

	for (i = 0; i < n_cpus; i++) {
		ret = bpf_map_update_elem(map_fds[CPUS_AVAILABLE], &i,
					  &invalid_cpu, 0);
		if (ret) {
			fprintf(stderr, "Failed marking CPU unavailable\n");
			exit(EXIT_FAIL_BPF);
		}
	}
}

/* Stress cpumap management code by concurrently changing underlying cpumap */
static void stress_cpumap(struct bpf_cpumap_val *value)
{
	/* Changing qsize will cause kernel to free and alloc a new
	 * bpf_cpu_map_entry, with an associated/complicated tear-down
	 * procedure.
	 */
	value->qsize = 1024;
	create_cpu_entry(1, value, 0, false);
	value->qsize = 8;
	create_cpu_entry(1, value, 0, false);
	value->qsize = 16000;
	create_cpu_entry(1, value, 0, false);
}

static void stats_poll(int interval, bool use_separators, char *prog_name,
		       char *mprog_name, struct bpf_cpumap_val *value,
		       bool stress_mode)
{
	struct stats_record *record, *prev;
	int mprog_fd;

	record = alloc_stats_record();
	prev   = alloc_stats_record();
	stats_collect(record);

	/* Trick to pretty printf with thousands separators use %' */
	if (use_separators)
		setlocale(LC_NUMERIC, "en_US");

	while (1) {
		swap(&prev, &record);
		mprog_fd = value->bpf_prog.fd;
		stats_collect(record);
		stats_print(record, prev, prog_name, mprog_name, mprog_fd);
		sleep(interval);
		if (stress_mode)
			stress_cpumap(value);
	}

	free_stats_record(record);
	free_stats_record(prev);
}

static int init_tracepoints(struct bpf_object *obj)
{
	struct bpf_program *prog;

	bpf_object__for_each_program(prog, obj) {
		if (bpf_program__is_tracepoint(prog) != true)
			continue;

		tp_links[tp_cnt] = bpf_program__attach(prog);
		if (libbpf_get_error(tp_links[tp_cnt])) {
			tp_links[tp_cnt] = NULL;
			return -EINVAL;
		}
		tp_cnt++;
	}

	return 0;
}

static int init_map_fds(struct bpf_object *obj)
{
	enum map_type type;

	for (type = 0; type < NUM_MAP; type++) {
		map_fds[type] =
			bpf_object__find_map_fd_by_name(obj,
							map_type_strings[type]);

		if (map_fds[type] < 0)
			return -ENOENT;
	}

	return 0;
}

static int load_cpumap_prog(char *file_name, char *prog_name,
			    char *redir_interface, char *redir_map)
{
	struct bpf_prog_load_attr prog_load_attr = {
		.prog_type		= BPF_PROG_TYPE_XDP,
		.expected_attach_type	= BPF_XDP_CPUMAP,
		.file = file_name,
	};
	struct bpf_program *prog;
	struct bpf_object *obj;
	int fd;

	if (bpf_prog_load_xattr(&prog_load_attr, &obj, &fd))
		return -1;

	if (fd < 0) {
		fprintf(stderr, "ERR: bpf_prog_load_xattr: %s\n",
			strerror(errno));
		return fd;
	}

	if (redir_interface && redir_map) {
		int err, map_fd, ifindex_out, key = 0;

		map_fd = bpf_object__find_map_fd_by_name(obj, redir_map);
		if (map_fd < 0)
			return map_fd;

		ifindex_out = if_nametoindex(redir_interface);
		if (!ifindex_out)
			return -1;

		err = bpf_map_update_elem(map_fd, &key, &ifindex_out, 0);
		if (err < 0)
			return err;
	}

	prog = bpf_object__find_program_by_title(obj, prog_name);
	if (!prog) {
		fprintf(stderr, "bpf_object__find_program_by_title failed\n");
		return EXIT_FAIL;
	}

	return bpf_program__fd(prog);
}

int main(int argc, char **argv)
{
<<<<<<< HEAD
	struct rlimit r = {RLIM_INFINITY, RLIM_INFINITY};
=======
>>>>>>> 76ec55ca
	char *prog_name = "xdp_cpu_map5_lb_hash_ip_pairs";
	char *mprog_filename = "xdp_redirect_kern.o";
	char *redir_interface = NULL, *redir_map = NULL;
	char *mprog_name = "xdp_redirect_dummy";
	bool mprog_disable = false;
	struct bpf_prog_load_attr prog_load_attr = {
		.prog_type	= BPF_PROG_TYPE_UNSPEC,
	};
	struct bpf_prog_info info = {};
	__u32 info_len = sizeof(info);
	struct bpf_cpumap_val value;
	bool use_separators = true;
	bool stress_mode = false;
	struct bpf_program *prog;
	struct bpf_object *obj;
	int err = EXIT_FAIL;
	char filename[256];
	int added_cpus = 0;
	int longindex = 0;
	int interval = 2;
	int add_cpu = -1;
	int opt, prog_fd;
	int *cpu, i;
	__u32 qsize;

	n_cpus = get_nprocs_conf();

	/* Notice: choosing he queue size is very important with the
	 * ixgbe driver, because it's driver page recycling trick is
	 * dependend on pages being returned quickly.  The number of
	 * out-standing packets in the system must be less-than 2x
	 * RX-ring size.
	 */
	qsize = 128+64;

	snprintf(filename, sizeof(filename), "%s_kern.o", argv[0]);
	prog_load_attr.file = filename;

	if (bpf_prog_load_xattr(&prog_load_attr, &obj, &prog_fd))
		return err;

	if (prog_fd < 0) {
		fprintf(stderr, "ERR: bpf_prog_load_xattr: %s\n",
			strerror(errno));
		return err;
	}

	if (init_tracepoints(obj) < 0) {
		fprintf(stderr, "ERR: bpf_program__attach failed\n");
		return err;
	}

	if (init_map_fds(obj) < 0) {
		fprintf(stderr, "bpf_object__find_map_fd_by_name failed\n");
		return err;
	}
	mark_cpus_unavailable();

	cpu = malloc(n_cpus * sizeof(int));
	if (!cpu) {
		fprintf(stderr, "failed to allocate cpu array\n");
		return err;
	}
	memset(cpu, 0, n_cpus * sizeof(int));

	/* Parse commands line args */
	while ((opt = getopt_long(argc, argv, "hSd:s:p:q:c:xzFf:e:r:m:",
				  long_options, &longindex)) != -1) {
		switch (opt) {
		case 'd':
			if (strlen(optarg) >= IF_NAMESIZE) {
				fprintf(stderr, "ERR: --dev name too long\n");
				goto error;
			}
			ifname = (char *)&ifname_buf;
			strncpy(ifname, optarg, IF_NAMESIZE);
			ifindex = if_nametoindex(ifname);
			if (ifindex == 0) {
				fprintf(stderr,
					"ERR: --dev name unknown err(%d):%s\n",
					errno, strerror(errno));
				goto error;
			}
			break;
		case 's':
			interval = atoi(optarg);
			break;
		case 'S':
			xdp_flags |= XDP_FLAGS_SKB_MODE;
			break;
		case 'x':
			stress_mode = true;
			break;
		case 'z':
			use_separators = false;
			break;
		case 'p':
			/* Selecting eBPF prog to load */
			prog_name = optarg;
			break;
		case 'n':
			mprog_disable = true;
			break;
		case 'f':
			mprog_filename = optarg;
			break;
		case 'e':
			mprog_name = optarg;
			break;
		case 'r':
			redir_interface = optarg;
			break;
		case 'm':
			redir_map = optarg;
			break;
		case 'c':
			/* Add multiple CPUs */
			add_cpu = strtoul(optarg, NULL, 0);
			if (add_cpu >= n_cpus) {
				fprintf(stderr,
				"--cpu nr too large for cpumap err(%d):%s\n",
					errno, strerror(errno));
				goto error;
			}
			cpu[added_cpus++] = add_cpu;
			break;
		case 'q':
			qsize = atoi(optarg);
			break;
		case 'F':
			xdp_flags &= ~XDP_FLAGS_UPDATE_IF_NOEXIST;
			break;
		case 'h':
		error:
		default:
			free(cpu);
			usage(argv, obj);
			return EXIT_FAIL_OPTION;
		}
	}

	if (!(xdp_flags & XDP_FLAGS_SKB_MODE))
		xdp_flags |= XDP_FLAGS_DRV_MODE;

	/* Required option */
	if (ifindex == -1) {
		fprintf(stderr, "ERR: required option --dev missing\n");
		usage(argv, obj);
		err = EXIT_FAIL_OPTION;
		goto out;
	}
	/* Required option */
	if (add_cpu == -1) {
		fprintf(stderr, "ERR: required option --cpu missing\n");
		fprintf(stderr, " Specify multiple --cpu option to add more\n");
		usage(argv, obj);
		err = EXIT_FAIL_OPTION;
		goto out;
	}

	value.bpf_prog.fd = 0;
	if (!mprog_disable)
		value.bpf_prog.fd = load_cpumap_prog(mprog_filename, mprog_name,
						     redir_interface, redir_map);
	if (value.bpf_prog.fd < 0) {
		err = value.bpf_prog.fd;
		goto out;
	}
	value.qsize = qsize;

	for (i = 0; i < added_cpus; i++)
		create_cpu_entry(cpu[i], &value, i, true);

	/* Remove XDP program when program is interrupted or killed */
	signal(SIGINT, int_exit);
	signal(SIGTERM, int_exit);

	prog = bpf_object__find_program_by_title(obj, prog_name);
	if (!prog) {
		fprintf(stderr, "bpf_object__find_program_by_title failed\n");
		goto out;
	}

	prog_fd = bpf_program__fd(prog);
	if (prog_fd < 0) {
		fprintf(stderr, "bpf_program__fd failed\n");
		goto out;
	}

	if (bpf_set_link_xdp_fd(ifindex, prog_fd, xdp_flags) < 0) {
		fprintf(stderr, "link set xdp fd failed\n");
		err = EXIT_FAIL_XDP;
		goto out;
	}

	err = bpf_obj_get_info_by_fd(prog_fd, &info, &info_len);
	if (err) {
		printf("can't get prog info - %s\n", strerror(errno));
		goto out;
	}
	prog_id = info.id;

	stats_poll(interval, use_separators, prog_name, mprog_name,
		   &value, stress_mode);

	err = EXIT_OK;
out:
	free(cpu);
	return err;
}<|MERGE_RESOLUTION|>--- conflicted
+++ resolved
@@ -765,10 +765,6 @@
 
 int main(int argc, char **argv)
 {
-<<<<<<< HEAD
-	struct rlimit r = {RLIM_INFINITY, RLIM_INFINITY};
-=======
->>>>>>> 76ec55ca
 	char *prog_name = "xdp_cpu_map5_lb_hash_ip_pairs";
 	char *mprog_filename = "xdp_redirect_kern.o";
 	char *redir_interface = NULL, *redir_map = NULL;
