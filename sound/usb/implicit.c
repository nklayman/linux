--- conflicted
+++ resolved
@@ -331,12 +331,6 @@
 		}
 	}
 
-<<<<<<< HEAD
-	/* Don't apply playback quirks for the devices with capture quirk */
-	p = find_implicit_fb_entry(chip, capture_implicit_fb_quirks, alts);
-	if (p && p->type == IMPLICIT_FB_FIXED)
-		return 0; /* no quirk */
-=======
 	/* Special handling for devices with capture quirks */
 	p = find_implicit_fb_entry(chip, capture_implicit_fb_quirks, alts);
 	if (p) {
@@ -348,7 +342,6 @@
 			return add_generic_implicit_fb(chip, fmt, alts);
 		}
 	}
->>>>>>> 5427bbef
 
 	/* Generic UAC2 implicit feedback */
 	if (attr == USB_ENDPOINT_SYNC_ASYNC &&
