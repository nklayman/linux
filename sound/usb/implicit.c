--- conflicted
+++ resolved
@@ -304,12 +304,8 @@
 	/* Pioneer devices with vendor spec class */
 	if (attr == USB_ENDPOINT_SYNC_ASYNC &&
 	    alts->desc.bInterfaceClass == USB_CLASS_VENDOR_SPEC &&
-<<<<<<< HEAD
-	    USB_ID_VENDOR(chip->usb_id) == 0x2b73 /* Pioneer */) {
-=======
 	    (USB_ID_VENDOR(chip->usb_id) == 0x2b73 || /* Pioneer */
 	     USB_ID_VENDOR(chip->usb_id) == 0x08e4    /* Pioneer */)) {
->>>>>>> eb596e0f
 		if (skip_pioneer_sync_ep(chip, fmt, alts))
 			return 1;
 	}
