// SPDX-License-Identifier: GPL-2.0-or-later
/*
 */

#include <linux/init.h>
#include <linux/slab.h>
#include <linux/bitrev.h>
#include <linux/ratelimit.h>
#include <linux/usb.h>
#include <linux/usb/audio.h>
#include <linux/usb/audio-v2.h>

#include <sound/core.h>
#include <sound/pcm.h>
#include <sound/pcm_params.h>

#include "usbaudio.h"
#include "card.h"
#include "quirks.h"
#include "endpoint.h"
#include "helper.h"
#include "pcm.h"
#include "clock.h"
#include "power.h"
#include "media.h"
#include "implicit.h"

#define SUBSTREAM_FLAG_DATA_EP_STARTED	0
#define SUBSTREAM_FLAG_SYNC_EP_STARTED	1

/* return the estimated delay based on USB frame counters */
snd_pcm_uframes_t snd_usb_pcm_delay(struct snd_usb_substream *subs,
				    unsigned int rate)
{
	int current_frame_number;
	int frame_diff;
	int est_delay;

	if (!subs->last_delay)
		return 0; /* short path */

	current_frame_number = usb_get_current_frame_number(subs->dev);
	/*
	 * HCD implementations use different widths, use lower 8 bits.
	 * The delay will be managed up to 256ms, which is more than
	 * enough
	 */
	frame_diff = (current_frame_number - subs->last_frame_number) & 0xff;

	/* Approximation based on number of samples per USB frame (ms),
	   some truncation for 44.1 but the estimate is good enough */
	est_delay =  frame_diff * rate / 1000;
	if (subs->direction == SNDRV_PCM_STREAM_PLAYBACK)
		est_delay = subs->last_delay - est_delay;
	else
		est_delay = subs->last_delay + est_delay;

	if (est_delay < 0)
		est_delay = 0;
	return est_delay;
}

/*
 * return the current pcm pointer.  just based on the hwptr_done value.
 */
static snd_pcm_uframes_t snd_usb_pcm_pointer(struct snd_pcm_substream *substream)
{
	struct snd_usb_substream *subs = substream->runtime->private_data;
	unsigned int hwptr_done;

	if (atomic_read(&subs->stream->chip->shutdown))
		return SNDRV_PCM_POS_XRUN;
	spin_lock(&subs->lock);
	hwptr_done = subs->hwptr_done;
	substream->runtime->delay = snd_usb_pcm_delay(subs,
						substream->runtime->rate);
	spin_unlock(&subs->lock);
	return hwptr_done / (substream->runtime->frame_bits >> 3);
}

/*
 * find a matching audio format
 */
static const struct audioformat *
find_format(struct list_head *fmt_list_head, snd_pcm_format_t format,
	    unsigned int rate, unsigned int channels, bool strict_match,
	    struct snd_usb_substream *subs)
{
	const struct audioformat *fp;
	const struct audioformat *found = NULL;
	int cur_attr = 0, attr;

	list_for_each_entry(fp, fmt_list_head, list) {
		if (strict_match) {
			if (!(fp->formats & pcm_format_to_bits(format)))
				continue;
			if (fp->channels != channels)
				continue;
		}
		if (rate < fp->rate_min || rate > fp->rate_max)
			continue;
		if (!(fp->rates & SNDRV_PCM_RATE_CONTINUOUS)) {
			unsigned int i;
			for (i = 0; i < fp->nr_rates; i++)
				if (fp->rate_table[i] == rate)
					break;
			if (i >= fp->nr_rates)
				continue;
		}
		attr = fp->ep_attr & USB_ENDPOINT_SYNCTYPE;
		if (!found) {
			found = fp;
			cur_attr = attr;
			continue;
		}
		/* avoid async out and adaptive in if the other method
		 * supports the same format.
		 * this is a workaround for the case like
		 * M-audio audiophile USB.
		 */
		if (subs && attr != cur_attr) {
			if ((attr == USB_ENDPOINT_SYNC_ASYNC &&
			     subs->direction == SNDRV_PCM_STREAM_PLAYBACK) ||
			    (attr == USB_ENDPOINT_SYNC_ADAPTIVE &&
			     subs->direction == SNDRV_PCM_STREAM_CAPTURE))
				continue;
			if ((cur_attr == USB_ENDPOINT_SYNC_ASYNC &&
			     subs->direction == SNDRV_PCM_STREAM_PLAYBACK) ||
			    (cur_attr == USB_ENDPOINT_SYNC_ADAPTIVE &&
			     subs->direction == SNDRV_PCM_STREAM_CAPTURE)) {
				found = fp;
				cur_attr = attr;
				continue;
			}
		}
		/* find the format with the largest max. packet size */
		if (fp->maxpacksize > found->maxpacksize) {
			found = fp;
			cur_attr = attr;
		}
	}
	return found;
}

static const struct audioformat *
find_substream_format(struct snd_usb_substream *subs,
		      const struct snd_pcm_hw_params *params)
{
	return find_format(&subs->fmt_list, params_format(params),
			   params_rate(params), params_channels(params),
			   true, subs);
}

static int init_pitch_v1(struct snd_usb_audio *chip, int ep)
{
	struct usb_device *dev = chip->dev;
	unsigned char data[1];
	int err;

	data[0] = 1;
	err = snd_usb_ctl_msg(dev, usb_sndctrlpipe(dev, 0), UAC_SET_CUR,
			      USB_TYPE_CLASS|USB_RECIP_ENDPOINT|USB_DIR_OUT,
			      UAC_EP_CS_ATTR_PITCH_CONTROL << 8, ep,
			      data, sizeof(data));
	return err;
}

static int init_pitch_v2(struct snd_usb_audio *chip, int ep)
{
	struct usb_device *dev = chip->dev;
	unsigned char data[1];
	int err;

	data[0] = 1;
	err = snd_usb_ctl_msg(dev, usb_sndctrlpipe(dev, 0), UAC2_CS_CUR,
			      USB_TYPE_CLASS | USB_RECIP_ENDPOINT | USB_DIR_OUT,
			      UAC2_EP_CS_PITCH << 8, 0,
			      data, sizeof(data));
	return err;
}

/*
 * initialize the pitch control and sample rate
 */
int snd_usb_init_pitch(struct snd_usb_audio *chip,
		       const struct audioformat *fmt)
{
	int err;

	/* if endpoint doesn't have pitch control, bail out */
	if (!(fmt->attributes & UAC_EP_CS_ATTR_PITCH_CONTROL))
		return 0;

	usb_audio_dbg(chip, "enable PITCH for EP 0x%x\n", fmt->endpoint);

	switch (fmt->protocol) {
	case UAC_VERSION_1:
		err = init_pitch_v1(chip, fmt->endpoint);
		break;
	case UAC_VERSION_2:
		err = init_pitch_v2(chip, fmt->endpoint);
		break;
	default:
		return 0;
	}

	if (err < 0) {
		usb_audio_err(chip, "failed to enable PITCH for EP 0x%x\n",
			      fmt->endpoint);
		return err;
	}

	return 0;
}

static bool stop_endpoints(struct snd_usb_substream *subs)
{
	bool stopped = 0;

	if (test_and_clear_bit(SUBSTREAM_FLAG_SYNC_EP_STARTED, &subs->flags)) {
		snd_usb_endpoint_stop(subs->sync_endpoint);
		stopped = true;
	}
	if (test_and_clear_bit(SUBSTREAM_FLAG_DATA_EP_STARTED, &subs->flags)) {
		snd_usb_endpoint_stop(subs->data_endpoint);
		stopped = true;
	}
	return stopped;
}

static int start_endpoints(struct snd_usb_substream *subs)
{
	int err;

	if (!subs->data_endpoint)
		return -EINVAL;

	if (!test_and_set_bit(SUBSTREAM_FLAG_DATA_EP_STARTED, &subs->flags)) {
		err = snd_usb_endpoint_start(subs->data_endpoint);
		if (err < 0) {
			clear_bit(SUBSTREAM_FLAG_DATA_EP_STARTED, &subs->flags);
			goto error;
		}
	}

	if (subs->sync_endpoint &&
	    !test_and_set_bit(SUBSTREAM_FLAG_SYNC_EP_STARTED, &subs->flags)) {
		err = snd_usb_endpoint_start(subs->sync_endpoint);
		if (err < 0) {
			clear_bit(SUBSTREAM_FLAG_SYNC_EP_STARTED, &subs->flags);
			goto error;
		}
	}

	return 0;

 error:
	stop_endpoints(subs);
	return err;
}

static void sync_pending_stops(struct snd_usb_substream *subs)
{
	snd_usb_endpoint_sync_pending_stop(subs->sync_endpoint);
	snd_usb_endpoint_sync_pending_stop(subs->data_endpoint);
}

/* PCM sync_stop callback */
static int snd_usb_pcm_sync_stop(struct snd_pcm_substream *substream)
{
	struct snd_usb_substream *subs = substream->runtime->private_data;

	sync_pending_stops(subs);
	return 0;
}

/* Set up sync endpoint */
int snd_usb_audioformat_set_sync_ep(struct snd_usb_audio *chip,
				    struct audioformat *fmt)
{
	struct usb_device *dev = chip->dev;
	struct usb_host_interface *alts;
	struct usb_interface_descriptor *altsd;
	unsigned int ep, attr, sync_attr;
	bool is_playback;
	int err;

	alts = snd_usb_get_host_interface(chip, fmt->iface, fmt->altsetting);
	if (!alts)
		return 0;
	altsd = get_iface_desc(alts);

	err = snd_usb_parse_implicit_fb_quirk(chip, fmt, alts);
	if (err > 0)
		return 0; /* matched */

	/*
	 * Generic sync EP handling
	 */

	if (altsd->bNumEndpoints < 2)
		return 0;

	is_playback = !(get_endpoint(alts, 0)->bEndpointAddress & USB_DIR_IN);
	attr = fmt->ep_attr & USB_ENDPOINT_SYNCTYPE;
	if ((is_playback && (attr == USB_ENDPOINT_SYNC_SYNC ||
			     attr == USB_ENDPOINT_SYNC_ADAPTIVE)) ||
	    (!is_playback && attr != USB_ENDPOINT_SYNC_ADAPTIVE))
		return 0;

	sync_attr = get_endpoint(alts, 1)->bmAttributes;

	/*
	 * In case of illegal SYNC_NONE for OUT endpoint, we keep going to see
	 * if we don't find a sync endpoint, as on M-Audio Transit. In case of
	 * error fall back to SYNC mode and don't create sync endpoint
	 */

	/* check sync-pipe endpoint */
	/* ... and check descriptor size before accessing bSynchAddress
	   because there is a version of the SB Audigy 2 NX firmware lacking
	   the audio fields in the endpoint descriptors */
	if ((sync_attr & USB_ENDPOINT_XFERTYPE_MASK) != USB_ENDPOINT_XFER_ISOC ||
	    (get_endpoint(alts, 1)->bLength >= USB_DT_ENDPOINT_AUDIO_SIZE &&
	     get_endpoint(alts, 1)->bSynchAddress != 0)) {
		dev_err(&dev->dev,
			"%d:%d : invalid sync pipe. bmAttributes %02x, bLength %d, bSynchAddress %02x\n",
			   fmt->iface, fmt->altsetting,
			   get_endpoint(alts, 1)->bmAttributes,
			   get_endpoint(alts, 1)->bLength,
			   get_endpoint(alts, 1)->bSynchAddress);
		if (is_playback && attr == USB_ENDPOINT_SYNC_NONE)
			return 0;
		return -EINVAL;
	}
	ep = get_endpoint(alts, 1)->bEndpointAddress;
	if (get_endpoint(alts, 0)->bLength >= USB_DT_ENDPOINT_AUDIO_SIZE &&
	    get_endpoint(alts, 0)->bSynchAddress != 0 &&
	    ((is_playback && ep != (unsigned int)(get_endpoint(alts, 0)->bSynchAddress | USB_DIR_IN)) ||
	     (!is_playback && ep != (unsigned int)(get_endpoint(alts, 0)->bSynchAddress & ~USB_DIR_IN)))) {
		dev_err(&dev->dev,
			"%d:%d : invalid sync pipe. is_playback %d, ep %02x, bSynchAddress %02x\n",
			   fmt->iface, fmt->altsetting,
			   is_playback, ep, get_endpoint(alts, 0)->bSynchAddress);
		if (is_playback && attr == USB_ENDPOINT_SYNC_NONE)
			return 0;
		return -EINVAL;
	}

	fmt->sync_ep = ep;
	fmt->sync_iface = altsd->bInterfaceNumber;
	fmt->sync_altsetting = altsd->bAlternateSetting;
	fmt->sync_ep_idx = 1;
	if ((sync_attr & USB_ENDPOINT_USAGE_MASK) == USB_ENDPOINT_USAGE_IMPLICIT_FB)
		fmt->implicit_fb = 1;

	dev_dbg(&dev->dev, "%d:%d: found sync_ep=0x%x, iface=%d, alt=%d, implicit_fb=%d\n",
		fmt->iface, fmt->altsetting, fmt->sync_ep, fmt->sync_iface,
		fmt->sync_altsetting, fmt->implicit_fb);

	return 0;
}

static int snd_usb_pcm_change_state(struct snd_usb_substream *subs, int state)
{
	int ret;

	if (!subs->str_pd)
		return 0;

	ret = snd_usb_power_domain_set(subs->stream->chip, subs->str_pd, state);
	if (ret < 0) {
		dev_err(&subs->dev->dev,
			"Cannot change Power Domain ID: %d to state: %d. Err: %d\n",
			subs->str_pd->pd_id, state, ret);
		return ret;
	}

	return 0;
}

int snd_usb_pcm_suspend(struct snd_usb_stream *as)
{
	int ret;

	ret = snd_usb_pcm_change_state(&as->substream[0], UAC3_PD_STATE_D2);
	if (ret < 0)
		return ret;

	ret = snd_usb_pcm_change_state(&as->substream[1], UAC3_PD_STATE_D2);
	if (ret < 0)
		return ret;

	return 0;
}

int snd_usb_pcm_resume(struct snd_usb_stream *as)
{
	int ret;

	ret = snd_usb_pcm_change_state(&as->substream[0], UAC3_PD_STATE_D1);
	if (ret < 0)
		return ret;

	ret = snd_usb_pcm_change_state(&as->substream[1], UAC3_PD_STATE_D1);
	if (ret < 0)
		return ret;

	return 0;
}

static void close_endpoints(struct snd_usb_audio *chip,
			    struct snd_usb_substream *subs)
{
	if (subs->data_endpoint) {
		snd_usb_endpoint_set_sync(chip, subs->data_endpoint, NULL);
		snd_usb_endpoint_close(chip, subs->data_endpoint);
		subs->data_endpoint = NULL;
	}

	if (subs->sync_endpoint) {
		snd_usb_endpoint_close(chip, subs->sync_endpoint);
		subs->sync_endpoint = NULL;
	}
}

static int configure_endpoints(struct snd_usb_audio *chip,
			       struct snd_usb_substream *subs)
{
	int err;

	if (subs->data_endpoint->need_setup) {
		/* stop any running stream beforehand */
		if (stop_endpoints(subs))
			sync_pending_stops(subs);
		err = snd_usb_endpoint_configure(chip, subs->data_endpoint);
		if (err < 0)
			return err;
		snd_usb_set_format_quirk(subs, subs->cur_audiofmt);
	}

	if (subs->sync_endpoint) {
		err = snd_usb_endpoint_configure(chip, subs->sync_endpoint);
		if (err < 0)
			return err;
	}

	return 0;
}

/*
 * hw_params callback
 *
 * allocate a buffer and set the given audio format.
 *
 * so far we use a physically linear buffer although packetize transfer
 * doesn't need a continuous area.
 * if sg buffer is supported on the later version of alsa, we'll follow
 * that.
 */
static int snd_usb_hw_params(struct snd_pcm_substream *substream,
			     struct snd_pcm_hw_params *hw_params)
{
	struct snd_usb_substream *subs = substream->runtime->private_data;
	struct snd_usb_audio *chip = subs->stream->chip;
	const struct audioformat *fmt;
	const struct audioformat *sync_fmt;
	int ret;

	ret = snd_media_start_pipeline(subs);
	if (ret)
		return ret;

	fmt = find_substream_format(subs, hw_params);
	if (!fmt) {
		usb_audio_dbg(chip,
			      "cannot find format: format=%s, rate=%d, channels=%d\n",
			      snd_pcm_format_name(params_format(hw_params)),
			      params_rate(hw_params), params_channels(hw_params));
		ret = -EINVAL;
		goto stop_pipeline;
	}

	if (fmt->implicit_fb) {
		sync_fmt = snd_usb_find_implicit_fb_sync_format(chip, fmt,
								hw_params,
								!substream->stream);
		if (!sync_fmt) {
			usb_audio_dbg(chip,
				      "cannot find sync format: ep=0x%x, iface=%d:%d, format=%s, rate=%d, channels=%d\n",
				      fmt->sync_ep, fmt->sync_iface,
				      fmt->sync_altsetting,
				      snd_pcm_format_name(params_format(hw_params)),
				      params_rate(hw_params), params_channels(hw_params));
			ret = -EINVAL;
			goto stop_pipeline;
		}
	} else {
		sync_fmt = fmt;
	}

	ret = snd_usb_lock_shutdown(chip);
	if (ret < 0)
		goto stop_pipeline;

	ret = snd_usb_pcm_change_state(subs, UAC3_PD_STATE_D0);
	if (ret < 0)
		goto unlock;

	if (subs->data_endpoint) {
		if (snd_usb_endpoint_compatible(chip, subs->data_endpoint,
						fmt, hw_params))
			goto unlock;
		close_endpoints(chip, subs);
	}

	subs->data_endpoint = snd_usb_endpoint_open(chip, fmt, hw_params, false);
	if (!subs->data_endpoint) {
		ret = -EINVAL;
		goto unlock;
	}

	if (fmt->sync_ep) {
		subs->sync_endpoint = snd_usb_endpoint_open(chip, sync_fmt,
							    hw_params,
							    fmt == sync_fmt);
		if (!subs->sync_endpoint) {
			ret = -EINVAL;
			goto unlock;
		}

		snd_usb_endpoint_set_sync(chip, subs->data_endpoint,
					  subs->sync_endpoint);
	}

	mutex_lock(&chip->mutex);
	subs->cur_audiofmt = fmt;
	mutex_unlock(&chip->mutex);

	ret = configure_endpoints(chip, subs);

 unlock:
	if (ret < 0)
		close_endpoints(chip, subs);

	snd_usb_unlock_shutdown(chip);
 stop_pipeline:
	if (ret < 0)
		snd_media_stop_pipeline(subs);

	return ret;
}

/*
 * hw_free callback
 *
 * reset the audio format and release the buffer
 */
static int snd_usb_hw_free(struct snd_pcm_substream *substream)
{
	struct snd_usb_substream *subs = substream->runtime->private_data;
	struct snd_usb_audio *chip = subs->stream->chip;

	snd_media_stop_pipeline(subs);
	mutex_lock(&chip->mutex);
	subs->cur_audiofmt = NULL;
	mutex_unlock(&chip->mutex);
	if (!snd_usb_lock_shutdown(chip)) {
		if (stop_endpoints(subs))
			sync_pending_stops(subs);
		close_endpoints(chip, subs);
		snd_usb_unlock_shutdown(chip);
	}

	return 0;
}

/*
 * prepare callback
 *
 * only a few subtle things...
 */
static int snd_usb_pcm_prepare(struct snd_pcm_substream *substream)
{
	struct snd_pcm_runtime *runtime = substream->runtime;
	struct snd_usb_substream *subs = runtime->private_data;
	struct snd_usb_audio *chip = subs->stream->chip;
	int ret;

	ret = snd_usb_lock_shutdown(chip);
	if (ret < 0)
		return ret;
	if (snd_BUG_ON(!subs->data_endpoint)) {
		ret = -EIO;
		goto unlock;
	}

	ret = configure_endpoints(chip, subs);
	if (ret < 0)
		goto unlock;

	/* reset the pointer */
	subs->hwptr_done = 0;
	subs->transfer_done = 0;
	subs->last_delay = 0;
	subs->last_frame_number = 0;
	runtime->delay = 0;

	/* for playback, submit the URBs now; otherwise, the first hwptr_done
	 * updates for all URBs would happen at the same time when starting */
	if (subs->direction == SNDRV_PCM_STREAM_PLAYBACK)
		ret = start_endpoints(subs);

 unlock:
	snd_usb_unlock_shutdown(chip);
	return ret;
}

/*
 * h/w constraints
 */

#ifdef HW_CONST_DEBUG
#define hwc_debug(fmt, args...) pr_debug(fmt, ##args)
#else
#define hwc_debug(fmt, args...) do { } while(0)
#endif

static const struct snd_pcm_hardware snd_usb_hardware =
{
	.info =			SNDRV_PCM_INFO_MMAP |
				SNDRV_PCM_INFO_MMAP_VALID |
				SNDRV_PCM_INFO_BATCH |
				SNDRV_PCM_INFO_INTERLEAVED |
				SNDRV_PCM_INFO_BLOCK_TRANSFER |
				SNDRV_PCM_INFO_PAUSE,
	.channels_min =		1,
	.channels_max =		256,
	.buffer_bytes_max =	1024 * 1024,
	.period_bytes_min =	64,
	.period_bytes_max =	512 * 1024,
	.periods_min =		2,
	.periods_max =		1024,
};

static int hw_check_valid_format(struct snd_usb_substream *subs,
				 struct snd_pcm_hw_params *params,
				 const struct audioformat *fp)
{
	struct snd_interval *it = hw_param_interval(params, SNDRV_PCM_HW_PARAM_RATE);
	struct snd_interval *ct = hw_param_interval(params, SNDRV_PCM_HW_PARAM_CHANNELS);
	struct snd_mask *fmts = hw_param_mask(params, SNDRV_PCM_HW_PARAM_FORMAT);
	struct snd_interval *pt = hw_param_interval(params, SNDRV_PCM_HW_PARAM_PERIOD_TIME);
	struct snd_mask check_fmts;
	unsigned int ptime;

	/* check the format */
	snd_mask_none(&check_fmts);
	check_fmts.bits[0] = (u32)fp->formats;
	check_fmts.bits[1] = (u32)(fp->formats >> 32);
	snd_mask_intersect(&check_fmts, fmts);
	if (snd_mask_empty(&check_fmts)) {
		hwc_debug("   > check: no supported format 0x%llx\n", fp->formats);
		return 0;
	}
	/* check the channels */
	if (fp->channels < ct->min || fp->channels > ct->max) {
		hwc_debug("   > check: no valid channels %d (%d/%d)\n", fp->channels, ct->min, ct->max);
		return 0;
	}
	/* check the rate is within the range */
	if (fp->rate_min > it->max || (fp->rate_min == it->max && it->openmax)) {
		hwc_debug("   > check: rate_min %d > max %d\n", fp->rate_min, it->max);
		return 0;
	}
	if (fp->rate_max < it->min || (fp->rate_max == it->min && it->openmin)) {
		hwc_debug("   > check: rate_max %d < min %d\n", fp->rate_max, it->min);
		return 0;
	}
	/* check whether the period time is >= the data packet interval */
	if (subs->speed != USB_SPEED_FULL) {
		ptime = 125 * (1 << fp->datainterval);
		if (ptime > pt->max || (ptime == pt->max && pt->openmax)) {
			hwc_debug("   > check: ptime %u > max %u\n", ptime, pt->max);
			return 0;
		}
	}
	return 1;
}

static int apply_hw_params_minmax(struct snd_interval *it, unsigned int rmin,
				  unsigned int rmax)
{
	int changed;

	if (rmin > rmax) {
		hwc_debug("  --> get empty\n");
		it->empty = 1;
		return -EINVAL;
	}

	changed = 0;
	if (it->min < rmin) {
		it->min = rmin;
		it->openmin = 0;
		changed = 1;
	}
	if (it->max > rmax) {
		it->max = rmax;
		it->openmax = 0;
		changed = 1;
	}
	if (snd_interval_checkempty(it)) {
		it->empty = 1;
		return -EINVAL;
	}
	hwc_debug("  --> (%d, %d) (changed = %d)\n", it->min, it->max, changed);
	return changed;
}

static int hw_rule_rate(struct snd_pcm_hw_params *params,
			struct snd_pcm_hw_rule *rule)
{
	struct snd_usb_substream *subs = rule->private;
	const struct audioformat *fp;
	struct snd_interval *it = hw_param_interval(params, SNDRV_PCM_HW_PARAM_RATE);
	unsigned int rmin, rmax, r;
	int i;

	hwc_debug("hw_rule_rate: (%d,%d)\n", it->min, it->max);
	rmin = UINT_MAX;
	rmax = 0;
	list_for_each_entry(fp, &subs->fmt_list, list) {
		if (!hw_check_valid_format(subs, params, fp))
			continue;
		if (fp->rate_table && fp->nr_rates) {
			for (i = 0; i < fp->nr_rates; i++) {
				r = fp->rate_table[i];
				if (!snd_interval_test(it, r))
					continue;
				rmin = min(rmin, r);
				rmax = max(rmax, r);
			}
		} else {
			rmin = min(rmin, fp->rate_min);
			rmax = max(rmax, fp->rate_max);
		}
	}

	return apply_hw_params_minmax(it, rmin, rmax);
}


static int hw_rule_channels(struct snd_pcm_hw_params *params,
			    struct snd_pcm_hw_rule *rule)
{
	struct snd_usb_substream *subs = rule->private;
	const struct audioformat *fp;
	struct snd_interval *it = hw_param_interval(params, SNDRV_PCM_HW_PARAM_CHANNELS);
	unsigned int rmin, rmax;

	hwc_debug("hw_rule_channels: (%d,%d)\n", it->min, it->max);
	rmin = UINT_MAX;
	rmax = 0;
	list_for_each_entry(fp, &subs->fmt_list, list) {
		if (!hw_check_valid_format(subs, params, fp))
			continue;
		rmin = min(rmin, fp->channels);
		rmax = max(rmax, fp->channels);
	}

	return apply_hw_params_minmax(it, rmin, rmax);
}

static int apply_hw_params_format_bits(struct snd_mask *fmt, u64 fbits)
{
	u32 oldbits[2];
	int changed;

	oldbits[0] = fmt->bits[0];
	oldbits[1] = fmt->bits[1];
	fmt->bits[0] &= (u32)fbits;
	fmt->bits[1] &= (u32)(fbits >> 32);
	if (!fmt->bits[0] && !fmt->bits[1]) {
		hwc_debug("  --> get empty\n");
		return -EINVAL;
	}
	changed = (oldbits[0] != fmt->bits[0] || oldbits[1] != fmt->bits[1]);
	hwc_debug("  --> %x:%x (changed = %d)\n", fmt->bits[0], fmt->bits[1], changed);
	return changed;
}

static int hw_rule_format(struct snd_pcm_hw_params *params,
			  struct snd_pcm_hw_rule *rule)
{
	struct snd_usb_substream *subs = rule->private;
	const struct audioformat *fp;
	struct snd_mask *fmt = hw_param_mask(params, SNDRV_PCM_HW_PARAM_FORMAT);
	u64 fbits;

	hwc_debug("hw_rule_format: %x:%x\n", fmt->bits[0], fmt->bits[1]);
	fbits = 0;
	list_for_each_entry(fp, &subs->fmt_list, list) {
		if (!hw_check_valid_format(subs, params, fp))
			continue;
		fbits |= fp->formats;
	}
	return apply_hw_params_format_bits(fmt, fbits);
}

static int hw_rule_period_time(struct snd_pcm_hw_params *params,
			       struct snd_pcm_hw_rule *rule)
{
	struct snd_usb_substream *subs = rule->private;
	const struct audioformat *fp;
	struct snd_interval *it;
	unsigned char min_datainterval;
	unsigned int pmin;

	it = hw_param_interval(params, SNDRV_PCM_HW_PARAM_PERIOD_TIME);
	hwc_debug("hw_rule_period_time: (%u,%u)\n", it->min, it->max);
	min_datainterval = 0xff;
	list_for_each_entry(fp, &subs->fmt_list, list) {
		if (!hw_check_valid_format(subs, params, fp))
			continue;
		min_datainterval = min(min_datainterval, fp->datainterval);
	}
	if (min_datainterval == 0xff) {
		hwc_debug("  --> get empty\n");
		it->empty = 1;
		return -EINVAL;
	}
	pmin = 125 * (1 << min_datainterval);

	return apply_hw_params_minmax(it, pmin, UINT_MAX);
}

/* get the EP or the sync EP for implicit fb when it's already set up */
static const struct snd_usb_endpoint *
get_sync_ep_from_substream(struct snd_usb_substream *subs)
{
	struct snd_usb_audio *chip = subs->stream->chip;
	const struct audioformat *fp;
	const struct snd_usb_endpoint *ep;

	list_for_each_entry(fp, &subs->fmt_list, list) {
		ep = snd_usb_get_endpoint(chip, fp->endpoint);
		if (ep && ep->cur_rate)
			return ep;
		if (!fp->implicit_fb)
			continue;
		/* for the implicit fb, check the sync ep as well */
		ep = snd_usb_get_endpoint(chip, fp->sync_ep);
		if (ep && ep->cur_rate)
			return ep;
	}
	return NULL;
}
<<<<<<< HEAD

/* additional hw constraints for implicit feedback mode */
static int hw_rule_format_implicit_fb(struct snd_pcm_hw_params *params,
				      struct snd_pcm_hw_rule *rule)
{
	struct snd_usb_substream *subs = rule->private;
	const struct snd_usb_endpoint *ep;
	struct snd_mask *fmt = hw_param_mask(params, SNDRV_PCM_HW_PARAM_FORMAT);

=======

/* additional hw constraints for implicit feedback mode */
static int hw_rule_format_implicit_fb(struct snd_pcm_hw_params *params,
				      struct snd_pcm_hw_rule *rule)
{
	struct snd_usb_substream *subs = rule->private;
	const struct snd_usb_endpoint *ep;
	struct snd_mask *fmt = hw_param_mask(params, SNDRV_PCM_HW_PARAM_FORMAT);

>>>>>>> cf9de7b3
	ep = get_sync_ep_from_substream(subs);
	if (!ep)
		return 0;

	hwc_debug("applying %s\n", __func__);
	return apply_hw_params_format_bits(fmt, pcm_format_to_bits(ep->cur_format));
}

static int hw_rule_rate_implicit_fb(struct snd_pcm_hw_params *params,
				    struct snd_pcm_hw_rule *rule)
{
	struct snd_usb_substream *subs = rule->private;
	const struct snd_usb_endpoint *ep;
	struct snd_interval *it;

	ep = get_sync_ep_from_substream(subs);
	if (!ep)
		return 0;

	hwc_debug("applying %s\n", __func__);
	it = hw_param_interval(params, SNDRV_PCM_HW_PARAM_RATE);
	return apply_hw_params_minmax(it, ep->cur_rate, ep->cur_rate);
}
<<<<<<< HEAD

static int hw_rule_period_size_implicit_fb(struct snd_pcm_hw_params *params,
					   struct snd_pcm_hw_rule *rule)
{
	struct snd_usb_substream *subs = rule->private;
	const struct snd_usb_endpoint *ep;
	struct snd_interval *it;

	ep = get_sync_ep_from_substream(subs);
	if (!ep)
		return 0;

	hwc_debug("applying %s\n", __func__);
	it = hw_param_interval(params, SNDRV_PCM_HW_PARAM_PERIOD_SIZE);
	return apply_hw_params_minmax(it, ep->cur_period_frames,
				      ep->cur_period_frames);
}

static int hw_rule_periods_implicit_fb(struct snd_pcm_hw_params *params,
				       struct snd_pcm_hw_rule *rule)
{
	struct snd_usb_substream *subs = rule->private;
	const struct snd_usb_endpoint *ep;
	struct snd_interval *it;

	ep = get_sync_ep_from_substream(subs);
	if (!ep)
		return 0;

=======

static int hw_rule_period_size_implicit_fb(struct snd_pcm_hw_params *params,
					   struct snd_pcm_hw_rule *rule)
{
	struct snd_usb_substream *subs = rule->private;
	const struct snd_usb_endpoint *ep;
	struct snd_interval *it;

	ep = get_sync_ep_from_substream(subs);
	if (!ep)
		return 0;

	hwc_debug("applying %s\n", __func__);
	it = hw_param_interval(params, SNDRV_PCM_HW_PARAM_PERIOD_SIZE);
	return apply_hw_params_minmax(it, ep->cur_period_frames,
				      ep->cur_period_frames);
}

static int hw_rule_periods_implicit_fb(struct snd_pcm_hw_params *params,
				       struct snd_pcm_hw_rule *rule)
{
	struct snd_usb_substream *subs = rule->private;
	const struct snd_usb_endpoint *ep;
	struct snd_interval *it;

	ep = get_sync_ep_from_substream(subs);
	if (!ep)
		return 0;

>>>>>>> cf9de7b3
	hwc_debug("applying %s\n", __func__);
	it = hw_param_interval(params, SNDRV_PCM_HW_PARAM_PERIODS);
	return apply_hw_params_minmax(it, ep->cur_buffer_periods,
				      ep->cur_buffer_periods);
}

/*
 * set up the runtime hardware information.
 */

static int setup_hw_info(struct snd_pcm_runtime *runtime, struct snd_usb_substream *subs)
{
	const struct audioformat *fp;
	unsigned int pt, ptmin;
	int param_period_time_if_needed = -1;
	int err;

	runtime->hw.formats = subs->formats;

	runtime->hw.rate_min = 0x7fffffff;
	runtime->hw.rate_max = 0;
	runtime->hw.channels_min = 256;
	runtime->hw.channels_max = 0;
	runtime->hw.rates = 0;
	ptmin = UINT_MAX;
	/* check min/max rates and channels */
	list_for_each_entry(fp, &subs->fmt_list, list) {
		runtime->hw.rates |= fp->rates;
		if (runtime->hw.rate_min > fp->rate_min)
			runtime->hw.rate_min = fp->rate_min;
		if (runtime->hw.rate_max < fp->rate_max)
			runtime->hw.rate_max = fp->rate_max;
		if (runtime->hw.channels_min > fp->channels)
			runtime->hw.channels_min = fp->channels;
		if (runtime->hw.channels_max < fp->channels)
			runtime->hw.channels_max = fp->channels;
		if (fp->fmt_type == UAC_FORMAT_TYPE_II && fp->frame_size > 0) {
			/* FIXME: there might be more than one audio formats... */
			runtime->hw.period_bytes_min = runtime->hw.period_bytes_max =
				fp->frame_size;
		}
		pt = 125 * (1 << fp->datainterval);
		ptmin = min(ptmin, pt);
	}

	param_period_time_if_needed = SNDRV_PCM_HW_PARAM_PERIOD_TIME;
	if (subs->speed == USB_SPEED_FULL)
		/* full speed devices have fixed data packet interval */
		ptmin = 1000;
	if (ptmin == 1000)
		/* if period time doesn't go below 1 ms, no rules needed */
		param_period_time_if_needed = -1;

	err = snd_pcm_hw_constraint_minmax(runtime,
					   SNDRV_PCM_HW_PARAM_PERIOD_TIME,
					   ptmin, UINT_MAX);
	if (err < 0)
		return err;

	err = snd_pcm_hw_rule_add(runtime, 0, SNDRV_PCM_HW_PARAM_RATE,
				  hw_rule_rate, subs,
				  SNDRV_PCM_HW_PARAM_RATE,
				  SNDRV_PCM_HW_PARAM_FORMAT,
				  SNDRV_PCM_HW_PARAM_CHANNELS,
				  param_period_time_if_needed,
				  -1);
	if (err < 0)
		return err;

	err = snd_pcm_hw_rule_add(runtime, 0, SNDRV_PCM_HW_PARAM_CHANNELS,
				  hw_rule_channels, subs,
				  SNDRV_PCM_HW_PARAM_CHANNELS,
				  SNDRV_PCM_HW_PARAM_FORMAT,
				  SNDRV_PCM_HW_PARAM_RATE,
				  param_period_time_if_needed,
				  -1);
	if (err < 0)
		return err;
	err = snd_pcm_hw_rule_add(runtime, 0, SNDRV_PCM_HW_PARAM_FORMAT,
				  hw_rule_format, subs,
				  SNDRV_PCM_HW_PARAM_FORMAT,
				  SNDRV_PCM_HW_PARAM_RATE,
				  SNDRV_PCM_HW_PARAM_CHANNELS,
				  param_period_time_if_needed,
				  -1);
	if (err < 0)
		return err;
	if (param_period_time_if_needed >= 0) {
		err = snd_pcm_hw_rule_add(runtime, 0,
					  SNDRV_PCM_HW_PARAM_PERIOD_TIME,
					  hw_rule_period_time, subs,
					  SNDRV_PCM_HW_PARAM_FORMAT,
					  SNDRV_PCM_HW_PARAM_CHANNELS,
					  SNDRV_PCM_HW_PARAM_RATE,
					  -1);
		if (err < 0)
			return err;
	}

	/* additional hw constraints for implicit fb */
	err = snd_pcm_hw_rule_add(runtime, 0, SNDRV_PCM_HW_PARAM_FORMAT,
				  hw_rule_format_implicit_fb, subs,
				  SNDRV_PCM_HW_PARAM_FORMAT, -1);
	if (err < 0)
		return err;
	err = snd_pcm_hw_rule_add(runtime, 0, SNDRV_PCM_HW_PARAM_RATE,
				  hw_rule_rate_implicit_fb, subs,
				  SNDRV_PCM_HW_PARAM_RATE, -1);
	if (err < 0)
		return err;
	err = snd_pcm_hw_rule_add(runtime, 0, SNDRV_PCM_HW_PARAM_PERIOD_SIZE,
				  hw_rule_period_size_implicit_fb, subs,
				  SNDRV_PCM_HW_PARAM_PERIOD_SIZE, -1);
	if (err < 0)
		return err;
	err = snd_pcm_hw_rule_add(runtime, 0, SNDRV_PCM_HW_PARAM_PERIODS,
				  hw_rule_periods_implicit_fb, subs,
				  SNDRV_PCM_HW_PARAM_PERIODS, -1);
	if (err < 0)
		return err;

	return 0;
}

static int snd_usb_pcm_open(struct snd_pcm_substream *substream)
{
	int direction = substream->stream;
	struct snd_usb_stream *as = snd_pcm_substream_chip(substream);
	struct snd_pcm_runtime *runtime = substream->runtime;
	struct snd_usb_substream *subs = &as->substream[direction];
	int ret;

	runtime->hw = snd_usb_hardware;
	runtime->private_data = subs;
	subs->pcm_substream = substream;
	/* runtime PM is also done there */

	/* initialize DSD/DOP context */
	subs->dsd_dop.byte_idx = 0;
	subs->dsd_dop.channel = 0;
	subs->dsd_dop.marker = 1;

	ret = setup_hw_info(runtime, subs);
	if (ret < 0)
		return ret;
	ret = snd_usb_autoresume(subs->stream->chip);
	if (ret < 0)
		return ret;
	ret = snd_media_stream_init(subs, as->pcm, direction);
	if (ret < 0)
		snd_usb_autosuspend(subs->stream->chip);
	return ret;
}

static int snd_usb_pcm_close(struct snd_pcm_substream *substream)
{
	int direction = substream->stream;
	struct snd_usb_stream *as = snd_pcm_substream_chip(substream);
	struct snd_usb_substream *subs = &as->substream[direction];
	int ret;

	snd_media_stop_pipeline(subs);

	if (!snd_usb_lock_shutdown(subs->stream->chip)) {
		ret = snd_usb_pcm_change_state(subs, UAC3_PD_STATE_D1);
		snd_usb_unlock_shutdown(subs->stream->chip);
		if (ret < 0)
			return ret;
	}

	subs->pcm_substream = NULL;
	snd_usb_autosuspend(subs->stream->chip);

	return 0;
}

/* Since a URB can handle only a single linear buffer, we must use double
 * buffering when the data to be transferred overflows the buffer boundary.
 * To avoid inconsistencies when updating hwptr_done, we use double buffering
 * for all URBs.
 */
static void retire_capture_urb(struct snd_usb_substream *subs,
			       struct urb *urb)
{
	struct snd_pcm_runtime *runtime = subs->pcm_substream->runtime;
	unsigned int stride, frames, bytes, oldptr;
	int i, period_elapsed = 0;
	unsigned long flags;
	unsigned char *cp;
	int current_frame_number;

	/* read frame number here, update pointer in critical section */
	current_frame_number = usb_get_current_frame_number(subs->dev);

	stride = runtime->frame_bits >> 3;

	for (i = 0; i < urb->number_of_packets; i++) {
		cp = (unsigned char *)urb->transfer_buffer + urb->iso_frame_desc[i].offset + subs->pkt_offset_adj;
		if (urb->iso_frame_desc[i].status && printk_ratelimit()) {
			dev_dbg(&subs->dev->dev, "frame %d active: %d\n",
				i, urb->iso_frame_desc[i].status);
			// continue;
		}
		bytes = urb->iso_frame_desc[i].actual_length;
		if (subs->stream_offset_adj > 0) {
			unsigned int adj = min(subs->stream_offset_adj, bytes);
			cp += adj;
			bytes -= adj;
			subs->stream_offset_adj -= adj;
		}
		frames = bytes / stride;
		if (!subs->txfr_quirk)
			bytes = frames * stride;
		if (bytes % (runtime->sample_bits >> 3) != 0) {
			int oldbytes = bytes;
			bytes = frames * stride;
			dev_warn_ratelimited(&subs->dev->dev,
				 "Corrected urb data len. %d->%d\n",
							oldbytes, bytes);
		}
		/* update the current pointer */
		spin_lock_irqsave(&subs->lock, flags);
		oldptr = subs->hwptr_done;
		subs->hwptr_done += bytes;
		if (subs->hwptr_done >= runtime->buffer_size * stride)
			subs->hwptr_done -= runtime->buffer_size * stride;
		frames = (bytes + (oldptr % stride)) / stride;
		subs->transfer_done += frames;
		if (subs->transfer_done >= runtime->period_size) {
			subs->transfer_done -= runtime->period_size;
			period_elapsed = 1;
		}
		/* capture delay is by construction limited to one URB,
		 * reset delays here
		 */
		runtime->delay = subs->last_delay = 0;

		/* realign last_frame_number */
		subs->last_frame_number = current_frame_number;
		subs->last_frame_number &= 0xFF; /* keep 8 LSBs */

		spin_unlock_irqrestore(&subs->lock, flags);
		/* copy a data chunk */
		if (oldptr + bytes > runtime->buffer_size * stride) {
			unsigned int bytes1 =
					runtime->buffer_size * stride - oldptr;
			memcpy(runtime->dma_area + oldptr, cp, bytes1);
			memcpy(runtime->dma_area, cp + bytes1, bytes - bytes1);
		} else {
			memcpy(runtime->dma_area + oldptr, cp, bytes);
		}
	}

	if (period_elapsed)
		snd_pcm_period_elapsed(subs->pcm_substream);
}

static inline void fill_playback_urb_dsd_dop(struct snd_usb_substream *subs,
					     struct urb *urb, unsigned int bytes)
{
	struct snd_pcm_runtime *runtime = subs->pcm_substream->runtime;
	unsigned int stride = runtime->frame_bits >> 3;
	unsigned int dst_idx = 0;
	unsigned int src_idx = subs->hwptr_done;
	unsigned int wrap = runtime->buffer_size * stride;
	u8 *dst = urb->transfer_buffer;
	u8 *src = runtime->dma_area;
	u8 marker[] = { 0x05, 0xfa };

	/*
	 * The DSP DOP format defines a way to transport DSD samples over
	 * normal PCM data endpoints. It requires stuffing of marker bytes
	 * (0x05 and 0xfa, alternating per sample frame), and then expects
	 * 2 additional bytes of actual payload. The whole frame is stored
	 * LSB.
	 *
	 * Hence, for a stereo transport, the buffer layout looks like this,
	 * where L refers to left channel samples and R to right.
	 *
	 *   L1 L2 0x05   R1 R2 0x05   L3 L4 0xfa  R3 R4 0xfa
	 *   L5 L6 0x05   R5 R6 0x05   L7 L8 0xfa  R7 R8 0xfa
	 *   .....
	 *
	 */

	while (bytes--) {
		if (++subs->dsd_dop.byte_idx == 3) {
			/* frame boundary? */
			dst[dst_idx++] = marker[subs->dsd_dop.marker];
			src_idx += 2;
			subs->dsd_dop.byte_idx = 0;

			if (++subs->dsd_dop.channel % runtime->channels == 0) {
				/* alternate the marker */
				subs->dsd_dop.marker++;
				subs->dsd_dop.marker %= ARRAY_SIZE(marker);
				subs->dsd_dop.channel = 0;
			}
		} else {
			/* stuff the DSD payload */
			int idx = (src_idx + subs->dsd_dop.byte_idx - 1) % wrap;

			if (subs->cur_audiofmt->dsd_bitrev)
				dst[dst_idx++] = bitrev8(src[idx]);
			else
				dst[dst_idx++] = src[idx];

			subs->hwptr_done++;
		}
	}
	if (subs->hwptr_done >= runtime->buffer_size * stride)
		subs->hwptr_done -= runtime->buffer_size * stride;
}

static void copy_to_urb(struct snd_usb_substream *subs, struct urb *urb,
			int offset, int stride, unsigned int bytes)
{
	struct snd_pcm_runtime *runtime = subs->pcm_substream->runtime;

	if (subs->hwptr_done + bytes > runtime->buffer_size * stride) {
		/* err, the transferred area goes over buffer boundary. */
		unsigned int bytes1 =
			runtime->buffer_size * stride - subs->hwptr_done;
		memcpy(urb->transfer_buffer + offset,
		       runtime->dma_area + subs->hwptr_done, bytes1);
		memcpy(urb->transfer_buffer + offset + bytes1,
		       runtime->dma_area, bytes - bytes1);
	} else {
		memcpy(urb->transfer_buffer + offset,
		       runtime->dma_area + subs->hwptr_done, bytes);
	}
	subs->hwptr_done += bytes;
	if (subs->hwptr_done >= runtime->buffer_size * stride)
		subs->hwptr_done -= runtime->buffer_size * stride;
}

static unsigned int copy_to_urb_quirk(struct snd_usb_substream *subs,
				      struct urb *urb, int stride,
				      unsigned int bytes)
{
	__le32 packet_length;
	int i;

	/* Put __le32 length descriptor at start of each packet. */
	for (i = 0; i < urb->number_of_packets; i++) {
		unsigned int length = urb->iso_frame_desc[i].length;
		unsigned int offset = urb->iso_frame_desc[i].offset;

		packet_length = cpu_to_le32(length);
		offset += i * sizeof(packet_length);
		urb->iso_frame_desc[i].offset = offset;
		urb->iso_frame_desc[i].length += sizeof(packet_length);
		memcpy(urb->transfer_buffer + offset,
		       &packet_length, sizeof(packet_length));
		copy_to_urb(subs, urb, offset + sizeof(packet_length),
			    stride, length);
	}
	/* Adjust transfer size accordingly. */
	bytes += urb->number_of_packets * sizeof(packet_length);
	return bytes;
}

static void prepare_playback_urb(struct snd_usb_substream *subs,
				 struct urb *urb)
{
	struct snd_pcm_runtime *runtime = subs->pcm_substream->runtime;
	struct snd_usb_endpoint *ep = subs->data_endpoint;
	struct snd_urb_ctx *ctx = urb->context;
	unsigned int counts, frames, bytes;
	int i, stride, period_elapsed = 0;
	unsigned long flags;

	stride = runtime->frame_bits >> 3;

	frames = 0;
	urb->number_of_packets = 0;
	spin_lock_irqsave(&subs->lock, flags);
	subs->frame_limit += ep->max_urb_frames;
	for (i = 0; i < ctx->packets; i++) {
		counts = snd_usb_endpoint_next_packet_size(ep, ctx, i);
		/* set up descriptor */
		urb->iso_frame_desc[i].offset = frames * ep->stride;
		urb->iso_frame_desc[i].length = counts * ep->stride;
		frames += counts;
		urb->number_of_packets++;
		subs->transfer_done += counts;
		if (subs->transfer_done >= runtime->period_size) {
			subs->transfer_done -= runtime->period_size;
			subs->frame_limit = 0;
			period_elapsed = 1;
			if (subs->fmt_type == UAC_FORMAT_TYPE_II) {
				if (subs->transfer_done > 0) {
					/* FIXME: fill-max mode is not
					 * supported yet */
					frames -= subs->transfer_done;
					counts -= subs->transfer_done;
					urb->iso_frame_desc[i].length =
						counts * ep->stride;
					subs->transfer_done = 0;
				}
				i++;
				if (i < ctx->packets) {
					/* add a transfer delimiter */
					urb->iso_frame_desc[i].offset =
						frames * ep->stride;
					urb->iso_frame_desc[i].length = 0;
					urb->number_of_packets++;
				}
				break;
			}
		}
		/* finish at the period boundary or after enough frames */
		if ((period_elapsed ||
				subs->transfer_done >= subs->frame_limit) &&
		    !snd_usb_endpoint_implicit_feedback_sink(ep))
			break;
	}
	bytes = frames * ep->stride;

	if (unlikely(ep->cur_format == SNDRV_PCM_FORMAT_DSD_U16_LE &&
		     subs->cur_audiofmt->dsd_dop)) {
		fill_playback_urb_dsd_dop(subs, urb, bytes);
	} else if (unlikely(ep->cur_format == SNDRV_PCM_FORMAT_DSD_U8 &&
			   subs->cur_audiofmt->dsd_bitrev)) {
		/* bit-reverse the bytes */
		u8 *buf = urb->transfer_buffer;
		for (i = 0; i < bytes; i++) {
			int idx = (subs->hwptr_done + i)
				% (runtime->buffer_size * stride);
			buf[i] = bitrev8(runtime->dma_area[idx]);
		}

		subs->hwptr_done += bytes;
		if (subs->hwptr_done >= runtime->buffer_size * stride)
			subs->hwptr_done -= runtime->buffer_size * stride;
	} else {
		/* usual PCM */
		if (!subs->tx_length_quirk)
			copy_to_urb(subs, urb, 0, stride, bytes);
		else
			bytes = copy_to_urb_quirk(subs, urb, stride, bytes);
			/* bytes is now amount of outgoing data */
	}

	/* update delay with exact number of samples queued */
	runtime->delay = subs->last_delay;
	runtime->delay += frames;
	subs->last_delay = runtime->delay;

	/* realign last_frame_number */
	subs->last_frame_number = usb_get_current_frame_number(subs->dev);
	subs->last_frame_number &= 0xFF; /* keep 8 LSBs */

	if (subs->trigger_tstamp_pending_update) {
		/* this is the first actual URB submitted,
		 * update trigger timestamp to reflect actual start time
		 */
		snd_pcm_gettime(runtime, &runtime->trigger_tstamp);
		subs->trigger_tstamp_pending_update = false;
	}

	spin_unlock_irqrestore(&subs->lock, flags);
	urb->transfer_buffer_length = bytes;
	if (period_elapsed)
		snd_pcm_period_elapsed(subs->pcm_substream);
}

/*
 * process after playback data complete
 * - decrease the delay count again
 */
static void retire_playback_urb(struct snd_usb_substream *subs,
			       struct urb *urb)
{
	unsigned long flags;
	struct snd_pcm_runtime *runtime = subs->pcm_substream->runtime;
	struct snd_usb_endpoint *ep = subs->data_endpoint;
	int processed = urb->transfer_buffer_length / ep->stride;
	int est_delay;

	/* ignore the delay accounting when processed=0 is given, i.e.
	 * silent payloads are processed before handling the actual data
	 */
	if (!processed)
		return;

	spin_lock_irqsave(&subs->lock, flags);
	if (!subs->last_delay)
		goto out; /* short path */

	est_delay = snd_usb_pcm_delay(subs, runtime->rate);
	/* update delay with exact number of samples played */
	if (processed > subs->last_delay)
		subs->last_delay = 0;
	else
		subs->last_delay -= processed;
	runtime->delay = subs->last_delay;

	/*
	 * Report when delay estimate is off by more than 2ms.
	 * The error should be lower than 2ms since the estimate relies
	 * on two reads of a counter updated every ms.
	 */
	if (abs(est_delay - subs->last_delay) * 1000 > runtime->rate * 2)
		dev_dbg_ratelimited(&subs->dev->dev,
			"delay: estimated %d, actual %d\n",
			est_delay, subs->last_delay);

	if (!subs->running) {
		/* update last_frame_number for delay counting here since
		 * prepare_playback_urb won't be called during pause
		 */
		subs->last_frame_number =
			usb_get_current_frame_number(subs->dev) & 0xff;
	}

 out:
	spin_unlock_irqrestore(&subs->lock, flags);
}

static int snd_usb_substream_playback_trigger(struct snd_pcm_substream *substream,
					      int cmd)
{
	struct snd_usb_substream *subs = substream->runtime->private_data;

	switch (cmd) {
	case SNDRV_PCM_TRIGGER_START:
		subs->trigger_tstamp_pending_update = true;
		fallthrough;
	case SNDRV_PCM_TRIGGER_PAUSE_RELEASE:
		snd_usb_endpoint_set_callback(subs->data_endpoint,
					      prepare_playback_urb,
					      retire_playback_urb,
					      subs);
		subs->running = 1;
		dev_dbg(&subs->dev->dev, "%d:%d Start Playback PCM\n",
			subs->cur_audiofmt->iface,
			subs->cur_audiofmt->altsetting);
		return 0;
	case SNDRV_PCM_TRIGGER_SUSPEND:
	case SNDRV_PCM_TRIGGER_STOP:
		stop_endpoints(subs);
		snd_usb_endpoint_set_callback(subs->data_endpoint,
					      NULL, NULL, NULL);
		subs->running = 0;
		dev_dbg(&subs->dev->dev, "%d:%d Stop Playback PCM\n",
			subs->cur_audiofmt->iface,
			subs->cur_audiofmt->altsetting);
		return 0;
	case SNDRV_PCM_TRIGGER_PAUSE_PUSH:
		/* keep retire_data_urb for delay calculation */
		snd_usb_endpoint_set_callback(subs->data_endpoint,
					      NULL,
					      retire_playback_urb,
					      subs);
		subs->running = 0;
		dev_dbg(&subs->dev->dev, "%d:%d Pause Playback PCM\n",
			subs->cur_audiofmt->iface,
			subs->cur_audiofmt->altsetting);
		return 0;
	}

	return -EINVAL;
}

static int snd_usb_substream_capture_trigger(struct snd_pcm_substream *substream,
					     int cmd)
{
	int err;
	struct snd_usb_substream *subs = substream->runtime->private_data;

	switch (cmd) {
	case SNDRV_PCM_TRIGGER_START:
		err = start_endpoints(subs);
		if (err < 0)
			return err;
		fallthrough;
	case SNDRV_PCM_TRIGGER_PAUSE_RELEASE:
		snd_usb_endpoint_set_callback(subs->data_endpoint,
					      NULL, retire_capture_urb,
					      subs);
		subs->running = 1;
		dev_dbg(&subs->dev->dev, "%d:%d Start Capture PCM\n",
			subs->cur_audiofmt->iface,
			subs->cur_audiofmt->altsetting);
		return 0;
	case SNDRV_PCM_TRIGGER_SUSPEND:
	case SNDRV_PCM_TRIGGER_STOP:
		stop_endpoints(subs);
		fallthrough;
	case SNDRV_PCM_TRIGGER_PAUSE_PUSH:
		snd_usb_endpoint_set_callback(subs->data_endpoint,
					      NULL, NULL, NULL);
		subs->running = 0;
		dev_dbg(&subs->dev->dev, "%d:%d Stop Capture PCM\n",
			subs->cur_audiofmt->iface,
			subs->cur_audiofmt->altsetting);
		return 0;
	}

	return -EINVAL;
}

static const struct snd_pcm_ops snd_usb_playback_ops = {
	.open =		snd_usb_pcm_open,
	.close =	snd_usb_pcm_close,
	.hw_params =	snd_usb_hw_params,
	.hw_free =	snd_usb_hw_free,
	.prepare =	snd_usb_pcm_prepare,
	.trigger =	snd_usb_substream_playback_trigger,
	.sync_stop =	snd_usb_pcm_sync_stop,
	.pointer =	snd_usb_pcm_pointer,
};

static const struct snd_pcm_ops snd_usb_capture_ops = {
	.open =		snd_usb_pcm_open,
	.close =	snd_usb_pcm_close,
	.hw_params =	snd_usb_hw_params,
	.hw_free =	snd_usb_hw_free,
	.prepare =	snd_usb_pcm_prepare,
	.trigger =	snd_usb_substream_capture_trigger,
	.sync_stop =	snd_usb_pcm_sync_stop,
	.pointer =	snd_usb_pcm_pointer,
};

void snd_usb_set_pcm_ops(struct snd_pcm *pcm, int stream)
{
	const struct snd_pcm_ops *ops;

	ops = stream == SNDRV_PCM_STREAM_PLAYBACK ?
			&snd_usb_playback_ops : &snd_usb_capture_ops;
	snd_pcm_set_ops(pcm, stream, ops);
}

void snd_usb_preallocate_buffer(struct snd_usb_substream *subs)
{
	struct snd_pcm *pcm = subs->stream->pcm;
	struct snd_pcm_substream *s = pcm->streams[subs->direction].substream;
	struct device *dev = subs->dev->bus->sysdev;

	if (snd_usb_use_vmalloc)
		snd_pcm_set_managed_buffer(s, SNDRV_DMA_TYPE_VMALLOC,
					   NULL, 0, 0);
	else
		snd_pcm_set_managed_buffer(s, SNDRV_DMA_TYPE_DEV_SG,
					   dev, 64*1024, 512*1024);
}<|MERGE_RESOLUTION|>--- conflicted
+++ resolved
@@ -856,7 +856,6 @@
 	}
 	return NULL;
 }
-<<<<<<< HEAD
 
 /* additional hw constraints for implicit feedback mode */
 static int hw_rule_format_implicit_fb(struct snd_pcm_hw_params *params,
@@ -866,17 +865,6 @@
 	const struct snd_usb_endpoint *ep;
 	struct snd_mask *fmt = hw_param_mask(params, SNDRV_PCM_HW_PARAM_FORMAT);
 
-=======
-
-/* additional hw constraints for implicit feedback mode */
-static int hw_rule_format_implicit_fb(struct snd_pcm_hw_params *params,
-				      struct snd_pcm_hw_rule *rule)
-{
-	struct snd_usb_substream *subs = rule->private;
-	const struct snd_usb_endpoint *ep;
-	struct snd_mask *fmt = hw_param_mask(params, SNDRV_PCM_HW_PARAM_FORMAT);
-
->>>>>>> cf9de7b3
 	ep = get_sync_ep_from_substream(subs);
 	if (!ep)
 		return 0;
@@ -900,7 +888,6 @@
 	it = hw_param_interval(params, SNDRV_PCM_HW_PARAM_RATE);
 	return apply_hw_params_minmax(it, ep->cur_rate, ep->cur_rate);
 }
-<<<<<<< HEAD
 
 static int hw_rule_period_size_implicit_fb(struct snd_pcm_hw_params *params,
 					   struct snd_pcm_hw_rule *rule)
@@ -930,37 +917,6 @@
 	if (!ep)
 		return 0;
 
-=======
-
-static int hw_rule_period_size_implicit_fb(struct snd_pcm_hw_params *params,
-					   struct snd_pcm_hw_rule *rule)
-{
-	struct snd_usb_substream *subs = rule->private;
-	const struct snd_usb_endpoint *ep;
-	struct snd_interval *it;
-
-	ep = get_sync_ep_from_substream(subs);
-	if (!ep)
-		return 0;
-
-	hwc_debug("applying %s\n", __func__);
-	it = hw_param_interval(params, SNDRV_PCM_HW_PARAM_PERIOD_SIZE);
-	return apply_hw_params_minmax(it, ep->cur_period_frames,
-				      ep->cur_period_frames);
-}
-
-static int hw_rule_periods_implicit_fb(struct snd_pcm_hw_params *params,
-				       struct snd_pcm_hw_rule *rule)
-{
-	struct snd_usb_substream *subs = rule->private;
-	const struct snd_usb_endpoint *ep;
-	struct snd_interval *it;
-
-	ep = get_sync_ep_from_substream(subs);
-	if (!ep)
-		return 0;
-
->>>>>>> cf9de7b3
 	hwc_debug("applying %s\n", __func__);
 	it = hw_param_interval(params, SNDRV_PCM_HW_PARAM_PERIODS);
 	return apply_hw_params_minmax(it, ep->cur_buffer_periods,
