--- conflicted
+++ resolved
@@ -1048,13 +1048,7 @@
 
 		pd = kzalloc(sizeof(*pd), GFP_KERNEL);
 		if (!pd) {
-<<<<<<< HEAD
-			kfree(fp->chmap);
-			kfree(fp->rate_table);
-			kfree(fp);
-=======
 			audioformat_free(fp);
->>>>>>> f41f9005
 			return NULL;
 		}
 		pd->pd_id = (stream == SNDRV_PCM_STREAM_PLAYBACK) ?
