// SPDX-License-Identifier: GPL-2.0-only
/*
 * oxfw_midi.c - a part of driver for OXFW970/971 based devices
 *
 * Copyright (c) 2014 Takashi Sakamoto
 */

#include "oxfw.h"

static int midi_capture_open(struct snd_rawmidi_substream *substream)
{
	struct snd_oxfw *oxfw = substream->rmidi->private_data;
	int err;

	err = snd_oxfw_stream_lock_try(oxfw);
	if (err < 0)
		return err;

	mutex_lock(&oxfw->mutex);

	err = snd_oxfw_stream_reserve_duplex(oxfw, &oxfw->tx_stream, 0, 0);
	if (err >= 0) {
		++oxfw->substreams_count;
		err = snd_oxfw_stream_start_duplex(oxfw);
<<<<<<< HEAD
=======
		if (err < 0)
			--oxfw->substreams_count;
>>>>>>> 5a939e45
	}

	mutex_unlock(&oxfw->mutex);

	if (err < 0)
		snd_oxfw_stream_lock_release(oxfw);

	return err;
}

static int midi_playback_open(struct snd_rawmidi_substream *substream)
{
	struct snd_oxfw *oxfw = substream->rmidi->private_data;
	int err;

	err = snd_oxfw_stream_lock_try(oxfw);
	if (err < 0)
		return err;

	mutex_lock(&oxfw->mutex);

	err = snd_oxfw_stream_reserve_duplex(oxfw, &oxfw->rx_stream, 0, 0);
	if (err >= 0) {
		++oxfw->substreams_count;
		err = snd_oxfw_stream_start_duplex(oxfw);
	}

	mutex_unlock(&oxfw->mutex);

	if (err < 0)
		snd_oxfw_stream_lock_release(oxfw);

	return err;
}

static int midi_capture_close(struct snd_rawmidi_substream *substream)
{
	struct snd_oxfw *oxfw = substream->rmidi->private_data;

	mutex_lock(&oxfw->mutex);

	--oxfw->substreams_count;
	snd_oxfw_stream_stop_duplex(oxfw);

	mutex_unlock(&oxfw->mutex);

	snd_oxfw_stream_lock_release(oxfw);
	return 0;
}

static int midi_playback_close(struct snd_rawmidi_substream *substream)
{
	struct snd_oxfw *oxfw = substream->rmidi->private_data;

	mutex_lock(&oxfw->mutex);

	--oxfw->substreams_count;
	snd_oxfw_stream_stop_duplex(oxfw);

	mutex_unlock(&oxfw->mutex);

	snd_oxfw_stream_lock_release(oxfw);
	return 0;
}

static void midi_capture_trigger(struct snd_rawmidi_substream *substrm, int up)
{
	struct snd_oxfw *oxfw = substrm->rmidi->private_data;
	unsigned long flags;

	spin_lock_irqsave(&oxfw->lock, flags);

	if (up)
		amdtp_am824_midi_trigger(&oxfw->tx_stream,
					 substrm->number, substrm);
	else
		amdtp_am824_midi_trigger(&oxfw->tx_stream,
					 substrm->number, NULL);

	spin_unlock_irqrestore(&oxfw->lock, flags);
}

static void midi_playback_trigger(struct snd_rawmidi_substream *substrm, int up)
{
	struct snd_oxfw *oxfw = substrm->rmidi->private_data;
	unsigned long flags;

	spin_lock_irqsave(&oxfw->lock, flags);

	if (up)
		amdtp_am824_midi_trigger(&oxfw->rx_stream,
					 substrm->number, substrm);
	else
		amdtp_am824_midi_trigger(&oxfw->rx_stream,
					 substrm->number, NULL);

	spin_unlock_irqrestore(&oxfw->lock, flags);
}

static void set_midi_substream_names(struct snd_oxfw *oxfw,
				     struct snd_rawmidi_str *str)
{
	struct snd_rawmidi_substream *subs;

	list_for_each_entry(subs, &str->substreams, list) {
		snprintf(subs->name, sizeof(subs->name),
			 "%s MIDI %d",
			 oxfw->card->shortname, subs->number + 1);
	}
}

int snd_oxfw_create_midi(struct snd_oxfw *oxfw)
{
	static const struct snd_rawmidi_ops capture_ops = {
		.open		= midi_capture_open,
		.close		= midi_capture_close,
		.trigger	= midi_capture_trigger,
	};
	static const struct snd_rawmidi_ops playback_ops = {
		.open		= midi_playback_open,
		.close		= midi_playback_close,
		.trigger	= midi_playback_trigger,
	};
	struct snd_rawmidi *rmidi;
	struct snd_rawmidi_str *str;
	int err;

	if (oxfw->midi_input_ports == 0 && oxfw->midi_output_ports == 0)
		return 0;

	/* create midi ports */
	err = snd_rawmidi_new(oxfw->card, oxfw->card->driver, 0,
			      oxfw->midi_output_ports, oxfw->midi_input_ports,
			      &rmidi);
	if (err < 0)
		return err;

	snprintf(rmidi->name, sizeof(rmidi->name),
		 "%s MIDI", oxfw->card->shortname);
	rmidi->private_data = oxfw;

	if (oxfw->midi_input_ports > 0) {
		rmidi->info_flags |= SNDRV_RAWMIDI_INFO_INPUT;

		snd_rawmidi_set_ops(rmidi, SNDRV_RAWMIDI_STREAM_INPUT,
				    &capture_ops);

		str = &rmidi->streams[SNDRV_RAWMIDI_STREAM_INPUT];

		set_midi_substream_names(oxfw, str);
	}

	if (oxfw->midi_output_ports > 0) {
		rmidi->info_flags |= SNDRV_RAWMIDI_INFO_OUTPUT;

		snd_rawmidi_set_ops(rmidi, SNDRV_RAWMIDI_STREAM_OUTPUT,
				    &playback_ops);

		str = &rmidi->streams[SNDRV_RAWMIDI_STREAM_OUTPUT];

		set_midi_substream_names(oxfw, str);
	}

	if ((oxfw->midi_output_ports > 0) && (oxfw->midi_input_ports > 0))
		rmidi->info_flags |= SNDRV_RAWMIDI_INFO_DUPLEX;

	return 0;
}<|MERGE_RESOLUTION|>--- conflicted
+++ resolved
@@ -22,11 +22,8 @@
 	if (err >= 0) {
 		++oxfw->substreams_count;
 		err = snd_oxfw_stream_start_duplex(oxfw);
-<<<<<<< HEAD
-=======
 		if (err < 0)
 			--oxfw->substreams_count;
->>>>>>> 5a939e45
 	}
 
 	mutex_unlock(&oxfw->mutex);
