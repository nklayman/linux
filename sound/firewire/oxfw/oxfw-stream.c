// SPDX-License-Identifier: GPL-2.0-only
/*
 * oxfw_stream.c - a part of driver for OXFW970/971 based devices
 *
 * Copyright (c) 2014 Takashi Sakamoto
 */

#include "oxfw.h"
#include <linux/delay.h>

#define AVC_GENERIC_FRAME_MAXIMUM_BYTES	512
#define CALLBACK_TIMEOUT	200

/*
 * According to datasheet of Oxford Semiconductor:
 *  OXFW970: 32.0/44.1/48.0/96.0 Khz, 8 audio channels I/O
 *  OXFW971: 32.0/44.1/48.0/88.2/96.0/192.0 kHz, 16 audio channels I/O, MIDI I/O
 */
static const unsigned int oxfw_rate_table[] = {
	[0] = 32000,
	[1] = 44100,
	[2] = 48000,
	[3] = 88200,
	[4] = 96000,
	[5] = 192000,
};

/*
 * See Table 5.7 – Sampling frequency for Multi-bit Audio
 * in AV/C Stream Format Information Specification 1.1 (Apr 2005, 1394TA)
 */
static const unsigned int avc_stream_rate_table[] = {
	[0] = 0x02,
	[1] = 0x03,
	[2] = 0x04,
	[3] = 0x0a,
	[4] = 0x05,
	[5] = 0x07,
};

static int set_rate(struct snd_oxfw *oxfw, unsigned int rate)
{
	int err;

	err = avc_general_set_sig_fmt(oxfw->unit, rate,
				      AVC_GENERAL_PLUG_DIR_IN, 0);
	if (err < 0)
		goto end;

	if (oxfw->has_output)
		err = avc_general_set_sig_fmt(oxfw->unit, rate,
					      AVC_GENERAL_PLUG_DIR_OUT, 0);
end:
	return err;
}

static int set_stream_format(struct snd_oxfw *oxfw, struct amdtp_stream *s,
			     unsigned int rate, unsigned int pcm_channels)
{
	u8 **formats;
	struct snd_oxfw_stream_formation formation;
	enum avc_general_plug_dir dir;
	unsigned int len;
	int i, err;

	if (s == &oxfw->tx_stream) {
		formats = oxfw->tx_stream_formats;
		dir = AVC_GENERAL_PLUG_DIR_OUT;
	} else {
		formats = oxfw->rx_stream_formats;
		dir = AVC_GENERAL_PLUG_DIR_IN;
	}

	/* Seek stream format for requirements. */
	for (i = 0; i < SND_OXFW_STREAM_FORMAT_ENTRIES; i++) {
		err = snd_oxfw_stream_parse_format(formats[i], &formation);
		if (err < 0)
			return err;

		if ((formation.rate == rate) && (formation.pcm == pcm_channels))
			break;
	}
	if (i == SND_OXFW_STREAM_FORMAT_ENTRIES)
		return -EINVAL;

	/* If assumed, just change rate. */
	if (oxfw->assumed)
		return set_rate(oxfw, rate);

	/* Calculate format length. */
	len = 5 + formats[i][4] * 2;

	err = avc_stream_set_format(oxfw->unit, dir, 0, formats[i], len);
	if (err < 0)
		return err;

	/* Some requests just after changing format causes freezing. */
	msleep(100);

	return 0;
}

static int start_stream(struct snd_oxfw *oxfw, struct amdtp_stream *stream)
{
	struct cmp_connection *conn;
	int err;

	if (stream == &oxfw->rx_stream)
		conn = &oxfw->in_conn;
	else
		conn = &oxfw->out_conn;

	err = cmp_connection_establish(conn);
	if (err < 0)
		return err;

	err = amdtp_domain_add_stream(&oxfw->domain, stream,
				      conn->resources.channel, conn->speed);
	if (err < 0) {
		cmp_connection_break(conn);
		return err;
	}

	return 0;
}

static int check_connection_used_by_others(struct snd_oxfw *oxfw,
					   struct amdtp_stream *stream)
{
	struct cmp_connection *conn;
	bool used;
	int err;

	if (stream == &oxfw->tx_stream)
		conn = &oxfw->out_conn;
	else
		conn = &oxfw->in_conn;

	err = cmp_connection_check_used(conn, &used);
	if ((err >= 0) && used && !amdtp_stream_running(stream)) {
		dev_err(&oxfw->unit->device,
			"Connection established by others: %cPCR[%d]\n",
			(conn->direction == CMP_OUTPUT) ? 'o' : 'i',
			conn->pcr_index);
		err = -EBUSY;
	}

	return err;
}

static int init_stream(struct snd_oxfw *oxfw, struct amdtp_stream *stream)
{
	struct cmp_connection *conn;
	enum cmp_direction c_dir;
	enum amdtp_stream_direction s_dir;
	int err;

	if (stream == &oxfw->tx_stream) {
		conn = &oxfw->out_conn;
		c_dir = CMP_OUTPUT;
		s_dir = AMDTP_IN_STREAM;
	} else {
		conn = &oxfw->in_conn;
		c_dir = CMP_INPUT;
		s_dir = AMDTP_OUT_STREAM;
	}

	err = cmp_connection_init(conn, oxfw->unit, c_dir, 0);
	if (err < 0)
		return err;

	err = amdtp_am824_init(stream, oxfw->unit, s_dir, CIP_NONBLOCKING);
	if (err < 0) {
		cmp_connection_destroy(conn);
		return err;
	}

	/*
	 * OXFW starts to transmit packets with non-zero dbc.
	 * OXFW postpone transferring packets till handling any asynchronous
	 * packets. As a result, next isochronous packet includes more data
	 * blocks than IEC 61883-6 defines.
	 */
	if (stream == &oxfw->tx_stream) {
		oxfw->tx_stream.flags |= CIP_JUMBO_PAYLOAD;
		if (oxfw->wrong_dbs)
			oxfw->tx_stream.flags |= CIP_WRONG_DBS;
	}

	return 0;
}

static int keep_resources(struct snd_oxfw *oxfw, struct amdtp_stream *stream)
{
	enum avc_general_plug_dir dir;
	u8 **formats;
	struct snd_oxfw_stream_formation formation;
	struct cmp_connection *conn;
	int i;
	int err;

	if (stream == &oxfw->rx_stream) {
		dir = AVC_GENERAL_PLUG_DIR_IN;
		formats = oxfw->rx_stream_formats;
		conn = &oxfw->in_conn;
	} else {
		dir = AVC_GENERAL_PLUG_DIR_OUT;
		formats = oxfw->tx_stream_formats;
		conn = &oxfw->out_conn;
	}

	err = snd_oxfw_stream_get_current_formation(oxfw, dir, &formation);
	if (err < 0)
		return err;

	for (i = 0; i < SND_OXFW_STREAM_FORMAT_ENTRIES; i++) {
		struct snd_oxfw_stream_formation fmt;

		if (formats[i] == NULL)
			break;

		err = snd_oxfw_stream_parse_format(formats[i], &fmt);
		if (err < 0)
			return err;

		if (fmt.rate == formation.rate && fmt.pcm == formation.pcm &&
		    fmt.midi == formation.midi)
			break;
	}
	if (i == SND_OXFW_STREAM_FORMAT_ENTRIES)
		return -EINVAL;

	// The stream should have one pcm channels at least.
	if (formation.pcm == 0)
		return -EINVAL;

	err = amdtp_am824_set_parameters(stream, formation.rate, formation.pcm,
					 formation.midi * 8, false);
	if (err < 0)
		return err;

	return cmp_connection_reserve(conn, amdtp_stream_get_max_payload(stream));
}

int snd_oxfw_stream_reserve_duplex(struct snd_oxfw *oxfw,
				   struct amdtp_stream *stream,
				   unsigned int rate, unsigned int pcm_channels)
{
	struct snd_oxfw_stream_formation formation;
	enum avc_general_plug_dir dir;
	int err;

	// Considering JACK/FFADO streaming:
	// TODO: This can be removed hwdep functionality becomes popular.
	err = check_connection_used_by_others(oxfw, &oxfw->rx_stream);
	if (err < 0)
		return err;
	if (oxfw->has_output) {
		err = check_connection_used_by_others(oxfw, &oxfw->tx_stream);
		if (err < 0)
			return err;
	}

	if (stream == &oxfw->tx_stream)
		dir = AVC_GENERAL_PLUG_DIR_OUT;
	else
		dir = AVC_GENERAL_PLUG_DIR_IN;

	err = snd_oxfw_stream_get_current_formation(oxfw, dir, &formation);
	if (err < 0)
		return err;
	if (rate == 0) {
		rate = formation.rate;
		pcm_channels = formation.pcm;
	}
	if (formation.rate != rate || formation.pcm != pcm_channels) {
		amdtp_domain_stop(&oxfw->domain);

		cmp_connection_break(&oxfw->in_conn);
		cmp_connection_release(&oxfw->in_conn);

		if (oxfw->has_output) {
			cmp_connection_break(&oxfw->out_conn);
			cmp_connection_release(&oxfw->out_conn);
		}
	}

	if (oxfw->substreams_count == 0 ||
	    formation.rate != rate || formation.pcm != pcm_channels) {
		err = set_stream_format(oxfw, stream, rate, pcm_channels);
		if (err < 0) {
			dev_err(&oxfw->unit->device,
				"fail to set stream format: %d\n", err);
			return err;
		}

		err = keep_resources(oxfw, &oxfw->rx_stream);
		if (err < 0)
			return err;

		if (oxfw->has_output) {
			err = keep_resources(oxfw, &oxfw->tx_stream);
			if (err < 0) {
				cmp_connection_release(&oxfw->in_conn);
				return err;
			}
		}
	}

	return 0;
}

int snd_oxfw_stream_start_duplex(struct snd_oxfw *oxfw)
{
	int err;

	if (oxfw->substreams_count == 0)
		return -EIO;

	if (amdtp_streaming_error(&oxfw->rx_stream) ||
	    amdtp_streaming_error(&oxfw->tx_stream)) {
		amdtp_domain_stop(&oxfw->domain);

		cmp_connection_break(&oxfw->in_conn);
		if (oxfw->has_output)
			cmp_connection_break(&oxfw->out_conn);
	}

	if (!amdtp_stream_running(&oxfw->rx_stream)) {
		err = start_stream(oxfw, &oxfw->rx_stream);
		if (err < 0) {
			dev_err(&oxfw->unit->device,
				"fail to prepare rx stream: %d\n", err);
			goto error;
		}

		if (oxfw->has_output &&
		    !amdtp_stream_running(&oxfw->tx_stream)) {
			err = start_stream(oxfw, &oxfw->tx_stream);
			if (err < 0) {
				dev_err(&oxfw->unit->device,
					"fail to prepare tx stream: %d\n", err);
<<<<<<< HEAD
=======
				goto error;
			}
		}

		err = amdtp_domain_start(&oxfw->domain);
		if (err < 0)
			goto error;

		// Wait first packet.
		if (!amdtp_stream_wait_callback(&oxfw->rx_stream,
						CALLBACK_TIMEOUT)) {
			err = -ETIMEDOUT;
			goto error;
		}

		if (oxfw->has_output) {
			if (!amdtp_stream_wait_callback(&oxfw->tx_stream,
							CALLBACK_TIMEOUT)) {
				err = -ETIMEDOUT;
>>>>>>> ca8dd993
				goto error;
			}
		}

		err = amdtp_domain_start(&oxfw->domain);
		if (err < 0)
			goto error;

		// Wait first packet.
		if (!amdtp_stream_wait_callback(&oxfw->rx_stream,
						CALLBACK_TIMEOUT) ||
		    !amdtp_stream_wait_callback(&oxfw->tx_stream,
						CALLBACK_TIMEOUT)) {
			err = -ETIMEDOUT;
			goto error;
		}

	}

	return 0;
error:
	amdtp_domain_stop(&oxfw->domain);

	cmp_connection_break(&oxfw->in_conn);
	if (oxfw->has_output)
		cmp_connection_break(&oxfw->out_conn);

	return err;
}

void snd_oxfw_stream_stop_duplex(struct snd_oxfw *oxfw)
{
	if (oxfw->substreams_count == 0) {
		amdtp_domain_stop(&oxfw->domain);

		cmp_connection_break(&oxfw->in_conn);
		cmp_connection_release(&oxfw->in_conn);

		if (oxfw->has_output) {
			cmp_connection_break(&oxfw->out_conn);
			cmp_connection_release(&oxfw->out_conn);
		}
	}
}

static void destroy_stream(struct snd_oxfw *oxfw, struct amdtp_stream *stream)
{
	struct cmp_connection *conn;

	if (stream == &oxfw->tx_stream)
		conn = &oxfw->out_conn;
	else
		conn = &oxfw->in_conn;

	amdtp_stream_destroy(stream);
	cmp_connection_destroy(conn);
}

int snd_oxfw_stream_init_duplex(struct snd_oxfw *oxfw)
{
	int err;

	err = init_stream(oxfw, &oxfw->rx_stream);
	if (err < 0)
		return err;

	if (oxfw->has_output) {
		err = init_stream(oxfw, &oxfw->tx_stream);
		if (err < 0) {
			destroy_stream(oxfw, &oxfw->rx_stream);
			return err;
		}
	}

	err = amdtp_domain_init(&oxfw->domain);
	if (err < 0) {
		destroy_stream(oxfw, &oxfw->rx_stream);
		if (oxfw->has_output)
			destroy_stream(oxfw, &oxfw->tx_stream);
	}

	return err;
}

// This function should be called before starting the stream or after stopping
// the streams.
void snd_oxfw_stream_destroy_duplex(struct snd_oxfw *oxfw)
{
	amdtp_domain_destroy(&oxfw->domain);

	destroy_stream(oxfw, &oxfw->rx_stream);

	if (oxfw->has_output)
		destroy_stream(oxfw, &oxfw->tx_stream);
}

void snd_oxfw_stream_update_duplex(struct snd_oxfw *oxfw)
{
	amdtp_domain_stop(&oxfw->domain);

	cmp_connection_break(&oxfw->in_conn);

	amdtp_stream_pcm_abort(&oxfw->rx_stream);

	if (oxfw->has_output) {
		cmp_connection_break(&oxfw->out_conn);

		amdtp_stream_pcm_abort(&oxfw->tx_stream);
	}
}

int snd_oxfw_stream_get_current_formation(struct snd_oxfw *oxfw,
				enum avc_general_plug_dir dir,
				struct snd_oxfw_stream_formation *formation)
{
	u8 *format;
	unsigned int len;
	int err;

	len = AVC_GENERIC_FRAME_MAXIMUM_BYTES;
	format = kmalloc(len, GFP_KERNEL);
	if (format == NULL)
		return -ENOMEM;

	err = avc_stream_get_format_single(oxfw->unit, dir, 0, format, &len);
	if (err < 0)
		goto end;
	if (len < 3) {
		err = -EIO;
		goto end;
	}

	err = snd_oxfw_stream_parse_format(format, formation);
end:
	kfree(format);
	return err;
}

/*
 * See Table 6.16 - AM824 Stream Format
 *     Figure 6.19 - format_information field for AM824 Compound
 * in AV/C Stream Format Information Specification 1.1 (Apr 2005, 1394TA)
 * Also 'Clause 12 AM824 sequence adaption layers' in IEC 61883-6:2005
 */
int snd_oxfw_stream_parse_format(u8 *format,
				 struct snd_oxfw_stream_formation *formation)
{
	unsigned int i, e, channels, type;

	memset(formation, 0, sizeof(struct snd_oxfw_stream_formation));

	/*
	 * this module can support a hierarchy combination that:
	 *  Root:	Audio and Music (0x90)
	 *  Level 1:	AM824 Compound  (0x40)
	 */
	if ((format[0] != 0x90) || (format[1] != 0x40))
		return -ENOSYS;

	/* check the sampling rate */
	for (i = 0; i < ARRAY_SIZE(avc_stream_rate_table); i++) {
		if (format[2] == avc_stream_rate_table[i])
			break;
	}
	if (i == ARRAY_SIZE(avc_stream_rate_table))
		return -ENOSYS;

	formation->rate = oxfw_rate_table[i];

	for (e = 0; e < format[4]; e++) {
		channels = format[5 + e * 2];
		type = format[6 + e * 2];

		switch (type) {
		/* IEC 60958 Conformant, currently handled as MBLA */
		case 0x00:
		/* Multi Bit Linear Audio (Raw) */
		case 0x06:
			formation->pcm += channels;
			break;
		/* MIDI Conformant */
		case 0x0d:
			formation->midi = channels;
			break;
		/* IEC 61937-3 to 7 */
		case 0x01:
		case 0x02:
		case 0x03:
		case 0x04:
		case 0x05:
		/* Multi Bit Linear Audio */
		case 0x07:	/* DVD-Audio */
		case 0x0c:	/* High Precision */
		/* One Bit Audio */
		case 0x08:	/* (Plain) Raw */
		case 0x09:	/* (Plain) SACD */
		case 0x0a:	/* (Encoded) Raw */
		case 0x0b:	/* (Encoded) SACD */
		/* SMPTE Time-Code conformant */
		case 0x0e:
		/* Sample Count */
		case 0x0f:
		/* Anciliary Data */
		case 0x10:
		/* Synchronization Stream (Stereo Raw audio) */
		case 0x40:
		/* Don't care */
		case 0xff:
		default:
			return -ENOSYS;	/* not supported */
		}
	}

	if (formation->pcm  > AM824_MAX_CHANNELS_FOR_PCM ||
	    formation->midi > AM824_MAX_CHANNELS_FOR_MIDI)
		return -ENOSYS;

	return 0;
}

static int
assume_stream_formats(struct snd_oxfw *oxfw, enum avc_general_plug_dir dir,
		      unsigned int pid, u8 *buf, unsigned int *len,
		      u8 **formats)
{
	struct snd_oxfw_stream_formation formation;
	unsigned int i, eid;
	int err;

	/* get format at current sampling rate */
	err = avc_stream_get_format_single(oxfw->unit, dir, pid, buf, len);
	if (err < 0) {
		dev_err(&oxfw->unit->device,
		"fail to get current stream format for isoc %s plug %d:%d\n",
			(dir == AVC_GENERAL_PLUG_DIR_IN) ? "in" : "out",
			pid, err);
		goto end;
	}

	/* parse and set stream format */
	eid = 0;
	err = snd_oxfw_stream_parse_format(buf, &formation);
	if (err < 0)
		goto end;

	formats[eid] = devm_kmemdup(&oxfw->card->card_dev, buf, *len,
				    GFP_KERNEL);
	if (!formats[eid]) {
		err = -ENOMEM;
		goto end;
	}

	/* apply the format for each available sampling rate */
	for (i = 0; i < ARRAY_SIZE(oxfw_rate_table); i++) {
		if (formation.rate == oxfw_rate_table[i])
			continue;

		err = avc_general_inquiry_sig_fmt(oxfw->unit,
						  oxfw_rate_table[i],
						  dir, pid);
		if (err < 0)
			continue;

		eid++;
		formats[eid] = devm_kmemdup(&oxfw->card->card_dev, buf, *len,
					    GFP_KERNEL);
		if (formats[eid] == NULL) {
			err = -ENOMEM;
			goto end;
		}
		formats[eid][2] = avc_stream_rate_table[i];
	}

	err = 0;
	oxfw->assumed = true;
end:
	return err;
}

static int fill_stream_formats(struct snd_oxfw *oxfw,
			       enum avc_general_plug_dir dir,
			       unsigned short pid)
{
	u8 *buf, **formats;
	unsigned int len, eid = 0;
	struct snd_oxfw_stream_formation dummy;
	int err;

	buf = kmalloc(AVC_GENERIC_FRAME_MAXIMUM_BYTES, GFP_KERNEL);
	if (buf == NULL)
		return -ENOMEM;

	if (dir == AVC_GENERAL_PLUG_DIR_OUT)
		formats = oxfw->tx_stream_formats;
	else
		formats = oxfw->rx_stream_formats;

	/* get first entry */
	len = AVC_GENERIC_FRAME_MAXIMUM_BYTES;
	err = avc_stream_get_format_list(oxfw->unit, dir, 0, buf, &len, 0);
	if (err == -ENOSYS) {
		/* LIST subfunction is not implemented */
		len = AVC_GENERIC_FRAME_MAXIMUM_BYTES;
		err = assume_stream_formats(oxfw, dir, pid, buf, &len,
					    formats);
		goto end;
	} else if (err < 0) {
		dev_err(&oxfw->unit->device,
			"fail to get stream format %d for isoc %s plug %d:%d\n",
			eid, (dir == AVC_GENERAL_PLUG_DIR_IN) ? "in" : "out",
			pid, err);
		goto end;
	}

	/* LIST subfunction is implemented */
	while (eid < SND_OXFW_STREAM_FORMAT_ENTRIES) {
		/* The format is too short. */
		if (len < 3) {
			err = -EIO;
			break;
		}

		/* parse and set stream format */
		err = snd_oxfw_stream_parse_format(buf, &dummy);
		if (err < 0)
			break;

		formats[eid] = devm_kmemdup(&oxfw->card->card_dev, buf, len,
					    GFP_KERNEL);
		if (!formats[eid]) {
			err = -ENOMEM;
			break;
		}

		/* get next entry */
		len = AVC_GENERIC_FRAME_MAXIMUM_BYTES;
		err = avc_stream_get_format_list(oxfw->unit, dir, 0,
						 buf, &len, ++eid);
		/* No entries remained. */
		if (err == -EINVAL) {
			err = 0;
			break;
		} else if (err < 0) {
			dev_err(&oxfw->unit->device,
			"fail to get stream format %d for isoc %s plug %d:%d\n",
				eid, (dir == AVC_GENERAL_PLUG_DIR_IN) ? "in" :
									"out",
				pid, err);
			break;
		}
	}
end:
	kfree(buf);
	return err;
}

int snd_oxfw_stream_discover(struct snd_oxfw *oxfw)
{
	u8 plugs[AVC_PLUG_INFO_BUF_BYTES];
	struct snd_oxfw_stream_formation formation;
	u8 *format;
	unsigned int i;
	int err;

	/* the number of plugs for isoc in/out, ext in/out  */
	err = avc_general_get_plug_info(oxfw->unit, 0x1f, 0x07, 0x00, plugs);
	if (err < 0) {
		dev_err(&oxfw->unit->device,
		"fail to get info for isoc/external in/out plugs: %d\n",
			err);
		goto end;
	} else if ((plugs[0] == 0) && (plugs[1] == 0)) {
		err = -ENOSYS;
		goto end;
	}

	/* use oPCR[0] if exists */
	if (plugs[1] > 0) {
		err = fill_stream_formats(oxfw, AVC_GENERAL_PLUG_DIR_OUT, 0);
		if (err < 0)
			goto end;

		for (i = 0; i < SND_OXFW_STREAM_FORMAT_ENTRIES; i++) {
			format = oxfw->tx_stream_formats[i];
			if (format == NULL)
				continue;
			err = snd_oxfw_stream_parse_format(format, &formation);
			if (err < 0)
				continue;

			/* Add one MIDI port. */
			if (formation.midi > 0)
				oxfw->midi_input_ports = 1;
		}

		oxfw->has_output = true;
	}

	/* use iPCR[0] if exists */
	if (plugs[0] > 0) {
		err = fill_stream_formats(oxfw, AVC_GENERAL_PLUG_DIR_IN, 0);
		if (err < 0)
			goto end;

		for (i = 0; i < SND_OXFW_STREAM_FORMAT_ENTRIES; i++) {
			format = oxfw->rx_stream_formats[i];
			if (format == NULL)
				continue;
			err = snd_oxfw_stream_parse_format(format, &formation);
			if (err < 0)
				continue;

			/* Add one MIDI port. */
			if (formation.midi > 0)
				oxfw->midi_output_ports = 1;
		}
	}
end:
	return err;
}

void snd_oxfw_stream_lock_changed(struct snd_oxfw *oxfw)
{
	oxfw->dev_lock_changed = true;
	wake_up(&oxfw->hwdep_wait);
}

int snd_oxfw_stream_lock_try(struct snd_oxfw *oxfw)
{
	int err;

	spin_lock_irq(&oxfw->lock);

	/* user land lock this */
	if (oxfw->dev_lock_count < 0) {
		err = -EBUSY;
		goto end;
	}

	/* this is the first time */
	if (oxfw->dev_lock_count++ == 0)
		snd_oxfw_stream_lock_changed(oxfw);
	err = 0;
end:
	spin_unlock_irq(&oxfw->lock);
	return err;
}

void snd_oxfw_stream_lock_release(struct snd_oxfw *oxfw)
{
	spin_lock_irq(&oxfw->lock);

	if (WARN_ON(oxfw->dev_lock_count <= 0))
		goto end;
	if (--oxfw->dev_lock_count == 0)
		snd_oxfw_stream_lock_changed(oxfw);
end:
	spin_unlock_irq(&oxfw->lock);
}<|MERGE_RESOLUTION|>--- conflicted
+++ resolved
@@ -340,8 +340,6 @@
 			if (err < 0) {
 				dev_err(&oxfw->unit->device,
 					"fail to prepare tx stream: %d\n", err);
-<<<<<<< HEAD
-=======
 				goto error;
 			}
 		}
@@ -361,24 +359,9 @@
 			if (!amdtp_stream_wait_callback(&oxfw->tx_stream,
 							CALLBACK_TIMEOUT)) {
 				err = -ETIMEDOUT;
->>>>>>> ca8dd993
 				goto error;
 			}
 		}
-
-		err = amdtp_domain_start(&oxfw->domain);
-		if (err < 0)
-			goto error;
-
-		// Wait first packet.
-		if (!amdtp_stream_wait_callback(&oxfw->rx_stream,
-						CALLBACK_TIMEOUT) ||
-		    !amdtp_stream_wait_callback(&oxfw->tx_stream,
-						CALLBACK_TIMEOUT)) {
-			err = -ETIMEDOUT;
-			goto error;
-		}
-
 	}
 
 	return 0;
