--- conflicted
+++ resolved
@@ -11,11 +11,6 @@
 #include <sound/hda_i915.h>
 #include <sound/hda_register.h>
 
-<<<<<<< HEAD
-static struct completion bind_complete;
-
-=======
->>>>>>> 17dc2109
 #define IS_HSW_CONTROLLER(pci) (((pci)->device == 0x0a0c) || \
 				((pci)->device == 0x0c0c) || \
 				((pci)->device == 0x0d0c) || \
