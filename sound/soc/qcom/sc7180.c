// SPDX-License-Identifier: GPL-2.0-only
//
// Copyright (c) 2020, The Linux Foundation. All rights reserved.
//
// sc7180.c -- ALSA SoC Machine driver for SC7180

#include <dt-bindings/sound/sc7180-lpass.h>
#include <linux/gpio.h>
#include <linux/gpio/consumer.h>
#include <linux/module.h>
#include <linux/of_device.h>
#include <linux/platform_device.h>
#include <sound/core.h>
#include <sound/jack.h>
#include <sound/pcm.h>
#include <sound/soc.h>
#include <uapi/linux/input-event-codes.h>

#include "../codecs/rt5682.h"
#include "../codecs/rt5682s.h"
#include "common.h"
#include "lpass.h"

#define DEFAULT_MCLK_RATE		19200000
#define RT5682_PLL1_FREQ (48000 * 512)

#define DRIVER_NAME "SC7180"

struct sc7180_snd_data {
	struct snd_soc_card card;
	u32 pri_mi2s_clk_count;
	struct snd_soc_jack hs_jack;
	struct snd_soc_jack hdmi_jack;
	struct gpio_desc *dmic_sel;
	int dmic_switch;
};

static void sc7180_jack_free(struct snd_jack *jack)
{
	struct snd_soc_component *component = jack->private_data;

	snd_soc_component_set_jack(component, NULL, NULL);
}

static int sc7180_headset_init(struct snd_soc_pcm_runtime *rtd)
{
	struct snd_soc_card *card = rtd->card;
	struct sc7180_snd_data *pdata = snd_soc_card_get_drvdata(card);
	struct snd_soc_dai *codec_dai = asoc_rtd_to_codec(rtd, 0);
	struct snd_soc_component *component = codec_dai->component;
	struct snd_jack *jack;
	int rval;

	rval = snd_soc_card_jack_new(
			card, "Headset Jack",
			SND_JACK_HEADSET |
			SND_JACK_HEADPHONE |
			SND_JACK_BTN_0 | SND_JACK_BTN_1 |
			SND_JACK_BTN_2 | SND_JACK_BTN_3,
			&pdata->hs_jack, NULL, 0);

	if (rval < 0) {
		dev_err(card->dev, "Unable to add Headset Jack\n");
		return rval;
	}

	jack = pdata->hs_jack.jack;

	snd_jack_set_key(jack, SND_JACK_BTN_0, KEY_PLAYPAUSE);
	snd_jack_set_key(jack, SND_JACK_BTN_1, KEY_VOICECOMMAND);
	snd_jack_set_key(jack, SND_JACK_BTN_2, KEY_VOLUMEUP);
	snd_jack_set_key(jack, SND_JACK_BTN_3, KEY_VOLUMEDOWN);

	jack->private_data = component;
	jack->private_free = sc7180_jack_free;

	return snd_soc_component_set_jack(component, &pdata->hs_jack, NULL);
}

static int sc7180_hdmi_init(struct snd_soc_pcm_runtime *rtd)
{
	struct snd_soc_card *card = rtd->card;
	struct sc7180_snd_data *pdata = snd_soc_card_get_drvdata(card);
	struct snd_soc_dai *codec_dai = asoc_rtd_to_codec(rtd, 0);
	struct snd_soc_component *component = codec_dai->component;
	struct snd_jack *jack;
	int rval;

	rval = snd_soc_card_jack_new(
			card, "HDMI Jack",
			SND_JACK_LINEOUT,
			&pdata->hdmi_jack, NULL, 0);

	if (rval < 0) {
		dev_err(card->dev, "Unable to add HDMI Jack\n");
		return rval;
	}

	jack = pdata->hdmi_jack.jack;
	jack->private_data = component;
	jack->private_free = sc7180_jack_free;

	return snd_soc_component_set_jack(component, &pdata->hdmi_jack, NULL);
}

static int sc7180_init(struct snd_soc_pcm_runtime *rtd)
{
	struct snd_soc_dai *cpu_dai = asoc_rtd_to_cpu(rtd, 0);

	switch (cpu_dai->id) {
	case MI2S_PRIMARY:
		return sc7180_headset_init(rtd);
	case MI2S_SECONDARY:
		return 0;
	case LPASS_DP_RX:
		return sc7180_hdmi_init(rtd);
	default:
		dev_err(rtd->dev, "%s: invalid dai id 0x%x\n", __func__,
			cpu_dai->id);
		return -EINVAL;
	}
	return 0;
}

static int sc7180_snd_startup(struct snd_pcm_substream *substream)
{
	struct snd_soc_pcm_runtime *rtd = substream->private_data;
	struct snd_soc_card *card = rtd->card;
	struct sc7180_snd_data *data = snd_soc_card_get_drvdata(card);
	struct snd_soc_dai *cpu_dai = asoc_rtd_to_cpu(rtd, 0);
	struct snd_soc_dai *codec_dai = asoc_rtd_to_codec(rtd, 0);
	int pll_id, pll_source, pll_in, pll_out, clk_id, ret;

<<<<<<< HEAD
	if (!(strcmp(card->name, "sc7180-rt5682-max98357a-1mic"))) {
=======
	if (!strcmp(codec_dai->name, "rt5682-aif1")) {
>>>>>>> 5bf24205
		pll_source = RT5682_PLL1_S_MCLK;
		pll_id = 0;
		clk_id = RT5682_SCLK_S_PLL1;
		pll_out = RT5682_PLL1_FREQ;
		pll_in = DEFAULT_MCLK_RATE;
<<<<<<< HEAD
	} else if (!(strcmp(card->name, "sc7180-rt5682s-max98357a-1mic"))) {
=======
	} else if (!strcmp(codec_dai->name, "rt5682s-aif1")) {
>>>>>>> 5bf24205
		pll_source = RT5682S_PLL_S_MCLK;
		pll_id = RT5682S_PLL2;
		clk_id = RT5682S_SCLK_S_PLL2;
		pll_out = RT5682_PLL1_FREQ;
		pll_in = DEFAULT_MCLK_RATE;
	}

	switch (cpu_dai->id) {
	case MI2S_PRIMARY:
		if (++data->pri_mi2s_clk_count == 1) {
			snd_soc_dai_set_sysclk(cpu_dai,
					       LPASS_MCLK0,
					       DEFAULT_MCLK_RATE,
					       SNDRV_PCM_STREAM_PLAYBACK);
		}

		snd_soc_dai_set_fmt(codec_dai,
				    SND_SOC_DAIFMT_CBS_CFS |
				    SND_SOC_DAIFMT_NB_NF |
				    SND_SOC_DAIFMT_I2S);

		/* Configure PLL1 for codec */
		ret = snd_soc_dai_set_pll(codec_dai, pll_id, pll_source,
					  pll_in, pll_out);
		if (ret) {
			dev_err(rtd->dev, "can't set codec pll: %d\n", ret);
			return ret;
		}

		/* Configure sysclk for codec */
		ret = snd_soc_dai_set_sysclk(codec_dai, clk_id, pll_out,
					     SND_SOC_CLOCK_IN);
		if (ret)
			dev_err(rtd->dev, "snd_soc_dai_set_sysclk err = %d\n",
				ret);

		break;
	case MI2S_SECONDARY:
		break;
	case LPASS_DP_RX:
		break;
	default:
		dev_err(rtd->dev, "%s: invalid dai id 0x%x\n", __func__,
			cpu_dai->id);
		return -EINVAL;
	}
	return 0;
}

static int dmic_get(struct snd_kcontrol *kcontrol,
		    struct snd_ctl_elem_value *ucontrol)
{
	struct snd_soc_dapm_context *dapm = snd_soc_dapm_kcontrol_dapm(kcontrol);
	struct sc7180_snd_data *data = snd_soc_card_get_drvdata(dapm->card);

	ucontrol->value.integer.value[0] = data->dmic_switch;
	return 0;
}

static int dmic_set(struct snd_kcontrol *kcontrol,
		    struct snd_ctl_elem_value *ucontrol)
{
	struct snd_soc_dapm_context *dapm = snd_soc_dapm_kcontrol_dapm(kcontrol);
	struct sc7180_snd_data *data = snd_soc_card_get_drvdata(dapm->card);

	data->dmic_switch = ucontrol->value.integer.value[0];
	gpiod_set_value(data->dmic_sel, data->dmic_switch);
	return 0;
}

static void sc7180_snd_shutdown(struct snd_pcm_substream *substream)
{
	struct snd_soc_pcm_runtime *rtd = substream->private_data;
	struct snd_soc_card *card = rtd->card;
	struct sc7180_snd_data *data = snd_soc_card_get_drvdata(card);
	struct snd_soc_dai *cpu_dai = asoc_rtd_to_cpu(rtd, 0);

	switch (cpu_dai->id) {
	case MI2S_PRIMARY:
		if (--data->pri_mi2s_clk_count == 0) {
			snd_soc_dai_set_sysclk(cpu_dai,
					       LPASS_MCLK0,
					       0,
					       SNDRV_PCM_STREAM_PLAYBACK);
		}
		break;
	case MI2S_SECONDARY:
		break;
	case LPASS_DP_RX:
		break;
	default:
		dev_err(rtd->dev, "%s: invalid dai id 0x%x\n", __func__,
			cpu_dai->id);
		break;
	}
}

static int sc7180_adau7002_init(struct snd_soc_pcm_runtime *rtd)
{
	struct snd_soc_dai *cpu_dai = asoc_rtd_to_cpu(rtd, 0);

	switch (cpu_dai->id) {
	case MI2S_PRIMARY:
		return 0;
	case MI2S_SECONDARY:
		return 0;
	case LPASS_DP_RX:
		return sc7180_hdmi_init(rtd);
	default:
		dev_err(rtd->dev, "%s: invalid dai id 0x%x\n", __func__,
			cpu_dai->id);
		return -EINVAL;
	}
	return 0;
}

static int sc7180_adau7002_snd_startup(struct snd_pcm_substream *substream)
{
	struct snd_soc_pcm_runtime *rtd = substream->private_data;
	struct snd_soc_dai *cpu_dai = asoc_rtd_to_cpu(rtd, 0);
	struct snd_soc_dai *codec_dai = asoc_rtd_to_codec(rtd, 0);
	struct snd_pcm_runtime *runtime = substream->runtime;

	switch (cpu_dai->id) {
	case MI2S_PRIMARY:
		snd_soc_dai_set_fmt(codec_dai,
				    SND_SOC_DAIFMT_CBS_CFS |
				    SND_SOC_DAIFMT_NB_NF |
				    SND_SOC_DAIFMT_I2S);
		runtime->hw.formats = SNDRV_PCM_FMTBIT_S32_LE;
		snd_pcm_hw_constraint_msbits(runtime, 0, 32, 32);

		break;
	case MI2S_SECONDARY:
		break;
	case LPASS_DP_RX:
		break;
	default:
		dev_err(rtd->dev, "%s: invalid dai id 0x%x\n", __func__,
			cpu_dai->id);
		return -EINVAL;
	}
	return 0;
}

static const struct snd_soc_ops sc7180_ops = {
	.startup = sc7180_snd_startup,
	.shutdown = sc7180_snd_shutdown,
};

static const struct snd_soc_ops sc7180_adau7002_ops = {
	.startup = sc7180_adau7002_snd_startup,
};

static const struct snd_soc_dapm_widget sc7180_snd_widgets[] = {
	SND_SOC_DAPM_HP("Headphone Jack", NULL),
	SND_SOC_DAPM_MIC("Headset Mic", NULL),
};

static const struct snd_soc_dapm_widget sc7180_adau7002_snd_widgets[] = {
	SND_SOC_DAPM_MIC("DMIC", NULL),
};

static const char * const dmic_mux_text[] = {
	"Front Mic",
	"Rear Mic",
};

static SOC_ENUM_SINGLE_DECL(sc7180_dmic_enum,
			    SND_SOC_NOPM, 0, dmic_mux_text);

static const struct snd_kcontrol_new sc7180_dmic_mux_control =
	SOC_DAPM_ENUM_EXT("DMIC Select Mux", sc7180_dmic_enum,
			  dmic_get, dmic_set);

static const struct snd_soc_dapm_widget sc7180_snd_dual_mic_widgets[] = {
	SND_SOC_DAPM_HP("Headphone Jack", NULL),
	SND_SOC_DAPM_MIC("Headset Mic", NULL),
	SND_SOC_DAPM_MIC("DMIC", NULL),
	SND_SOC_DAPM_MUX("Dmic Mux", SND_SOC_NOPM, 0, 0, &sc7180_dmic_mux_control),
};

static const struct snd_soc_dapm_route sc7180_snd_dual_mic_audio_route[] = {
	{"Dmic Mux", "Front Mic", "DMIC"},
	{"Dmic Mux", "Rear Mic", "DMIC"},
};

static int sc7180_snd_platform_probe(struct platform_device *pdev)
{
	struct snd_soc_card *card;
	struct sc7180_snd_data *data;
	struct device *dev = &pdev->dev;
	struct snd_soc_dai_link *link;
	int ret;
	int i;
	bool no_headphone = false;

	/* Allocate the private data */
	data = devm_kzalloc(dev, sizeof(*data), GFP_KERNEL);
	if (!data)
		return -ENOMEM;

	card = &data->card;
	snd_soc_card_set_drvdata(card, data);

	card->owner = THIS_MODULE;
	card->driver_name = DRIVER_NAME;
	card->dev = dev;
	card->dapm_widgets = sc7180_snd_widgets;
	card->num_dapm_widgets = ARRAY_SIZE(sc7180_snd_widgets);

	if (of_property_read_bool(dev->of_node, "dmic-gpios")) {
		card->dapm_widgets = sc7180_snd_dual_mic_widgets,
		card->num_dapm_widgets = ARRAY_SIZE(sc7180_snd_dual_mic_widgets),
		card->dapm_routes = sc7180_snd_dual_mic_audio_route,
		card->num_dapm_routes = ARRAY_SIZE(sc7180_snd_dual_mic_audio_route),
		data->dmic_sel = devm_gpiod_get(&pdev->dev, "dmic", GPIOD_OUT_LOW);
		if (IS_ERR(data->dmic_sel)) {
			dev_err(&pdev->dev, "DMIC gpio failed err=%ld\n", PTR_ERR(data->dmic_sel));
			return PTR_ERR(data->dmic_sel);
		}
	}

	if (of_device_is_compatible(dev->of_node, "google,sc7180-coachz")) {
		no_headphone = true;
		card->dapm_widgets = sc7180_adau7002_snd_widgets;
		card->num_dapm_widgets = ARRAY_SIZE(sc7180_adau7002_snd_widgets);
	}

	ret = qcom_snd_parse_of(card);
	if (ret)
		return ret;

	for_each_card_prelinks(card, i, link) {
		if (no_headphone) {
			link->ops = &sc7180_adau7002_ops;
			link->init = sc7180_adau7002_init;
		} else {
			link->ops = &sc7180_ops;
			link->init = sc7180_init;
		}
	}

	return devm_snd_soc_register_card(dev, card);
}

static const struct of_device_id sc7180_snd_device_id[]  = {
	{.compatible = "google,sc7180-trogdor"},
	{.compatible = "google,sc7180-coachz"},
	{},
};
MODULE_DEVICE_TABLE(of, sc7180_snd_device_id);

static struct platform_driver sc7180_snd_driver = {
	.probe = sc7180_snd_platform_probe,
	.driver = {
		.name = "msm-snd-sc7180",
		.of_match_table = sc7180_snd_device_id,
		.pm = &snd_soc_pm_ops,
	},
};
module_platform_driver(sc7180_snd_driver);

MODULE_DESCRIPTION("sc7180 ASoC Machine Driver");
MODULE_LICENSE("GPL v2");<|MERGE_RESOLUTION|>--- conflicted
+++ resolved
@@ -131,21 +131,13 @@
 	struct snd_soc_dai *codec_dai = asoc_rtd_to_codec(rtd, 0);
 	int pll_id, pll_source, pll_in, pll_out, clk_id, ret;
 
-<<<<<<< HEAD
-	if (!(strcmp(card->name, "sc7180-rt5682-max98357a-1mic"))) {
-=======
 	if (!strcmp(codec_dai->name, "rt5682-aif1")) {
->>>>>>> 5bf24205
 		pll_source = RT5682_PLL1_S_MCLK;
 		pll_id = 0;
 		clk_id = RT5682_SCLK_S_PLL1;
 		pll_out = RT5682_PLL1_FREQ;
 		pll_in = DEFAULT_MCLK_RATE;
-<<<<<<< HEAD
-	} else if (!(strcmp(card->name, "sc7180-rt5682s-max98357a-1mic"))) {
-=======
 	} else if (!strcmp(codec_dai->name, "rt5682s-aif1")) {
->>>>>>> 5bf24205
 		pll_source = RT5682S_PLL_S_MCLK;
 		pll_id = RT5682S_PLL2;
 		clk_id = RT5682S_SCLK_S_PLL2;
