// SPDX-License-Identifier: GPL-2.0-or-later
/*
 * linux/sound/soc/codecs/tlv320aic32x4.c
 *
 * Copyright 2011 Vista Silicon S.L.
 *
 * Author: Javier Martin <javier.martin@vista-silicon.com>
 *
 * Based on sound/soc/codecs/wm8974 and TI driver for kernel 2.6.27.
 */

#include <linux/module.h>
#include <linux/moduleparam.h>
#include <linux/init.h>
#include <linux/delay.h>
#include <linux/pm.h>
#include <linux/gpio.h>
#include <linux/of_gpio.h>
#include <linux/cdev.h>
#include <linux/slab.h>
#include <linux/clk.h>
#include <linux/of_clk.h>
#include <linux/regulator/consumer.h>

#include <sound/tlv320aic32x4.h>
#include <sound/core.h>
#include <sound/pcm.h>
#include <sound/pcm_params.h>
#include <sound/soc.h>
#include <sound/soc-dapm.h>
#include <sound/initval.h>
#include <sound/tlv.h>

#include "tlv320aic32x4.h"

struct aic32x4_priv {
	struct regmap *regmap;
	u32 power_cfg;
	u32 micpga_routing;
	bool swapdacs;
	int rstn_gpio;
	const char *mclk_name;

	struct regulator *supply_ldo;
	struct regulator *supply_iov;
	struct regulator *supply_dv;
	struct regulator *supply_av;

	struct aic32x4_setup_data *setup;
	struct device *dev;
};

static int aic32x4_reset_adc(struct snd_soc_dapm_widget *w,
			     struct snd_kcontrol *kcontrol, int event)
{
	struct snd_soc_component *component = snd_soc_dapm_to_component(w->dapm);
	u32 adc_reg;

	/*
	 * Workaround: the datasheet does not mention a required programming
	 * sequence but experiments show the ADC needs to be reset after each
	 * capture to avoid audible artifacts.
	 */
	switch (event) {
	case SND_SOC_DAPM_POST_PMD:
		adc_reg = snd_soc_component_read(component, AIC32X4_ADCSETUP);
		snd_soc_component_write(component, AIC32X4_ADCSETUP, adc_reg |
					AIC32X4_LADC_EN | AIC32X4_RADC_EN);
		snd_soc_component_write(component, AIC32X4_ADCSETUP, adc_reg);
		break;
	}
	return 0;
};

static int mic_bias_event(struct snd_soc_dapm_widget *w,
	struct snd_kcontrol *kcontrol, int event)
{
	struct snd_soc_component *component = snd_soc_dapm_to_component(w->dapm);

	switch (event) {
	case SND_SOC_DAPM_POST_PMU:
		/* Change Mic Bias Registor */
		snd_soc_component_update_bits(component, AIC32X4_MICBIAS,
				AIC32x4_MICBIAS_MASK,
				AIC32X4_MICBIAS_LDOIN |
				AIC32X4_MICBIAS_2075V);
		printk(KERN_DEBUG "%s: Mic Bias will be turned ON\n", __func__);
		break;
	case SND_SOC_DAPM_PRE_PMD:
		snd_soc_component_update_bits(component, AIC32X4_MICBIAS,
				AIC32x4_MICBIAS_MASK, 0);
		printk(KERN_DEBUG "%s: Mic Bias will be turned OFF\n",
				__func__);
		break;
	}

	return 0;
}


static int aic32x4_get_mfp1_gpio(struct snd_kcontrol *kcontrol,
	struct snd_ctl_elem_value *ucontrol)
{
	struct snd_soc_component *component = snd_kcontrol_chip(kcontrol);
	u8 val;

	val = snd_soc_component_read(component, AIC32X4_DINCTL);

	ucontrol->value.integer.value[0] = (val & 0x01);

	return 0;
};

static int aic32x4_set_mfp2_gpio(struct snd_kcontrol *kcontrol,
	struct snd_ctl_elem_value *ucontrol)
{
	struct snd_soc_component *component = snd_kcontrol_chip(kcontrol);
	u8 val;
	u8 gpio_check;

	val = snd_soc_component_read(component, AIC32X4_DOUTCTL);
	gpio_check = (val & AIC32X4_MFP_GPIO_ENABLED);
	if (gpio_check != AIC32X4_MFP_GPIO_ENABLED) {
		printk(KERN_ERR "%s: MFP2 is not configure as a GPIO output\n",
			__func__);
		return -EINVAL;
	}

	if (ucontrol->value.integer.value[0] == (val & AIC32X4_MFP2_GPIO_OUT_HIGH))
		return 0;

	if (ucontrol->value.integer.value[0])
		val |= ucontrol->value.integer.value[0];
	else
		val &= ~AIC32X4_MFP2_GPIO_OUT_HIGH;

	snd_soc_component_write(component, AIC32X4_DOUTCTL, val);

	return 0;
};

static int aic32x4_get_mfp3_gpio(struct snd_kcontrol *kcontrol,
	struct snd_ctl_elem_value *ucontrol)
{
	struct snd_soc_component *component = snd_kcontrol_chip(kcontrol);
	u8 val;

	val = snd_soc_component_read(component, AIC32X4_SCLKCTL);

	ucontrol->value.integer.value[0] = (val & 0x01);

	return 0;
};

static int aic32x4_set_mfp4_gpio(struct snd_kcontrol *kcontrol,
	struct snd_ctl_elem_value *ucontrol)
{
	struct snd_soc_component *component = snd_kcontrol_chip(kcontrol);
	u8 val;
	u8 gpio_check;

	val = snd_soc_component_read(component, AIC32X4_MISOCTL);
	gpio_check = (val & AIC32X4_MFP_GPIO_ENABLED);
	if (gpio_check != AIC32X4_MFP_GPIO_ENABLED) {
		printk(KERN_ERR "%s: MFP4 is not configure as a GPIO output\n",
			__func__);
		return -EINVAL;
	}

	if (ucontrol->value.integer.value[0] == (val & AIC32X4_MFP5_GPIO_OUT_HIGH))
		return 0;

	if (ucontrol->value.integer.value[0])
		val |= ucontrol->value.integer.value[0];
	else
		val &= ~AIC32X4_MFP5_GPIO_OUT_HIGH;

	snd_soc_component_write(component, AIC32X4_MISOCTL, val);

	return 0;
};

static int aic32x4_get_mfp5_gpio(struct snd_kcontrol *kcontrol,
	struct snd_ctl_elem_value *ucontrol)
{
	struct snd_soc_component *component = snd_kcontrol_chip(kcontrol);
	u8 val;

	val = snd_soc_component_read(component, AIC32X4_GPIOCTL);
	ucontrol->value.integer.value[0] = ((val & 0x2) >> 1);

	return 0;
};

static int aic32x4_set_mfp5_gpio(struct snd_kcontrol *kcontrol,
	struct snd_ctl_elem_value *ucontrol)
{
	struct snd_soc_component *component = snd_kcontrol_chip(kcontrol);
	u8 val;
	u8 gpio_check;

	val = snd_soc_component_read(component, AIC32X4_GPIOCTL);
	gpio_check = (val & AIC32X4_MFP5_GPIO_OUTPUT);
	if (gpio_check != AIC32X4_MFP5_GPIO_OUTPUT) {
		printk(KERN_ERR "%s: MFP5 is not configure as a GPIO output\n",
			__func__);
		return -EINVAL;
	}

	if (ucontrol->value.integer.value[0] == (val & 0x1))
		return 0;

	if (ucontrol->value.integer.value[0])
		val |= ucontrol->value.integer.value[0];
	else
		val &= 0xfe;

	snd_soc_component_write(component, AIC32X4_GPIOCTL, val);

	return 0;
};

static const struct snd_kcontrol_new aic32x4_mfp1[] = {
	SOC_SINGLE_BOOL_EXT("MFP1 GPIO", 0, aic32x4_get_mfp1_gpio, NULL),
};

static const struct snd_kcontrol_new aic32x4_mfp2[] = {
	SOC_SINGLE_BOOL_EXT("MFP2 GPIO", 0, NULL, aic32x4_set_mfp2_gpio),
};

static const struct snd_kcontrol_new aic32x4_mfp3[] = {
	SOC_SINGLE_BOOL_EXT("MFP3 GPIO", 0, aic32x4_get_mfp3_gpio, NULL),
};

static const struct snd_kcontrol_new aic32x4_mfp4[] = {
	SOC_SINGLE_BOOL_EXT("MFP4 GPIO", 0, NULL, aic32x4_set_mfp4_gpio),
};

static const struct snd_kcontrol_new aic32x4_mfp5[] = {
	SOC_SINGLE_BOOL_EXT("MFP5 GPIO", 0, aic32x4_get_mfp5_gpio,
		aic32x4_set_mfp5_gpio),
};

/* 0dB min, 0.5dB steps */
static DECLARE_TLV_DB_SCALE(tlv_step_0_5, 0, 50, 0);
/* -63.5dB min, 0.5dB steps */
static DECLARE_TLV_DB_SCALE(tlv_pcm, -6350, 50, 0);
/* -6dB min, 1dB steps */
static DECLARE_TLV_DB_SCALE(tlv_driver_gain, -600, 100, 0);
/* -12dB min, 0.5dB steps */
static DECLARE_TLV_DB_SCALE(tlv_adc_vol, -1200, 50, 0);

static const char * const lo_cm_text[] = {
	"Full Chip", "1.65V",
};

static SOC_ENUM_SINGLE_DECL(lo_cm_enum, AIC32X4_CMMODE, 3, lo_cm_text);

static const char * const ptm_text[] = {
	"P3", "P2", "P1",
};

static SOC_ENUM_SINGLE_DECL(l_ptm_enum, AIC32X4_LPLAYBACK, 2, ptm_text);
static SOC_ENUM_SINGLE_DECL(r_ptm_enum, AIC32X4_RPLAYBACK, 2, ptm_text);

static const struct snd_kcontrol_new aic32x4_snd_controls[] = {
	SOC_DOUBLE_R_S_TLV("PCM Playback Volume", AIC32X4_LDACVOL,
			AIC32X4_RDACVOL, 0, -0x7f, 0x30, 7, 0, tlv_pcm),
	SOC_ENUM("DAC Left Playback PowerTune Switch", l_ptm_enum),
	SOC_ENUM("DAC Right Playback PowerTune Switch", r_ptm_enum),
	SOC_DOUBLE_R_S_TLV("HP Driver Gain Volume", AIC32X4_HPLGAIN,
			AIC32X4_HPRGAIN, 0, -0x6, 0x1d, 5, 0,
			tlv_driver_gain),
	SOC_DOUBLE_R_S_TLV("LO Driver Gain Volume", AIC32X4_LOLGAIN,
			AIC32X4_LORGAIN, 0, -0x6, 0x1d, 5, 0,
			tlv_driver_gain),
	SOC_DOUBLE_R("HP DAC Playback Switch", AIC32X4_HPLGAIN,
			AIC32X4_HPRGAIN, 6, 0x01, 1),
	SOC_DOUBLE_R("LO DAC Playback Switch", AIC32X4_LOLGAIN,
			AIC32X4_LORGAIN, 6, 0x01, 1),
	SOC_ENUM("LO Playback Common Mode Switch", lo_cm_enum),
	SOC_DOUBLE_R("Mic PGA Switch", AIC32X4_LMICPGAVOL,
			AIC32X4_RMICPGAVOL, 7, 0x01, 1),

	SOC_SINGLE("ADCFGA Left Mute Switch", AIC32X4_ADCFGA, 7, 1, 0),
	SOC_SINGLE("ADCFGA Right Mute Switch", AIC32X4_ADCFGA, 3, 1, 0),

	SOC_DOUBLE_R_S_TLV("ADC Level Volume", AIC32X4_LADCVOL,
			AIC32X4_RADCVOL, 0, -0x18, 0x28, 6, 0, tlv_adc_vol),
	SOC_DOUBLE_R_TLV("PGA Level Volume", AIC32X4_LMICPGAVOL,
			AIC32X4_RMICPGAVOL, 0, 0x5f, 0, tlv_step_0_5),

	SOC_SINGLE("Auto-mute Switch", AIC32X4_DACMUTE, 4, 7, 0),

	SOC_SINGLE("AGC Left Switch", AIC32X4_LAGC1, 7, 1, 0),
	SOC_SINGLE("AGC Right Switch", AIC32X4_RAGC1, 7, 1, 0),
	SOC_DOUBLE_R("AGC Target Level", AIC32X4_LAGC1, AIC32X4_RAGC1,
			4, 0x07, 0),
	SOC_DOUBLE_R("AGC Gain Hysteresis", AIC32X4_LAGC1, AIC32X4_RAGC1,
			0, 0x03, 0),
	SOC_DOUBLE_R("AGC Hysteresis", AIC32X4_LAGC2, AIC32X4_RAGC2,
			6, 0x03, 0),
	SOC_DOUBLE_R("AGC Noise Threshold", AIC32X4_LAGC2, AIC32X4_RAGC2,
			1, 0x1F, 0),
	SOC_DOUBLE_R("AGC Max PGA", AIC32X4_LAGC3, AIC32X4_RAGC3,
			0, 0x7F, 0),
	SOC_DOUBLE_R("AGC Attack Time", AIC32X4_LAGC4, AIC32X4_RAGC4,
			3, 0x1F, 0),
	SOC_DOUBLE_R("AGC Decay Time", AIC32X4_LAGC5, AIC32X4_RAGC5,
			3, 0x1F, 0),
	SOC_DOUBLE_R("AGC Noise Debounce", AIC32X4_LAGC6, AIC32X4_RAGC6,
			0, 0x1F, 0),
	SOC_DOUBLE_R("AGC Signal Debounce", AIC32X4_LAGC7, AIC32X4_RAGC7,
			0, 0x0F, 0),
};

static const struct snd_kcontrol_new hpl_output_mixer_controls[] = {
	SOC_DAPM_SINGLE("L_DAC Switch", AIC32X4_HPLROUTE, 3, 1, 0),
	SOC_DAPM_SINGLE("IN1_L Switch", AIC32X4_HPLROUTE, 2, 1, 0),
};

static const struct snd_kcontrol_new hpr_output_mixer_controls[] = {
	SOC_DAPM_SINGLE("R_DAC Switch", AIC32X4_HPRROUTE, 3, 1, 0),
	SOC_DAPM_SINGLE("IN1_R Switch", AIC32X4_HPRROUTE, 2, 1, 0),
};

static const struct snd_kcontrol_new lol_output_mixer_controls[] = {
	SOC_DAPM_SINGLE("L_DAC Switch", AIC32X4_LOLROUTE, 3, 1, 0),
};

static const struct snd_kcontrol_new lor_output_mixer_controls[] = {
	SOC_DAPM_SINGLE("R_DAC Switch", AIC32X4_LORROUTE, 3, 1, 0),
};

static const char * const resistor_text[] = {
	"Off", "10 kOhm", "20 kOhm", "40 kOhm",
};

/* Left mixer pins */
static SOC_ENUM_SINGLE_DECL(in1l_lpga_p_enum, AIC32X4_LMICPGAPIN, 6, resistor_text);
static SOC_ENUM_SINGLE_DECL(in2l_lpga_p_enum, AIC32X4_LMICPGAPIN, 4, resistor_text);
static SOC_ENUM_SINGLE_DECL(in3l_lpga_p_enum, AIC32X4_LMICPGAPIN, 2, resistor_text);
static SOC_ENUM_SINGLE_DECL(in1r_lpga_p_enum, AIC32X4_LMICPGAPIN, 0, resistor_text);

static SOC_ENUM_SINGLE_DECL(cml_lpga_n_enum, AIC32X4_LMICPGANIN, 6, resistor_text);
static SOC_ENUM_SINGLE_DECL(in2r_lpga_n_enum, AIC32X4_LMICPGANIN, 4, resistor_text);
static SOC_ENUM_SINGLE_DECL(in3r_lpga_n_enum, AIC32X4_LMICPGANIN, 2, resistor_text);

static const struct snd_kcontrol_new in1l_to_lmixer_controls[] = {
	SOC_DAPM_ENUM("IN1_L L+ Switch", in1l_lpga_p_enum),
};
static const struct snd_kcontrol_new in2l_to_lmixer_controls[] = {
	SOC_DAPM_ENUM("IN2_L L+ Switch", in2l_lpga_p_enum),
};
static const struct snd_kcontrol_new in3l_to_lmixer_controls[] = {
	SOC_DAPM_ENUM("IN3_L L+ Switch", in3l_lpga_p_enum),
};
static const struct snd_kcontrol_new in1r_to_lmixer_controls[] = {
	SOC_DAPM_ENUM("IN1_R L+ Switch", in1r_lpga_p_enum),
};
static const struct snd_kcontrol_new cml_to_lmixer_controls[] = {
	SOC_DAPM_ENUM("CM_L L- Switch", cml_lpga_n_enum),
};
static const struct snd_kcontrol_new in2r_to_lmixer_controls[] = {
	SOC_DAPM_ENUM("IN2_R L- Switch", in2r_lpga_n_enum),
};
static const struct snd_kcontrol_new in3r_to_lmixer_controls[] = {
	SOC_DAPM_ENUM("IN3_R L- Switch", in3r_lpga_n_enum),
};

/*	Right mixer pins */
static SOC_ENUM_SINGLE_DECL(in1r_rpga_p_enum, AIC32X4_RMICPGAPIN, 6, resistor_text);
static SOC_ENUM_SINGLE_DECL(in2r_rpga_p_enum, AIC32X4_RMICPGAPIN, 4, resistor_text);
static SOC_ENUM_SINGLE_DECL(in3r_rpga_p_enum, AIC32X4_RMICPGAPIN, 2, resistor_text);
static SOC_ENUM_SINGLE_DECL(in2l_rpga_p_enum, AIC32X4_RMICPGAPIN, 0, resistor_text);
static SOC_ENUM_SINGLE_DECL(cmr_rpga_n_enum, AIC32X4_RMICPGANIN, 6, resistor_text);
static SOC_ENUM_SINGLE_DECL(in1l_rpga_n_enum, AIC32X4_RMICPGANIN, 4, resistor_text);
static SOC_ENUM_SINGLE_DECL(in3l_rpga_n_enum, AIC32X4_RMICPGANIN, 2, resistor_text);

static const struct snd_kcontrol_new in1r_to_rmixer_controls[] = {
	SOC_DAPM_ENUM("IN1_R R+ Switch", in1r_rpga_p_enum),
};
static const struct snd_kcontrol_new in2r_to_rmixer_controls[] = {
	SOC_DAPM_ENUM("IN2_R R+ Switch", in2r_rpga_p_enum),
};
static const struct snd_kcontrol_new in3r_to_rmixer_controls[] = {
	SOC_DAPM_ENUM("IN3_R R+ Switch", in3r_rpga_p_enum),
};
static const struct snd_kcontrol_new in2l_to_rmixer_controls[] = {
	SOC_DAPM_ENUM("IN2_L R+ Switch", in2l_rpga_p_enum),
};
static const struct snd_kcontrol_new cmr_to_rmixer_controls[] = {
	SOC_DAPM_ENUM("CM_R R- Switch", cmr_rpga_n_enum),
};
static const struct snd_kcontrol_new in1l_to_rmixer_controls[] = {
	SOC_DAPM_ENUM("IN1_L R- Switch", in1l_rpga_n_enum),
};
static const struct snd_kcontrol_new in3l_to_rmixer_controls[] = {
	SOC_DAPM_ENUM("IN3_L R- Switch", in3l_rpga_n_enum),
};

static const struct snd_soc_dapm_widget aic32x4_dapm_widgets[] = {
	SND_SOC_DAPM_DAC("Left DAC", "Left Playback", AIC32X4_DACSETUP, 7, 0),
	SND_SOC_DAPM_MIXER("HPL Output Mixer", SND_SOC_NOPM, 0, 0,
			   &hpl_output_mixer_controls[0],
			   ARRAY_SIZE(hpl_output_mixer_controls)),
	SND_SOC_DAPM_PGA("HPL Power", AIC32X4_OUTPWRCTL, 5, 0, NULL, 0),

	SND_SOC_DAPM_MIXER("LOL Output Mixer", SND_SOC_NOPM, 0, 0,
			   &lol_output_mixer_controls[0],
			   ARRAY_SIZE(lol_output_mixer_controls)),
	SND_SOC_DAPM_PGA("LOL Power", AIC32X4_OUTPWRCTL, 3, 0, NULL, 0),

	SND_SOC_DAPM_DAC("Right DAC", "Right Playback", AIC32X4_DACSETUP, 6, 0),
	SND_SOC_DAPM_MIXER("HPR Output Mixer", SND_SOC_NOPM, 0, 0,
			   &hpr_output_mixer_controls[0],
			   ARRAY_SIZE(hpr_output_mixer_controls)),
	SND_SOC_DAPM_PGA("HPR Power", AIC32X4_OUTPWRCTL, 4, 0, NULL, 0),
	SND_SOC_DAPM_MIXER("LOR Output Mixer", SND_SOC_NOPM, 0, 0,
			   &lor_output_mixer_controls[0],
			   ARRAY_SIZE(lor_output_mixer_controls)),
	SND_SOC_DAPM_PGA("LOR Power", AIC32X4_OUTPWRCTL, 2, 0, NULL, 0),

	SND_SOC_DAPM_ADC("Right ADC", "Right Capture", AIC32X4_ADCSETUP, 6, 0),
	SND_SOC_DAPM_MUX("IN1_R to Right Mixer Positive Resistor", SND_SOC_NOPM, 0, 0,
			in1r_to_rmixer_controls),
	SND_SOC_DAPM_MUX("IN2_R to Right Mixer Positive Resistor", SND_SOC_NOPM, 0, 0,
			in2r_to_rmixer_controls),
	SND_SOC_DAPM_MUX("IN3_R to Right Mixer Positive Resistor", SND_SOC_NOPM, 0, 0,
			in3r_to_rmixer_controls),
	SND_SOC_DAPM_MUX("IN2_L to Right Mixer Positive Resistor", SND_SOC_NOPM, 0, 0,
			in2l_to_rmixer_controls),
	SND_SOC_DAPM_MUX("CM_R to Right Mixer Negative Resistor", SND_SOC_NOPM, 0, 0,
			cmr_to_rmixer_controls),
	SND_SOC_DAPM_MUX("IN1_L to Right Mixer Negative Resistor", SND_SOC_NOPM, 0, 0,
			in1l_to_rmixer_controls),
	SND_SOC_DAPM_MUX("IN3_L to Right Mixer Negative Resistor", SND_SOC_NOPM, 0, 0,
			in3l_to_rmixer_controls),

	SND_SOC_DAPM_ADC("Left ADC", "Left Capture", AIC32X4_ADCSETUP, 7, 0),
	SND_SOC_DAPM_MUX("IN1_L to Left Mixer Positive Resistor", SND_SOC_NOPM, 0, 0,
			in1l_to_lmixer_controls),
	SND_SOC_DAPM_MUX("IN2_L to Left Mixer Positive Resistor", SND_SOC_NOPM, 0, 0,
			in2l_to_lmixer_controls),
	SND_SOC_DAPM_MUX("IN3_L to Left Mixer Positive Resistor", SND_SOC_NOPM, 0, 0,
			in3l_to_lmixer_controls),
	SND_SOC_DAPM_MUX("IN1_R to Left Mixer Positive Resistor", SND_SOC_NOPM, 0, 0,
			in1r_to_lmixer_controls),
	SND_SOC_DAPM_MUX("CM_L to Left Mixer Negative Resistor", SND_SOC_NOPM, 0, 0,
			cml_to_lmixer_controls),
	SND_SOC_DAPM_MUX("IN2_R to Left Mixer Negative Resistor", SND_SOC_NOPM, 0, 0,
			in2r_to_lmixer_controls),
	SND_SOC_DAPM_MUX("IN3_R to Left Mixer Negative Resistor", SND_SOC_NOPM, 0, 0,
			in3r_to_lmixer_controls),

	SND_SOC_DAPM_SUPPLY("Mic Bias", AIC32X4_MICBIAS, 6, 0, mic_bias_event,
			SND_SOC_DAPM_POST_PMU | SND_SOC_DAPM_PRE_PMD),

	SND_SOC_DAPM_POST("ADC Reset", aic32x4_reset_adc),

	SND_SOC_DAPM_OUTPUT("HPL"),
	SND_SOC_DAPM_OUTPUT("HPR"),
	SND_SOC_DAPM_OUTPUT("LOL"),
	SND_SOC_DAPM_OUTPUT("LOR"),
	SND_SOC_DAPM_INPUT("IN1_L"),
	SND_SOC_DAPM_INPUT("IN1_R"),
	SND_SOC_DAPM_INPUT("IN2_L"),
	SND_SOC_DAPM_INPUT("IN2_R"),
	SND_SOC_DAPM_INPUT("IN3_L"),
	SND_SOC_DAPM_INPUT("IN3_R"),
	SND_SOC_DAPM_INPUT("CM_L"),
	SND_SOC_DAPM_INPUT("CM_R"),
};

static const struct snd_soc_dapm_route aic32x4_dapm_routes[] = {
	/* Left Output */
	{"HPL Output Mixer", "L_DAC Switch", "Left DAC"},
	{"HPL Output Mixer", "IN1_L Switch", "IN1_L"},

	{"HPL Power", NULL, "HPL Output Mixer"},
	{"HPL", NULL, "HPL Power"},

	{"LOL Output Mixer", "L_DAC Switch", "Left DAC"},

	{"LOL Power", NULL, "LOL Output Mixer"},
	{"LOL", NULL, "LOL Power"},

	/* Right Output */
	{"HPR Output Mixer", "R_DAC Switch", "Right DAC"},
	{"HPR Output Mixer", "IN1_R Switch", "IN1_R"},

	{"HPR Power", NULL, "HPR Output Mixer"},
	{"HPR", NULL, "HPR Power"},

	{"LOR Output Mixer", "R_DAC Switch", "Right DAC"},

	{"LOR Power", NULL, "LOR Output Mixer"},
	{"LOR", NULL, "LOR Power"},

	/* Right Input */
	{"Right ADC", NULL, "IN1_R to Right Mixer Positive Resistor"},
	{"IN1_R to Right Mixer Positive Resistor", "10 kOhm", "IN1_R"},
	{"IN1_R to Right Mixer Positive Resistor", "20 kOhm", "IN1_R"},
	{"IN1_R to Right Mixer Positive Resistor", "40 kOhm", "IN1_R"},

	{"Right ADC", NULL, "IN2_R to Right Mixer Positive Resistor"},
	{"IN2_R to Right Mixer Positive Resistor", "10 kOhm", "IN2_R"},
	{"IN2_R to Right Mixer Positive Resistor", "20 kOhm", "IN2_R"},
	{"IN2_R to Right Mixer Positive Resistor", "40 kOhm", "IN2_R"},

	{"Right ADC", NULL, "IN3_R to Right Mixer Positive Resistor"},
	{"IN3_R to Right Mixer Positive Resistor", "10 kOhm", "IN3_R"},
	{"IN3_R to Right Mixer Positive Resistor", "20 kOhm", "IN3_R"},
	{"IN3_R to Right Mixer Positive Resistor", "40 kOhm", "IN3_R"},

	{"Right ADC", NULL, "IN2_L to Right Mixer Positive Resistor"},
	{"IN2_L to Right Mixer Positive Resistor", "10 kOhm", "IN2_L"},
	{"IN2_L to Right Mixer Positive Resistor", "20 kOhm", "IN2_L"},
	{"IN2_L to Right Mixer Positive Resistor", "40 kOhm", "IN2_L"},

	{"Right ADC", NULL, "CM_R to Right Mixer Negative Resistor"},
	{"CM_R to Right Mixer Negative Resistor", "10 kOhm", "CM_R"},
	{"CM_R to Right Mixer Negative Resistor", "20 kOhm", "CM_R"},
	{"CM_R to Right Mixer Negative Resistor", "40 kOhm", "CM_R"},

	{"Right ADC", NULL, "IN1_L to Right Mixer Negative Resistor"},
	{"IN1_L to Right Mixer Negative Resistor", "10 kOhm", "IN1_L"},
	{"IN1_L to Right Mixer Negative Resistor", "20 kOhm", "IN1_L"},
	{"IN1_L to Right Mixer Negative Resistor", "40 kOhm", "IN1_L"},

	{"Right ADC", NULL, "IN3_L to Right Mixer Negative Resistor"},
	{"IN3_L to Right Mixer Negative Resistor", "10 kOhm", "IN3_L"},
	{"IN3_L to Right Mixer Negative Resistor", "20 kOhm", "IN3_L"},
	{"IN3_L to Right Mixer Negative Resistor", "40 kOhm", "IN3_L"},

	/* Left Input */
	{"Left ADC", NULL, "IN1_L to Left Mixer Positive Resistor"},
	{"IN1_L to Left Mixer Positive Resistor", "10 kOhm", "IN1_L"},
	{"IN1_L to Left Mixer Positive Resistor", "20 kOhm", "IN1_L"},
	{"IN1_L to Left Mixer Positive Resistor", "40 kOhm", "IN1_L"},

	{"Left ADC", NULL, "IN2_L to Left Mixer Positive Resistor"},
	{"IN2_L to Left Mixer Positive Resistor", "10 kOhm", "IN2_L"},
	{"IN2_L to Left Mixer Positive Resistor", "20 kOhm", "IN2_L"},
	{"IN2_L to Left Mixer Positive Resistor", "40 kOhm", "IN2_L"},

	{"Left ADC", NULL, "IN3_L to Left Mixer Positive Resistor"},
	{"IN3_L to Left Mixer Positive Resistor", "10 kOhm", "IN3_L"},
	{"IN3_L to Left Mixer Positive Resistor", "20 kOhm", "IN3_L"},
	{"IN3_L to Left Mixer Positive Resistor", "40 kOhm", "IN3_L"},

	{"Left ADC", NULL, "IN1_R to Left Mixer Positive Resistor"},
	{"IN1_R to Left Mixer Positive Resistor", "10 kOhm", "IN1_R"},
	{"IN1_R to Left Mixer Positive Resistor", "20 kOhm", "IN1_R"},
	{"IN1_R to Left Mixer Positive Resistor", "40 kOhm", "IN1_R"},

	{"Left ADC", NULL, "CM_L to Left Mixer Negative Resistor"},
	{"CM_L to Left Mixer Negative Resistor", "10 kOhm", "CM_L"},
	{"CM_L to Left Mixer Negative Resistor", "20 kOhm", "CM_L"},
	{"CM_L to Left Mixer Negative Resistor", "40 kOhm", "CM_L"},

	{"Left ADC", NULL, "IN2_R to Left Mixer Negative Resistor"},
	{"IN2_R to Left Mixer Negative Resistor", "10 kOhm", "IN2_R"},
	{"IN2_R to Left Mixer Negative Resistor", "20 kOhm", "IN2_R"},
	{"IN2_R to Left Mixer Negative Resistor", "40 kOhm", "IN2_R"},

	{"Left ADC", NULL, "IN3_R to Left Mixer Negative Resistor"},
	{"IN3_R to Left Mixer Negative Resistor", "10 kOhm", "IN3_R"},
	{"IN3_R to Left Mixer Negative Resistor", "20 kOhm", "IN3_R"},
	{"IN3_R to Left Mixer Negative Resistor", "40 kOhm", "IN3_R"},
};

static const struct regmap_range_cfg aic32x4_regmap_pages[] = {
	{
		.selector_reg = 0,
		.selector_mask	= 0xff,
		.window_start = 0,
		.window_len = 128,
		.range_min = 0,
		.range_max = AIC32X4_RMICPGAVOL,
	},
};

const struct regmap_config aic32x4_regmap_config = {
	.max_register = AIC32X4_RMICPGAVOL,
	.ranges = aic32x4_regmap_pages,
	.num_ranges = ARRAY_SIZE(aic32x4_regmap_pages),
};
EXPORT_SYMBOL(aic32x4_regmap_config);

static int aic32x4_set_dai_sysclk(struct snd_soc_dai *codec_dai,
				  int clk_id, unsigned int freq, int dir)
{
	struct snd_soc_component *component = codec_dai->component;
	struct clk *mclk;
	struct clk *pll;

	pll = devm_clk_get(component->dev, "pll");
	if (IS_ERR(pll))
		return PTR_ERR(pll);

	mclk = clk_get_parent(pll);

	return clk_set_rate(mclk, freq);
}

static int aic32x4_set_dai_fmt(struct snd_soc_dai *codec_dai, unsigned int fmt)
{
	struct snd_soc_component *component = codec_dai->component;
	u8 iface_reg_1 = 0;
	u8 iface_reg_2 = 0;
	u8 iface_reg_3 = 0;

	/* set master/slave audio interface */
	switch (fmt & SND_SOC_DAIFMT_MASTER_MASK) {
	case SND_SOC_DAIFMT_CBM_CFM:
		iface_reg_1 |= AIC32X4_BCLKMASTER | AIC32X4_WCLKMASTER;
		break;
	case SND_SOC_DAIFMT_CBS_CFS:
		break;
	default:
		printk(KERN_ERR "aic32x4: invalid DAI master/slave interface\n");
		return -EINVAL;
	}

	switch (fmt & SND_SOC_DAIFMT_FORMAT_MASK) {
	case SND_SOC_DAIFMT_I2S:
		break;
	case SND_SOC_DAIFMT_DSP_A:
		iface_reg_1 |= (AIC32X4_DSP_MODE <<
				AIC32X4_IFACE1_DATATYPE_SHIFT);
		iface_reg_3 |= AIC32X4_BCLKINV_MASK; /* invert bit clock */
		iface_reg_2 = 0x01; /* add offset 1 */
		break;
	case SND_SOC_DAIFMT_DSP_B:
		iface_reg_1 |= (AIC32X4_DSP_MODE <<
				AIC32X4_IFACE1_DATATYPE_SHIFT);
		iface_reg_3 |= AIC32X4_BCLKINV_MASK; /* invert bit clock */
		break;
	case SND_SOC_DAIFMT_RIGHT_J:
		iface_reg_1 |= (AIC32X4_RIGHT_JUSTIFIED_MODE <<
				AIC32X4_IFACE1_DATATYPE_SHIFT);
		break;
	case SND_SOC_DAIFMT_LEFT_J:
		iface_reg_1 |= (AIC32X4_LEFT_JUSTIFIED_MODE <<
				AIC32X4_IFACE1_DATATYPE_SHIFT);
		break;
	default:
		printk(KERN_ERR "aic32x4: invalid DAI interface format\n");
		return -EINVAL;
	}

	snd_soc_component_update_bits(component, AIC32X4_IFACE1,
				AIC32X4_IFACE1_DATATYPE_MASK |
				AIC32X4_IFACE1_MASTER_MASK, iface_reg_1);
	snd_soc_component_update_bits(component, AIC32X4_IFACE2,
				AIC32X4_DATA_OFFSET_MASK, iface_reg_2);
	snd_soc_component_update_bits(component, AIC32X4_IFACE3,
				AIC32X4_BCLKINV_MASK, iface_reg_3);

	return 0;
}

static int aic32x4_set_aosr(struct snd_soc_component *component, u8 aosr)
{
	return snd_soc_component_write(component, AIC32X4_AOSR, aosr);
}

static int aic32x4_set_dosr(struct snd_soc_component *component, u16 dosr)
{
	snd_soc_component_write(component, AIC32X4_DOSRMSB, dosr >> 8);
	snd_soc_component_write(component, AIC32X4_DOSRLSB,
		      (dosr & 0xff));

	return 0;
}

static int aic32x4_set_processing_blocks(struct snd_soc_component *component,
						u8 r_block, u8 p_block)
{
	if (r_block > 18 || p_block > 25)
		return -EINVAL;

	snd_soc_component_write(component, AIC32X4_ADCSPB, r_block);
	snd_soc_component_write(component, AIC32X4_DACSPB, p_block);

	return 0;
}

static int aic32x4_setup_clocks(struct snd_soc_component *component,
<<<<<<< HEAD
				unsigned int sample_rate, unsigned int channel,
=======
				unsigned int sample_rate, unsigned int channels,
>>>>>>> 123163ec
				unsigned int bit_depth)
{
	u8 aosr;
	u16 dosr;
	u8 adc_resource_class, dac_resource_class;
	u8 madc, nadc, mdac, ndac, max_nadc, min_mdac, max_ndac;
	u8 dosr_increment;
	u16 max_dosr, min_dosr;
	unsigned long adc_clock_rate, dac_clock_rate;
	int ret;

	struct clk_bulk_data clocks[] = {
		{ .id = "pll" },
		{ .id = "nadc" },
		{ .id = "madc" },
		{ .id = "ndac" },
		{ .id = "mdac" },
		{ .id = "bdiv" },
	};
	ret = devm_clk_bulk_get(component->dev, ARRAY_SIZE(clocks), clocks);
	if (ret)
		return ret;

	if (sample_rate <= 48000) {
		aosr = 128;
		adc_resource_class = 6;
		dac_resource_class = 8;
		dosr_increment = 8;
		aic32x4_set_processing_blocks(component, 1, 1);
	} else if (sample_rate <= 96000) {
		aosr = 64;
		adc_resource_class = 6;
		dac_resource_class = 8;
		dosr_increment = 4;
		aic32x4_set_processing_blocks(component, 1, 9);
	} else if (sample_rate == 192000) {
		aosr = 32;
		adc_resource_class = 3;
		dac_resource_class = 4;
		dosr_increment = 2;
		aic32x4_set_processing_blocks(component, 13, 19);
	} else {
		dev_err(component->dev, "Sampling rate not supported\n");
		return -EINVAL;
	}

	madc = DIV_ROUND_UP((32 * adc_resource_class), aosr);
	max_dosr = (AIC32X4_MAX_DOSR_FREQ / sample_rate / dosr_increment) *
			dosr_increment;
	min_dosr = (AIC32X4_MIN_DOSR_FREQ / sample_rate / dosr_increment) *
			dosr_increment;
	max_nadc = AIC32X4_MAX_CODEC_CLKIN_FREQ / (madc * aosr * sample_rate);

	for (nadc = max_nadc; nadc > 0; --nadc) {
		adc_clock_rate = nadc * madc * aosr * sample_rate;
		for (dosr = max_dosr; dosr >= min_dosr;
				dosr -= dosr_increment) {
			min_mdac = DIV_ROUND_UP((32 * dac_resource_class), dosr);
			max_ndac = AIC32X4_MAX_CODEC_CLKIN_FREQ /
					(min_mdac * dosr * sample_rate);
			for (mdac = min_mdac; mdac <= 128; ++mdac) {
				for (ndac = max_ndac; ndac > 0; --ndac) {
					dac_clock_rate = ndac * mdac * dosr *
							sample_rate;
					if (dac_clock_rate == adc_clock_rate) {
						if (clk_round_rate(clocks[0].clk, dac_clock_rate) == 0)
							continue;

						clk_set_rate(clocks[0].clk,
							dac_clock_rate);

						clk_set_rate(clocks[1].clk,
							sample_rate * aosr *
							madc);
						clk_set_rate(clocks[2].clk,
							sample_rate * aosr);
						aic32x4_set_aosr(component,
							aosr);

						clk_set_rate(clocks[3].clk,
							sample_rate * dosr *
							mdac);
						clk_set_rate(clocks[4].clk,
							sample_rate * dosr);
						aic32x4_set_dosr(component,
							dosr);

						clk_set_rate(clocks[5].clk,
<<<<<<< HEAD
							sample_rate * channel *
							bit_depth);
=======
							sample_rate * channels *
							bit_depth);

>>>>>>> 123163ec
						return 0;
					}
				}
			}
		}
	}

	dev_err(component->dev,
		"Could not set clocks to support sample rate.\n");
	return -EINVAL;
}

static int aic32x4_hw_params(struct snd_pcm_substream *substream,
				 struct snd_pcm_hw_params *params,
				 struct snd_soc_dai *dai)
{
	struct snd_soc_component *component = dai->component;
	struct aic32x4_priv *aic32x4 = snd_soc_component_get_drvdata(component);
	u8 iface1_reg = 0;
	u8 dacsetup_reg = 0;

	aic32x4_setup_clocks(component, params_rate(params),
			     params_channels(params),
			     params_physical_width(params));

	switch (params_physical_width(params)) {
	case 16:
		iface1_reg |= (AIC32X4_WORD_LEN_16BITS <<
				   AIC32X4_IFACE1_DATALEN_SHIFT);
		break;
	case 20:
		iface1_reg |= (AIC32X4_WORD_LEN_20BITS <<
				   AIC32X4_IFACE1_DATALEN_SHIFT);
		break;
	case 24:
		iface1_reg |= (AIC32X4_WORD_LEN_24BITS <<
				   AIC32X4_IFACE1_DATALEN_SHIFT);
		break;
	case 32:
		iface1_reg |= (AIC32X4_WORD_LEN_32BITS <<
				   AIC32X4_IFACE1_DATALEN_SHIFT);
		break;
	}
	snd_soc_component_update_bits(component, AIC32X4_IFACE1,
				AIC32X4_IFACE1_DATALEN_MASK, iface1_reg);

	if (params_channels(params) == 1) {
		dacsetup_reg = AIC32X4_RDAC2LCHN | AIC32X4_LDAC2LCHN;
	} else {
		if (aic32x4->swapdacs)
			dacsetup_reg = AIC32X4_RDAC2LCHN | AIC32X4_LDAC2RCHN;
		else
			dacsetup_reg = AIC32X4_LDAC2LCHN | AIC32X4_RDAC2RCHN;
	}
	snd_soc_component_update_bits(component, AIC32X4_DACSETUP,
				AIC32X4_DAC_CHAN_MASK, dacsetup_reg);

	return 0;
}

static int aic32x4_mute(struct snd_soc_dai *dai, int mute, int direction)
{
	struct snd_soc_component *component = dai->component;

	snd_soc_component_update_bits(component, AIC32X4_DACMUTE,
				AIC32X4_MUTEON, mute ? AIC32X4_MUTEON : 0);

	return 0;
}

static int aic32x4_set_bias_level(struct snd_soc_component *component,
				  enum snd_soc_bias_level level)
{
	int ret;

	struct clk_bulk_data clocks[] = {
		{ .id = "madc" },
		{ .id = "mdac" },
		{ .id = "bdiv" },
	};

	ret = devm_clk_bulk_get(component->dev, ARRAY_SIZE(clocks), clocks);
	if (ret)
		return ret;

	switch (level) {
	case SND_SOC_BIAS_ON:
		ret = clk_bulk_prepare_enable(ARRAY_SIZE(clocks), clocks);
		if (ret) {
			dev_err(component->dev, "Failed to enable clocks\n");
			return ret;
		}
		break;
	case SND_SOC_BIAS_PREPARE:
		break;
	case SND_SOC_BIAS_STANDBY:
		/* Initial cold start */
		if (snd_soc_component_get_bias_level(component) == SND_SOC_BIAS_OFF)
			break;

		clk_bulk_disable_unprepare(ARRAY_SIZE(clocks), clocks);
		break;
	case SND_SOC_BIAS_OFF:
		break;
	}
	return 0;
}

#define AIC32X4_RATES	SNDRV_PCM_RATE_8000_192000
#define AIC32X4_FORMATS (SNDRV_PCM_FMTBIT_S16_LE | SNDRV_PCM_FMTBIT_S20_3LE \
			 | SNDRV_PCM_FMTBIT_S24_LE | SNDRV_PCM_FMTBIT_S24_3LE \
			 | SNDRV_PCM_FMTBIT_S32_LE)

static const struct snd_soc_dai_ops aic32x4_ops = {
	.hw_params = aic32x4_hw_params,
	.mute_stream = aic32x4_mute,
	.set_fmt = aic32x4_set_dai_fmt,
	.set_sysclk = aic32x4_set_dai_sysclk,
	.no_capture_mute = 1,
};

static struct snd_soc_dai_driver aic32x4_dai = {
	.name = "tlv320aic32x4-hifi",
	.playback = {
			 .stream_name = "Playback",
			 .channels_min = 1,
			 .channels_max = 2,
			 .rates = AIC32X4_RATES,
			 .formats = AIC32X4_FORMATS,},
	.capture = {
			.stream_name = "Capture",
			.channels_min = 1,
			.channels_max = 8,
			.rates = AIC32X4_RATES,
			.formats = AIC32X4_FORMATS,},
	.ops = &aic32x4_ops,
	.symmetric_rates = 1,
};

static void aic32x4_setup_gpios(struct snd_soc_component *component)
{
	struct aic32x4_priv *aic32x4 = snd_soc_component_get_drvdata(component);

	/* setup GPIO functions */
	/* MFP1 */
	if (aic32x4->setup->gpio_func[0] != AIC32X4_MFPX_DEFAULT_VALUE) {
		snd_soc_component_write(component, AIC32X4_DINCTL,
			  aic32x4->setup->gpio_func[0]);
		snd_soc_add_component_controls(component, aic32x4_mfp1,
			ARRAY_SIZE(aic32x4_mfp1));
	}

	/* MFP2 */
	if (aic32x4->setup->gpio_func[1] != AIC32X4_MFPX_DEFAULT_VALUE) {
		snd_soc_component_write(component, AIC32X4_DOUTCTL,
			  aic32x4->setup->gpio_func[1]);
		snd_soc_add_component_controls(component, aic32x4_mfp2,
			ARRAY_SIZE(aic32x4_mfp2));
	}

	/* MFP3 */
	if (aic32x4->setup->gpio_func[2] != AIC32X4_MFPX_DEFAULT_VALUE) {
		snd_soc_component_write(component, AIC32X4_SCLKCTL,
			  aic32x4->setup->gpio_func[2]);
		snd_soc_add_component_controls(component, aic32x4_mfp3,
			ARRAY_SIZE(aic32x4_mfp3));
	}

	/* MFP4 */
	if (aic32x4->setup->gpio_func[3] != AIC32X4_MFPX_DEFAULT_VALUE) {
		snd_soc_component_write(component, AIC32X4_MISOCTL,
			  aic32x4->setup->gpio_func[3]);
		snd_soc_add_component_controls(component, aic32x4_mfp4,
			ARRAY_SIZE(aic32x4_mfp4));
	}

	/* MFP5 */
	if (aic32x4->setup->gpio_func[4] != AIC32X4_MFPX_DEFAULT_VALUE) {
		snd_soc_component_write(component, AIC32X4_GPIOCTL,
			  aic32x4->setup->gpio_func[4]);
		snd_soc_add_component_controls(component, aic32x4_mfp5,
			ARRAY_SIZE(aic32x4_mfp5));
	}
}

static int aic32x4_component_probe(struct snd_soc_component *component)
{
	struct aic32x4_priv *aic32x4 = snd_soc_component_get_drvdata(component);
	u32 tmp_reg;
	int ret;

	struct clk_bulk_data clocks[] = {
		{ .id = "codec_clkin" },
		{ .id = "pll" },
		{ .id = "bdiv" },
		{ .id = "mdac" },
	};

	ret = devm_clk_bulk_get(component->dev, ARRAY_SIZE(clocks), clocks);
	if (ret)
		return ret;

<<<<<<< HEAD
	snd_soc_component_write(component, AIC32X4_RESET, 0x01);

=======
>>>>>>> 123163ec
	if (aic32x4->setup)
		aic32x4_setup_gpios(component);

	clk_set_parent(clocks[0].clk, clocks[1].clk);
	clk_set_parent(clocks[2].clk, clocks[3].clk);

	/* Power platform configuration */
	if (aic32x4->power_cfg & AIC32X4_PWR_MICBIAS_2075_LDOIN) {
		snd_soc_component_write(component, AIC32X4_MICBIAS,
				AIC32X4_MICBIAS_LDOIN | AIC32X4_MICBIAS_2075V);
	}
	if (aic32x4->power_cfg & AIC32X4_PWR_AVDD_DVDD_WEAK_DISABLE)
		snd_soc_component_write(component, AIC32X4_PWRCFG, AIC32X4_AVDDWEAKDISABLE);

	tmp_reg = (aic32x4->power_cfg & AIC32X4_PWR_AIC32X4_LDO_ENABLE) ?
			AIC32X4_LDOCTLEN : 0;
	snd_soc_component_write(component, AIC32X4_LDOCTL, tmp_reg);

	tmp_reg = snd_soc_component_read(component, AIC32X4_CMMODE);
	if (aic32x4->power_cfg & AIC32X4_PWR_CMMODE_LDOIN_RANGE_18_36)
		tmp_reg |= AIC32X4_LDOIN_18_36;
	if (aic32x4->power_cfg & AIC32X4_PWR_CMMODE_HP_LDOIN_POWERED)
		tmp_reg |= AIC32X4_LDOIN2HP;
	snd_soc_component_write(component, AIC32X4_CMMODE, tmp_reg);

	/* Mic PGA routing */
	if (aic32x4->micpga_routing & AIC32X4_MICPGA_ROUTE_LMIC_IN2R_10K)
		snd_soc_component_write(component, AIC32X4_LMICPGANIN,
				AIC32X4_LMICPGANIN_IN2R_10K);
	else
		snd_soc_component_write(component, AIC32X4_LMICPGANIN,
				AIC32X4_LMICPGANIN_CM1L_10K);
	if (aic32x4->micpga_routing & AIC32X4_MICPGA_ROUTE_RMIC_IN1L_10K)
		snd_soc_component_write(component, AIC32X4_RMICPGANIN,
				AIC32X4_RMICPGANIN_IN1L_10K);
	else
		snd_soc_component_write(component, AIC32X4_RMICPGANIN,
				AIC32X4_RMICPGANIN_CM1R_10K);

	/*
	 * Workaround: for an unknown reason, the ADC needs to be powered up
	 * and down for the first capture to work properly. It seems related to
	 * a HW BUG or some kind of behavior not documented in the datasheet.
	 */
	tmp_reg = snd_soc_component_read(component, AIC32X4_ADCSETUP);
	snd_soc_component_write(component, AIC32X4_ADCSETUP, tmp_reg |
				AIC32X4_LADC_EN | AIC32X4_RADC_EN);
	snd_soc_component_write(component, AIC32X4_ADCSETUP, tmp_reg);

	/*
	 * Enable the fast charging feature and ensure the needed 40ms ellapsed
	 * before using the analog circuits.
	 */
	snd_soc_component_write(component, AIC32X4_REFPOWERUP,
				AIC32X4_REFPOWERUP_40MS);
	msleep(40);

	return 0;
}

static const struct snd_soc_component_driver soc_component_dev_aic32x4 = {
	.probe			= aic32x4_component_probe,
	.set_bias_level		= aic32x4_set_bias_level,
	.controls		= aic32x4_snd_controls,
	.num_controls		= ARRAY_SIZE(aic32x4_snd_controls),
	.dapm_widgets		= aic32x4_dapm_widgets,
	.num_dapm_widgets	= ARRAY_SIZE(aic32x4_dapm_widgets),
	.dapm_routes		= aic32x4_dapm_routes,
	.num_dapm_routes	= ARRAY_SIZE(aic32x4_dapm_routes),
	.suspend_bias_off	= 1,
	.idle_bias_on		= 1,
	.use_pmdown_time	= 1,
	.endianness		= 1,
	.non_legacy_dai_naming	= 1,
};

static int aic32x4_parse_dt(struct aic32x4_priv *aic32x4,
		struct device_node *np)
{
	struct aic32x4_setup_data *aic32x4_setup;
	int ret;

	aic32x4_setup = devm_kzalloc(aic32x4->dev, sizeof(*aic32x4_setup),
							GFP_KERNEL);
	if (!aic32x4_setup)
		return -ENOMEM;

	ret = of_property_match_string(np, "clock-names", "mclk");
	if (ret < 0)
		return -EINVAL;
	aic32x4->mclk_name = of_clk_get_parent_name(np, ret);

	aic32x4->swapdacs = false;
	aic32x4->micpga_routing = 0;
	aic32x4->rstn_gpio = of_get_named_gpio(np, "reset-gpios", 0);

	if (of_property_read_u32_array(np, "aic32x4-gpio-func",
				aic32x4_setup->gpio_func, 5) >= 0)
		aic32x4->setup = aic32x4_setup;
	return 0;
}

static void aic32x4_disable_regulators(struct aic32x4_priv *aic32x4)
{
	regulator_disable(aic32x4->supply_iov);

	if (!IS_ERR(aic32x4->supply_ldo))
		regulator_disable(aic32x4->supply_ldo);

	if (!IS_ERR(aic32x4->supply_dv))
		regulator_disable(aic32x4->supply_dv);

	if (!IS_ERR(aic32x4->supply_av))
		regulator_disable(aic32x4->supply_av);
}

static int aic32x4_setup_regulators(struct device *dev,
		struct aic32x4_priv *aic32x4)
{
	int ret = 0;

	aic32x4->supply_ldo = devm_regulator_get_optional(dev, "ldoin");
	aic32x4->supply_iov = devm_regulator_get(dev, "iov");
	aic32x4->supply_dv = devm_regulator_get_optional(dev, "dv");
	aic32x4->supply_av = devm_regulator_get_optional(dev, "av");

	/* Check if the regulator requirements are fulfilled */

	if (IS_ERR(aic32x4->supply_iov)) {
		dev_err(dev, "Missing supply 'iov'\n");
		return PTR_ERR(aic32x4->supply_iov);
	}

	if (IS_ERR(aic32x4->supply_ldo)) {
		if (PTR_ERR(aic32x4->supply_ldo) == -EPROBE_DEFER)
			return -EPROBE_DEFER;

		if (IS_ERR(aic32x4->supply_dv)) {
			dev_err(dev, "Missing supply 'dv' or 'ldoin'\n");
			return PTR_ERR(aic32x4->supply_dv);
		}
		if (IS_ERR(aic32x4->supply_av)) {
			dev_err(dev, "Missing supply 'av' or 'ldoin'\n");
			return PTR_ERR(aic32x4->supply_av);
		}
	} else {
		if (PTR_ERR(aic32x4->supply_dv) == -EPROBE_DEFER)
			return -EPROBE_DEFER;
		if (PTR_ERR(aic32x4->supply_av) == -EPROBE_DEFER)
			return -EPROBE_DEFER;
	}

	ret = regulator_enable(aic32x4->supply_iov);
	if (ret) {
		dev_err(dev, "Failed to enable regulator iov\n");
		return ret;
	}

	if (!IS_ERR(aic32x4->supply_ldo)) {
		ret = regulator_enable(aic32x4->supply_ldo);
		if (ret) {
			dev_err(dev, "Failed to enable regulator ldo\n");
			goto error_ldo;
		}
	}

	if (!IS_ERR(aic32x4->supply_dv)) {
		ret = regulator_enable(aic32x4->supply_dv);
		if (ret) {
			dev_err(dev, "Failed to enable regulator dv\n");
			goto error_dv;
		}
	}

	if (!IS_ERR(aic32x4->supply_av)) {
		ret = regulator_enable(aic32x4->supply_av);
		if (ret) {
			dev_err(dev, "Failed to enable regulator av\n");
			goto error_av;
		}
	}

	if (!IS_ERR(aic32x4->supply_ldo) && IS_ERR(aic32x4->supply_av))
		aic32x4->power_cfg |= AIC32X4_PWR_AIC32X4_LDO_ENABLE;

	return 0;

error_av:
	if (!IS_ERR(aic32x4->supply_dv))
		regulator_disable(aic32x4->supply_dv);

error_dv:
	if (!IS_ERR(aic32x4->supply_ldo))
		regulator_disable(aic32x4->supply_ldo);

error_ldo:
	regulator_disable(aic32x4->supply_iov);
	return ret;
}

int aic32x4_probe(struct device *dev, struct regmap *regmap)
{
	struct aic32x4_priv *aic32x4;
	struct aic32x4_pdata *pdata = dev->platform_data;
	struct device_node *np = dev->of_node;
	int ret;

	if (IS_ERR(regmap))
		return PTR_ERR(regmap);

	aic32x4 = devm_kzalloc(dev, sizeof(struct aic32x4_priv),
				   GFP_KERNEL);
	if (aic32x4 == NULL)
		return -ENOMEM;

	aic32x4->dev = dev;
	dev_set_drvdata(dev, aic32x4);

	if (pdata) {
		aic32x4->power_cfg = pdata->power_cfg;
		aic32x4->swapdacs = pdata->swapdacs;
		aic32x4->micpga_routing = pdata->micpga_routing;
		aic32x4->rstn_gpio = pdata->rstn_gpio;
		aic32x4->mclk_name = "mclk";
	} else if (np) {
		ret = aic32x4_parse_dt(aic32x4, np);
		if (ret) {
			dev_err(dev, "Failed to parse DT node\n");
			return ret;
		}
	} else {
		aic32x4->power_cfg = 0;
		aic32x4->swapdacs = false;
		aic32x4->micpga_routing = 0;
		aic32x4->rstn_gpio = -1;
		aic32x4->mclk_name = "mclk";
	}

	if (gpio_is_valid(aic32x4->rstn_gpio)) {
		ret = devm_gpio_request_one(dev, aic32x4->rstn_gpio,
				GPIOF_OUT_INIT_LOW, "tlv320aic32x4 rstn");
		if (ret != 0)
			return ret;
	}

	ret = aic32x4_setup_regulators(dev, aic32x4);
	if (ret) {
		dev_err(dev, "Failed to setup regulators\n");
		return ret;
	}

	if (gpio_is_valid(aic32x4->rstn_gpio)) {
		ndelay(10);
		gpio_set_value_cansleep(aic32x4->rstn_gpio, 1);
		mdelay(1);
	}

	ret = regmap_write(regmap, AIC32X4_RESET, 0x01);
	if (ret)
		goto err_disable_regulators;

	ret = devm_snd_soc_register_component(dev,
			&soc_component_dev_aic32x4, &aic32x4_dai, 1);
	if (ret) {
		dev_err(dev, "Failed to register component\n");
		goto err_disable_regulators;
	}

<<<<<<< HEAD
	if (gpio_is_valid(aic32x4->rstn_gpio)) {
		ndelay(10);
		gpio_set_value_cansleep(aic32x4->rstn_gpio, 1);
		mdelay(1);
	}

	ret = aic32x4_register_clocks(dev, aic32x4->mclk_name);
	if (ret)
		return ret;
=======
	ret = aic32x4_register_clocks(dev, aic32x4->mclk_name);
	if (ret)
		goto err_disable_regulators;
>>>>>>> 123163ec

	return 0;

err_disable_regulators:
	aic32x4_disable_regulators(aic32x4);

	return ret;
}
EXPORT_SYMBOL(aic32x4_probe);

int aic32x4_remove(struct device *dev)
{
	struct aic32x4_priv *aic32x4 = dev_get_drvdata(dev);

	aic32x4_disable_regulators(aic32x4);

	return 0;
}
EXPORT_SYMBOL(aic32x4_remove);

MODULE_DESCRIPTION("ASoC tlv320aic32x4 codec driver");
MODULE_AUTHOR("Javier Martin <javier.martin@vista-silicon.com>");
MODULE_LICENSE("GPL");<|MERGE_RESOLUTION|>--- conflicted
+++ resolved
@@ -688,11 +688,7 @@
 }
 
 static int aic32x4_setup_clocks(struct snd_soc_component *component,
-<<<<<<< HEAD
-				unsigned int sample_rate, unsigned int channel,
-=======
 				unsigned int sample_rate, unsigned int channels,
->>>>>>> 123163ec
 				unsigned int bit_depth)
 {
 	u8 aosr;
@@ -781,14 +777,9 @@
 							dosr);
 
 						clk_set_rate(clocks[5].clk,
-<<<<<<< HEAD
-							sample_rate * channel *
-							bit_depth);
-=======
 							sample_rate * channels *
 							bit_depth);
 
->>>>>>> 123163ec
 						return 0;
 					}
 				}
@@ -991,11 +982,6 @@
 	if (ret)
 		return ret;
 
-<<<<<<< HEAD
-	snd_soc_component_write(component, AIC32X4_RESET, 0x01);
-
-=======
->>>>>>> 123163ec
 	if (aic32x4->setup)
 		aic32x4_setup_gpios(component);
 
@@ -1264,21 +1250,9 @@
 		goto err_disable_regulators;
 	}
 
-<<<<<<< HEAD
-	if (gpio_is_valid(aic32x4->rstn_gpio)) {
-		ndelay(10);
-		gpio_set_value_cansleep(aic32x4->rstn_gpio, 1);
-		mdelay(1);
-	}
-
-	ret = aic32x4_register_clocks(dev, aic32x4->mclk_name);
-	if (ret)
-		return ret;
-=======
 	ret = aic32x4_register_clocks(dev, aic32x4->mclk_name);
 	if (ret)
 		goto err_disable_regulators;
->>>>>>> 123163ec
 
 	return 0;
 
