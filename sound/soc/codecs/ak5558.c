// SPDX-License-Identifier: GPL-2.0
//
// Audio driver for AK5558 ADC
//
// Copyright (C) 2015 Asahi Kasei Microdevices Corporation
// Copyright 2018 NXP

#include <linux/delay.h>
#include <linux/gpio/consumer.h>
#include <linux/i2c.h>
#include <linux/module.h>
#include <linux/of_device.h>
#include <linux/pm_runtime.h>
#include <linux/regmap.h>
#include <linux/regulator/consumer.h>
#include <linux/slab.h>

#include <sound/initval.h>
#include <sound/pcm.h>
#include <sound/pcm_params.h>
#include <sound/soc.h>
#include <sound/soc-dapm.h>
#include <sound/tlv.h>

#include "ak5558.h"

enum ak555x_type {
	AK5558,
	AK5552,
};

#define AK5558_NUM_SUPPLIES 2
static const char *ak5558_supply_names[AK5558_NUM_SUPPLIES] = {
	"DVDD",
	"AVDD",
};

/* AK5558 Codec Private Data */
struct ak5558_priv {
	struct regulator_bulk_data supplies[AK5558_NUM_SUPPLIES];
	struct snd_soc_component component;
	struct regmap *regmap;
	struct i2c_client *i2c;
	struct gpio_desc *reset_gpiod; /* Reset & Power down GPIO */
	int slots;
	int slot_width;
};

/* ak5558 register cache & default register settings */
static const struct reg_default ak5558_reg[] = {
	{ 0x0, 0xFF },	/*	0x00	AK5558_00_POWER_MANAGEMENT1	*/
	{ 0x1, 0x01 },	/*	0x01	AK5558_01_POWER_MANAGEMENT2	*/
	{ 0x2, 0x01 },	/*	0x02	AK5558_02_CONTROL1		*/
	{ 0x3, 0x00 },	/*	0x03	AK5558_03_CONTROL2		*/
	{ 0x4, 0x00 },	/*	0x04	AK5558_04_CONTROL3		*/
	{ 0x5, 0x00 }	/*	0x05	AK5558_05_DSD			*/
};

static const char * const mono_texts[] = {
	"8 Slot", "2 Slot", "4 Slot", "1 Slot",
};

static const struct soc_enum ak5558_mono_enum[] = {
	SOC_ENUM_SINGLE(AK5558_01_POWER_MANAGEMENT2, 1,
			ARRAY_SIZE(mono_texts), mono_texts),
};

static const char * const mono_5552_texts[] = {
	"2 Slot", "1 Slot (Fixed)", "2 Slot", "1 Slot (Optimal)",
};

static const struct soc_enum ak5552_mono_enum[] = {
	SOC_ENUM_SINGLE(AK5558_01_POWER_MANAGEMENT2, 1,
			ARRAY_SIZE(mono_5552_texts), mono_5552_texts),
};

static const char * const digfil_texts[] = {
	"Sharp Roll-Off", "Slow Roll-Off",
	"Short Delay Sharp Roll-Off", "Short Delay Slow Roll-Off",
};

static const struct soc_enum ak5558_adcset_enum[] = {
	SOC_ENUM_SINGLE(AK5558_04_CONTROL3, 0,
			ARRAY_SIZE(digfil_texts), digfil_texts),
};

static const struct snd_kcontrol_new ak5558_snd_controls[] = {
	SOC_ENUM("Monaural Mode", ak5558_mono_enum[0]),
	SOC_ENUM("Digital Filter", ak5558_adcset_enum[0]),
};

static const struct snd_kcontrol_new ak5552_snd_controls[] = {
	SOC_ENUM("Monaural Mode", ak5552_mono_enum[0]),
	SOC_ENUM("Digital Filter", ak5558_adcset_enum[0]),
};

static const struct snd_soc_dapm_widget ak5558_dapm_widgets[] = {
	/* Analog Input */
	SND_SOC_DAPM_INPUT("AIN1"),
	SND_SOC_DAPM_INPUT("AIN2"),
	SND_SOC_DAPM_INPUT("AIN3"),
	SND_SOC_DAPM_INPUT("AIN4"),
	SND_SOC_DAPM_INPUT("AIN5"),
	SND_SOC_DAPM_INPUT("AIN6"),
	SND_SOC_DAPM_INPUT("AIN7"),
	SND_SOC_DAPM_INPUT("AIN8"),

	SND_SOC_DAPM_ADC("ADC Ch1", NULL, AK5558_00_POWER_MANAGEMENT1, 0, 0),
	SND_SOC_DAPM_ADC("ADC Ch2", NULL, AK5558_00_POWER_MANAGEMENT1, 1, 0),
	SND_SOC_DAPM_ADC("ADC Ch3", NULL, AK5558_00_POWER_MANAGEMENT1, 2, 0),
	SND_SOC_DAPM_ADC("ADC Ch4", NULL, AK5558_00_POWER_MANAGEMENT1, 3, 0),
	SND_SOC_DAPM_ADC("ADC Ch5", NULL, AK5558_00_POWER_MANAGEMENT1, 4, 0),
	SND_SOC_DAPM_ADC("ADC Ch6", NULL, AK5558_00_POWER_MANAGEMENT1, 5, 0),
	SND_SOC_DAPM_ADC("ADC Ch7", NULL, AK5558_00_POWER_MANAGEMENT1, 6, 0),
	SND_SOC_DAPM_ADC("ADC Ch8", NULL, AK5558_00_POWER_MANAGEMENT1, 7, 0),

	SND_SOC_DAPM_AIF_OUT("SDTO", "Capture", 0, SND_SOC_NOPM, 0, 0),
};

static const struct snd_soc_dapm_widget ak5552_dapm_widgets[] = {
	/* Analog Input */
	SND_SOC_DAPM_INPUT("AIN1"),
	SND_SOC_DAPM_INPUT("AIN2"),

	SND_SOC_DAPM_ADC("ADC Ch1", NULL, AK5558_00_POWER_MANAGEMENT1, 0, 0),
	SND_SOC_DAPM_ADC("ADC Ch2", NULL, AK5558_00_POWER_MANAGEMENT1, 1, 0),

	SND_SOC_DAPM_AIF_OUT("SDTO", "Capture", 0, SND_SOC_NOPM, 0, 0),
};

static const struct snd_soc_dapm_route ak5558_intercon[] = {
	{"ADC Ch1", NULL, "AIN1"},
	{"SDTO", NULL, "ADC Ch1"},

	{"ADC Ch2", NULL, "AIN2"},
	{"SDTO", NULL, "ADC Ch2"},

	{"ADC Ch3", NULL, "AIN3"},
	{"SDTO", NULL, "ADC Ch3"},

	{"ADC Ch4", NULL, "AIN4"},
	{"SDTO", NULL, "ADC Ch4"},

	{"ADC Ch5", NULL, "AIN5"},
	{"SDTO", NULL, "ADC Ch5"},

	{"ADC Ch6", NULL, "AIN6"},
	{"SDTO", NULL, "ADC Ch6"},

	{"ADC Ch7", NULL, "AIN7"},
	{"SDTO", NULL, "ADC Ch7"},

	{"ADC Ch8", NULL, "AIN8"},
	{"SDTO", NULL, "ADC Ch8"},
};

static const struct snd_soc_dapm_route ak5552_intercon[] = {
	{"ADC Ch1", NULL, "AIN1"},
	{"SDTO", NULL, "ADC Ch1"},

	{"ADC Ch2", NULL, "AIN2"},
	{"SDTO", NULL, "ADC Ch2"},
};

static int ak5558_set_mcki(struct snd_soc_component *component)
{
	return snd_soc_component_update_bits(component, AK5558_02_CONTROL1, AK5558_CKS,
				   AK5558_CKS_AUTO);
}

static int ak5558_hw_params(struct snd_pcm_substream *substream,
			    struct snd_pcm_hw_params *params,
			    struct snd_soc_dai *dai)
{
	struct snd_soc_component *component = dai->component;
	struct ak5558_priv *ak5558 = snd_soc_component_get_drvdata(component);
	u8 bits;
	int pcm_width = max(params_physical_width(params), ak5558->slot_width);

	switch (pcm_width) {
	case 16:
		bits = AK5558_DIF_24BIT_MODE;
		break;
	case 32:
		bits = AK5558_DIF_32BIT_MODE;
		break;
	default:
		return -EINVAL;
	}

	snd_soc_component_update_bits(component, AK5558_02_CONTROL1, AK5558_BITS, bits);

	return 0;
}

static int ak5558_set_dai_fmt(struct snd_soc_dai *dai, unsigned int fmt)
{
	struct snd_soc_component *component = dai->component;
	u8 format;

	switch (fmt & SND_SOC_DAIFMT_MASTER_MASK) {
	case SND_SOC_DAIFMT_CBS_CFS:
		break;
	case SND_SOC_DAIFMT_CBM_CFM:
		break;
	case SND_SOC_DAIFMT_CBS_CFM:
	case SND_SOC_DAIFMT_CBM_CFS:
	default:
		dev_err(dai->dev, "Clock mode unsupported");
		return -EINVAL;
	}

	/* set master/slave audio interface */
	switch (fmt & SND_SOC_DAIFMT_FORMAT_MASK) {
	case SND_SOC_DAIFMT_I2S:
		format = AK5558_DIF_I2S_MODE;
		break;
	case SND_SOC_DAIFMT_LEFT_J:
		format = AK5558_DIF_MSB_MODE;
		break;
	case SND_SOC_DAIFMT_DSP_B:
		format = AK5558_DIF_MSB_MODE;
		break;
	default:
		return -EINVAL;
	}

	snd_soc_component_update_bits(component, AK5558_02_CONTROL1, AK5558_DIF, format);

	return 0;
}

static int ak5558_set_tdm_slot(struct snd_soc_dai *dai, unsigned int tx_mask,
			       unsigned int rx_mask, int slots,
			       int slot_width)
{
	struct snd_soc_component *component = dai->component;
	struct ak5558_priv *ak5558 = snd_soc_component_get_drvdata(component);
	int tdm_mode;

	ak5558->slots = slots;
	ak5558->slot_width = slot_width;

	switch (slots * slot_width) {
	case 128:
		tdm_mode = AK5558_MODE_TDM128;
		break;
	case 256:
		tdm_mode = AK5558_MODE_TDM256;
		break;
	case 512:
		tdm_mode = AK5558_MODE_TDM512;
		break;
	default:
		tdm_mode = AK5558_MODE_NORMAL;
		break;
	}

	snd_soc_component_update_bits(component, AK5558_03_CONTROL2, AK5558_MODE_BITS,
			    tdm_mode);
	return 0;
}

#define AK5558_FORMATS	(SNDRV_PCM_FMTBIT_S16_LE |\
			 SNDRV_PCM_FMTBIT_S24_LE |\
			 SNDRV_PCM_FMTBIT_S32_LE)

static const unsigned int ak5558_rates[] = {
	8000, 11025,  16000, 22050,
	32000, 44100, 48000, 88200,
	96000, 176400, 192000, 352800,
	384000, 705600, 768000, 1411200,
	2822400,
};

static const struct snd_pcm_hw_constraint_list ak5558_rate_constraints = {
	.count = ARRAY_SIZE(ak5558_rates),
	.list = ak5558_rates,
};

static int ak5558_startup(struct snd_pcm_substream *substream,
			  struct snd_soc_dai *dai)
{
	return snd_pcm_hw_constraint_list(substream->runtime, 0,
					  SNDRV_PCM_HW_PARAM_RATE,
					  &ak5558_rate_constraints);
}

static const struct snd_soc_dai_ops ak5558_dai_ops = {
	.startup        = ak5558_startup,
	.hw_params	= ak5558_hw_params,

	.set_fmt	= ak5558_set_dai_fmt,
	.set_tdm_slot   = ak5558_set_tdm_slot,
};

static struct snd_soc_dai_driver ak5558_dai = {
	.name = "ak5558-aif",
	.capture = {
		.stream_name = "Capture",
		.channels_min = 1,
		.channels_max = 8,
		.rates = SNDRV_PCM_RATE_KNOT,
		.formats = AK5558_FORMATS,
	},
	.ops = &ak5558_dai_ops,
};

static struct snd_soc_dai_driver ak5552_dai = {
<<<<<<< HEAD
	.name = "ak5558-aif",
=======
	.name = "ak5552-aif",
>>>>>>> 7238353f
	.capture = {
		.stream_name = "Capture",
		.channels_min = 1,
		.channels_max = 2,
		.rates = SNDRV_PCM_RATE_KNOT,
		.formats = AK5558_FORMATS,
	},
	.ops = &ak5558_dai_ops,
};

static void ak5558_reset(struct ak5558_priv *ak5558, bool active)
{
	if (!ak5558->reset_gpiod)
		return;

	gpiod_set_value_cansleep(ak5558->reset_gpiod, active);
	usleep_range(1000, 2000);
}

static int ak5558_probe(struct snd_soc_component *component)
{
	struct ak5558_priv *ak5558 = snd_soc_component_get_drvdata(component);

	ak5558_reset(ak5558, false);
	return ak5558_set_mcki(component);
}

static void ak5558_remove(struct snd_soc_component *component)
{
	struct ak5558_priv *ak5558 = snd_soc_component_get_drvdata(component);

	ak5558_reset(ak5558, true);
}

static int __maybe_unused ak5558_runtime_suspend(struct device *dev)
{
	struct ak5558_priv *ak5558 = dev_get_drvdata(dev);

	regcache_cache_only(ak5558->regmap, true);
	ak5558_reset(ak5558, true);

	regulator_bulk_disable(ARRAY_SIZE(ak5558->supplies),
			       ak5558->supplies);
	return 0;
}

static int __maybe_unused ak5558_runtime_resume(struct device *dev)
{
	struct ak5558_priv *ak5558 = dev_get_drvdata(dev);
	int ret;

	ret = regulator_bulk_enable(ARRAY_SIZE(ak5558->supplies),
				    ak5558->supplies);
	if (ret != 0) {
		dev_err(dev, "Failed to enable supplies: %d\n", ret);
		return ret;
	}

	ak5558_reset(ak5558, true);
	ak5558_reset(ak5558, false);

	regcache_cache_only(ak5558->regmap, false);
	regcache_mark_dirty(ak5558->regmap);

	return regcache_sync(ak5558->regmap);
}

static const struct dev_pm_ops ak5558_pm = {
	SET_RUNTIME_PM_OPS(ak5558_runtime_suspend, ak5558_runtime_resume, NULL)
	SET_SYSTEM_SLEEP_PM_OPS(pm_runtime_force_suspend,
				pm_runtime_force_resume)
};

static const struct snd_soc_component_driver soc_codec_dev_ak5558 = {
	.probe			= ak5558_probe,
	.remove			= ak5558_remove,
	.controls		= ak5558_snd_controls,
	.num_controls		= ARRAY_SIZE(ak5558_snd_controls),
	.dapm_widgets		= ak5558_dapm_widgets,
	.num_dapm_widgets	= ARRAY_SIZE(ak5558_dapm_widgets),
	.dapm_routes		= ak5558_intercon,
	.num_dapm_routes	= ARRAY_SIZE(ak5558_intercon),
	.idle_bias_on		= 1,
	.use_pmdown_time	= 1,
	.endianness		= 1,
	.non_legacy_dai_naming	= 1,
};

static const struct snd_soc_component_driver soc_codec_dev_ak5552 = {
	.probe			= ak5558_probe,
	.remove			= ak5558_remove,
	.controls		= ak5552_snd_controls,
	.num_controls		= ARRAY_SIZE(ak5552_snd_controls),
	.dapm_widgets		= ak5552_dapm_widgets,
	.num_dapm_widgets	= ARRAY_SIZE(ak5552_dapm_widgets),
	.dapm_routes		= ak5552_intercon,
	.num_dapm_routes	= ARRAY_SIZE(ak5552_intercon),
	.idle_bias_on		= 1,
	.use_pmdown_time	= 1,
	.endianness		= 1,
	.non_legacy_dai_naming	= 1,
};

static const struct regmap_config ak5558_regmap = {
	.reg_bits = 8,
	.val_bits = 8,

	.max_register = AK5558_05_DSD,
	.reg_defaults = ak5558_reg,
	.num_reg_defaults = ARRAY_SIZE(ak5558_reg),
	.cache_type = REGCACHE_RBTREE,
};

static int ak5558_i2c_probe(struct i2c_client *i2c)
{
	struct ak5558_priv *ak5558;
	int ret = 0;
	int dev_id;
	int i;

	ak5558 = devm_kzalloc(&i2c->dev, sizeof(*ak5558), GFP_KERNEL);
	if (!ak5558)
		return -ENOMEM;

	ak5558->regmap = devm_regmap_init_i2c(i2c, &ak5558_regmap);
	if (IS_ERR(ak5558->regmap))
		return PTR_ERR(ak5558->regmap);

	i2c_set_clientdata(i2c, ak5558);
	ak5558->i2c = i2c;

	ak5558->reset_gpiod = devm_gpiod_get_optional(&i2c->dev, "reset",
						      GPIOD_OUT_LOW);
	if (IS_ERR(ak5558->reset_gpiod))
		return PTR_ERR(ak5558->reset_gpiod);

	for (i = 0; i < ARRAY_SIZE(ak5558->supplies); i++)
		ak5558->supplies[i].supply = ak5558_supply_names[i];

	ret = devm_regulator_bulk_get(&i2c->dev, ARRAY_SIZE(ak5558->supplies),
				      ak5558->supplies);
	if (ret != 0) {
		dev_err(&i2c->dev, "Failed to request supplies: %d\n", ret);
		return ret;
	}

	dev_id = (uintptr_t)of_device_get_match_data(&i2c->dev);
	switch (dev_id) {
	case AK5552:
		ret = devm_snd_soc_register_component(&i2c->dev,
						      &soc_codec_dev_ak5552,
						      &ak5552_dai, 1);
		break;
	case AK5558:
		ret = devm_snd_soc_register_component(&i2c->dev,
						      &soc_codec_dev_ak5558,
						      &ak5558_dai, 1);
		break;
	default:
		dev_err(&i2c->dev, "unexpected device type\n");
		return -EINVAL;
	}
	if (ret < 0) {
		dev_err(&i2c->dev, "failed to register component: %d\n", ret);
		return ret;
	}

	pm_runtime_enable(&i2c->dev);
	regcache_cache_only(ak5558->regmap, true);

	return 0;
}

static int ak5558_i2c_remove(struct i2c_client *i2c)
{
	pm_runtime_disable(&i2c->dev);

	return 0;
}

static const struct of_device_id ak5558_i2c_dt_ids[] __maybe_unused = {
	{ .compatible = "asahi-kasei,ak5558", .data = (void *) AK5558 },
	{ .compatible = "asahi-kasei,ak5552", .data = (void *) AK5552 },
	{ }
};
MODULE_DEVICE_TABLE(of, ak5558_i2c_dt_ids);

static struct i2c_driver ak5558_i2c_driver = {
	.driver = {
		.name = "ak5558",
		.of_match_table = of_match_ptr(ak5558_i2c_dt_ids),
		.pm = &ak5558_pm,
	},
	.probe_new = ak5558_i2c_probe,
	.remove = ak5558_i2c_remove,
};

module_i2c_driver(ak5558_i2c_driver);

MODULE_AUTHOR("Junichi Wakasugi <wakasugi.jb@om.asahi-kasei.co.jp>");
MODULE_AUTHOR("Mihai Serban <mihai.serban@nxp.com>");
MODULE_DESCRIPTION("ASoC AK5558 ADC driver");
MODULE_LICENSE("GPL v2");<|MERGE_RESOLUTION|>--- conflicted
+++ resolved
@@ -307,11 +307,7 @@
 };
 
 static struct snd_soc_dai_driver ak5552_dai = {
-<<<<<<< HEAD
-	.name = "ak5558-aif",
-=======
 	.name = "ak5552-aif",
->>>>>>> 7238353f
 	.capture = {
 		.stream_name = "Capture",
 		.channels_min = 1,
