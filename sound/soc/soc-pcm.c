--- conflicted
+++ resolved
@@ -2775,17 +2775,10 @@
 
 		for_each_rtd_codec_dai(rtd, i, codec_dai) {
 			if (snd_soc_dai_stream_valid(codec_dai, SNDRV_PCM_STREAM_PLAYBACK) &&
-<<<<<<< HEAD
-			    snd_soc_dai_stream_valid(cpu_dai,   SNDRV_PCM_STREAM_CAPTURE))
-				playback = 1;
-			if (snd_soc_dai_stream_valid(codec_dai, SNDRV_PCM_STREAM_CAPTURE) &&
-			    snd_soc_dai_stream_valid(cpu_dai,   SNDRV_PCM_STREAM_PLAYBACK))
-=======
 			    snd_soc_dai_stream_valid(cpu_dai,   cpu_playback))
 				playback = 1;
 			if (snd_soc_dai_stream_valid(codec_dai, SNDRV_PCM_STREAM_CAPTURE) &&
 			    snd_soc_dai_stream_valid(cpu_dai,   cpu_capture))
->>>>>>> ffd11d1e
 				capture = 1;
 		}
 	}
