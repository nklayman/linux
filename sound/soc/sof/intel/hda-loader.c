--- conflicted
+++ resolved
@@ -41,32 +41,9 @@
 	}
 }
 
-<<<<<<< HEAD
 struct hdac_ext_stream *hda_cl_stream_prepare(struct snd_sof_dev *sdev, unsigned int format,
 					      unsigned int size, struct snd_dma_buffer *dmab,
 					      int direction)
-=======
-static void hda_ssp_set_cbp_cfp(struct snd_sof_dev *sdev)
-{
-	struct sof_intel_hda_dev *hda = sdev->pdata->hw_pdata;
-	const struct sof_intel_dsp_desc *chip = hda->desc;
-	int i;
-
-	/* DSP is powered up, set all SSPs to clock consumer/codec provider mode */
-	for (i = 0; i < chip->ssp_count; i++) {
-		snd_sof_dsp_update_bits_unlocked(sdev, HDA_DSP_BAR,
-						 chip->ssp_base_offset
-						 + i * SSP_DEV_MEM_SIZE
-						 + SSP_SSC1_OFFSET,
-						 SSP_SET_CBP_CFP,
-						 SSP_SET_CBP_CFP);
-	}
-}
-
-static struct hdac_ext_stream *cl_stream_prepare(struct snd_sof_dev *sdev, unsigned int format,
-						 unsigned int size, struct snd_dma_buffer *dmab,
-						 int direction)
->>>>>>> 29d1391e
 {
 	struct hdac_ext_stream *hext_stream;
 	struct hdac_stream *hstream;
@@ -257,13 +234,8 @@
 	}
 }
 
-<<<<<<< HEAD
 int hda_cl_cleanup(struct snd_sof_dev *sdev, struct snd_dma_buffer *dmab,
 		   struct hdac_ext_stream *hext_stream)
-=======
-static int cl_cleanup(struct snd_sof_dev *sdev, struct snd_dma_buffer *dmab,
-		      struct hdac_ext_stream *hext_stream)
->>>>>>> 29d1391e
 {
 	struct hdac_stream *hstream = &hext_stream->hstream;
 	int sd_offset = SOF_STREAM_SD_OFFSET(hstream);
@@ -294,11 +266,7 @@
 	return ret;
 }
 
-<<<<<<< HEAD
 int hda_cl_copy_fw(struct snd_sof_dev *sdev, struct hdac_ext_stream *hext_stream)
-=======
-static int cl_copy_fw(struct snd_sof_dev *sdev, struct hdac_ext_stream *hext_stream)
->>>>>>> 29d1391e
 {
 	struct sof_intel_hda_dev *hda = sdev->pdata->hw_pdata;
 	const struct sof_intel_dsp_desc *chip = hda->desc;
@@ -452,14 +420,9 @@
 	init_waitqueue_head(&sdev->boot_wait);
 
 	/* prepare DMA for code loader stream */
-<<<<<<< HEAD
 	hext_stream = hda_cl_stream_prepare(sdev, HDA_CL_STREAM_FORMAT,
 					    stripped_firmware.size,
 					    &dmab, SNDRV_PCM_STREAM_PLAYBACK);
-=======
-	hext_stream = cl_stream_prepare(sdev, HDA_CL_STREAM_FORMAT, stripped_firmware.size,
-					&sdev->dmab, SNDRV_PCM_STREAM_PLAYBACK);
->>>>>>> 29d1391e
 	if (IS_ERR(hext_stream)) {
 		dev_err(sdev->dev, "error: dma prepare for fw loading failed\n");
 		return PTR_ERR(hext_stream);
@@ -513,11 +476,7 @@
 	 * Continue with code loading and firmware boot
 	 */
 	hda->boot_iteration = HDA_FW_BOOT_ATTEMPTS;
-<<<<<<< HEAD
 	ret = hda_cl_copy_fw(sdev, hext_stream);
-=======
-	ret = cl_copy_fw(sdev, hext_stream);
->>>>>>> 29d1391e
 	if (!ret)
 		dev_dbg(sdev->dev, "Firmware download successful, booting...\n");
 	else
@@ -530,11 +489,7 @@
 	 * This should be done even if firmware loading fails.
 	 * If the cleanup also fails, we return the initial error
 	 */
-<<<<<<< HEAD
 	ret1 = hda_cl_cleanup(sdev, &dmab, hext_stream);
-=======
-	ret1 = cl_cleanup(sdev, &sdev->dmab, hext_stream);
->>>>>>> 29d1391e
 	if (ret1 < 0) {
 		dev_err(sdev->dev, "error: Code loader DSP cleanup failed\n");
 
