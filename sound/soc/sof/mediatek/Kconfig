--- conflicted
+++ resolved
@@ -25,10 +25,7 @@
 config SND_SOC_SOF_MT8186
 	tristate "SOF support for MT8186 audio DSP"
 	select SND_SOC_SOF_MTK_COMMON
-<<<<<<< HEAD
-=======
 	depends on MTK_ADSP_IPC
->>>>>>> 43b04506
 	help
 	  This adds support for Sound Open Firmware for Mediatek platforms
 	  using the mt8186 processors.
