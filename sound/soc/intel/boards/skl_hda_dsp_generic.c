--- conflicted
+++ resolved
@@ -172,25 +172,6 @@
 
 static void skl_set_hda_codec_autosuspend_delay(struct snd_soc_card *card)
 {
-<<<<<<< HEAD
-	struct snd_soc_pcm_runtime *rtd =
-		list_first_entry(&card->rtd_list,
-				 struct snd_soc_pcm_runtime, list);
-	struct snd_soc_dai *codec_dai = asoc_rtd_to_codec(rtd, 0);
-	struct hdac_hda_priv *hda_pvt;
-
-	if (!codec_dai)
-		return;
-
-	/*
-	 * all codecs are on the same bus, so it's sufficient
-	 * to lookup the first runtime and its codec, and set
-	 * power save defaults for all codecs on the bus
-	 */
-	hda_pvt = snd_soc_component_get_drvdata(codec_dai->component);
-	snd_hda_set_power_save(hda_pvt->codec.bus,
-			       HDA_CODEC_AUTOSUSPEND_DELAY_MS);
-=======
 	struct snd_soc_pcm_runtime *rtd;
 	struct hdac_hda_priv *hda_pvt;
 	struct snd_soc_dai *dai;
@@ -210,7 +191,6 @@
 			break;
 		}
 	}
->>>>>>> 0595b2d9
 }
 
 static int skl_hda_audio_probe(struct platform_device *pdev)
