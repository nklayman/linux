--- conflicted
+++ resolved
@@ -6152,8 +6152,6 @@
 	}
 }
 
-<<<<<<< HEAD
-=======
 static void alc_fixup_no_int_mic(struct hda_codec *codec,
 				    const struct hda_fixup *fix, int action)
 {
@@ -6171,7 +6169,6 @@
 	}
 }
 
->>>>>>> 76ec55ca
 /* for hda_fixup_thinkpad_acpi() */
 #include "thinkpad_helper.c"
 
@@ -6372,11 +6369,8 @@
 	ALC285_FIXUP_THINKPAD_NO_BASS_SPK_HEADSET_JACK,
 	ALC287_FIXUP_HP_GPIO_LED,
 	ALC256_FIXUP_HP_HEADSET_MIC,
-<<<<<<< HEAD
-=======
 	ALC236_FIXUP_DELL_AIO_HEADSET_MIC,
 	ALC282_FIXUP_ACER_DISABLE_LINEOUT,
->>>>>>> 76ec55ca
 };
 
 static const struct hda_fixup alc269_fixups[] = {
@@ -7798,8 +7792,6 @@
 		.type = HDA_FIXUP_FUNC,
 		.v.func = alc274_fixup_hp_headset_mic,
 	},
-<<<<<<< HEAD
-=======
 	[ALC236_FIXUP_DELL_AIO_HEADSET_MIC] = {
 		.type = HDA_FIXUP_FUNC,
 		.v.func = alc_fixup_no_int_mic,
@@ -7816,7 +7808,6 @@
 		.chained = true,
 		.chain_id = ALC269_FIXUP_HEADSET_MODE
 	},
->>>>>>> 76ec55ca
 };
 
 static const struct snd_pci_quirk alc269_fixup_tbl[] = {
@@ -8047,10 +8038,7 @@
 	SND_PCI_QUIRK(0x1458, 0xfa53, "Gigabyte BXBT-2807", ALC283_FIXUP_HEADSET_MIC),
 	SND_PCI_QUIRK(0x1462, 0xb120, "MSI Cubi MS-B120", ALC283_FIXUP_HEADSET_MIC),
 	SND_PCI_QUIRK(0x1462, 0xb171, "Cubi N 8GL (MS-B171)", ALC283_FIXUP_HEADSET_MIC),
-<<<<<<< HEAD
-=======
 	SND_PCI_QUIRK(0x152d, 0x1082, "Quanta NL3", ALC269_FIXUP_LIFEBOOK),
->>>>>>> 76ec55ca
 	SND_PCI_QUIRK(0x1558, 0x1323, "Clevo N130ZU", ALC293_FIXUP_SYSTEM76_MIC_NO_PRESENCE),
 	SND_PCI_QUIRK(0x1558, 0x1325, "System76 Darter Pro (darp5)", ALC293_FIXUP_SYSTEM76_MIC_NO_PRESENCE),
 	SND_PCI_QUIRK(0x1558, 0x1401, "Clevo L140[CZ]U", ALC293_FIXUP_SYSTEM76_MIC_NO_PRESENCE),
@@ -8446,11 +8434,8 @@
 		{0x19, 0x02a11020},
 		{0x1a, 0x02a11030},
 		{0x21, 0x0221101f}),
-<<<<<<< HEAD
-=======
 	SND_HDA_PIN_QUIRK(0x10ec0236, 0x1028, "Dell", ALC236_FIXUP_DELL_AIO_HEADSET_MIC,
 		{0x21, 0x02211010}),
->>>>>>> 76ec55ca
 	SND_HDA_PIN_QUIRK(0x10ec0236, 0x103c, "HP", ALC256_FIXUP_HP_HEADSET_MIC,
 		{0x14, 0x90170110},
 		{0x19, 0x02a11020},
