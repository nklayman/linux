// SPDX-License-Identifier: GPL-2.0-or-later
/*
 * Universal Interface for Intel High Definition Audio Codec
 *
 * HD audio interface patch for Realtek ALC codecs
 *
 * Copyright (c) 2004 Kailang Yang <kailang@realtek.com.tw>
 *                    PeiSen Hou <pshou@realtek.com.tw>
 *                    Takashi Iwai <tiwai@suse.de>
 *                    Jonathan Woithe <jwoithe@just42.net>
 */

#include <linux/init.h>
#include <linux/delay.h>
#include <linux/slab.h>
#include <linux/pci.h>
#include <linux/dmi.h>
#include <linux/module.h>
#include <linux/input.h>
#include <linux/leds.h>
#include <sound/core.h>
#include <sound/jack.h>
#include <sound/hda_codec.h>
#include "hda_local.h"
#include "hda_auto_parser.h"
#include "hda_jack.h"
#include "hda_generic.h"

/* keep halting ALC5505 DSP, for power saving */
#define HALT_REALTEK_ALC5505

/* extra amp-initialization sequence types */
enum {
	ALC_INIT_UNDEFINED,
	ALC_INIT_NONE,
	ALC_INIT_DEFAULT,
};

enum {
	ALC_HEADSET_MODE_UNKNOWN,
	ALC_HEADSET_MODE_UNPLUGGED,
	ALC_HEADSET_MODE_HEADSET,
	ALC_HEADSET_MODE_MIC,
	ALC_HEADSET_MODE_HEADPHONE,
};

enum {
	ALC_HEADSET_TYPE_UNKNOWN,
	ALC_HEADSET_TYPE_CTIA,
	ALC_HEADSET_TYPE_OMTP,
};

enum {
	ALC_KEY_MICMUTE_INDEX,
};

struct alc_customize_define {
	unsigned int  sku_cfg;
	unsigned char port_connectivity;
	unsigned char check_sum;
	unsigned char customization;
	unsigned char external_amp;
	unsigned int  enable_pcbeep:1;
	unsigned int  platform_type:1;
	unsigned int  swap:1;
	unsigned int  override:1;
	unsigned int  fixup:1; /* Means that this sku is set by driver, not read from hw */
};

struct alc_coef_led {
	unsigned int idx;
	unsigned int mask;
	unsigned int on;
	unsigned int off;
};

struct alc_spec {
	struct hda_gen_spec gen; /* must be at head */

	/* codec parameterization */
	struct alc_customize_define cdefine;
	unsigned int parse_flags; /* flag for snd_hda_parse_pin_defcfg() */

	/* GPIO bits */
	unsigned int gpio_mask;
	unsigned int gpio_dir;
	unsigned int gpio_data;
	bool gpio_write_delay;	/* add a delay before writing gpio_data */

	/* mute LED for HP laptops, see vref_mute_led_set() */
	int mute_led_polarity;
	int micmute_led_polarity;
	hda_nid_t mute_led_nid;
	hda_nid_t cap_mute_led_nid;

	unsigned int gpio_mute_led_mask;
	unsigned int gpio_mic_led_mask;
	struct alc_coef_led mute_led_coef;
	struct alc_coef_led mic_led_coef;

	hda_nid_t headset_mic_pin;
	hda_nid_t headphone_mic_pin;
	int current_headset_mode;
	int current_headset_type;

	/* hooks */
	void (*init_hook)(struct hda_codec *codec);
#ifdef CONFIG_PM
	void (*power_hook)(struct hda_codec *codec);
#endif
	void (*shutup)(struct hda_codec *codec);
	void (*reboot_notify)(struct hda_codec *codec);

	int init_amp;
	int codec_variant;	/* flag for other variants */
	unsigned int has_alc5505_dsp:1;
	unsigned int no_depop_delay:1;
	unsigned int done_hp_init:1;
	unsigned int no_shutup_pins:1;
	unsigned int ultra_low_power:1;
	unsigned int has_hs_key:1;
	unsigned int no_internal_mic_pin:1;

	/* for PLL fix */
	hda_nid_t pll_nid;
	unsigned int pll_coef_idx, pll_coef_bit;
	unsigned int coef0;
	struct input_dev *kb_dev;
	u8 alc_mute_keycode_map[1];
};

/*
 * COEF access helper functions
 */

static int alc_read_coefex_idx(struct hda_codec *codec, hda_nid_t nid,
			       unsigned int coef_idx)
{
	unsigned int val;

	snd_hda_codec_write(codec, nid, 0, AC_VERB_SET_COEF_INDEX, coef_idx);
	val = snd_hda_codec_read(codec, nid, 0, AC_VERB_GET_PROC_COEF, 0);
	return val;
}

#define alc_read_coef_idx(codec, coef_idx) \
	alc_read_coefex_idx(codec, 0x20, coef_idx)

static void alc_write_coefex_idx(struct hda_codec *codec, hda_nid_t nid,
				 unsigned int coef_idx, unsigned int coef_val)
{
	snd_hda_codec_write(codec, nid, 0, AC_VERB_SET_COEF_INDEX, coef_idx);
	snd_hda_codec_write(codec, nid, 0, AC_VERB_SET_PROC_COEF, coef_val);
}

#define alc_write_coef_idx(codec, coef_idx, coef_val) \
	alc_write_coefex_idx(codec, 0x20, coef_idx, coef_val)

static void alc_update_coefex_idx(struct hda_codec *codec, hda_nid_t nid,
				  unsigned int coef_idx, unsigned int mask,
				  unsigned int bits_set)
{
	unsigned int val = alc_read_coefex_idx(codec, nid, coef_idx);

	if (val != -1)
		alc_write_coefex_idx(codec, nid, coef_idx,
				     (val & ~mask) | bits_set);
}

#define alc_update_coef_idx(codec, coef_idx, mask, bits_set)	\
	alc_update_coefex_idx(codec, 0x20, coef_idx, mask, bits_set)

/* a special bypass for COEF 0; read the cached value at the second time */
static unsigned int alc_get_coef0(struct hda_codec *codec)
{
	struct alc_spec *spec = codec->spec;

	if (!spec->coef0)
		spec->coef0 = alc_read_coef_idx(codec, 0);
	return spec->coef0;
}

/* coef writes/updates batch */
struct coef_fw {
	unsigned char nid;
	unsigned char idx;
	unsigned short mask;
	unsigned short val;
};

#define UPDATE_COEFEX(_nid, _idx, _mask, _val) \
	{ .nid = (_nid), .idx = (_idx), .mask = (_mask), .val = (_val) }
#define WRITE_COEFEX(_nid, _idx, _val) UPDATE_COEFEX(_nid, _idx, -1, _val)
#define WRITE_COEF(_idx, _val) WRITE_COEFEX(0x20, _idx, _val)
#define UPDATE_COEF(_idx, _mask, _val) UPDATE_COEFEX(0x20, _idx, _mask, _val)

static void alc_process_coef_fw(struct hda_codec *codec,
				const struct coef_fw *fw)
{
	for (; fw->nid; fw++) {
		if (fw->mask == (unsigned short)-1)
			alc_write_coefex_idx(codec, fw->nid, fw->idx, fw->val);
		else
			alc_update_coefex_idx(codec, fw->nid, fw->idx,
					      fw->mask, fw->val);
	}
}

/*
 * GPIO setup tables, used in initialization
 */

/* Enable GPIO mask and set output */
static void alc_setup_gpio(struct hda_codec *codec, unsigned int mask)
{
	struct alc_spec *spec = codec->spec;

	spec->gpio_mask |= mask;
	spec->gpio_dir |= mask;
	spec->gpio_data |= mask;
}

static void alc_write_gpio_data(struct hda_codec *codec)
{
	struct alc_spec *spec = codec->spec;

	snd_hda_codec_write(codec, 0x01, 0, AC_VERB_SET_GPIO_DATA,
			    spec->gpio_data);
}

static void alc_update_gpio_data(struct hda_codec *codec, unsigned int mask,
				 bool on)
{
	struct alc_spec *spec = codec->spec;
	unsigned int oldval = spec->gpio_data;

	if (on)
		spec->gpio_data |= mask;
	else
		spec->gpio_data &= ~mask;
	if (oldval != spec->gpio_data)
		alc_write_gpio_data(codec);
}

static void alc_write_gpio(struct hda_codec *codec)
{
	struct alc_spec *spec = codec->spec;

	if (!spec->gpio_mask)
		return;

	snd_hda_codec_write(codec, codec->core.afg, 0,
			    AC_VERB_SET_GPIO_MASK, spec->gpio_mask);
	snd_hda_codec_write(codec, codec->core.afg, 0,
			    AC_VERB_SET_GPIO_DIRECTION, spec->gpio_dir);
	if (spec->gpio_write_delay)
		msleep(1);
	alc_write_gpio_data(codec);
}

static void alc_fixup_gpio(struct hda_codec *codec, int action,
			   unsigned int mask)
{
	if (action == HDA_FIXUP_ACT_PRE_PROBE)
		alc_setup_gpio(codec, mask);
}

static void alc_fixup_gpio1(struct hda_codec *codec,
			    const struct hda_fixup *fix, int action)
{
	alc_fixup_gpio(codec, action, 0x01);
}

static void alc_fixup_gpio2(struct hda_codec *codec,
			    const struct hda_fixup *fix, int action)
{
	alc_fixup_gpio(codec, action, 0x02);
}

static void alc_fixup_gpio3(struct hda_codec *codec,
			    const struct hda_fixup *fix, int action)
{
	alc_fixup_gpio(codec, action, 0x03);
}

static void alc_fixup_gpio4(struct hda_codec *codec,
			    const struct hda_fixup *fix, int action)
{
	alc_fixup_gpio(codec, action, 0x04);
}

static void alc_fixup_micmute_led(struct hda_codec *codec,
				  const struct hda_fixup *fix, int action)
{
	if (action == HDA_FIXUP_ACT_PROBE)
		snd_hda_gen_add_micmute_led_cdev(codec, NULL);
}

/*
 * Fix hardware PLL issue
 * On some codecs, the analog PLL gating control must be off while
 * the default value is 1.
 */
static void alc_fix_pll(struct hda_codec *codec)
{
	struct alc_spec *spec = codec->spec;

	if (spec->pll_nid)
		alc_update_coefex_idx(codec, spec->pll_nid, spec->pll_coef_idx,
				      1 << spec->pll_coef_bit, 0);
}

static void alc_fix_pll_init(struct hda_codec *codec, hda_nid_t nid,
			     unsigned int coef_idx, unsigned int coef_bit)
{
	struct alc_spec *spec = codec->spec;
	spec->pll_nid = nid;
	spec->pll_coef_idx = coef_idx;
	spec->pll_coef_bit = coef_bit;
	alc_fix_pll(codec);
}

/* update the master volume per volume-knob's unsol event */
static void alc_update_knob_master(struct hda_codec *codec,
				   struct hda_jack_callback *jack)
{
	unsigned int val;
	struct snd_kcontrol *kctl;
	struct snd_ctl_elem_value *uctl;

	kctl = snd_hda_find_mixer_ctl(codec, "Master Playback Volume");
	if (!kctl)
		return;
	uctl = kzalloc(sizeof(*uctl), GFP_KERNEL);
	if (!uctl)
		return;
	val = snd_hda_codec_read(codec, jack->nid, 0,
				 AC_VERB_GET_VOLUME_KNOB_CONTROL, 0);
	val &= HDA_AMP_VOLMASK;
	uctl->value.integer.value[0] = val;
	uctl->value.integer.value[1] = val;
	kctl->put(kctl, uctl);
	kfree(uctl);
}

static void alc880_unsol_event(struct hda_codec *codec, unsigned int res)
{
	/* For some reason, the res given from ALC880 is broken.
	   Here we adjust it properly. */
	snd_hda_jack_unsol_event(codec, res >> 2);
}

/* Change EAPD to verb control */
static void alc_fill_eapd_coef(struct hda_codec *codec)
{
	int coef;

	coef = alc_get_coef0(codec);

	switch (codec->core.vendor_id) {
	case 0x10ec0262:
		alc_update_coef_idx(codec, 0x7, 0, 1<<5);
		break;
	case 0x10ec0267:
	case 0x10ec0268:
		alc_update_coef_idx(codec, 0x7, 0, 1<<13);
		break;
	case 0x10ec0269:
		if ((coef & 0x00f0) == 0x0010)
			alc_update_coef_idx(codec, 0xd, 0, 1<<14);
		if ((coef & 0x00f0) == 0x0020)
			alc_update_coef_idx(codec, 0x4, 1<<15, 0);
		if ((coef & 0x00f0) == 0x0030)
			alc_update_coef_idx(codec, 0x10, 1<<9, 0);
		break;
	case 0x10ec0280:
	case 0x10ec0284:
	case 0x10ec0290:
	case 0x10ec0292:
		alc_update_coef_idx(codec, 0x4, 1<<15, 0);
		break;
	case 0x10ec0225:
	case 0x10ec0295:
	case 0x10ec0299:
		alc_update_coef_idx(codec, 0x67, 0xf000, 0x3000);
		fallthrough;
	case 0x10ec0215:
	case 0x10ec0233:
	case 0x10ec0235:
	case 0x10ec0236:
	case 0x10ec0245:
	case 0x10ec0255:
	case 0x10ec0256:
	case 0x10ec0257:
	case 0x10ec0282:
	case 0x10ec0283:
	case 0x10ec0286:
	case 0x10ec0287:
	case 0x10ec0288:
	case 0x10ec0285:
	case 0x10ec0298:
	case 0x10ec0289:
	case 0x10ec0300:
		alc_update_coef_idx(codec, 0x10, 1<<9, 0);
		break;
	case 0x10ec0275:
		alc_update_coef_idx(codec, 0xe, 0, 1<<0);
		break;
	case 0x10ec0293:
		alc_update_coef_idx(codec, 0xa, 1<<13, 0);
		break;
	case 0x10ec0234:
	case 0x10ec0274:
	case 0x10ec0294:
	case 0x10ec0700:
	case 0x10ec0701:
	case 0x10ec0703:
	case 0x10ec0711:
		alc_update_coef_idx(codec, 0x10, 1<<15, 0);
		break;
	case 0x10ec0662:
		if ((coef & 0x00f0) == 0x0030)
			alc_update_coef_idx(codec, 0x4, 1<<10, 0); /* EAPD Ctrl */
		break;
	case 0x10ec0272:
	case 0x10ec0273:
	case 0x10ec0663:
	case 0x10ec0665:
	case 0x10ec0670:
	case 0x10ec0671:
	case 0x10ec0672:
		alc_update_coef_idx(codec, 0xd, 0, 1<<14); /* EAPD Ctrl */
		break;
	case 0x10ec0222:
	case 0x10ec0623:
		alc_update_coef_idx(codec, 0x19, 1<<13, 0);
		break;
	case 0x10ec0668:
		alc_update_coef_idx(codec, 0x7, 3<<13, 0);
		break;
	case 0x10ec0867:
		alc_update_coef_idx(codec, 0x4, 1<<10, 0);
		break;
	case 0x10ec0888:
		if ((coef & 0x00f0) == 0x0020 || (coef & 0x00f0) == 0x0030)
			alc_update_coef_idx(codec, 0x7, 1<<5, 0);
		break;
	case 0x10ec0892:
	case 0x10ec0897:
		alc_update_coef_idx(codec, 0x7, 1<<5, 0);
		break;
	case 0x10ec0899:
	case 0x10ec0900:
	case 0x10ec0b00:
	case 0x10ec1168:
	case 0x10ec1220:
		alc_update_coef_idx(codec, 0x7, 1<<1, 0);
		break;
	}
}

/* additional initialization for ALC888 variants */
static void alc888_coef_init(struct hda_codec *codec)
{
	switch (alc_get_coef0(codec) & 0x00f0) {
	/* alc888-VA */
	case 0x00:
	/* alc888-VB */
	case 0x10:
		alc_update_coef_idx(codec, 7, 0, 0x2030); /* Turn EAPD to High */
		break;
	}
}

/* turn on/off EAPD control (only if available) */
static void set_eapd(struct hda_codec *codec, hda_nid_t nid, int on)
{
	if (get_wcaps_type(get_wcaps(codec, nid)) != AC_WID_PIN)
		return;
	if (snd_hda_query_pin_caps(codec, nid) & AC_PINCAP_EAPD)
		snd_hda_codec_write(codec, nid, 0, AC_VERB_SET_EAPD_BTLENABLE,
				    on ? 2 : 0);
}

/* turn on/off EAPD controls of the codec */
static void alc_auto_setup_eapd(struct hda_codec *codec, bool on)
{
	/* We currently only handle front, HP */
	static const hda_nid_t pins[] = {
		0x0f, 0x10, 0x14, 0x15, 0x17, 0
	};
	const hda_nid_t *p;
	for (p = pins; *p; p++)
		set_eapd(codec, *p, on);
}

static int find_ext_mic_pin(struct hda_codec *codec);

static void alc_headset_mic_no_shutup(struct hda_codec *codec)
{
	const struct hda_pincfg *pin;
	int mic_pin = find_ext_mic_pin(codec);
	int i;

	/* don't shut up pins when unloading the driver; otherwise it breaks
	 * the default pin setup at the next load of the driver
	 */
	if (codec->bus->shutdown)
		return;

	snd_array_for_each(&codec->init_pins, i, pin) {
		/* use read here for syncing after issuing each verb */
		if (pin->nid != mic_pin)
			snd_hda_codec_read(codec, pin->nid, 0,
					AC_VERB_SET_PIN_WIDGET_CONTROL, 0);
	}

	codec->pins_shutup = 1;
}

static void alc_shutup_pins(struct hda_codec *codec)
{
	struct alc_spec *spec = codec->spec;

	switch (codec->core.vendor_id) {
	case 0x10ec0283:
	case 0x10ec0286:
	case 0x10ec0288:
	case 0x10ec0298:
		alc_headset_mic_no_shutup(codec);
		break;
	default:
		if (!spec->no_shutup_pins)
			snd_hda_shutup_pins(codec);
		break;
	}
}

/* generic shutup callback;
 * just turning off EAPD and a little pause for avoiding pop-noise
 */
static void alc_eapd_shutup(struct hda_codec *codec)
{
	struct alc_spec *spec = codec->spec;

	alc_auto_setup_eapd(codec, false);
	if (!spec->no_depop_delay)
		msleep(200);
	alc_shutup_pins(codec);
}

/* generic EAPD initialization */
static void alc_auto_init_amp(struct hda_codec *codec, int type)
{
	alc_auto_setup_eapd(codec, true);
	alc_write_gpio(codec);
	switch (type) {
	case ALC_INIT_DEFAULT:
		switch (codec->core.vendor_id) {
		case 0x10ec0260:
			alc_update_coefex_idx(codec, 0x1a, 7, 0, 0x2010);
			break;
		case 0x10ec0880:
		case 0x10ec0882:
		case 0x10ec0883:
		case 0x10ec0885:
			alc_update_coef_idx(codec, 7, 0, 0x2030);
			break;
		case 0x10ec0888:
			alc888_coef_init(codec);
			break;
		}
		break;
	}
}

/* get a primary headphone pin if available */
static hda_nid_t alc_get_hp_pin(struct alc_spec *spec)
{
	if (spec->gen.autocfg.hp_pins[0])
		return spec->gen.autocfg.hp_pins[0];
	if (spec->gen.autocfg.line_out_type == AC_JACK_HP_OUT)
		return spec->gen.autocfg.line_out_pins[0];
	return 0;
}

/*
 * Realtek SSID verification
 */

/* Could be any non-zero and even value. When used as fixup, tells
 * the driver to ignore any present sku defines.
 */
#define ALC_FIXUP_SKU_IGNORE (2)

static void alc_fixup_sku_ignore(struct hda_codec *codec,
				 const struct hda_fixup *fix, int action)
{
	struct alc_spec *spec = codec->spec;
	if (action == HDA_FIXUP_ACT_PRE_PROBE) {
		spec->cdefine.fixup = 1;
		spec->cdefine.sku_cfg = ALC_FIXUP_SKU_IGNORE;
	}
}

static void alc_fixup_no_depop_delay(struct hda_codec *codec,
				    const struct hda_fixup *fix, int action)
{
	struct alc_spec *spec = codec->spec;

	if (action == HDA_FIXUP_ACT_PROBE) {
		spec->no_depop_delay = 1;
		codec->depop_delay = 0;
	}
}

static int alc_auto_parse_customize_define(struct hda_codec *codec)
{
	unsigned int ass, tmp, i;
	unsigned nid = 0;
	struct alc_spec *spec = codec->spec;

	spec->cdefine.enable_pcbeep = 1; /* assume always enabled */

	if (spec->cdefine.fixup) {
		ass = spec->cdefine.sku_cfg;
		if (ass == ALC_FIXUP_SKU_IGNORE)
			return -1;
		goto do_sku;
	}

	if (!codec->bus->pci)
		return -1;
	ass = codec->core.subsystem_id & 0xffff;
	if (ass != codec->bus->pci->subsystem_device && (ass & 1))
		goto do_sku;

	nid = 0x1d;
	if (codec->core.vendor_id == 0x10ec0260)
		nid = 0x17;
	ass = snd_hda_codec_get_pincfg(codec, nid);

	if (!(ass & 1)) {
		codec_info(codec, "%s: SKU not ready 0x%08x\n",
			   codec->core.chip_name, ass);
		return -1;
	}

	/* check sum */
	tmp = 0;
	for (i = 1; i < 16; i++) {
		if ((ass >> i) & 1)
			tmp++;
	}
	if (((ass >> 16) & 0xf) != tmp)
		return -1;

	spec->cdefine.port_connectivity = ass >> 30;
	spec->cdefine.enable_pcbeep = (ass & 0x100000) >> 20;
	spec->cdefine.check_sum = (ass >> 16) & 0xf;
	spec->cdefine.customization = ass >> 8;
do_sku:
	spec->cdefine.sku_cfg = ass;
	spec->cdefine.external_amp = (ass & 0x38) >> 3;
	spec->cdefine.platform_type = (ass & 0x4) >> 2;
	spec->cdefine.swap = (ass & 0x2) >> 1;
	spec->cdefine.override = ass & 0x1;

	codec_dbg(codec, "SKU: Nid=0x%x sku_cfg=0x%08x\n",
		   nid, spec->cdefine.sku_cfg);
	codec_dbg(codec, "SKU: port_connectivity=0x%x\n",
		   spec->cdefine.port_connectivity);
	codec_dbg(codec, "SKU: enable_pcbeep=0x%x\n", spec->cdefine.enable_pcbeep);
	codec_dbg(codec, "SKU: check_sum=0x%08x\n", spec->cdefine.check_sum);
	codec_dbg(codec, "SKU: customization=0x%08x\n", spec->cdefine.customization);
	codec_dbg(codec, "SKU: external_amp=0x%x\n", spec->cdefine.external_amp);
	codec_dbg(codec, "SKU: platform_type=0x%x\n", spec->cdefine.platform_type);
	codec_dbg(codec, "SKU: swap=0x%x\n", spec->cdefine.swap);
	codec_dbg(codec, "SKU: override=0x%x\n", spec->cdefine.override);

	return 0;
}

/* return the position of NID in the list, or -1 if not found */
static int find_idx_in_nid_list(hda_nid_t nid, const hda_nid_t *list, int nums)
{
	int i;
	for (i = 0; i < nums; i++)
		if (list[i] == nid)
			return i;
	return -1;
}
/* return true if the given NID is found in the list */
static bool found_in_nid_list(hda_nid_t nid, const hda_nid_t *list, int nums)
{
	return find_idx_in_nid_list(nid, list, nums) >= 0;
}

/* check subsystem ID and set up device-specific initialization;
 * return 1 if initialized, 0 if invalid SSID
 */
/* 32-bit subsystem ID for BIOS loading in HD Audio codec.
 *	31 ~ 16 :	Manufacture ID
 *	15 ~ 8	:	SKU ID
 *	7  ~ 0	:	Assembly ID
 *	port-A --> pin 39/41, port-E --> pin 14/15, port-D --> pin 35/36
 */
static int alc_subsystem_id(struct hda_codec *codec, const hda_nid_t *ports)
{
	unsigned int ass, tmp, i;
	unsigned nid;
	struct alc_spec *spec = codec->spec;

	if (spec->cdefine.fixup) {
		ass = spec->cdefine.sku_cfg;
		if (ass == ALC_FIXUP_SKU_IGNORE)
			return 0;
		goto do_sku;
	}

	ass = codec->core.subsystem_id & 0xffff;
	if (codec->bus->pci &&
	    ass != codec->bus->pci->subsystem_device && (ass & 1))
		goto do_sku;

	/* invalid SSID, check the special NID pin defcfg instead */
	/*
	 * 31~30	: port connectivity
	 * 29~21	: reserve
	 * 20		: PCBEEP input
	 * 19~16	: Check sum (15:1)
	 * 15~1		: Custom
	 * 0		: override
	*/
	nid = 0x1d;
	if (codec->core.vendor_id == 0x10ec0260)
		nid = 0x17;
	ass = snd_hda_codec_get_pincfg(codec, nid);
	codec_dbg(codec,
		  "realtek: No valid SSID, checking pincfg 0x%08x for NID 0x%x\n",
		   ass, nid);
	if (!(ass & 1))
		return 0;
	if ((ass >> 30) != 1)	/* no physical connection */
		return 0;

	/* check sum */
	tmp = 0;
	for (i = 1; i < 16; i++) {
		if ((ass >> i) & 1)
			tmp++;
	}
	if (((ass >> 16) & 0xf) != tmp)
		return 0;
do_sku:
	codec_dbg(codec, "realtek: Enabling init ASM_ID=0x%04x CODEC_ID=%08x\n",
		   ass & 0xffff, codec->core.vendor_id);
	/*
	 * 0 : override
	 * 1 :	Swap Jack
	 * 2 : 0 --> Desktop, 1 --> Laptop
	 * 3~5 : External Amplifier control
	 * 7~6 : Reserved
	*/
	tmp = (ass & 0x38) >> 3;	/* external Amp control */
	if (spec->init_amp == ALC_INIT_UNDEFINED) {
		switch (tmp) {
		case 1:
			alc_setup_gpio(codec, 0x01);
			break;
		case 3:
			alc_setup_gpio(codec, 0x02);
			break;
		case 7:
			alc_setup_gpio(codec, 0x03);
			break;
		case 5:
		default:
			spec->init_amp = ALC_INIT_DEFAULT;
			break;
		}
	}

	/* is laptop or Desktop and enable the function "Mute internal speaker
	 * when the external headphone out jack is plugged"
	 */
	if (!(ass & 0x8000))
		return 1;
	/*
	 * 10~8 : Jack location
	 * 12~11: Headphone out -> 00: PortA, 01: PortE, 02: PortD, 03: Resvered
	 * 14~13: Resvered
	 * 15   : 1 --> enable the function "Mute internal speaker
	 *	        when the external headphone out jack is plugged"
	 */
	if (!alc_get_hp_pin(spec)) {
		hda_nid_t nid;
		tmp = (ass >> 11) & 0x3;	/* HP to chassis */
		nid = ports[tmp];
		if (found_in_nid_list(nid, spec->gen.autocfg.line_out_pins,
				      spec->gen.autocfg.line_outs))
			return 1;
		spec->gen.autocfg.hp_pins[0] = nid;
	}
	return 1;
}

/* Check the validity of ALC subsystem-id
 * ports contains an array of 4 pin NIDs for port-A, E, D and I */
static void alc_ssid_check(struct hda_codec *codec, const hda_nid_t *ports)
{
	if (!alc_subsystem_id(codec, ports)) {
		struct alc_spec *spec = codec->spec;
		if (spec->init_amp == ALC_INIT_UNDEFINED) {
			codec_dbg(codec,
				  "realtek: Enable default setup for auto mode as fallback\n");
			spec->init_amp = ALC_INIT_DEFAULT;
		}
	}
}

/*
 */

static void alc_fixup_inv_dmic(struct hda_codec *codec,
			       const struct hda_fixup *fix, int action)
{
	struct alc_spec *spec = codec->spec;

	spec->gen.inv_dmic_split = 1;
}


static int alc_build_controls(struct hda_codec *codec)
{
	int err;

	err = snd_hda_gen_build_controls(codec);
	if (err < 0)
		return err;

	snd_hda_apply_fixup(codec, HDA_FIXUP_ACT_BUILD);
	return 0;
}


/*
 * Common callbacks
 */

static void alc_pre_init(struct hda_codec *codec)
{
	alc_fill_eapd_coef(codec);
}

#define is_s3_resume(codec) \
	((codec)->core.dev.power.power_state.event == PM_EVENT_RESUME)
#define is_s4_resume(codec) \
	((codec)->core.dev.power.power_state.event == PM_EVENT_RESTORE)

static int alc_init(struct hda_codec *codec)
{
	struct alc_spec *spec = codec->spec;

	/* hibernation resume needs the full chip initialization */
	if (is_s4_resume(codec))
		alc_pre_init(codec);

	if (spec->init_hook)
		spec->init_hook(codec);

	spec->gen.skip_verbs = 1; /* applied in below */
	snd_hda_gen_init(codec);
	alc_fix_pll(codec);
	alc_auto_init_amp(codec, spec->init_amp);
	snd_hda_apply_verbs(codec); /* apply verbs here after own init */

	snd_hda_apply_fixup(codec, HDA_FIXUP_ACT_INIT);

	return 0;
}

static inline void alc_shutup(struct hda_codec *codec)
{
	struct alc_spec *spec = codec->spec;

	if (!snd_hda_get_bool_hint(codec, "shutup"))
		return; /* disabled explicitly by hints */

	if (spec && spec->shutup)
		spec->shutup(codec);
	else
		alc_shutup_pins(codec);
}

static void alc_reboot_notify(struct hda_codec *codec)
{
	struct alc_spec *spec = codec->spec;

	if (spec && spec->reboot_notify)
		spec->reboot_notify(codec);
	else
		alc_shutup(codec);
}

#define alc_free	snd_hda_gen_free

#ifdef CONFIG_PM
static void alc_power_eapd(struct hda_codec *codec)
{
	alc_auto_setup_eapd(codec, false);
}

static int alc_suspend(struct hda_codec *codec)
{
	struct alc_spec *spec = codec->spec;
	alc_shutup(codec);
	if (spec && spec->power_hook)
		spec->power_hook(codec);
	return 0;
}
#endif

#ifdef CONFIG_PM
static int alc_resume(struct hda_codec *codec)
{
	struct alc_spec *spec = codec->spec;

	if (!spec->no_depop_delay)
		msleep(150); /* to avoid pop noise */
	codec->patch_ops.init(codec);
	snd_hda_regmap_sync(codec);
	hda_call_check_power_status(codec, 0x01);
	return 0;
}
#endif

/*
 */
static const struct hda_codec_ops alc_patch_ops = {
	.build_controls = alc_build_controls,
	.build_pcms = snd_hda_gen_build_pcms,
	.init = alc_init,
	.free = alc_free,
	.unsol_event = snd_hda_jack_unsol_event,
#ifdef CONFIG_PM
	.resume = alc_resume,
	.suspend = alc_suspend,
	.check_power_status = snd_hda_gen_check_power_status,
#endif
	.reboot_notify = alc_reboot_notify,
};


#define alc_codec_rename(codec, name) snd_hda_codec_set_name(codec, name)

/*
 * Rename codecs appropriately from COEF value or subvendor id
 */
struct alc_codec_rename_table {
	unsigned int vendor_id;
	unsigned short coef_mask;
	unsigned short coef_bits;
	const char *name;
};

struct alc_codec_rename_pci_table {
	unsigned int codec_vendor_id;
	unsigned short pci_subvendor;
	unsigned short pci_subdevice;
	const char *name;
};

static const struct alc_codec_rename_table rename_tbl[] = {
	{ 0x10ec0221, 0xf00f, 0x1003, "ALC231" },
	{ 0x10ec0269, 0xfff0, 0x3010, "ALC277" },
	{ 0x10ec0269, 0xf0f0, 0x2010, "ALC259" },
	{ 0x10ec0269, 0xf0f0, 0x3010, "ALC258" },
	{ 0x10ec0269, 0x00f0, 0x0010, "ALC269VB" },
	{ 0x10ec0269, 0xffff, 0xa023, "ALC259" },
	{ 0x10ec0269, 0xffff, 0x6023, "ALC281X" },
	{ 0x10ec0269, 0x00f0, 0x0020, "ALC269VC" },
	{ 0x10ec0269, 0x00f0, 0x0030, "ALC269VD" },
	{ 0x10ec0662, 0xffff, 0x4020, "ALC656" },
	{ 0x10ec0887, 0x00f0, 0x0030, "ALC887-VD" },
	{ 0x10ec0888, 0x00f0, 0x0030, "ALC888-VD" },
	{ 0x10ec0888, 0xf0f0, 0x3020, "ALC886" },
	{ 0x10ec0899, 0x2000, 0x2000, "ALC899" },
	{ 0x10ec0892, 0xffff, 0x8020, "ALC661" },
	{ 0x10ec0892, 0xffff, 0x8011, "ALC661" },
	{ 0x10ec0892, 0xffff, 0x4011, "ALC656" },
	{ } /* terminator */
};

static const struct alc_codec_rename_pci_table rename_pci_tbl[] = {
	{ 0x10ec0280, 0x1028, 0, "ALC3220" },
	{ 0x10ec0282, 0x1028, 0, "ALC3221" },
	{ 0x10ec0283, 0x1028, 0, "ALC3223" },
	{ 0x10ec0288, 0x1028, 0, "ALC3263" },
	{ 0x10ec0292, 0x1028, 0, "ALC3226" },
	{ 0x10ec0293, 0x1028, 0, "ALC3235" },
	{ 0x10ec0255, 0x1028, 0, "ALC3234" },
	{ 0x10ec0668, 0x1028, 0, "ALC3661" },
	{ 0x10ec0275, 0x1028, 0, "ALC3260" },
	{ 0x10ec0899, 0x1028, 0, "ALC3861" },
	{ 0x10ec0298, 0x1028, 0, "ALC3266" },
	{ 0x10ec0236, 0x1028, 0, "ALC3204" },
	{ 0x10ec0256, 0x1028, 0, "ALC3246" },
	{ 0x10ec0225, 0x1028, 0, "ALC3253" },
	{ 0x10ec0295, 0x1028, 0, "ALC3254" },
	{ 0x10ec0299, 0x1028, 0, "ALC3271" },
	{ 0x10ec0670, 0x1025, 0, "ALC669X" },
	{ 0x10ec0676, 0x1025, 0, "ALC679X" },
	{ 0x10ec0282, 0x1043, 0, "ALC3229" },
	{ 0x10ec0233, 0x1043, 0, "ALC3236" },
	{ 0x10ec0280, 0x103c, 0, "ALC3228" },
	{ 0x10ec0282, 0x103c, 0, "ALC3227" },
	{ 0x10ec0286, 0x103c, 0, "ALC3242" },
	{ 0x10ec0290, 0x103c, 0, "ALC3241" },
	{ 0x10ec0668, 0x103c, 0, "ALC3662" },
	{ 0x10ec0283, 0x17aa, 0, "ALC3239" },
	{ 0x10ec0292, 0x17aa, 0, "ALC3232" },
	{ } /* terminator */
};

static int alc_codec_rename_from_preset(struct hda_codec *codec)
{
	const struct alc_codec_rename_table *p;
	const struct alc_codec_rename_pci_table *q;

	for (p = rename_tbl; p->vendor_id; p++) {
		if (p->vendor_id != codec->core.vendor_id)
			continue;
		if ((alc_get_coef0(codec) & p->coef_mask) == p->coef_bits)
			return alc_codec_rename(codec, p->name);
	}

	if (!codec->bus->pci)
		return 0;
	for (q = rename_pci_tbl; q->codec_vendor_id; q++) {
		if (q->codec_vendor_id != codec->core.vendor_id)
			continue;
		if (q->pci_subvendor != codec->bus->pci->subsystem_vendor)
			continue;
		if (!q->pci_subdevice ||
		    q->pci_subdevice == codec->bus->pci->subsystem_device)
			return alc_codec_rename(codec, q->name);
	}

	return 0;
}


/*
 * Digital-beep handlers
 */
#ifdef CONFIG_SND_HDA_INPUT_BEEP

/* additional beep mixers; private_value will be overwritten */
static const struct snd_kcontrol_new alc_beep_mixer[] = {
	HDA_CODEC_VOLUME("Beep Playback Volume", 0, 0, HDA_INPUT),
	HDA_CODEC_MUTE_BEEP("Beep Playback Switch", 0, 0, HDA_INPUT),
};

/* set up and create beep controls */
static int set_beep_amp(struct alc_spec *spec, hda_nid_t nid,
			int idx, int dir)
{
	struct snd_kcontrol_new *knew;
	unsigned int beep_amp = HDA_COMPOSE_AMP_VAL(nid, 3, idx, dir);
	int i;

	for (i = 0; i < ARRAY_SIZE(alc_beep_mixer); i++) {
		knew = snd_hda_gen_add_kctl(&spec->gen, NULL,
					    &alc_beep_mixer[i]);
		if (!knew)
			return -ENOMEM;
		knew->private_value = beep_amp;
	}
	return 0;
}

static const struct snd_pci_quirk beep_allow_list[] = {
	SND_PCI_QUIRK(0x1043, 0x103c, "ASUS", 1),
	SND_PCI_QUIRK(0x1043, 0x115d, "ASUS", 1),
	SND_PCI_QUIRK(0x1043, 0x829f, "ASUS", 1),
	SND_PCI_QUIRK(0x1043, 0x8376, "EeePC", 1),
	SND_PCI_QUIRK(0x1043, 0x83ce, "EeePC", 1),
	SND_PCI_QUIRK(0x1043, 0x831a, "EeePC", 1),
	SND_PCI_QUIRK(0x1043, 0x834a, "EeePC", 1),
	SND_PCI_QUIRK(0x1458, 0xa002, "GA-MA790X", 1),
	SND_PCI_QUIRK(0x8086, 0xd613, "Intel", 1),
	/* denylist -- no beep available */
	SND_PCI_QUIRK(0x17aa, 0x309e, "Lenovo ThinkCentre M73", 0),
	SND_PCI_QUIRK(0x17aa, 0x30a3, "Lenovo ThinkCentre M93", 0),
	{}
};

static inline int has_cdefine_beep(struct hda_codec *codec)
{
	struct alc_spec *spec = codec->spec;
	const struct snd_pci_quirk *q;
	q = snd_pci_quirk_lookup(codec->bus->pci, beep_allow_list);
	if (q)
		return q->value;
	return spec->cdefine.enable_pcbeep;
}
#else
#define set_beep_amp(spec, nid, idx, dir)	0
#define has_cdefine_beep(codec)		0
#endif

/* parse the BIOS configuration and set up the alc_spec */
/* return 1 if successful, 0 if the proper config is not found,
 * or a negative error code
 */
static int alc_parse_auto_config(struct hda_codec *codec,
				 const hda_nid_t *ignore_nids,
				 const hda_nid_t *ssid_nids)
{
	struct alc_spec *spec = codec->spec;
	struct auto_pin_cfg *cfg = &spec->gen.autocfg;
	int err;

	err = snd_hda_parse_pin_defcfg(codec, cfg, ignore_nids,
				       spec->parse_flags);
	if (err < 0)
		return err;

	if (ssid_nids)
		alc_ssid_check(codec, ssid_nids);

	err = snd_hda_gen_parse_auto_config(codec, cfg);
	if (err < 0)
		return err;

	return 1;
}

/* common preparation job for alc_spec */
static int alc_alloc_spec(struct hda_codec *codec, hda_nid_t mixer_nid)
{
	struct alc_spec *spec = kzalloc(sizeof(*spec), GFP_KERNEL);
	int err;

	if (!spec)
		return -ENOMEM;
	codec->spec = spec;
	snd_hda_gen_spec_init(&spec->gen);
	spec->gen.mixer_nid = mixer_nid;
	spec->gen.own_eapd_ctl = 1;
	codec->single_adc_amp = 1;
	/* FIXME: do we need this for all Realtek codec models? */
	codec->spdif_status_reset = 1;
	codec->forced_resume = 1;
	codec->patch_ops = alc_patch_ops;

	err = alc_codec_rename_from_preset(codec);
	if (err < 0) {
		kfree(spec);
		return err;
	}
	return 0;
}

static int alc880_parse_auto_config(struct hda_codec *codec)
{
	static const hda_nid_t alc880_ignore[] = { 0x1d, 0 };
	static const hda_nid_t alc880_ssids[] = { 0x15, 0x1b, 0x14, 0 };
	return alc_parse_auto_config(codec, alc880_ignore, alc880_ssids);
}

/*
 * ALC880 fix-ups
 */
enum {
	ALC880_FIXUP_GPIO1,
	ALC880_FIXUP_GPIO2,
	ALC880_FIXUP_MEDION_RIM,
	ALC880_FIXUP_LG,
	ALC880_FIXUP_LG_LW25,
	ALC880_FIXUP_W810,
	ALC880_FIXUP_EAPD_COEF,
	ALC880_FIXUP_TCL_S700,
	ALC880_FIXUP_VOL_KNOB,
	ALC880_FIXUP_FUJITSU,
	ALC880_FIXUP_F1734,
	ALC880_FIXUP_UNIWILL,
	ALC880_FIXUP_UNIWILL_DIG,
	ALC880_FIXUP_Z71V,
	ALC880_FIXUP_ASUS_W5A,
	ALC880_FIXUP_3ST_BASE,
	ALC880_FIXUP_3ST,
	ALC880_FIXUP_3ST_DIG,
	ALC880_FIXUP_5ST_BASE,
	ALC880_FIXUP_5ST,
	ALC880_FIXUP_5ST_DIG,
	ALC880_FIXUP_6ST_BASE,
	ALC880_FIXUP_6ST,
	ALC880_FIXUP_6ST_DIG,
	ALC880_FIXUP_6ST_AUTOMUTE,
};

/* enable the volume-knob widget support on NID 0x21 */
static void alc880_fixup_vol_knob(struct hda_codec *codec,
				  const struct hda_fixup *fix, int action)
{
	if (action == HDA_FIXUP_ACT_PROBE)
		snd_hda_jack_detect_enable_callback(codec, 0x21,
						    alc_update_knob_master);
}

static const struct hda_fixup alc880_fixups[] = {
	[ALC880_FIXUP_GPIO1] = {
		.type = HDA_FIXUP_FUNC,
		.v.func = alc_fixup_gpio1,
	},
	[ALC880_FIXUP_GPIO2] = {
		.type = HDA_FIXUP_FUNC,
		.v.func = alc_fixup_gpio2,
	},
	[ALC880_FIXUP_MEDION_RIM] = {
		.type = HDA_FIXUP_VERBS,
		.v.verbs = (const struct hda_verb[]) {
			{ 0x20, AC_VERB_SET_COEF_INDEX, 0x07 },
			{ 0x20, AC_VERB_SET_PROC_COEF,  0x3060 },
			{ }
		},
		.chained = true,
		.chain_id = ALC880_FIXUP_GPIO2,
	},
	[ALC880_FIXUP_LG] = {
		.type = HDA_FIXUP_PINS,
		.v.pins = (const struct hda_pintbl[]) {
			/* disable bogus unused pins */
			{ 0x16, 0x411111f0 },
			{ 0x18, 0x411111f0 },
			{ 0x1a, 0x411111f0 },
			{ }
		}
	},
	[ALC880_FIXUP_LG_LW25] = {
		.type = HDA_FIXUP_PINS,
		.v.pins = (const struct hda_pintbl[]) {
			{ 0x1a, 0x0181344f }, /* line-in */
			{ 0x1b, 0x0321403f }, /* headphone */
			{ }
		}
	},
	[ALC880_FIXUP_W810] = {
		.type = HDA_FIXUP_PINS,
		.v.pins = (const struct hda_pintbl[]) {
			/* disable bogus unused pins */
			{ 0x17, 0x411111f0 },
			{ }
		},
		.chained = true,
		.chain_id = ALC880_FIXUP_GPIO2,
	},
	[ALC880_FIXUP_EAPD_COEF] = {
		.type = HDA_FIXUP_VERBS,
		.v.verbs = (const struct hda_verb[]) {
			/* change to EAPD mode */
			{ 0x20, AC_VERB_SET_COEF_INDEX, 0x07 },
			{ 0x20, AC_VERB_SET_PROC_COEF,  0x3060 },
			{}
		},
	},
	[ALC880_FIXUP_TCL_S700] = {
		.type = HDA_FIXUP_VERBS,
		.v.verbs = (const struct hda_verb[]) {
			/* change to EAPD mode */
			{ 0x20, AC_VERB_SET_COEF_INDEX, 0x07 },
			{ 0x20, AC_VERB_SET_PROC_COEF,  0x3070 },
			{}
		},
		.chained = true,
		.chain_id = ALC880_FIXUP_GPIO2,
	},
	[ALC880_FIXUP_VOL_KNOB] = {
		.type = HDA_FIXUP_FUNC,
		.v.func = alc880_fixup_vol_knob,
	},
	[ALC880_FIXUP_FUJITSU] = {
		/* override all pins as BIOS on old Amilo is broken */
		.type = HDA_FIXUP_PINS,
		.v.pins = (const struct hda_pintbl[]) {
			{ 0x14, 0x0121401f }, /* HP */
			{ 0x15, 0x99030120 }, /* speaker */
			{ 0x16, 0x99030130 }, /* bass speaker */
			{ 0x17, 0x411111f0 }, /* N/A */
			{ 0x18, 0x411111f0 }, /* N/A */
			{ 0x19, 0x01a19950 }, /* mic-in */
			{ 0x1a, 0x411111f0 }, /* N/A */
			{ 0x1b, 0x411111f0 }, /* N/A */
			{ 0x1c, 0x411111f0 }, /* N/A */
			{ 0x1d, 0x411111f0 }, /* N/A */
			{ 0x1e, 0x01454140 }, /* SPDIF out */
			{ }
		},
		.chained = true,
		.chain_id = ALC880_FIXUP_VOL_KNOB,
	},
	[ALC880_FIXUP_F1734] = {
		/* almost compatible with FUJITSU, but no bass and SPDIF */
		.type = HDA_FIXUP_PINS,
		.v.pins = (const struct hda_pintbl[]) {
			{ 0x14, 0x0121401f }, /* HP */
			{ 0x15, 0x99030120 }, /* speaker */
			{ 0x16, 0x411111f0 }, /* N/A */
			{ 0x17, 0x411111f0 }, /* N/A */
			{ 0x18, 0x411111f0 }, /* N/A */
			{ 0x19, 0x01a19950 }, /* mic-in */
			{ 0x1a, 0x411111f0 }, /* N/A */
			{ 0x1b, 0x411111f0 }, /* N/A */
			{ 0x1c, 0x411111f0 }, /* N/A */
			{ 0x1d, 0x411111f0 }, /* N/A */
			{ 0x1e, 0x411111f0 }, /* N/A */
			{ }
		},
		.chained = true,
		.chain_id = ALC880_FIXUP_VOL_KNOB,
	},
	[ALC880_FIXUP_UNIWILL] = {
		/* need to fix HP and speaker pins to be parsed correctly */
		.type = HDA_FIXUP_PINS,
		.v.pins = (const struct hda_pintbl[]) {
			{ 0x14, 0x0121411f }, /* HP */
			{ 0x15, 0x99030120 }, /* speaker */
			{ 0x16, 0x99030130 }, /* bass speaker */
			{ }
		},
	},
	[ALC880_FIXUP_UNIWILL_DIG] = {
		.type = HDA_FIXUP_PINS,
		.v.pins = (const struct hda_pintbl[]) {
			/* disable bogus unused pins */
			{ 0x17, 0x411111f0 },
			{ 0x19, 0x411111f0 },
			{ 0x1b, 0x411111f0 },
			{ 0x1f, 0x411111f0 },
			{ }
		}
	},
	[ALC880_FIXUP_Z71V] = {
		.type = HDA_FIXUP_PINS,
		.v.pins = (const struct hda_pintbl[]) {
			/* set up the whole pins as BIOS is utterly broken */
			{ 0x14, 0x99030120 }, /* speaker */
			{ 0x15, 0x0121411f }, /* HP */
			{ 0x16, 0x411111f0 }, /* N/A */
			{ 0x17, 0x411111f0 }, /* N/A */
			{ 0x18, 0x01a19950 }, /* mic-in */
			{ 0x19, 0x411111f0 }, /* N/A */
			{ 0x1a, 0x01813031 }, /* line-in */
			{ 0x1b, 0x411111f0 }, /* N/A */
			{ 0x1c, 0x411111f0 }, /* N/A */
			{ 0x1d, 0x411111f0 }, /* N/A */
			{ 0x1e, 0x0144111e }, /* SPDIF */
			{ }
		}
	},
	[ALC880_FIXUP_ASUS_W5A] = {
		.type = HDA_FIXUP_PINS,
		.v.pins = (const struct hda_pintbl[]) {
			/* set up the whole pins as BIOS is utterly broken */
			{ 0x14, 0x0121411f }, /* HP */
			{ 0x15, 0x411111f0 }, /* N/A */
			{ 0x16, 0x411111f0 }, /* N/A */
			{ 0x17, 0x411111f0 }, /* N/A */
			{ 0x18, 0x90a60160 }, /* mic */
			{ 0x19, 0x411111f0 }, /* N/A */
			{ 0x1a, 0x411111f0 }, /* N/A */
			{ 0x1b, 0x411111f0 }, /* N/A */
			{ 0x1c, 0x411111f0 }, /* N/A */
			{ 0x1d, 0x411111f0 }, /* N/A */
			{ 0x1e, 0xb743111e }, /* SPDIF out */
			{ }
		},
		.chained = true,
		.chain_id = ALC880_FIXUP_GPIO1,
	},
	[ALC880_FIXUP_3ST_BASE] = {
		.type = HDA_FIXUP_PINS,
		.v.pins = (const struct hda_pintbl[]) {
			{ 0x14, 0x01014010 }, /* line-out */
			{ 0x15, 0x411111f0 }, /* N/A */
			{ 0x16, 0x411111f0 }, /* N/A */
			{ 0x17, 0x411111f0 }, /* N/A */
			{ 0x18, 0x01a19c30 }, /* mic-in */
			{ 0x19, 0x0121411f }, /* HP */
			{ 0x1a, 0x01813031 }, /* line-in */
			{ 0x1b, 0x02a19c40 }, /* front-mic */
			{ 0x1c, 0x411111f0 }, /* N/A */
			{ 0x1d, 0x411111f0 }, /* N/A */
			/* 0x1e is filled in below */
			{ 0x1f, 0x411111f0 }, /* N/A */
			{ }
		}
	},
	[ALC880_FIXUP_3ST] = {
		.type = HDA_FIXUP_PINS,
		.v.pins = (const struct hda_pintbl[]) {
			{ 0x1e, 0x411111f0 }, /* N/A */
			{ }
		},
		.chained = true,
		.chain_id = ALC880_FIXUP_3ST_BASE,
	},
	[ALC880_FIXUP_3ST_DIG] = {
		.type = HDA_FIXUP_PINS,
		.v.pins = (const struct hda_pintbl[]) {
			{ 0x1e, 0x0144111e }, /* SPDIF */
			{ }
		},
		.chained = true,
		.chain_id = ALC880_FIXUP_3ST_BASE,
	},
	[ALC880_FIXUP_5ST_BASE] = {
		.type = HDA_FIXUP_PINS,
		.v.pins = (const struct hda_pintbl[]) {
			{ 0x14, 0x01014010 }, /* front */
			{ 0x15, 0x411111f0 }, /* N/A */
			{ 0x16, 0x01011411 }, /* CLFE */
			{ 0x17, 0x01016412 }, /* surr */
			{ 0x18, 0x01a19c30 }, /* mic-in */
			{ 0x19, 0x0121411f }, /* HP */
			{ 0x1a, 0x01813031 }, /* line-in */
			{ 0x1b, 0x02a19c40 }, /* front-mic */
			{ 0x1c, 0x411111f0 }, /* N/A */
			{ 0x1d, 0x411111f0 }, /* N/A */
			/* 0x1e is filled in below */
			{ 0x1f, 0x411111f0 }, /* N/A */
			{ }
		}
	},
	[ALC880_FIXUP_5ST] = {
		.type = HDA_FIXUP_PINS,
		.v.pins = (const struct hda_pintbl[]) {
			{ 0x1e, 0x411111f0 }, /* N/A */
			{ }
		},
		.chained = true,
		.chain_id = ALC880_FIXUP_5ST_BASE,
	},
	[ALC880_FIXUP_5ST_DIG] = {
		.type = HDA_FIXUP_PINS,
		.v.pins = (const struct hda_pintbl[]) {
			{ 0x1e, 0x0144111e }, /* SPDIF */
			{ }
		},
		.chained = true,
		.chain_id = ALC880_FIXUP_5ST_BASE,
	},
	[ALC880_FIXUP_6ST_BASE] = {
		.type = HDA_FIXUP_PINS,
		.v.pins = (const struct hda_pintbl[]) {
			{ 0x14, 0x01014010 }, /* front */
			{ 0x15, 0x01016412 }, /* surr */
			{ 0x16, 0x01011411 }, /* CLFE */
			{ 0x17, 0x01012414 }, /* side */
			{ 0x18, 0x01a19c30 }, /* mic-in */
			{ 0x19, 0x02a19c40 }, /* front-mic */
			{ 0x1a, 0x01813031 }, /* line-in */
			{ 0x1b, 0x0121411f }, /* HP */
			{ 0x1c, 0x411111f0 }, /* N/A */
			{ 0x1d, 0x411111f0 }, /* N/A */
			/* 0x1e is filled in below */
			{ 0x1f, 0x411111f0 }, /* N/A */
			{ }
		}
	},
	[ALC880_FIXUP_6ST] = {
		.type = HDA_FIXUP_PINS,
		.v.pins = (const struct hda_pintbl[]) {
			{ 0x1e, 0x411111f0 }, /* N/A */
			{ }
		},
		.chained = true,
		.chain_id = ALC880_FIXUP_6ST_BASE,
	},
	[ALC880_FIXUP_6ST_DIG] = {
		.type = HDA_FIXUP_PINS,
		.v.pins = (const struct hda_pintbl[]) {
			{ 0x1e, 0x0144111e }, /* SPDIF */
			{ }
		},
		.chained = true,
		.chain_id = ALC880_FIXUP_6ST_BASE,
	},
	[ALC880_FIXUP_6ST_AUTOMUTE] = {
		.type = HDA_FIXUP_PINS,
		.v.pins = (const struct hda_pintbl[]) {
			{ 0x1b, 0x0121401f }, /* HP with jack detect */
			{ }
		},
		.chained_before = true,
		.chain_id = ALC880_FIXUP_6ST_BASE,
	},
};

static const struct snd_pci_quirk alc880_fixup_tbl[] = {
	SND_PCI_QUIRK(0x1019, 0x0f69, "Coeus G610P", ALC880_FIXUP_W810),
	SND_PCI_QUIRK(0x1043, 0x10c3, "ASUS W5A", ALC880_FIXUP_ASUS_W5A),
	SND_PCI_QUIRK(0x1043, 0x1964, "ASUS Z71V", ALC880_FIXUP_Z71V),
	SND_PCI_QUIRK_VENDOR(0x1043, "ASUS", ALC880_FIXUP_GPIO1),
	SND_PCI_QUIRK(0x147b, 0x1045, "ABit AA8XE", ALC880_FIXUP_6ST_AUTOMUTE),
	SND_PCI_QUIRK(0x1558, 0x5401, "Clevo GPIO2", ALC880_FIXUP_GPIO2),
	SND_PCI_QUIRK_VENDOR(0x1558, "Clevo", ALC880_FIXUP_EAPD_COEF),
	SND_PCI_QUIRK(0x1584, 0x9050, "Uniwill", ALC880_FIXUP_UNIWILL_DIG),
	SND_PCI_QUIRK(0x1584, 0x9054, "Uniwill", ALC880_FIXUP_F1734),
	SND_PCI_QUIRK(0x1584, 0x9070, "Uniwill", ALC880_FIXUP_UNIWILL),
	SND_PCI_QUIRK(0x1584, 0x9077, "Uniwill P53", ALC880_FIXUP_VOL_KNOB),
	SND_PCI_QUIRK(0x161f, 0x203d, "W810", ALC880_FIXUP_W810),
	SND_PCI_QUIRK(0x161f, 0x205d, "Medion Rim 2150", ALC880_FIXUP_MEDION_RIM),
	SND_PCI_QUIRK(0x1631, 0xe011, "PB 13201056", ALC880_FIXUP_6ST_AUTOMUTE),
	SND_PCI_QUIRK(0x1734, 0x107c, "FSC Amilo M1437", ALC880_FIXUP_FUJITSU),
	SND_PCI_QUIRK(0x1734, 0x1094, "FSC Amilo M1451G", ALC880_FIXUP_FUJITSU),
	SND_PCI_QUIRK(0x1734, 0x10ac, "FSC AMILO Xi 1526", ALC880_FIXUP_F1734),
	SND_PCI_QUIRK(0x1734, 0x10b0, "FSC Amilo Pi1556", ALC880_FIXUP_FUJITSU),
	SND_PCI_QUIRK(0x1854, 0x003b, "LG", ALC880_FIXUP_LG),
	SND_PCI_QUIRK(0x1854, 0x005f, "LG P1 Express", ALC880_FIXUP_LG),
	SND_PCI_QUIRK(0x1854, 0x0068, "LG w1", ALC880_FIXUP_LG),
	SND_PCI_QUIRK(0x1854, 0x0077, "LG LW25", ALC880_FIXUP_LG_LW25),
	SND_PCI_QUIRK(0x19db, 0x4188, "TCL S700", ALC880_FIXUP_TCL_S700),

	/* Below is the copied entries from alc880_quirks.c.
	 * It's not quite sure whether BIOS sets the correct pin-config table
	 * on these machines, thus they are kept to be compatible with
	 * the old static quirks.  Once when it's confirmed to work without
	 * these overrides, it'd be better to remove.
	 */
	SND_PCI_QUIRK(0x1019, 0xa880, "ECS", ALC880_FIXUP_5ST_DIG),
	SND_PCI_QUIRK(0x1019, 0xa884, "Acer APFV", ALC880_FIXUP_6ST),
	SND_PCI_QUIRK(0x1025, 0x0070, "ULI", ALC880_FIXUP_3ST_DIG),
	SND_PCI_QUIRK(0x1025, 0x0077, "ULI", ALC880_FIXUP_6ST_DIG),
	SND_PCI_QUIRK(0x1025, 0x0078, "ULI", ALC880_FIXUP_6ST_DIG),
	SND_PCI_QUIRK(0x1025, 0x0087, "ULI", ALC880_FIXUP_6ST_DIG),
	SND_PCI_QUIRK(0x1025, 0xe309, "ULI", ALC880_FIXUP_3ST_DIG),
	SND_PCI_QUIRK(0x1025, 0xe310, "ULI", ALC880_FIXUP_3ST),
	SND_PCI_QUIRK(0x1039, 0x1234, NULL, ALC880_FIXUP_6ST_DIG),
	SND_PCI_QUIRK(0x104d, 0x81a0, "Sony", ALC880_FIXUP_3ST),
	SND_PCI_QUIRK(0x104d, 0x81d6, "Sony", ALC880_FIXUP_3ST),
	SND_PCI_QUIRK(0x107b, 0x3032, "Gateway", ALC880_FIXUP_5ST),
	SND_PCI_QUIRK(0x107b, 0x3033, "Gateway", ALC880_FIXUP_5ST),
	SND_PCI_QUIRK(0x107b, 0x4039, "Gateway", ALC880_FIXUP_5ST),
	SND_PCI_QUIRK(0x1297, 0xc790, "Shuttle ST20G5", ALC880_FIXUP_6ST_DIG),
	SND_PCI_QUIRK(0x1458, 0xa102, "Gigabyte K8", ALC880_FIXUP_6ST_DIG),
	SND_PCI_QUIRK(0x1462, 0x1150, "MSI", ALC880_FIXUP_6ST_DIG),
	SND_PCI_QUIRK(0x1509, 0x925d, "FIC P4M", ALC880_FIXUP_6ST_DIG),
	SND_PCI_QUIRK(0x1565, 0x8202, "Biostar", ALC880_FIXUP_5ST_DIG),
	SND_PCI_QUIRK(0x1695, 0x400d, "EPoX", ALC880_FIXUP_5ST_DIG),
	SND_PCI_QUIRK(0x1695, 0x4012, "EPox EP-5LDA", ALC880_FIXUP_5ST_DIG),
	SND_PCI_QUIRK(0x2668, 0x8086, NULL, ALC880_FIXUP_6ST_DIG), /* broken BIOS */
	SND_PCI_QUIRK(0x8086, 0x2668, NULL, ALC880_FIXUP_6ST_DIG),
	SND_PCI_QUIRK(0x8086, 0xa100, "Intel mobo", ALC880_FIXUP_5ST_DIG),
	SND_PCI_QUIRK(0x8086, 0xd400, "Intel mobo", ALC880_FIXUP_5ST_DIG),
	SND_PCI_QUIRK(0x8086, 0xd401, "Intel mobo", ALC880_FIXUP_5ST_DIG),
	SND_PCI_QUIRK(0x8086, 0xd402, "Intel mobo", ALC880_FIXUP_3ST_DIG),
	SND_PCI_QUIRK(0x8086, 0xe224, "Intel mobo", ALC880_FIXUP_5ST_DIG),
	SND_PCI_QUIRK(0x8086, 0xe305, "Intel mobo", ALC880_FIXUP_3ST_DIG),
	SND_PCI_QUIRK(0x8086, 0xe308, "Intel mobo", ALC880_FIXUP_3ST_DIG),
	SND_PCI_QUIRK(0x8086, 0xe400, "Intel mobo", ALC880_FIXUP_5ST_DIG),
	SND_PCI_QUIRK(0x8086, 0xe401, "Intel mobo", ALC880_FIXUP_5ST_DIG),
	SND_PCI_QUIRK(0x8086, 0xe402, "Intel mobo", ALC880_FIXUP_5ST_DIG),
	/* default Intel */
	SND_PCI_QUIRK_VENDOR(0x8086, "Intel mobo", ALC880_FIXUP_3ST),
	SND_PCI_QUIRK(0xa0a0, 0x0560, "AOpen i915GMm-HFS", ALC880_FIXUP_5ST_DIG),
	SND_PCI_QUIRK(0xe803, 0x1019, NULL, ALC880_FIXUP_6ST_DIG),
	{}
};

static const struct hda_model_fixup alc880_fixup_models[] = {
	{.id = ALC880_FIXUP_3ST, .name = "3stack"},
	{.id = ALC880_FIXUP_3ST_DIG, .name = "3stack-digout"},
	{.id = ALC880_FIXUP_5ST, .name = "5stack"},
	{.id = ALC880_FIXUP_5ST_DIG, .name = "5stack-digout"},
	{.id = ALC880_FIXUP_6ST, .name = "6stack"},
	{.id = ALC880_FIXUP_6ST_DIG, .name = "6stack-digout"},
	{.id = ALC880_FIXUP_6ST_AUTOMUTE, .name = "6stack-automute"},
	{}
};


/*
 * OK, here we have finally the patch for ALC880
 */
static int patch_alc880(struct hda_codec *codec)
{
	struct alc_spec *spec;
	int err;

	err = alc_alloc_spec(codec, 0x0b);
	if (err < 0)
		return err;

	spec = codec->spec;
	spec->gen.need_dac_fix = 1;
	spec->gen.beep_nid = 0x01;

	codec->patch_ops.unsol_event = alc880_unsol_event;

	alc_pre_init(codec);

	snd_hda_pick_fixup(codec, alc880_fixup_models, alc880_fixup_tbl,
		       alc880_fixups);
	snd_hda_apply_fixup(codec, HDA_FIXUP_ACT_PRE_PROBE);

	/* automatic parse from the BIOS config */
	err = alc880_parse_auto_config(codec);
	if (err < 0)
		goto error;

	if (!spec->gen.no_analog) {
		err = set_beep_amp(spec, 0x0b, 0x05, HDA_INPUT);
		if (err < 0)
			goto error;
	}

	snd_hda_apply_fixup(codec, HDA_FIXUP_ACT_PROBE);

	return 0;

 error:
	alc_free(codec);
	return err;
}


/*
 * ALC260 support
 */
static int alc260_parse_auto_config(struct hda_codec *codec)
{
	static const hda_nid_t alc260_ignore[] = { 0x17, 0 };
	static const hda_nid_t alc260_ssids[] = { 0x10, 0x15, 0x0f, 0 };
	return alc_parse_auto_config(codec, alc260_ignore, alc260_ssids);
}

/*
 * Pin config fixes
 */
enum {
	ALC260_FIXUP_HP_DC5750,
	ALC260_FIXUP_HP_PIN_0F,
	ALC260_FIXUP_COEF,
	ALC260_FIXUP_GPIO1,
	ALC260_FIXUP_GPIO1_TOGGLE,
	ALC260_FIXUP_REPLACER,
	ALC260_FIXUP_HP_B1900,
	ALC260_FIXUP_KN1,
	ALC260_FIXUP_FSC_S7020,
	ALC260_FIXUP_FSC_S7020_JWSE,
	ALC260_FIXUP_VAIO_PINS,
};

static void alc260_gpio1_automute(struct hda_codec *codec)
{
	struct alc_spec *spec = codec->spec;

	alc_update_gpio_data(codec, 0x01, spec->gen.hp_jack_present);
}

static void alc260_fixup_gpio1_toggle(struct hda_codec *codec,
				      const struct hda_fixup *fix, int action)
{
	struct alc_spec *spec = codec->spec;
	if (action == HDA_FIXUP_ACT_PROBE) {
		/* although the machine has only one output pin, we need to
		 * toggle GPIO1 according to the jack state
		 */
		spec->gen.automute_hook = alc260_gpio1_automute;
		spec->gen.detect_hp = 1;
		spec->gen.automute_speaker = 1;
		spec->gen.autocfg.hp_pins[0] = 0x0f; /* copy it for automute */
		snd_hda_jack_detect_enable_callback(codec, 0x0f,
						    snd_hda_gen_hp_automute);
		alc_setup_gpio(codec, 0x01);
	}
}

static void alc260_fixup_kn1(struct hda_codec *codec,
			     const struct hda_fixup *fix, int action)
{
	struct alc_spec *spec = codec->spec;
	static const struct hda_pintbl pincfgs[] = {
		{ 0x0f, 0x02214000 }, /* HP/speaker */
		{ 0x12, 0x90a60160 }, /* int mic */
		{ 0x13, 0x02a19000 }, /* ext mic */
		{ 0x18, 0x01446000 }, /* SPDIF out */
		/* disable bogus I/O pins */
		{ 0x10, 0x411111f0 },
		{ 0x11, 0x411111f0 },
		{ 0x14, 0x411111f0 },
		{ 0x15, 0x411111f0 },
		{ 0x16, 0x411111f0 },
		{ 0x17, 0x411111f0 },
		{ 0x19, 0x411111f0 },
		{ }
	};

	switch (action) {
	case HDA_FIXUP_ACT_PRE_PROBE:
		snd_hda_apply_pincfgs(codec, pincfgs);
		spec->init_amp = ALC_INIT_NONE;
		break;
	}
}

static void alc260_fixup_fsc_s7020(struct hda_codec *codec,
				   const struct hda_fixup *fix, int action)
{
	struct alc_spec *spec = codec->spec;
	if (action == HDA_FIXUP_ACT_PRE_PROBE)
		spec->init_amp = ALC_INIT_NONE;
}

static void alc260_fixup_fsc_s7020_jwse(struct hda_codec *codec,
				   const struct hda_fixup *fix, int action)
{
	struct alc_spec *spec = codec->spec;
	if (action == HDA_FIXUP_ACT_PRE_PROBE) {
		spec->gen.add_jack_modes = 1;
		spec->gen.hp_mic = 1;
	}
}

static const struct hda_fixup alc260_fixups[] = {
	[ALC260_FIXUP_HP_DC5750] = {
		.type = HDA_FIXUP_PINS,
		.v.pins = (const struct hda_pintbl[]) {
			{ 0x11, 0x90130110 }, /* speaker */
			{ }
		}
	},
	[ALC260_FIXUP_HP_PIN_0F] = {
		.type = HDA_FIXUP_PINS,
		.v.pins = (const struct hda_pintbl[]) {
			{ 0x0f, 0x01214000 }, /* HP */
			{ }
		}
	},
	[ALC260_FIXUP_COEF] = {
		.type = HDA_FIXUP_VERBS,
		.v.verbs = (const struct hda_verb[]) {
			{ 0x1a, AC_VERB_SET_COEF_INDEX, 0x07 },
			{ 0x1a, AC_VERB_SET_PROC_COEF,  0x3040 },
			{ }
		},
	},
	[ALC260_FIXUP_GPIO1] = {
		.type = HDA_FIXUP_FUNC,
		.v.func = alc_fixup_gpio1,
	},
	[ALC260_FIXUP_GPIO1_TOGGLE] = {
		.type = HDA_FIXUP_FUNC,
		.v.func = alc260_fixup_gpio1_toggle,
		.chained = true,
		.chain_id = ALC260_FIXUP_HP_PIN_0F,
	},
	[ALC260_FIXUP_REPLACER] = {
		.type = HDA_FIXUP_VERBS,
		.v.verbs = (const struct hda_verb[]) {
			{ 0x1a, AC_VERB_SET_COEF_INDEX, 0x07 },
			{ 0x1a, AC_VERB_SET_PROC_COEF,  0x3050 },
			{ }
		},
		.chained = true,
		.chain_id = ALC260_FIXUP_GPIO1_TOGGLE,
	},
	[ALC260_FIXUP_HP_B1900] = {
		.type = HDA_FIXUP_FUNC,
		.v.func = alc260_fixup_gpio1_toggle,
		.chained = true,
		.chain_id = ALC260_FIXUP_COEF,
	},
	[ALC260_FIXUP_KN1] = {
		.type = HDA_FIXUP_FUNC,
		.v.func = alc260_fixup_kn1,
	},
	[ALC260_FIXUP_FSC_S7020] = {
		.type = HDA_FIXUP_FUNC,
		.v.func = alc260_fixup_fsc_s7020,
	},
	[ALC260_FIXUP_FSC_S7020_JWSE] = {
		.type = HDA_FIXUP_FUNC,
		.v.func = alc260_fixup_fsc_s7020_jwse,
		.chained = true,
		.chain_id = ALC260_FIXUP_FSC_S7020,
	},
	[ALC260_FIXUP_VAIO_PINS] = {
		.type = HDA_FIXUP_PINS,
		.v.pins = (const struct hda_pintbl[]) {
			/* Pin configs are missing completely on some VAIOs */
			{ 0x0f, 0x01211020 },
			{ 0x10, 0x0001003f },
			{ 0x11, 0x411111f0 },
			{ 0x12, 0x01a15930 },
			{ 0x13, 0x411111f0 },
			{ 0x14, 0x411111f0 },
			{ 0x15, 0x411111f0 },
			{ 0x16, 0x411111f0 },
			{ 0x17, 0x411111f0 },
			{ 0x18, 0x411111f0 },
			{ 0x19, 0x411111f0 },
			{ }
		}
	},
};

static const struct snd_pci_quirk alc260_fixup_tbl[] = {
	SND_PCI_QUIRK(0x1025, 0x007b, "Acer C20x", ALC260_FIXUP_GPIO1),
	SND_PCI_QUIRK(0x1025, 0x007f, "Acer Aspire 9500", ALC260_FIXUP_COEF),
	SND_PCI_QUIRK(0x1025, 0x008f, "Acer", ALC260_FIXUP_GPIO1),
	SND_PCI_QUIRK(0x103c, 0x280a, "HP dc5750", ALC260_FIXUP_HP_DC5750),
	SND_PCI_QUIRK(0x103c, 0x30ba, "HP Presario B1900", ALC260_FIXUP_HP_B1900),
	SND_PCI_QUIRK(0x104d, 0x81bb, "Sony VAIO", ALC260_FIXUP_VAIO_PINS),
	SND_PCI_QUIRK(0x104d, 0x81e2, "Sony VAIO TX", ALC260_FIXUP_HP_PIN_0F),
	SND_PCI_QUIRK(0x10cf, 0x1326, "FSC LifeBook S7020", ALC260_FIXUP_FSC_S7020),
	SND_PCI_QUIRK(0x1509, 0x4540, "Favorit 100XS", ALC260_FIXUP_GPIO1),
	SND_PCI_QUIRK(0x152d, 0x0729, "Quanta KN1", ALC260_FIXUP_KN1),
	SND_PCI_QUIRK(0x161f, 0x2057, "Replacer 672V", ALC260_FIXUP_REPLACER),
	SND_PCI_QUIRK(0x1631, 0xc017, "PB V7900", ALC260_FIXUP_COEF),
	{}
};

static const struct hda_model_fixup alc260_fixup_models[] = {
	{.id = ALC260_FIXUP_GPIO1, .name = "gpio1"},
	{.id = ALC260_FIXUP_COEF, .name = "coef"},
	{.id = ALC260_FIXUP_FSC_S7020, .name = "fujitsu"},
	{.id = ALC260_FIXUP_FSC_S7020_JWSE, .name = "fujitsu-jwse"},
	{}
};

/*
 */
static int patch_alc260(struct hda_codec *codec)
{
	struct alc_spec *spec;
	int err;

	err = alc_alloc_spec(codec, 0x07);
	if (err < 0)
		return err;

	spec = codec->spec;
	/* as quite a few machines require HP amp for speaker outputs,
	 * it's easier to enable it unconditionally; even if it's unneeded,
	 * it's almost harmless.
	 */
	spec->gen.prefer_hp_amp = 1;
	spec->gen.beep_nid = 0x01;

	spec->shutup = alc_eapd_shutup;

	alc_pre_init(codec);

	snd_hda_pick_fixup(codec, alc260_fixup_models, alc260_fixup_tbl,
			   alc260_fixups);
	snd_hda_apply_fixup(codec, HDA_FIXUP_ACT_PRE_PROBE);

	/* automatic parse from the BIOS config */
	err = alc260_parse_auto_config(codec);
	if (err < 0)
		goto error;

	if (!spec->gen.no_analog) {
		err = set_beep_amp(spec, 0x07, 0x05, HDA_INPUT);
		if (err < 0)
			goto error;
	}

	snd_hda_apply_fixup(codec, HDA_FIXUP_ACT_PROBE);

	return 0;

 error:
	alc_free(codec);
	return err;
}


/*
 * ALC882/883/885/888/889 support
 *
 * ALC882 is almost identical with ALC880 but has cleaner and more flexible
 * configuration.  Each pin widget can choose any input DACs and a mixer.
 * Each ADC is connected from a mixer of all inputs.  This makes possible
 * 6-channel independent captures.
 *
 * In addition, an independent DAC for the multi-playback (not used in this
 * driver yet).
 */

/*
 * Pin config fixes
 */
enum {
	ALC882_FIXUP_ABIT_AW9D_MAX,
	ALC882_FIXUP_LENOVO_Y530,
	ALC882_FIXUP_PB_M5210,
	ALC882_FIXUP_ACER_ASPIRE_7736,
	ALC882_FIXUP_ASUS_W90V,
	ALC889_FIXUP_CD,
	ALC889_FIXUP_FRONT_HP_NO_PRESENCE,
	ALC889_FIXUP_VAIO_TT,
	ALC888_FIXUP_EEE1601,
	ALC886_FIXUP_EAPD,
	ALC882_FIXUP_EAPD,
	ALC883_FIXUP_EAPD,
	ALC883_FIXUP_ACER_EAPD,
	ALC882_FIXUP_GPIO1,
	ALC882_FIXUP_GPIO2,
	ALC882_FIXUP_GPIO3,
	ALC889_FIXUP_COEF,
	ALC882_FIXUP_ASUS_W2JC,
	ALC882_FIXUP_ACER_ASPIRE_4930G,
	ALC882_FIXUP_ACER_ASPIRE_8930G,
	ALC882_FIXUP_ASPIRE_8930G_VERBS,
	ALC885_FIXUP_MACPRO_GPIO,
	ALC889_FIXUP_DAC_ROUTE,
	ALC889_FIXUP_MBP_VREF,
	ALC889_FIXUP_IMAC91_VREF,
	ALC889_FIXUP_MBA11_VREF,
	ALC889_FIXUP_MBA21_VREF,
	ALC889_FIXUP_MP11_VREF,
	ALC889_FIXUP_MP41_VREF,
	ALC882_FIXUP_INV_DMIC,
	ALC882_FIXUP_NO_PRIMARY_HP,
	ALC887_FIXUP_ASUS_BASS,
	ALC887_FIXUP_BASS_CHMAP,
	ALC1220_FIXUP_GB_DUAL_CODECS,
	ALC1220_FIXUP_CLEVO_P950,
	ALC1220_FIXUP_CLEVO_PB51ED,
	ALC1220_FIXUP_CLEVO_PB51ED_PINS,
	ALC887_FIXUP_ASUS_AUDIO,
	ALC887_FIXUP_ASUS_HMIC,
};

static void alc889_fixup_coef(struct hda_codec *codec,
			      const struct hda_fixup *fix, int action)
{
	if (action != HDA_FIXUP_ACT_INIT)
		return;
	alc_update_coef_idx(codec, 7, 0, 0x2030);
}

/* set up GPIO at initialization */
static void alc885_fixup_macpro_gpio(struct hda_codec *codec,
				     const struct hda_fixup *fix, int action)
{
	struct alc_spec *spec = codec->spec;

	spec->gpio_write_delay = true;
	alc_fixup_gpio3(codec, fix, action);
}

/* Fix the connection of some pins for ALC889:
 * At least, Acer Aspire 5935 shows the connections to DAC3/4 don't
 * work correctly (bko#42740)
 */
static void alc889_fixup_dac_route(struct hda_codec *codec,
				   const struct hda_fixup *fix, int action)
{
	if (action == HDA_FIXUP_ACT_PRE_PROBE) {
		/* fake the connections during parsing the tree */
		static const hda_nid_t conn1[] = { 0x0c, 0x0d };
		static const hda_nid_t conn2[] = { 0x0e, 0x0f };
		snd_hda_override_conn_list(codec, 0x14, ARRAY_SIZE(conn1), conn1);
		snd_hda_override_conn_list(codec, 0x15, ARRAY_SIZE(conn1), conn1);
		snd_hda_override_conn_list(codec, 0x18, ARRAY_SIZE(conn2), conn2);
		snd_hda_override_conn_list(codec, 0x1a, ARRAY_SIZE(conn2), conn2);
	} else if (action == HDA_FIXUP_ACT_PROBE) {
		/* restore the connections */
		static const hda_nid_t conn[] = { 0x0c, 0x0d, 0x0e, 0x0f, 0x26 };
		snd_hda_override_conn_list(codec, 0x14, ARRAY_SIZE(conn), conn);
		snd_hda_override_conn_list(codec, 0x15, ARRAY_SIZE(conn), conn);
		snd_hda_override_conn_list(codec, 0x18, ARRAY_SIZE(conn), conn);
		snd_hda_override_conn_list(codec, 0x1a, ARRAY_SIZE(conn), conn);
	}
}

/* Set VREF on HP pin */
static void alc889_fixup_mbp_vref(struct hda_codec *codec,
				  const struct hda_fixup *fix, int action)
{
	static const hda_nid_t nids[] = { 0x14, 0x15, 0x19 };
	struct alc_spec *spec = codec->spec;
	int i;

	if (action != HDA_FIXUP_ACT_INIT)
		return;
	for (i = 0; i < ARRAY_SIZE(nids); i++) {
		unsigned int val = snd_hda_codec_get_pincfg(codec, nids[i]);
		if (get_defcfg_device(val) != AC_JACK_HP_OUT)
			continue;
		val = snd_hda_codec_get_pin_target(codec, nids[i]);
		val |= AC_PINCTL_VREF_80;
		snd_hda_set_pin_ctl(codec, nids[i], val);
		spec->gen.keep_vref_in_automute = 1;
		break;
	}
}

static void alc889_fixup_mac_pins(struct hda_codec *codec,
				  const hda_nid_t *nids, int num_nids)
{
	struct alc_spec *spec = codec->spec;
	int i;

	for (i = 0; i < num_nids; i++) {
		unsigned int val;
		val = snd_hda_codec_get_pin_target(codec, nids[i]);
		val |= AC_PINCTL_VREF_50;
		snd_hda_set_pin_ctl(codec, nids[i], val);
	}
	spec->gen.keep_vref_in_automute = 1;
}

/* Set VREF on speaker pins on imac91 */
static void alc889_fixup_imac91_vref(struct hda_codec *codec,
				     const struct hda_fixup *fix, int action)
{
	static const hda_nid_t nids[] = { 0x18, 0x1a };

	if (action == HDA_FIXUP_ACT_INIT)
		alc889_fixup_mac_pins(codec, nids, ARRAY_SIZE(nids));
}

/* Set VREF on speaker pins on mba11 */
static void alc889_fixup_mba11_vref(struct hda_codec *codec,
				    const struct hda_fixup *fix, int action)
{
	static const hda_nid_t nids[] = { 0x18 };

	if (action == HDA_FIXUP_ACT_INIT)
		alc889_fixup_mac_pins(codec, nids, ARRAY_SIZE(nids));
}

/* Set VREF on speaker pins on mba21 */
static void alc889_fixup_mba21_vref(struct hda_codec *codec,
				    const struct hda_fixup *fix, int action)
{
	static const hda_nid_t nids[] = { 0x18, 0x19 };

	if (action == HDA_FIXUP_ACT_INIT)
		alc889_fixup_mac_pins(codec, nids, ARRAY_SIZE(nids));
}

/* Don't take HP output as primary
 * Strangely, the speaker output doesn't work on Vaio Z and some Vaio
 * all-in-one desktop PCs (for example VGC-LN51JGB) through DAC 0x05
 */
static void alc882_fixup_no_primary_hp(struct hda_codec *codec,
				       const struct hda_fixup *fix, int action)
{
	struct alc_spec *spec = codec->spec;
	if (action == HDA_FIXUP_ACT_PRE_PROBE) {
		spec->gen.no_primary_hp = 1;
		spec->gen.no_multi_io = 1;
	}
}

static void alc_fixup_bass_chmap(struct hda_codec *codec,
				 const struct hda_fixup *fix, int action);

/* For dual-codec configuration, we need to disable some features to avoid
 * conflicts of kctls and PCM streams
 */
static void alc_fixup_dual_codecs(struct hda_codec *codec,
				  const struct hda_fixup *fix, int action)
{
	struct alc_spec *spec = codec->spec;

	if (action != HDA_FIXUP_ACT_PRE_PROBE)
		return;
	/* disable vmaster */
	spec->gen.suppress_vmaster = 1;
	/* auto-mute and auto-mic switch don't work with multiple codecs */
	spec->gen.suppress_auto_mute = 1;
	spec->gen.suppress_auto_mic = 1;
	/* disable aamix as well */
	spec->gen.mixer_nid = 0;
	/* add location prefix to avoid conflicts */
	codec->force_pin_prefix = 1;
}

static void rename_ctl(struct hda_codec *codec, const char *oldname,
		       const char *newname)
{
	struct snd_kcontrol *kctl;

	kctl = snd_hda_find_mixer_ctl(codec, oldname);
	if (kctl)
		strcpy(kctl->id.name, newname);
}

static void alc1220_fixup_gb_dual_codecs(struct hda_codec *codec,
					 const struct hda_fixup *fix,
					 int action)
{
	alc_fixup_dual_codecs(codec, fix, action);
	switch (action) {
	case HDA_FIXUP_ACT_PRE_PROBE:
		/* override card longname to provide a unique UCM profile */
		strcpy(codec->card->longname, "HDAudio-Gigabyte-ALC1220DualCodecs");
		break;
	case HDA_FIXUP_ACT_BUILD:
		/* rename Capture controls depending on the codec */
		rename_ctl(codec, "Capture Volume",
			   codec->addr == 0 ?
			   "Rear-Panel Capture Volume" :
			   "Front-Panel Capture Volume");
		rename_ctl(codec, "Capture Switch",
			   codec->addr == 0 ?
			   "Rear-Panel Capture Switch" :
			   "Front-Panel Capture Switch");
		break;
	}
}

static void alc1220_fixup_clevo_p950(struct hda_codec *codec,
				     const struct hda_fixup *fix,
				     int action)
{
	static const hda_nid_t conn1[] = { 0x0c };

	if (action != HDA_FIXUP_ACT_PRE_PROBE)
		return;

	alc_update_coef_idx(codec, 0x7, 0, 0x3c3);
	/* We therefore want to make sure 0x14 (front headphone) and
	 * 0x1b (speakers) use the stereo DAC 0x02
	 */
	snd_hda_override_conn_list(codec, 0x14, ARRAY_SIZE(conn1), conn1);
	snd_hda_override_conn_list(codec, 0x1b, ARRAY_SIZE(conn1), conn1);
}

static void alc_fixup_headset_mode_no_hp_mic(struct hda_codec *codec,
				const struct hda_fixup *fix, int action);

static void alc1220_fixup_clevo_pb51ed(struct hda_codec *codec,
				     const struct hda_fixup *fix,
				     int action)
{
	alc1220_fixup_clevo_p950(codec, fix, action);
	alc_fixup_headset_mode_no_hp_mic(codec, fix, action);
}

static void alc887_asus_hp_automute_hook(struct hda_codec *codec,
					 struct hda_jack_callback *jack)
{
	struct alc_spec *spec = codec->spec;
	unsigned int vref;

	snd_hda_gen_hp_automute(codec, jack);

	if (spec->gen.hp_jack_present)
		vref = AC_PINCTL_VREF_80;
	else
		vref = AC_PINCTL_VREF_HIZ;
	snd_hda_set_pin_ctl(codec, 0x19, PIN_HP | vref);
}

static void alc887_fixup_asus_jack(struct hda_codec *codec,
				     const struct hda_fixup *fix, int action)
{
	struct alc_spec *spec = codec->spec;
	if (action != HDA_FIXUP_ACT_PROBE)
		return;
	snd_hda_set_pin_ctl_cache(codec, 0x1b, PIN_HP);
	spec->gen.hp_automute_hook = alc887_asus_hp_automute_hook;
}

static const struct hda_fixup alc882_fixups[] = {
	[ALC882_FIXUP_ABIT_AW9D_MAX] = {
		.type = HDA_FIXUP_PINS,
		.v.pins = (const struct hda_pintbl[]) {
			{ 0x15, 0x01080104 }, /* side */
			{ 0x16, 0x01011012 }, /* rear */
			{ 0x17, 0x01016011 }, /* clfe */
			{ }
		}
	},
	[ALC882_FIXUP_LENOVO_Y530] = {
		.type = HDA_FIXUP_PINS,
		.v.pins = (const struct hda_pintbl[]) {
			{ 0x15, 0x99130112 }, /* rear int speakers */
			{ 0x16, 0x99130111 }, /* subwoofer */
			{ }
		}
	},
	[ALC882_FIXUP_PB_M5210] = {
		.type = HDA_FIXUP_PINCTLS,
		.v.pins = (const struct hda_pintbl[]) {
			{ 0x19, PIN_VREF50 },
			{}
		}
	},
	[ALC882_FIXUP_ACER_ASPIRE_7736] = {
		.type = HDA_FIXUP_FUNC,
		.v.func = alc_fixup_sku_ignore,
	},
	[ALC882_FIXUP_ASUS_W90V] = {
		.type = HDA_FIXUP_PINS,
		.v.pins = (const struct hda_pintbl[]) {
			{ 0x16, 0x99130110 }, /* fix sequence for CLFE */
			{ }
		}
	},
	[ALC889_FIXUP_CD] = {
		.type = HDA_FIXUP_PINS,
		.v.pins = (const struct hda_pintbl[]) {
			{ 0x1c, 0x993301f0 }, /* CD */
			{ }
		}
	},
	[ALC889_FIXUP_FRONT_HP_NO_PRESENCE] = {
		.type = HDA_FIXUP_PINS,
		.v.pins = (const struct hda_pintbl[]) {
			{ 0x1b, 0x02214120 }, /* Front HP jack is flaky, disable jack detect */
			{ }
		},
		.chained = true,
		.chain_id = ALC889_FIXUP_CD,
	},
	[ALC889_FIXUP_VAIO_TT] = {
		.type = HDA_FIXUP_PINS,
		.v.pins = (const struct hda_pintbl[]) {
			{ 0x17, 0x90170111 }, /* hidden surround speaker */
			{ }
		}
	},
	[ALC888_FIXUP_EEE1601] = {
		.type = HDA_FIXUP_VERBS,
		.v.verbs = (const struct hda_verb[]) {
			{ 0x20, AC_VERB_SET_COEF_INDEX, 0x0b },
			{ 0x20, AC_VERB_SET_PROC_COEF,  0x0838 },
			{ }
		}
	},
	[ALC886_FIXUP_EAPD] = {
		.type = HDA_FIXUP_VERBS,
		.v.verbs = (const struct hda_verb[]) {
			/* change to EAPD mode */
			{ 0x20, AC_VERB_SET_COEF_INDEX, 0x07 },
			{ 0x20, AC_VERB_SET_PROC_COEF, 0x0068 },
			{ }
		}
	},
	[ALC882_FIXUP_EAPD] = {
		.type = HDA_FIXUP_VERBS,
		.v.verbs = (const struct hda_verb[]) {
			/* change to EAPD mode */
			{ 0x20, AC_VERB_SET_COEF_INDEX, 0x07 },
			{ 0x20, AC_VERB_SET_PROC_COEF, 0x3060 },
			{ }
		}
	},
	[ALC883_FIXUP_EAPD] = {
		.type = HDA_FIXUP_VERBS,
		.v.verbs = (const struct hda_verb[]) {
			/* change to EAPD mode */
			{ 0x20, AC_VERB_SET_COEF_INDEX, 0x07 },
			{ 0x20, AC_VERB_SET_PROC_COEF, 0x3070 },
			{ }
		}
	},
	[ALC883_FIXUP_ACER_EAPD] = {
		.type = HDA_FIXUP_VERBS,
		.v.verbs = (const struct hda_verb[]) {
			/* eanable EAPD on Acer laptops */
			{ 0x20, AC_VERB_SET_COEF_INDEX, 0x07 },
			{ 0x20, AC_VERB_SET_PROC_COEF, 0x3050 },
			{ }
		}
	},
	[ALC882_FIXUP_GPIO1] = {
		.type = HDA_FIXUP_FUNC,
		.v.func = alc_fixup_gpio1,
	},
	[ALC882_FIXUP_GPIO2] = {
		.type = HDA_FIXUP_FUNC,
		.v.func = alc_fixup_gpio2,
	},
	[ALC882_FIXUP_GPIO3] = {
		.type = HDA_FIXUP_FUNC,
		.v.func = alc_fixup_gpio3,
	},
	[ALC882_FIXUP_ASUS_W2JC] = {
		.type = HDA_FIXUP_FUNC,
		.v.func = alc_fixup_gpio1,
		.chained = true,
		.chain_id = ALC882_FIXUP_EAPD,
	},
	[ALC889_FIXUP_COEF] = {
		.type = HDA_FIXUP_FUNC,
		.v.func = alc889_fixup_coef,
	},
	[ALC882_FIXUP_ACER_ASPIRE_4930G] = {
		.type = HDA_FIXUP_PINS,
		.v.pins = (const struct hda_pintbl[]) {
			{ 0x16, 0x99130111 }, /* CLFE speaker */
			{ 0x17, 0x99130112 }, /* surround speaker */
			{ }
		},
		.chained = true,
		.chain_id = ALC882_FIXUP_GPIO1,
	},
	[ALC882_FIXUP_ACER_ASPIRE_8930G] = {
		.type = HDA_FIXUP_PINS,
		.v.pins = (const struct hda_pintbl[]) {
			{ 0x16, 0x99130111 }, /* CLFE speaker */
			{ 0x1b, 0x99130112 }, /* surround speaker */
			{ }
		},
		.chained = true,
		.chain_id = ALC882_FIXUP_ASPIRE_8930G_VERBS,
	},
	[ALC882_FIXUP_ASPIRE_8930G_VERBS] = {
		/* additional init verbs for Acer Aspire 8930G */
		.type = HDA_FIXUP_VERBS,
		.v.verbs = (const struct hda_verb[]) {
			/* Enable all DACs */
			/* DAC DISABLE/MUTE 1? */
			/*  setting bits 1-5 disables DAC nids 0x02-0x06
			 *  apparently. Init=0x38 */
			{ 0x20, AC_VERB_SET_COEF_INDEX, 0x03 },
			{ 0x20, AC_VERB_SET_PROC_COEF, 0x0000 },
			/* DAC DISABLE/MUTE 2? */
			/*  some bit here disables the other DACs.
			 *  Init=0x4900 */
			{ 0x20, AC_VERB_SET_COEF_INDEX, 0x08 },
			{ 0x20, AC_VERB_SET_PROC_COEF, 0x0000 },
			/* DMIC fix
			 * This laptop has a stereo digital microphone.
			 * The mics are only 1cm apart which makes the stereo
			 * useless. However, either the mic or the ALC889
			 * makes the signal become a difference/sum signal
			 * instead of standard stereo, which is annoying.
			 * So instead we flip this bit which makes the
			 * codec replicate the sum signal to both channels,
			 * turning it into a normal mono mic.
			 */
			/* DMIC_CONTROL? Init value = 0x0001 */
			{ 0x20, AC_VERB_SET_COEF_INDEX, 0x0b },
			{ 0x20, AC_VERB_SET_PROC_COEF, 0x0003 },
			{ 0x20, AC_VERB_SET_COEF_INDEX, 0x07 },
			{ 0x20, AC_VERB_SET_PROC_COEF, 0x3050 },
			{ }
		},
		.chained = true,
		.chain_id = ALC882_FIXUP_GPIO1,
	},
	[ALC885_FIXUP_MACPRO_GPIO] = {
		.type = HDA_FIXUP_FUNC,
		.v.func = alc885_fixup_macpro_gpio,
	},
	[ALC889_FIXUP_DAC_ROUTE] = {
		.type = HDA_FIXUP_FUNC,
		.v.func = alc889_fixup_dac_route,
	},
	[ALC889_FIXUP_MBP_VREF] = {
		.type = HDA_FIXUP_FUNC,
		.v.func = alc889_fixup_mbp_vref,
		.chained = true,
		.chain_id = ALC882_FIXUP_GPIO1,
	},
	[ALC889_FIXUP_IMAC91_VREF] = {
		.type = HDA_FIXUP_FUNC,
		.v.func = alc889_fixup_imac91_vref,
		.chained = true,
		.chain_id = ALC882_FIXUP_GPIO1,
	},
	[ALC889_FIXUP_MBA11_VREF] = {
		.type = HDA_FIXUP_FUNC,
		.v.func = alc889_fixup_mba11_vref,
		.chained = true,
		.chain_id = ALC889_FIXUP_MBP_VREF,
	},
	[ALC889_FIXUP_MBA21_VREF] = {
		.type = HDA_FIXUP_FUNC,
		.v.func = alc889_fixup_mba21_vref,
		.chained = true,
		.chain_id = ALC889_FIXUP_MBP_VREF,
	},
	[ALC889_FIXUP_MP11_VREF] = {
		.type = HDA_FIXUP_FUNC,
		.v.func = alc889_fixup_mba11_vref,
		.chained = true,
		.chain_id = ALC885_FIXUP_MACPRO_GPIO,
	},
	[ALC889_FIXUP_MP41_VREF] = {
		.type = HDA_FIXUP_FUNC,
		.v.func = alc889_fixup_mbp_vref,
		.chained = true,
		.chain_id = ALC885_FIXUP_MACPRO_GPIO,
	},
	[ALC882_FIXUP_INV_DMIC] = {
		.type = HDA_FIXUP_FUNC,
		.v.func = alc_fixup_inv_dmic,
	},
	[ALC882_FIXUP_NO_PRIMARY_HP] = {
		.type = HDA_FIXUP_FUNC,
		.v.func = alc882_fixup_no_primary_hp,
	},
	[ALC887_FIXUP_ASUS_BASS] = {
		.type = HDA_FIXUP_PINS,
		.v.pins = (const struct hda_pintbl[]) {
			{0x16, 0x99130130}, /* bass speaker */
			{}
		},
		.chained = true,
		.chain_id = ALC887_FIXUP_BASS_CHMAP,
	},
	[ALC887_FIXUP_BASS_CHMAP] = {
		.type = HDA_FIXUP_FUNC,
		.v.func = alc_fixup_bass_chmap,
	},
	[ALC1220_FIXUP_GB_DUAL_CODECS] = {
		.type = HDA_FIXUP_FUNC,
		.v.func = alc1220_fixup_gb_dual_codecs,
	},
	[ALC1220_FIXUP_CLEVO_P950] = {
		.type = HDA_FIXUP_FUNC,
		.v.func = alc1220_fixup_clevo_p950,
	},
	[ALC1220_FIXUP_CLEVO_PB51ED] = {
		.type = HDA_FIXUP_FUNC,
		.v.func = alc1220_fixup_clevo_pb51ed,
	},
	[ALC1220_FIXUP_CLEVO_PB51ED_PINS] = {
		.type = HDA_FIXUP_PINS,
		.v.pins = (const struct hda_pintbl[]) {
			{ 0x19, 0x01a1913c }, /* use as headset mic, without its own jack detect */
			{}
		},
		.chained = true,
		.chain_id = ALC1220_FIXUP_CLEVO_PB51ED,
	},
	[ALC887_FIXUP_ASUS_AUDIO] = {
		.type = HDA_FIXUP_PINS,
		.v.pins = (const struct hda_pintbl[]) {
			{ 0x15, 0x02a14150 }, /* use as headset mic, without its own jack detect */
			{ 0x19, 0x22219420 },
			{}
		},
	},
	[ALC887_FIXUP_ASUS_HMIC] = {
		.type = HDA_FIXUP_FUNC,
		.v.func = alc887_fixup_asus_jack,
		.chained = true,
		.chain_id = ALC887_FIXUP_ASUS_AUDIO,
	},
};

static const struct snd_pci_quirk alc882_fixup_tbl[] = {
	SND_PCI_QUIRK(0x1025, 0x006c, "Acer Aspire 9810", ALC883_FIXUP_ACER_EAPD),
	SND_PCI_QUIRK(0x1025, 0x0090, "Acer Aspire", ALC883_FIXUP_ACER_EAPD),
	SND_PCI_QUIRK(0x1025, 0x0107, "Acer Aspire", ALC883_FIXUP_ACER_EAPD),
	SND_PCI_QUIRK(0x1025, 0x010a, "Acer Ferrari 5000", ALC883_FIXUP_ACER_EAPD),
	SND_PCI_QUIRK(0x1025, 0x0110, "Acer Aspire", ALC883_FIXUP_ACER_EAPD),
	SND_PCI_QUIRK(0x1025, 0x0112, "Acer Aspire 9303", ALC883_FIXUP_ACER_EAPD),
	SND_PCI_QUIRK(0x1025, 0x0121, "Acer Aspire 5920G", ALC883_FIXUP_ACER_EAPD),
	SND_PCI_QUIRK(0x1025, 0x013e, "Acer Aspire 4930G",
		      ALC882_FIXUP_ACER_ASPIRE_4930G),
	SND_PCI_QUIRK(0x1025, 0x013f, "Acer Aspire 5930G",
		      ALC882_FIXUP_ACER_ASPIRE_4930G),
	SND_PCI_QUIRK(0x1025, 0x0145, "Acer Aspire 8930G",
		      ALC882_FIXUP_ACER_ASPIRE_8930G),
	SND_PCI_QUIRK(0x1025, 0x0146, "Acer Aspire 6935G",
		      ALC882_FIXUP_ACER_ASPIRE_8930G),
	SND_PCI_QUIRK(0x1025, 0x015e, "Acer Aspire 6930G",
		      ALC882_FIXUP_ACER_ASPIRE_4930G),
	SND_PCI_QUIRK(0x1025, 0x0166, "Acer Aspire 6530G",
		      ALC882_FIXUP_ACER_ASPIRE_4930G),
	SND_PCI_QUIRK(0x1025, 0x0142, "Acer Aspire 7730G",
		      ALC882_FIXUP_ACER_ASPIRE_4930G),
	SND_PCI_QUIRK(0x1025, 0x0155, "Packard-Bell M5120", ALC882_FIXUP_PB_M5210),
	SND_PCI_QUIRK(0x1025, 0x021e, "Acer Aspire 5739G",
		      ALC882_FIXUP_ACER_ASPIRE_4930G),
	SND_PCI_QUIRK(0x1025, 0x0259, "Acer Aspire 5935", ALC889_FIXUP_DAC_ROUTE),
	SND_PCI_QUIRK(0x1025, 0x026b, "Acer Aspire 8940G", ALC882_FIXUP_ACER_ASPIRE_8930G),
	SND_PCI_QUIRK(0x1025, 0x0296, "Acer Aspire 7736z", ALC882_FIXUP_ACER_ASPIRE_7736),
	SND_PCI_QUIRK(0x1043, 0x13c2, "Asus A7M", ALC882_FIXUP_EAPD),
	SND_PCI_QUIRK(0x1043, 0x1873, "ASUS W90V", ALC882_FIXUP_ASUS_W90V),
	SND_PCI_QUIRK(0x1043, 0x1971, "Asus W2JC", ALC882_FIXUP_ASUS_W2JC),
	SND_PCI_QUIRK(0x1043, 0x2390, "Asus D700SA", ALC887_FIXUP_ASUS_HMIC),
	SND_PCI_QUIRK(0x1043, 0x835f, "Asus Eee 1601", ALC888_FIXUP_EEE1601),
	SND_PCI_QUIRK(0x1043, 0x84bc, "ASUS ET2700", ALC887_FIXUP_ASUS_BASS),
	SND_PCI_QUIRK(0x1043, 0x8691, "ASUS ROG Ranger VIII", ALC882_FIXUP_GPIO3),
	SND_PCI_QUIRK(0x104d, 0x9047, "Sony Vaio TT", ALC889_FIXUP_VAIO_TT),
	SND_PCI_QUIRK(0x104d, 0x905a, "Sony Vaio Z", ALC882_FIXUP_NO_PRIMARY_HP),
	SND_PCI_QUIRK(0x104d, 0x9060, "Sony Vaio VPCL14M1R", ALC882_FIXUP_NO_PRIMARY_HP),
	SND_PCI_QUIRK(0x104d, 0x9043, "Sony Vaio VGC-LN51JGB", ALC882_FIXUP_NO_PRIMARY_HP),
	SND_PCI_QUIRK(0x104d, 0x9044, "Sony VAIO AiO", ALC882_FIXUP_NO_PRIMARY_HP),

	/* All Apple entries are in codec SSIDs */
	SND_PCI_QUIRK(0x106b, 0x00a0, "MacBookPro 3,1", ALC889_FIXUP_MBP_VREF),
	SND_PCI_QUIRK(0x106b, 0x00a1, "Macbook", ALC889_FIXUP_MBP_VREF),
	SND_PCI_QUIRK(0x106b, 0x00a4, "MacbookPro 4,1", ALC889_FIXUP_MBP_VREF),
	SND_PCI_QUIRK(0x106b, 0x0c00, "Mac Pro", ALC889_FIXUP_MP11_VREF),
	SND_PCI_QUIRK(0x106b, 0x1000, "iMac 24", ALC885_FIXUP_MACPRO_GPIO),
	SND_PCI_QUIRK(0x106b, 0x2800, "AppleTV", ALC885_FIXUP_MACPRO_GPIO),
	SND_PCI_QUIRK(0x106b, 0x2c00, "MacbookPro rev3", ALC889_FIXUP_MBP_VREF),
	SND_PCI_QUIRK(0x106b, 0x3000, "iMac", ALC889_FIXUP_MBP_VREF),
	SND_PCI_QUIRK(0x106b, 0x3200, "iMac 7,1 Aluminum", ALC882_FIXUP_EAPD),
	SND_PCI_QUIRK(0x106b, 0x3400, "MacBookAir 1,1", ALC889_FIXUP_MBA11_VREF),
	SND_PCI_QUIRK(0x106b, 0x3500, "MacBookAir 2,1", ALC889_FIXUP_MBA21_VREF),
	SND_PCI_QUIRK(0x106b, 0x3600, "Macbook 3,1", ALC889_FIXUP_MBP_VREF),
	SND_PCI_QUIRK(0x106b, 0x3800, "MacbookPro 4,1", ALC889_FIXUP_MBP_VREF),
	SND_PCI_QUIRK(0x106b, 0x3e00, "iMac 24 Aluminum", ALC885_FIXUP_MACPRO_GPIO),
	SND_PCI_QUIRK(0x106b, 0x3f00, "Macbook 5,1", ALC889_FIXUP_IMAC91_VREF),
	SND_PCI_QUIRK(0x106b, 0x4000, "MacbookPro 5,1", ALC889_FIXUP_IMAC91_VREF),
	SND_PCI_QUIRK(0x106b, 0x4100, "Macmini 3,1", ALC889_FIXUP_IMAC91_VREF),
	SND_PCI_QUIRK(0x106b, 0x4200, "Mac Pro 4,1/5,1", ALC889_FIXUP_MP41_VREF),
	SND_PCI_QUIRK(0x106b, 0x4300, "iMac 9,1", ALC889_FIXUP_IMAC91_VREF),
	SND_PCI_QUIRK(0x106b, 0x4600, "MacbookPro 5,2", ALC889_FIXUP_IMAC91_VREF),
	SND_PCI_QUIRK(0x106b, 0x4900, "iMac 9,1 Aluminum", ALC889_FIXUP_IMAC91_VREF),
	SND_PCI_QUIRK(0x106b, 0x4a00, "Macbook 5,2", ALC889_FIXUP_MBA11_VREF),

	SND_PCI_QUIRK(0x1071, 0x8258, "Evesham Voyaeger", ALC882_FIXUP_EAPD),
	SND_PCI_QUIRK(0x13fe, 0x1009, "Advantech MIT-W101", ALC886_FIXUP_EAPD),
	SND_PCI_QUIRK(0x1458, 0xa002, "Gigabyte EP45-DS3/Z87X-UD3H", ALC889_FIXUP_FRONT_HP_NO_PRESENCE),
	SND_PCI_QUIRK(0x1458, 0xa0b8, "Gigabyte AZ370-Gaming", ALC1220_FIXUP_GB_DUAL_CODECS),
	SND_PCI_QUIRK(0x1458, 0xa0cd, "Gigabyte X570 Aorus Master", ALC1220_FIXUP_CLEVO_P950),
	SND_PCI_QUIRK(0x1458, 0xa0ce, "Gigabyte X570 Aorus Xtreme", ALC1220_FIXUP_CLEVO_P950),
	SND_PCI_QUIRK(0x1462, 0x11f7, "MSI-GE63", ALC1220_FIXUP_CLEVO_P950),
	SND_PCI_QUIRK(0x1462, 0x1228, "MSI-GP63", ALC1220_FIXUP_CLEVO_P950),
	SND_PCI_QUIRK(0x1462, 0x1229, "MSI-GP73", ALC1220_FIXUP_CLEVO_P950),
	SND_PCI_QUIRK(0x1462, 0x1275, "MSI-GL63", ALC1220_FIXUP_CLEVO_P950),
	SND_PCI_QUIRK(0x1462, 0x1276, "MSI-GL73", ALC1220_FIXUP_CLEVO_P950),
	SND_PCI_QUIRK(0x1462, 0x1293, "MSI-GP65", ALC1220_FIXUP_CLEVO_P950),
	SND_PCI_QUIRK(0x1462, 0x7350, "MSI-7350", ALC889_FIXUP_CD),
	SND_PCI_QUIRK(0x1462, 0xcc34, "MSI Godlike X570", ALC1220_FIXUP_GB_DUAL_CODECS),
	SND_PCI_QUIRK(0x1462, 0xda57, "MSI Z270-Gaming", ALC1220_FIXUP_GB_DUAL_CODECS),
	SND_PCI_QUIRK_VENDOR(0x1462, "MSI", ALC882_FIXUP_GPIO3),
	SND_PCI_QUIRK(0x147b, 0x107a, "Abit AW9D-MAX", ALC882_FIXUP_ABIT_AW9D_MAX),
	SND_PCI_QUIRK(0x1558, 0x9501, "Clevo P950HR", ALC1220_FIXUP_CLEVO_P950),
	SND_PCI_QUIRK(0x1558, 0x9506, "Clevo P955HQ", ALC1220_FIXUP_CLEVO_P950),
	SND_PCI_QUIRK(0x1558, 0x950A, "Clevo P955H[PR]", ALC1220_FIXUP_CLEVO_P950),
	SND_PCI_QUIRK(0x1558, 0x95e1, "Clevo P95xER", ALC1220_FIXUP_CLEVO_P950),
	SND_PCI_QUIRK(0x1558, 0x95e2, "Clevo P950ER", ALC1220_FIXUP_CLEVO_P950),
	SND_PCI_QUIRK(0x1558, 0x95e3, "Clevo P955[ER]T", ALC1220_FIXUP_CLEVO_P950),
	SND_PCI_QUIRK(0x1558, 0x95e4, "Clevo P955ER", ALC1220_FIXUP_CLEVO_P950),
	SND_PCI_QUIRK(0x1558, 0x95e5, "Clevo P955EE6", ALC1220_FIXUP_CLEVO_P950),
	SND_PCI_QUIRK(0x1558, 0x95e6, "Clevo P950R[CDF]", ALC1220_FIXUP_CLEVO_P950),
	SND_PCI_QUIRK(0x1558, 0x96e1, "Clevo P960[ER][CDFN]-K", ALC1220_FIXUP_CLEVO_P950),
	SND_PCI_QUIRK(0x1558, 0x97e1, "Clevo P970[ER][CDFN]", ALC1220_FIXUP_CLEVO_P950),
	SND_PCI_QUIRK(0x1558, 0x97e2, "Clevo P970RC-M", ALC1220_FIXUP_CLEVO_P950),
	SND_PCI_QUIRK(0x1558, 0x50d3, "Clevo PC50[ER][CDF]", ALC1220_FIXUP_CLEVO_PB51ED_PINS),
	SND_PCI_QUIRK(0x1558, 0x65d1, "Clevo PB51[ER][CDF]", ALC1220_FIXUP_CLEVO_PB51ED_PINS),
	SND_PCI_QUIRK(0x1558, 0x65d2, "Clevo PB51R[CDF]", ALC1220_FIXUP_CLEVO_PB51ED_PINS),
	SND_PCI_QUIRK(0x1558, 0x65e1, "Clevo PB51[ED][DF]", ALC1220_FIXUP_CLEVO_PB51ED_PINS),
	SND_PCI_QUIRK(0x1558, 0x67d1, "Clevo PB71[ER][CDF]", ALC1220_FIXUP_CLEVO_PB51ED_PINS),
	SND_PCI_QUIRK(0x1558, 0x67e1, "Clevo PB71[DE][CDF]", ALC1220_FIXUP_CLEVO_PB51ED_PINS),
	SND_PCI_QUIRK(0x1558, 0x70d1, "Clevo PC70[ER][CDF]", ALC1220_FIXUP_CLEVO_PB51ED_PINS),
	SND_PCI_QUIRK(0x1558, 0x7714, "Clevo X170", ALC1220_FIXUP_CLEVO_PB51ED_PINS),
	SND_PCI_QUIRK_VENDOR(0x1558, "Clevo laptop", ALC882_FIXUP_EAPD),
	SND_PCI_QUIRK(0x161f, 0x2054, "Medion laptop", ALC883_FIXUP_EAPD),
	SND_PCI_QUIRK(0x17aa, 0x3a0d, "Lenovo Y530", ALC882_FIXUP_LENOVO_Y530),
	SND_PCI_QUIRK(0x8086, 0x0022, "DX58SO", ALC889_FIXUP_COEF),
	{}
};

static const struct hda_model_fixup alc882_fixup_models[] = {
	{.id = ALC882_FIXUP_ABIT_AW9D_MAX, .name = "abit-aw9d"},
	{.id = ALC882_FIXUP_LENOVO_Y530, .name = "lenovo-y530"},
	{.id = ALC882_FIXUP_ACER_ASPIRE_7736, .name = "acer-aspire-7736"},
	{.id = ALC882_FIXUP_ASUS_W90V, .name = "asus-w90v"},
	{.id = ALC889_FIXUP_CD, .name = "cd"},
	{.id = ALC889_FIXUP_FRONT_HP_NO_PRESENCE, .name = "no-front-hp"},
	{.id = ALC889_FIXUP_VAIO_TT, .name = "vaio-tt"},
	{.id = ALC888_FIXUP_EEE1601, .name = "eee1601"},
	{.id = ALC882_FIXUP_EAPD, .name = "alc882-eapd"},
	{.id = ALC883_FIXUP_EAPD, .name = "alc883-eapd"},
	{.id = ALC882_FIXUP_GPIO1, .name = "gpio1"},
	{.id = ALC882_FIXUP_GPIO2, .name = "gpio2"},
	{.id = ALC882_FIXUP_GPIO3, .name = "gpio3"},
	{.id = ALC889_FIXUP_COEF, .name = "alc889-coef"},
	{.id = ALC882_FIXUP_ASUS_W2JC, .name = "asus-w2jc"},
	{.id = ALC882_FIXUP_ACER_ASPIRE_4930G, .name = "acer-aspire-4930g"},
	{.id = ALC882_FIXUP_ACER_ASPIRE_8930G, .name = "acer-aspire-8930g"},
	{.id = ALC883_FIXUP_ACER_EAPD, .name = "acer-aspire"},
	{.id = ALC885_FIXUP_MACPRO_GPIO, .name = "macpro-gpio"},
	{.id = ALC889_FIXUP_DAC_ROUTE, .name = "dac-route"},
	{.id = ALC889_FIXUP_MBP_VREF, .name = "mbp-vref"},
	{.id = ALC889_FIXUP_IMAC91_VREF, .name = "imac91-vref"},
	{.id = ALC889_FIXUP_MBA11_VREF, .name = "mba11-vref"},
	{.id = ALC889_FIXUP_MBA21_VREF, .name = "mba21-vref"},
	{.id = ALC889_FIXUP_MP11_VREF, .name = "mp11-vref"},
	{.id = ALC889_FIXUP_MP41_VREF, .name = "mp41-vref"},
	{.id = ALC882_FIXUP_INV_DMIC, .name = "inv-dmic"},
	{.id = ALC882_FIXUP_NO_PRIMARY_HP, .name = "no-primary-hp"},
	{.id = ALC887_FIXUP_ASUS_BASS, .name = "asus-bass"},
	{.id = ALC1220_FIXUP_GB_DUAL_CODECS, .name = "dual-codecs"},
	{.id = ALC1220_FIXUP_CLEVO_P950, .name = "clevo-p950"},
	{}
};

/*
 * BIOS auto configuration
 */
/* almost identical with ALC880 parser... */
static int alc882_parse_auto_config(struct hda_codec *codec)
{
	static const hda_nid_t alc882_ignore[] = { 0x1d, 0 };
	static const hda_nid_t alc882_ssids[] = { 0x15, 0x1b, 0x14, 0 };
	return alc_parse_auto_config(codec, alc882_ignore, alc882_ssids);
}

/*
 */
static int patch_alc882(struct hda_codec *codec)
{
	struct alc_spec *spec;
	int err;

	err = alc_alloc_spec(codec, 0x0b);
	if (err < 0)
		return err;

	spec = codec->spec;

	switch (codec->core.vendor_id) {
	case 0x10ec0882:
	case 0x10ec0885:
	case 0x10ec0900:
	case 0x10ec0b00:
	case 0x10ec1220:
		break;
	default:
		/* ALC883 and variants */
		alc_fix_pll_init(codec, 0x20, 0x0a, 10);
		break;
	}

	alc_pre_init(codec);

	snd_hda_pick_fixup(codec, alc882_fixup_models, alc882_fixup_tbl,
		       alc882_fixups);
	snd_hda_apply_fixup(codec, HDA_FIXUP_ACT_PRE_PROBE);

	alc_auto_parse_customize_define(codec);

	if (has_cdefine_beep(codec))
		spec->gen.beep_nid = 0x01;

	/* automatic parse from the BIOS config */
	err = alc882_parse_auto_config(codec);
	if (err < 0)
		goto error;

	if (!spec->gen.no_analog && spec->gen.beep_nid) {
		err = set_beep_amp(spec, 0x0b, 0x05, HDA_INPUT);
		if (err < 0)
			goto error;
	}

	snd_hda_apply_fixup(codec, HDA_FIXUP_ACT_PROBE);

	return 0;

 error:
	alc_free(codec);
	return err;
}


/*
 * ALC262 support
 */
static int alc262_parse_auto_config(struct hda_codec *codec)
{
	static const hda_nid_t alc262_ignore[] = { 0x1d, 0 };
	static const hda_nid_t alc262_ssids[] = { 0x15, 0x1b, 0x14, 0 };
	return alc_parse_auto_config(codec, alc262_ignore, alc262_ssids);
}

/*
 * Pin config fixes
 */
enum {
	ALC262_FIXUP_FSC_H270,
	ALC262_FIXUP_FSC_S7110,
	ALC262_FIXUP_HP_Z200,
	ALC262_FIXUP_TYAN,
	ALC262_FIXUP_LENOVO_3000,
	ALC262_FIXUP_BENQ,
	ALC262_FIXUP_BENQ_T31,
	ALC262_FIXUP_INV_DMIC,
	ALC262_FIXUP_INTEL_BAYLEYBAY,
};

static const struct hda_fixup alc262_fixups[] = {
	[ALC262_FIXUP_FSC_H270] = {
		.type = HDA_FIXUP_PINS,
		.v.pins = (const struct hda_pintbl[]) {
			{ 0x14, 0x99130110 }, /* speaker */
			{ 0x15, 0x0221142f }, /* front HP */
			{ 0x1b, 0x0121141f }, /* rear HP */
			{ }
		}
	},
	[ALC262_FIXUP_FSC_S7110] = {
		.type = HDA_FIXUP_PINS,
		.v.pins = (const struct hda_pintbl[]) {
			{ 0x15, 0x90170110 }, /* speaker */
			{ }
		},
		.chained = true,
		.chain_id = ALC262_FIXUP_BENQ,
	},
	[ALC262_FIXUP_HP_Z200] = {
		.type = HDA_FIXUP_PINS,
		.v.pins = (const struct hda_pintbl[]) {
			{ 0x16, 0x99130120 }, /* internal speaker */
			{ }
		}
	},
	[ALC262_FIXUP_TYAN] = {
		.type = HDA_FIXUP_PINS,
		.v.pins = (const struct hda_pintbl[]) {
			{ 0x14, 0x1993e1f0 }, /* int AUX */
			{ }
		}
	},
	[ALC262_FIXUP_LENOVO_3000] = {
		.type = HDA_FIXUP_PINCTLS,
		.v.pins = (const struct hda_pintbl[]) {
			{ 0x19, PIN_VREF50 },
			{}
		},
		.chained = true,
		.chain_id = ALC262_FIXUP_BENQ,
	},
	[ALC262_FIXUP_BENQ] = {
		.type = HDA_FIXUP_VERBS,
		.v.verbs = (const struct hda_verb[]) {
			{ 0x20, AC_VERB_SET_COEF_INDEX, 0x07 },
			{ 0x20, AC_VERB_SET_PROC_COEF, 0x3070 },
			{}
		}
	},
	[ALC262_FIXUP_BENQ_T31] = {
		.type = HDA_FIXUP_VERBS,
		.v.verbs = (const struct hda_verb[]) {
			{ 0x20, AC_VERB_SET_COEF_INDEX, 0x07 },
			{ 0x20, AC_VERB_SET_PROC_COEF, 0x3050 },
			{}
		}
	},
	[ALC262_FIXUP_INV_DMIC] = {
		.type = HDA_FIXUP_FUNC,
		.v.func = alc_fixup_inv_dmic,
	},
	[ALC262_FIXUP_INTEL_BAYLEYBAY] = {
		.type = HDA_FIXUP_FUNC,
		.v.func = alc_fixup_no_depop_delay,
	},
};

static const struct snd_pci_quirk alc262_fixup_tbl[] = {
	SND_PCI_QUIRK(0x103c, 0x170b, "HP Z200", ALC262_FIXUP_HP_Z200),
	SND_PCI_QUIRK(0x10cf, 0x1397, "Fujitsu Lifebook S7110", ALC262_FIXUP_FSC_S7110),
	SND_PCI_QUIRK(0x10cf, 0x142d, "Fujitsu Lifebook E8410", ALC262_FIXUP_BENQ),
	SND_PCI_QUIRK(0x10f1, 0x2915, "Tyan Thunder n6650W", ALC262_FIXUP_TYAN),
	SND_PCI_QUIRK(0x1734, 0x1141, "FSC ESPRIMO U9210", ALC262_FIXUP_FSC_H270),
	SND_PCI_QUIRK(0x1734, 0x1147, "FSC Celsius H270", ALC262_FIXUP_FSC_H270),
	SND_PCI_QUIRK(0x17aa, 0x384e, "Lenovo 3000", ALC262_FIXUP_LENOVO_3000),
	SND_PCI_QUIRK(0x17ff, 0x0560, "Benq ED8", ALC262_FIXUP_BENQ),
	SND_PCI_QUIRK(0x17ff, 0x058d, "Benq T31-16", ALC262_FIXUP_BENQ_T31),
	SND_PCI_QUIRK(0x8086, 0x7270, "BayleyBay", ALC262_FIXUP_INTEL_BAYLEYBAY),
	{}
};

static const struct hda_model_fixup alc262_fixup_models[] = {
	{.id = ALC262_FIXUP_INV_DMIC, .name = "inv-dmic"},
	{.id = ALC262_FIXUP_FSC_H270, .name = "fsc-h270"},
	{.id = ALC262_FIXUP_FSC_S7110, .name = "fsc-s7110"},
	{.id = ALC262_FIXUP_HP_Z200, .name = "hp-z200"},
	{.id = ALC262_FIXUP_TYAN, .name = "tyan"},
	{.id = ALC262_FIXUP_LENOVO_3000, .name = "lenovo-3000"},
	{.id = ALC262_FIXUP_BENQ, .name = "benq"},
	{.id = ALC262_FIXUP_BENQ_T31, .name = "benq-t31"},
	{.id = ALC262_FIXUP_INTEL_BAYLEYBAY, .name = "bayleybay"},
	{}
};

/*
 */
static int patch_alc262(struct hda_codec *codec)
{
	struct alc_spec *spec;
	int err;

	err = alc_alloc_spec(codec, 0x0b);
	if (err < 0)
		return err;

	spec = codec->spec;
	spec->gen.shared_mic_vref_pin = 0x18;

	spec->shutup = alc_eapd_shutup;

#if 0
	/* pshou 07/11/05  set a zero PCM sample to DAC when FIFO is
	 * under-run
	 */
	alc_update_coefex_idx(codec, 0x1a, 7, 0, 0x80);
#endif
	alc_fix_pll_init(codec, 0x20, 0x0a, 10);

	alc_pre_init(codec);

	snd_hda_pick_fixup(codec, alc262_fixup_models, alc262_fixup_tbl,
		       alc262_fixups);
	snd_hda_apply_fixup(codec, HDA_FIXUP_ACT_PRE_PROBE);

	alc_auto_parse_customize_define(codec);

	if (has_cdefine_beep(codec))
		spec->gen.beep_nid = 0x01;

	/* automatic parse from the BIOS config */
	err = alc262_parse_auto_config(codec);
	if (err < 0)
		goto error;

	if (!spec->gen.no_analog && spec->gen.beep_nid) {
		err = set_beep_amp(spec, 0x0b, 0x05, HDA_INPUT);
		if (err < 0)
			goto error;
	}

	snd_hda_apply_fixup(codec, HDA_FIXUP_ACT_PROBE);

	return 0;

 error:
	alc_free(codec);
	return err;
}

/*
 *  ALC268
 */
/* bind Beep switches of both NID 0x0f and 0x10 */
static int alc268_beep_switch_put(struct snd_kcontrol *kcontrol,
				  struct snd_ctl_elem_value *ucontrol)
{
	struct hda_codec *codec = snd_kcontrol_chip(kcontrol);
	unsigned long pval;
	int err;

	mutex_lock(&codec->control_mutex);
	pval = kcontrol->private_value;
	kcontrol->private_value = (pval & ~0xff) | 0x0f;
	err = snd_hda_mixer_amp_switch_put(kcontrol, ucontrol);
	if (err >= 0) {
		kcontrol->private_value = (pval & ~0xff) | 0x10;
		err = snd_hda_mixer_amp_switch_put(kcontrol, ucontrol);
	}
	kcontrol->private_value = pval;
	mutex_unlock(&codec->control_mutex);
	return err;
}

static const struct snd_kcontrol_new alc268_beep_mixer[] = {
	HDA_CODEC_VOLUME("Beep Playback Volume", 0x1d, 0x0, HDA_INPUT),
	{
		.iface = SNDRV_CTL_ELEM_IFACE_MIXER,
		.name = "Beep Playback Switch",
		.subdevice = HDA_SUBDEV_AMP_FLAG,
		.info = snd_hda_mixer_amp_switch_info,
		.get = snd_hda_mixer_amp_switch_get,
		.put = alc268_beep_switch_put,
		.private_value = HDA_COMPOSE_AMP_VAL(0x0f, 3, 1, HDA_INPUT)
	},
};

/* set PCBEEP vol = 0, mute connections */
static const struct hda_verb alc268_beep_init_verbs[] = {
	{0x1d, AC_VERB_SET_AMP_GAIN_MUTE, AMP_IN_UNMUTE(0)},
	{0x0f, AC_VERB_SET_AMP_GAIN_MUTE, AMP_IN_MUTE(1)},
	{0x10, AC_VERB_SET_AMP_GAIN_MUTE, AMP_IN_MUTE(1)},
	{ }
};

enum {
	ALC268_FIXUP_INV_DMIC,
	ALC268_FIXUP_HP_EAPD,
	ALC268_FIXUP_SPDIF,
};

static const struct hda_fixup alc268_fixups[] = {
	[ALC268_FIXUP_INV_DMIC] = {
		.type = HDA_FIXUP_FUNC,
		.v.func = alc_fixup_inv_dmic,
	},
	[ALC268_FIXUP_HP_EAPD] = {
		.type = HDA_FIXUP_VERBS,
		.v.verbs = (const struct hda_verb[]) {
			{0x15, AC_VERB_SET_EAPD_BTLENABLE, 0},
			{}
		}
	},
	[ALC268_FIXUP_SPDIF] = {
		.type = HDA_FIXUP_PINS,
		.v.pins = (const struct hda_pintbl[]) {
			{ 0x1e, 0x014b1180 }, /* enable SPDIF out */
			{}
		}
	},
};

static const struct hda_model_fixup alc268_fixup_models[] = {
	{.id = ALC268_FIXUP_INV_DMIC, .name = "inv-dmic"},
	{.id = ALC268_FIXUP_HP_EAPD, .name = "hp-eapd"},
	{.id = ALC268_FIXUP_SPDIF, .name = "spdif"},
	{}
};

static const struct snd_pci_quirk alc268_fixup_tbl[] = {
	SND_PCI_QUIRK(0x1025, 0x0139, "Acer TravelMate 6293", ALC268_FIXUP_SPDIF),
	SND_PCI_QUIRK(0x1025, 0x015b, "Acer AOA 150 (ZG5)", ALC268_FIXUP_INV_DMIC),
	/* below is codec SSID since multiple Toshiba laptops have the
	 * same PCI SSID 1179:ff00
	 */
	SND_PCI_QUIRK(0x1179, 0xff06, "Toshiba P200", ALC268_FIXUP_HP_EAPD),
	{}
};

/*
 * BIOS auto configuration
 */
static int alc268_parse_auto_config(struct hda_codec *codec)
{
	static const hda_nid_t alc268_ssids[] = { 0x15, 0x1b, 0x14, 0 };
	return alc_parse_auto_config(codec, NULL, alc268_ssids);
}

/*
 */
static int patch_alc268(struct hda_codec *codec)
{
	struct alc_spec *spec;
	int i, err;

	/* ALC268 has no aa-loopback mixer */
	err = alc_alloc_spec(codec, 0);
	if (err < 0)
		return err;

	spec = codec->spec;
	if (has_cdefine_beep(codec))
		spec->gen.beep_nid = 0x01;

	spec->shutup = alc_eapd_shutup;

	alc_pre_init(codec);

	snd_hda_pick_fixup(codec, alc268_fixup_models, alc268_fixup_tbl, alc268_fixups);
	snd_hda_apply_fixup(codec, HDA_FIXUP_ACT_PRE_PROBE);

	/* automatic parse from the BIOS config */
	err = alc268_parse_auto_config(codec);
	if (err < 0)
		goto error;

	if (err > 0 && !spec->gen.no_analog &&
	    spec->gen.autocfg.speaker_pins[0] != 0x1d) {
		for (i = 0; i < ARRAY_SIZE(alc268_beep_mixer); i++) {
			if (!snd_hda_gen_add_kctl(&spec->gen, NULL,
						  &alc268_beep_mixer[i])) {
				err = -ENOMEM;
				goto error;
			}
		}
		snd_hda_add_verbs(codec, alc268_beep_init_verbs);
		if (!query_amp_caps(codec, 0x1d, HDA_INPUT))
			/* override the amp caps for beep generator */
			snd_hda_override_amp_caps(codec, 0x1d, HDA_INPUT,
					  (0x0c << AC_AMPCAP_OFFSET_SHIFT) |
					  (0x0c << AC_AMPCAP_NUM_STEPS_SHIFT) |
					  (0x07 << AC_AMPCAP_STEP_SIZE_SHIFT) |
					  (0 << AC_AMPCAP_MUTE_SHIFT));
	}

	snd_hda_apply_fixup(codec, HDA_FIXUP_ACT_PROBE);

	return 0;

 error:
	alc_free(codec);
	return err;
}

/*
 * ALC269
 */

static const struct hda_pcm_stream alc269_44k_pcm_analog_playback = {
	.rates = SNDRV_PCM_RATE_44100, /* fixed rate */
};

static const struct hda_pcm_stream alc269_44k_pcm_analog_capture = {
	.rates = SNDRV_PCM_RATE_44100, /* fixed rate */
};

/* different alc269-variants */
enum {
	ALC269_TYPE_ALC269VA,
	ALC269_TYPE_ALC269VB,
	ALC269_TYPE_ALC269VC,
	ALC269_TYPE_ALC269VD,
	ALC269_TYPE_ALC280,
	ALC269_TYPE_ALC282,
	ALC269_TYPE_ALC283,
	ALC269_TYPE_ALC284,
	ALC269_TYPE_ALC293,
	ALC269_TYPE_ALC286,
	ALC269_TYPE_ALC298,
	ALC269_TYPE_ALC255,
	ALC269_TYPE_ALC256,
	ALC269_TYPE_ALC257,
	ALC269_TYPE_ALC215,
	ALC269_TYPE_ALC225,
	ALC269_TYPE_ALC294,
	ALC269_TYPE_ALC300,
	ALC269_TYPE_ALC623,
	ALC269_TYPE_ALC700,
};

/*
 * BIOS auto configuration
 */
static int alc269_parse_auto_config(struct hda_codec *codec)
{
	static const hda_nid_t alc269_ignore[] = { 0x1d, 0 };
	static const hda_nid_t alc269_ssids[] = { 0, 0x1b, 0x14, 0x21 };
	static const hda_nid_t alc269va_ssids[] = { 0x15, 0x1b, 0x14, 0 };
	struct alc_spec *spec = codec->spec;
	const hda_nid_t *ssids;

	switch (spec->codec_variant) {
	case ALC269_TYPE_ALC269VA:
	case ALC269_TYPE_ALC269VC:
	case ALC269_TYPE_ALC280:
	case ALC269_TYPE_ALC284:
	case ALC269_TYPE_ALC293:
		ssids = alc269va_ssids;
		break;
	case ALC269_TYPE_ALC269VB:
	case ALC269_TYPE_ALC269VD:
	case ALC269_TYPE_ALC282:
	case ALC269_TYPE_ALC283:
	case ALC269_TYPE_ALC286:
	case ALC269_TYPE_ALC298:
	case ALC269_TYPE_ALC255:
	case ALC269_TYPE_ALC256:
	case ALC269_TYPE_ALC257:
	case ALC269_TYPE_ALC215:
	case ALC269_TYPE_ALC225:
	case ALC269_TYPE_ALC294:
	case ALC269_TYPE_ALC300:
	case ALC269_TYPE_ALC623:
	case ALC269_TYPE_ALC700:
		ssids = alc269_ssids;
		break;
	default:
		ssids = alc269_ssids;
		break;
	}

	return alc_parse_auto_config(codec, alc269_ignore, ssids);
}

static const struct hda_jack_keymap alc_headset_btn_keymap[] = {
	{ SND_JACK_BTN_0, KEY_PLAYPAUSE },
	{ SND_JACK_BTN_1, KEY_VOICECOMMAND },
	{ SND_JACK_BTN_2, KEY_VOLUMEUP },
	{ SND_JACK_BTN_3, KEY_VOLUMEDOWN },
	{}
};

static void alc_headset_btn_callback(struct hda_codec *codec,
				     struct hda_jack_callback *jack)
{
	int report = 0;

	if (jack->unsol_res & (7 << 13))
		report |= SND_JACK_BTN_0;

	if (jack->unsol_res  & (1 << 16 | 3 << 8))
		report |= SND_JACK_BTN_1;

	/* Volume up key */
	if (jack->unsol_res & (7 << 23))
		report |= SND_JACK_BTN_2;

	/* Volume down key */
	if (jack->unsol_res & (7 << 10))
		report |= SND_JACK_BTN_3;

	snd_hda_jack_set_button_state(codec, jack->nid, report);
}

static void alc_disable_headset_jack_key(struct hda_codec *codec)
{
	struct alc_spec *spec = codec->spec;

	if (!spec->has_hs_key)
		return;

	switch (codec->core.vendor_id) {
	case 0x10ec0215:
	case 0x10ec0225:
	case 0x10ec0285:
	case 0x10ec0287:
	case 0x10ec0295:
	case 0x10ec0289:
	case 0x10ec0299:
		alc_write_coef_idx(codec, 0x48, 0x0);
		alc_update_coef_idx(codec, 0x49, 0x0045, 0x0);
		alc_update_coef_idx(codec, 0x44, 0x0045 << 8, 0x0);
		break;
	case 0x10ec0236:
	case 0x10ec0256:
		alc_write_coef_idx(codec, 0x48, 0x0);
		alc_update_coef_idx(codec, 0x49, 0x0045, 0x0);
		break;
	}
}

static void alc_enable_headset_jack_key(struct hda_codec *codec)
{
	struct alc_spec *spec = codec->spec;

	if (!spec->has_hs_key)
		return;

	switch (codec->core.vendor_id) {
	case 0x10ec0215:
	case 0x10ec0225:
	case 0x10ec0285:
	case 0x10ec0287:
	case 0x10ec0295:
	case 0x10ec0289:
	case 0x10ec0299:
		alc_write_coef_idx(codec, 0x48, 0xd011);
		alc_update_coef_idx(codec, 0x49, 0x007f, 0x0045);
		alc_update_coef_idx(codec, 0x44, 0x007f << 8, 0x0045 << 8);
		break;
	case 0x10ec0236:
	case 0x10ec0256:
		alc_write_coef_idx(codec, 0x48, 0xd011);
		alc_update_coef_idx(codec, 0x49, 0x007f, 0x0045);
		break;
	}
}

static void alc_fixup_headset_jack(struct hda_codec *codec,
				    const struct hda_fixup *fix, int action)
{
	struct alc_spec *spec = codec->spec;
	hda_nid_t hp_pin;

	switch (action) {
	case HDA_FIXUP_ACT_PRE_PROBE:
		spec->has_hs_key = 1;
		snd_hda_jack_detect_enable_callback(codec, 0x55,
						    alc_headset_btn_callback);
		break;
	case HDA_FIXUP_ACT_BUILD:
		hp_pin = alc_get_hp_pin(spec);
		if (!hp_pin || snd_hda_jack_bind_keymap(codec, 0x55,
							alc_headset_btn_keymap,
							hp_pin))
			snd_hda_jack_add_kctl(codec, 0x55, "Headset Jack",
					      false, SND_JACK_HEADSET,
					      alc_headset_btn_keymap);

		alc_enable_headset_jack_key(codec);
		break;
	}
}

static void alc269vb_toggle_power_output(struct hda_codec *codec, int power_up)
{
	alc_update_coef_idx(codec, 0x04, 1 << 11, power_up ? (1 << 11) : 0);
}

static void alc269_shutup(struct hda_codec *codec)
{
	struct alc_spec *spec = codec->spec;

	if (spec->codec_variant == ALC269_TYPE_ALC269VB)
		alc269vb_toggle_power_output(codec, 0);
	if (spec->codec_variant == ALC269_TYPE_ALC269VB &&
			(alc_get_coef0(codec) & 0x00ff) == 0x018) {
		msleep(150);
	}
	alc_shutup_pins(codec);
}

static const struct coef_fw alc282_coefs[] = {
	WRITE_COEF(0x03, 0x0002), /* Power Down Control */
	UPDATE_COEF(0x05, 0xff3f, 0x0700), /* FIFO and filter clock */
	WRITE_COEF(0x07, 0x0200), /* DMIC control */
	UPDATE_COEF(0x06, 0x00f0, 0), /* Analog clock */
	UPDATE_COEF(0x08, 0xfffc, 0x0c2c), /* JD */
	WRITE_COEF(0x0a, 0xcccc), /* JD offset1 */
	WRITE_COEF(0x0b, 0xcccc), /* JD offset2 */
	WRITE_COEF(0x0e, 0x6e00), /* LDO1/2/3, DAC/ADC */
	UPDATE_COEF(0x0f, 0xf800, 0x1000), /* JD */
	UPDATE_COEF(0x10, 0xfc00, 0x0c00), /* Capless */
	WRITE_COEF(0x6f, 0x0), /* Class D test 4 */
	UPDATE_COEF(0x0c, 0xfe00, 0), /* IO power down directly */
	WRITE_COEF(0x34, 0xa0c0), /* ANC */
	UPDATE_COEF(0x16, 0x0008, 0), /* AGC MUX */
	UPDATE_COEF(0x1d, 0x00e0, 0), /* DAC simple content protection */
	UPDATE_COEF(0x1f, 0x00e0, 0), /* ADC simple content protection */
	WRITE_COEF(0x21, 0x8804), /* DAC ADC Zero Detection */
	WRITE_COEF(0x63, 0x2902), /* PLL */
	WRITE_COEF(0x68, 0xa080), /* capless control 2 */
	WRITE_COEF(0x69, 0x3400), /* capless control 3 */
	WRITE_COEF(0x6a, 0x2f3e), /* capless control 4 */
	WRITE_COEF(0x6b, 0x0), /* capless control 5 */
	UPDATE_COEF(0x6d, 0x0fff, 0x0900), /* class D test 2 */
	WRITE_COEF(0x6e, 0x110a), /* class D test 3 */
	UPDATE_COEF(0x70, 0x00f8, 0x00d8), /* class D test 5 */
	WRITE_COEF(0x71, 0x0014), /* class D test 6 */
	WRITE_COEF(0x72, 0xc2ba), /* classD OCP */
	UPDATE_COEF(0x77, 0x0f80, 0), /* classD pure DC test */
	WRITE_COEF(0x6c, 0xfc06), /* Class D amp control */
	{}
};

static void alc282_restore_default_value(struct hda_codec *codec)
{
	alc_process_coef_fw(codec, alc282_coefs);
}

static void alc282_init(struct hda_codec *codec)
{
	struct alc_spec *spec = codec->spec;
	hda_nid_t hp_pin = alc_get_hp_pin(spec);
	bool hp_pin_sense;
	int coef78;

	alc282_restore_default_value(codec);

	if (!hp_pin)
		return;
	hp_pin_sense = snd_hda_jack_detect(codec, hp_pin);
	coef78 = alc_read_coef_idx(codec, 0x78);

	/* Index 0x78 Direct Drive HP AMP LPM Control 1 */
	/* Headphone capless set to high power mode */
	alc_write_coef_idx(codec, 0x78, 0x9004);

	if (hp_pin_sense)
		msleep(2);

	snd_hda_codec_write(codec, hp_pin, 0,
			    AC_VERB_SET_AMP_GAIN_MUTE, AMP_OUT_MUTE);

	if (hp_pin_sense)
		msleep(85);

	snd_hda_codec_write(codec, hp_pin, 0,
			    AC_VERB_SET_PIN_WIDGET_CONTROL, PIN_OUT);

	if (hp_pin_sense)
		msleep(100);

	/* Headphone capless set to normal mode */
	alc_write_coef_idx(codec, 0x78, coef78);
}

static void alc282_shutup(struct hda_codec *codec)
{
	struct alc_spec *spec = codec->spec;
	hda_nid_t hp_pin = alc_get_hp_pin(spec);
	bool hp_pin_sense;
	int coef78;

	if (!hp_pin) {
		alc269_shutup(codec);
		return;
	}

	hp_pin_sense = snd_hda_jack_detect(codec, hp_pin);
	coef78 = alc_read_coef_idx(codec, 0x78);
	alc_write_coef_idx(codec, 0x78, 0x9004);

	if (hp_pin_sense)
		msleep(2);

	snd_hda_codec_write(codec, hp_pin, 0,
			    AC_VERB_SET_AMP_GAIN_MUTE, AMP_OUT_MUTE);

	if (hp_pin_sense)
		msleep(85);

	if (!spec->no_shutup_pins)
		snd_hda_codec_write(codec, hp_pin, 0,
				    AC_VERB_SET_PIN_WIDGET_CONTROL, 0x0);

	if (hp_pin_sense)
		msleep(100);

	alc_auto_setup_eapd(codec, false);
	alc_shutup_pins(codec);
	alc_write_coef_idx(codec, 0x78, coef78);
}

static const struct coef_fw alc283_coefs[] = {
	WRITE_COEF(0x03, 0x0002), /* Power Down Control */
	UPDATE_COEF(0x05, 0xff3f, 0x0700), /* FIFO and filter clock */
	WRITE_COEF(0x07, 0x0200), /* DMIC control */
	UPDATE_COEF(0x06, 0x00f0, 0), /* Analog clock */
	UPDATE_COEF(0x08, 0xfffc, 0x0c2c), /* JD */
	WRITE_COEF(0x0a, 0xcccc), /* JD offset1 */
	WRITE_COEF(0x0b, 0xcccc), /* JD offset2 */
	WRITE_COEF(0x0e, 0x6fc0), /* LDO1/2/3, DAC/ADC */
	UPDATE_COEF(0x0f, 0xf800, 0x1000), /* JD */
	UPDATE_COEF(0x10, 0xfc00, 0x0c00), /* Capless */
	WRITE_COEF(0x3a, 0x0), /* Class D test 4 */
	UPDATE_COEF(0x0c, 0xfe00, 0x0), /* IO power down directly */
	WRITE_COEF(0x22, 0xa0c0), /* ANC */
	UPDATE_COEFEX(0x53, 0x01, 0x000f, 0x0008), /* AGC MUX */
	UPDATE_COEF(0x1d, 0x00e0, 0), /* DAC simple content protection */
	UPDATE_COEF(0x1f, 0x00e0, 0), /* ADC simple content protection */
	WRITE_COEF(0x21, 0x8804), /* DAC ADC Zero Detection */
	WRITE_COEF(0x2e, 0x2902), /* PLL */
	WRITE_COEF(0x33, 0xa080), /* capless control 2 */
	WRITE_COEF(0x34, 0x3400), /* capless control 3 */
	WRITE_COEF(0x35, 0x2f3e), /* capless control 4 */
	WRITE_COEF(0x36, 0x0), /* capless control 5 */
	UPDATE_COEF(0x38, 0x0fff, 0x0900), /* class D test 2 */
	WRITE_COEF(0x39, 0x110a), /* class D test 3 */
	UPDATE_COEF(0x3b, 0x00f8, 0x00d8), /* class D test 5 */
	WRITE_COEF(0x3c, 0x0014), /* class D test 6 */
	WRITE_COEF(0x3d, 0xc2ba), /* classD OCP */
	UPDATE_COEF(0x42, 0x0f80, 0x0), /* classD pure DC test */
	WRITE_COEF(0x49, 0x0), /* test mode */
	UPDATE_COEF(0x40, 0xf800, 0x9800), /* Class D DC enable */
	UPDATE_COEF(0x42, 0xf000, 0x2000), /* DC offset */
	WRITE_COEF(0x37, 0xfc06), /* Class D amp control */
	UPDATE_COEF(0x1b, 0x8000, 0), /* HP JD control */
	{}
};

static void alc283_restore_default_value(struct hda_codec *codec)
{
	alc_process_coef_fw(codec, alc283_coefs);
}

static void alc283_init(struct hda_codec *codec)
{
	struct alc_spec *spec = codec->spec;
	hda_nid_t hp_pin = alc_get_hp_pin(spec);
	bool hp_pin_sense;

	alc283_restore_default_value(codec);

	if (!hp_pin)
		return;

	msleep(30);
	hp_pin_sense = snd_hda_jack_detect(codec, hp_pin);

	/* Index 0x43 Direct Drive HP AMP LPM Control 1 */
	/* Headphone capless set to high power mode */
	alc_write_coef_idx(codec, 0x43, 0x9004);

	snd_hda_codec_write(codec, hp_pin, 0,
			    AC_VERB_SET_AMP_GAIN_MUTE, AMP_OUT_MUTE);

	if (hp_pin_sense)
		msleep(85);

	snd_hda_codec_write(codec, hp_pin, 0,
			    AC_VERB_SET_PIN_WIDGET_CONTROL, PIN_OUT);

	if (hp_pin_sense)
		msleep(85);
	/* Index 0x46 Combo jack auto switch control 2 */
	/* 3k pull low control for Headset jack. */
	alc_update_coef_idx(codec, 0x46, 3 << 12, 0);
	/* Headphone capless set to normal mode */
	alc_write_coef_idx(codec, 0x43, 0x9614);
}

static void alc283_shutup(struct hda_codec *codec)
{
	struct alc_spec *spec = codec->spec;
	hda_nid_t hp_pin = alc_get_hp_pin(spec);
	bool hp_pin_sense;

	if (!hp_pin) {
		alc269_shutup(codec);
		return;
	}

	hp_pin_sense = snd_hda_jack_detect(codec, hp_pin);

	alc_write_coef_idx(codec, 0x43, 0x9004);

	/*depop hp during suspend*/
	alc_write_coef_idx(codec, 0x06, 0x2100);

	snd_hda_codec_write(codec, hp_pin, 0,
			    AC_VERB_SET_AMP_GAIN_MUTE, AMP_OUT_MUTE);

	if (hp_pin_sense)
		msleep(100);

	if (!spec->no_shutup_pins)
		snd_hda_codec_write(codec, hp_pin, 0,
				    AC_VERB_SET_PIN_WIDGET_CONTROL, 0x0);

	alc_update_coef_idx(codec, 0x46, 0, 3 << 12);

	if (hp_pin_sense)
		msleep(100);
	alc_auto_setup_eapd(codec, false);
	alc_shutup_pins(codec);
	alc_write_coef_idx(codec, 0x43, 0x9614);
}

static void alc256_init(struct hda_codec *codec)
{
	struct alc_spec *spec = codec->spec;
	hda_nid_t hp_pin = alc_get_hp_pin(spec);
	bool hp_pin_sense;

	if (!hp_pin)
		hp_pin = 0x21;

	msleep(30);

	hp_pin_sense = snd_hda_jack_detect(codec, hp_pin);

	if (hp_pin_sense)
		msleep(2);

	alc_update_coefex_idx(codec, 0x57, 0x04, 0x0007, 0x1); /* Low power */
	if (spec->ultra_low_power) {
		alc_update_coef_idx(codec, 0x03, 1<<1, 1<<1);
		alc_update_coef_idx(codec, 0x08, 3<<2, 3<<2);
		alc_update_coef_idx(codec, 0x08, 7<<4, 0);
		alc_update_coef_idx(codec, 0x3b, 1<<15, 0);
		alc_update_coef_idx(codec, 0x0e, 7<<6, 7<<6);
		msleep(30);
	}

	snd_hda_codec_write(codec, hp_pin, 0,
			    AC_VERB_SET_AMP_GAIN_MUTE, AMP_OUT_MUTE);

	if (hp_pin_sense || spec->ultra_low_power)
		msleep(85);

	snd_hda_codec_write(codec, hp_pin, 0,
			    AC_VERB_SET_PIN_WIDGET_CONTROL, PIN_OUT);

	if (hp_pin_sense || spec->ultra_low_power)
		msleep(100);

	alc_update_coef_idx(codec, 0x46, 3 << 12, 0);
	alc_update_coefex_idx(codec, 0x57, 0x04, 0x0007, 0x4); /* Hight power */
	alc_update_coefex_idx(codec, 0x53, 0x02, 0x8000, 1 << 15); /* Clear bit */
	alc_update_coefex_idx(codec, 0x53, 0x02, 0x8000, 0 << 15);
	/*
	 * Expose headphone mic (or possibly Line In on some machines) instead
	 * of PC Beep on 1Ah, and disable 1Ah loopback for all outputs. See
	 * Documentation/sound/hd-audio/realtek-pc-beep.rst for details of
	 * this register.
	 */
	alc_write_coef_idx(codec, 0x36, 0x5757);
}

static void alc256_shutup(struct hda_codec *codec)
{
	struct alc_spec *spec = codec->spec;
	hda_nid_t hp_pin = alc_get_hp_pin(spec);
	bool hp_pin_sense;

	if (!hp_pin)
		hp_pin = 0x21;

	hp_pin_sense = snd_hda_jack_detect(codec, hp_pin);

	if (hp_pin_sense)
		msleep(2);

	snd_hda_codec_write(codec, hp_pin, 0,
			    AC_VERB_SET_AMP_GAIN_MUTE, AMP_OUT_MUTE);

	if (hp_pin_sense || spec->ultra_low_power)
		msleep(85);

	/* 3k pull low control for Headset jack. */
	/* NOTE: call this before clearing the pin, otherwise codec stalls */
	/* If disable 3k pulldown control for alc257, the Mic detection will not work correctly
	 * when booting with headset plugged. So skip setting it for the codec alc257
	 */
	if (codec->core.vendor_id != 0x10ec0257)
		alc_update_coef_idx(codec, 0x46, 0, 3 << 12);

	if (!spec->no_shutup_pins)
		snd_hda_codec_write(codec, hp_pin, 0,
				    AC_VERB_SET_PIN_WIDGET_CONTROL, 0x0);

	if (hp_pin_sense || spec->ultra_low_power)
		msleep(100);

	alc_auto_setup_eapd(codec, false);
	alc_shutup_pins(codec);
	if (spec->ultra_low_power) {
		msleep(50);
		alc_update_coef_idx(codec, 0x03, 1<<1, 0);
		alc_update_coef_idx(codec, 0x08, 7<<4, 7<<4);
		alc_update_coef_idx(codec, 0x08, 3<<2, 0);
		alc_update_coef_idx(codec, 0x3b, 1<<15, 1<<15);
		alc_update_coef_idx(codec, 0x0e, 7<<6, 0);
		msleep(30);
	}
}

static void alc225_init(struct hda_codec *codec)
{
	struct alc_spec *spec = codec->spec;
	hda_nid_t hp_pin = alc_get_hp_pin(spec);
	bool hp1_pin_sense, hp2_pin_sense;

	if (!hp_pin)
		hp_pin = 0x21;
	msleep(30);

	hp1_pin_sense = snd_hda_jack_detect(codec, hp_pin);
	hp2_pin_sense = snd_hda_jack_detect(codec, 0x16);

	if (hp1_pin_sense || hp2_pin_sense)
		msleep(2);

	alc_update_coefex_idx(codec, 0x57, 0x04, 0x0007, 0x1); /* Low power */
	if (spec->ultra_low_power) {
		alc_update_coef_idx(codec, 0x08, 0x0f << 2, 3<<2);
		alc_update_coef_idx(codec, 0x0e, 7<<6, 7<<6);
		alc_update_coef_idx(codec, 0x33, 1<<11, 0);
		msleep(30);
	}

	if (hp1_pin_sense || spec->ultra_low_power)
		snd_hda_codec_write(codec, hp_pin, 0,
			    AC_VERB_SET_AMP_GAIN_MUTE, AMP_OUT_MUTE);
	if (hp2_pin_sense)
		snd_hda_codec_write(codec, 0x16, 0,
			    AC_VERB_SET_AMP_GAIN_MUTE, AMP_OUT_MUTE);

	if (hp1_pin_sense || hp2_pin_sense || spec->ultra_low_power)
		msleep(85);

	if (hp1_pin_sense || spec->ultra_low_power)
		snd_hda_codec_write(codec, hp_pin, 0,
			    AC_VERB_SET_PIN_WIDGET_CONTROL, PIN_OUT);
	if (hp2_pin_sense)
		snd_hda_codec_write(codec, 0x16, 0,
			    AC_VERB_SET_PIN_WIDGET_CONTROL, PIN_OUT);

	if (hp1_pin_sense || hp2_pin_sense || spec->ultra_low_power)
		msleep(100);

	alc_update_coef_idx(codec, 0x4a, 3 << 10, 0);
	alc_update_coefex_idx(codec, 0x57, 0x04, 0x0007, 0x4); /* Hight power */
}

static void alc225_shutup(struct hda_codec *codec)
{
	struct alc_spec *spec = codec->spec;
	hda_nid_t hp_pin = alc_get_hp_pin(spec);
	bool hp1_pin_sense, hp2_pin_sense;

	if (!hp_pin)
		hp_pin = 0x21;

	alc_disable_headset_jack_key(codec);
	/* 3k pull low control for Headset jack. */
	alc_update_coef_idx(codec, 0x4a, 0, 3 << 10);

	hp1_pin_sense = snd_hda_jack_detect(codec, hp_pin);
	hp2_pin_sense = snd_hda_jack_detect(codec, 0x16);

	if (hp1_pin_sense || hp2_pin_sense)
		msleep(2);

	if (hp1_pin_sense || spec->ultra_low_power)
		snd_hda_codec_write(codec, hp_pin, 0,
			    AC_VERB_SET_AMP_GAIN_MUTE, AMP_OUT_MUTE);
	if (hp2_pin_sense)
		snd_hda_codec_write(codec, 0x16, 0,
			    AC_VERB_SET_AMP_GAIN_MUTE, AMP_OUT_MUTE);

	if (hp1_pin_sense || hp2_pin_sense || spec->ultra_low_power)
		msleep(85);

	if (hp1_pin_sense || spec->ultra_low_power)
		snd_hda_codec_write(codec, hp_pin, 0,
			    AC_VERB_SET_PIN_WIDGET_CONTROL, 0x0);
	if (hp2_pin_sense)
		snd_hda_codec_write(codec, 0x16, 0,
			    AC_VERB_SET_PIN_WIDGET_CONTROL, 0x0);

	if (hp1_pin_sense || hp2_pin_sense || spec->ultra_low_power)
		msleep(100);

	alc_auto_setup_eapd(codec, false);
	alc_shutup_pins(codec);
	if (spec->ultra_low_power) {
		msleep(50);
		alc_update_coef_idx(codec, 0x08, 0x0f << 2, 0x0c << 2);
		alc_update_coef_idx(codec, 0x0e, 7<<6, 0);
		alc_update_coef_idx(codec, 0x33, 1<<11, 1<<11);
		alc_update_coef_idx(codec, 0x4a, 3<<4, 2<<4);
		msleep(30);
	}

	alc_update_coef_idx(codec, 0x4a, 3 << 10, 0);
	alc_enable_headset_jack_key(codec);
}

static void alc_default_init(struct hda_codec *codec)
{
	struct alc_spec *spec = codec->spec;
	hda_nid_t hp_pin = alc_get_hp_pin(spec);
	bool hp_pin_sense;

	if (!hp_pin)
		return;

	msleep(30);

	hp_pin_sense = snd_hda_jack_detect(codec, hp_pin);

	if (hp_pin_sense)
		msleep(2);

	snd_hda_codec_write(codec, hp_pin, 0,
			    AC_VERB_SET_AMP_GAIN_MUTE, AMP_OUT_MUTE);

	if (hp_pin_sense)
		msleep(85);

	snd_hda_codec_write(codec, hp_pin, 0,
			    AC_VERB_SET_PIN_WIDGET_CONTROL, PIN_OUT);

	if (hp_pin_sense)
		msleep(100);
}

static void alc_default_shutup(struct hda_codec *codec)
{
	struct alc_spec *spec = codec->spec;
	hda_nid_t hp_pin = alc_get_hp_pin(spec);
	bool hp_pin_sense;

	if (!hp_pin) {
		alc269_shutup(codec);
		return;
	}

	hp_pin_sense = snd_hda_jack_detect(codec, hp_pin);

	if (hp_pin_sense)
		msleep(2);

	snd_hda_codec_write(codec, hp_pin, 0,
			    AC_VERB_SET_AMP_GAIN_MUTE, AMP_OUT_MUTE);

	if (hp_pin_sense)
		msleep(85);

	if (!spec->no_shutup_pins)
		snd_hda_codec_write(codec, hp_pin, 0,
				    AC_VERB_SET_PIN_WIDGET_CONTROL, 0x0);

	if (hp_pin_sense)
		msleep(100);

	alc_auto_setup_eapd(codec, false);
	alc_shutup_pins(codec);
}

static void alc294_hp_init(struct hda_codec *codec)
{
	struct alc_spec *spec = codec->spec;
	hda_nid_t hp_pin = alc_get_hp_pin(spec);
	int i, val;

	if (!hp_pin)
		return;

	snd_hda_codec_write(codec, hp_pin, 0,
			    AC_VERB_SET_AMP_GAIN_MUTE, AMP_OUT_MUTE);

	msleep(100);

	if (!spec->no_shutup_pins)
		snd_hda_codec_write(codec, hp_pin, 0,
				    AC_VERB_SET_PIN_WIDGET_CONTROL, 0x0);

	alc_update_coef_idx(codec, 0x6f, 0x000f, 0);/* Set HP depop to manual mode */
	alc_update_coefex_idx(codec, 0x58, 0x00, 0x8000, 0x8000); /* HP depop procedure start */

	/* Wait for depop procedure finish  */
	val = alc_read_coefex_idx(codec, 0x58, 0x01);
	for (i = 0; i < 20 && val & 0x0080; i++) {
		msleep(50);
		val = alc_read_coefex_idx(codec, 0x58, 0x01);
	}
	/* Set HP depop to auto mode */
	alc_update_coef_idx(codec, 0x6f, 0x000f, 0x000b);
	msleep(50);
}

static void alc294_init(struct hda_codec *codec)
{
	struct alc_spec *spec = codec->spec;

	/* required only at boot or S4 resume time */
	if (!spec->done_hp_init ||
	    codec->core.dev.power.power_state.event == PM_EVENT_RESTORE) {
		alc294_hp_init(codec);
		spec->done_hp_init = true;
	}
	alc_default_init(codec);
}

static void alc5505_coef_set(struct hda_codec *codec, unsigned int index_reg,
			     unsigned int val)
{
	snd_hda_codec_write(codec, 0x51, 0, AC_VERB_SET_COEF_INDEX, index_reg >> 1);
	snd_hda_codec_write(codec, 0x51, 0, AC_VERB_SET_PROC_COEF, val & 0xffff); /* LSB */
	snd_hda_codec_write(codec, 0x51, 0, AC_VERB_SET_PROC_COEF, val >> 16); /* MSB */
}

static int alc5505_coef_get(struct hda_codec *codec, unsigned int index_reg)
{
	unsigned int val;

	snd_hda_codec_write(codec, 0x51, 0, AC_VERB_SET_COEF_INDEX, index_reg >> 1);
	val = snd_hda_codec_read(codec, 0x51, 0, AC_VERB_GET_PROC_COEF, 0)
		& 0xffff;
	val |= snd_hda_codec_read(codec, 0x51, 0, AC_VERB_GET_PROC_COEF, 0)
		<< 16;
	return val;
}

static void alc5505_dsp_halt(struct hda_codec *codec)
{
	unsigned int val;

	alc5505_coef_set(codec, 0x3000, 0x000c); /* DSP CPU stop */
	alc5505_coef_set(codec, 0x880c, 0x0008); /* DDR enter self refresh */
	alc5505_coef_set(codec, 0x61c0, 0x11110080); /* Clock control for PLL and CPU */
	alc5505_coef_set(codec, 0x6230, 0xfc0d4011); /* Disable Input OP */
	alc5505_coef_set(codec, 0x61b4, 0x040a2b03); /* Stop PLL2 */
	alc5505_coef_set(codec, 0x61b0, 0x00005b17); /* Stop PLL1 */
	alc5505_coef_set(codec, 0x61b8, 0x04133303); /* Stop PLL3 */
	val = alc5505_coef_get(codec, 0x6220);
	alc5505_coef_set(codec, 0x6220, (val | 0x3000)); /* switch Ringbuffer clock to DBUS clock */
}

static void alc5505_dsp_back_from_halt(struct hda_codec *codec)
{
	alc5505_coef_set(codec, 0x61b8, 0x04133302);
	alc5505_coef_set(codec, 0x61b0, 0x00005b16);
	alc5505_coef_set(codec, 0x61b4, 0x040a2b02);
	alc5505_coef_set(codec, 0x6230, 0xf80d4011);
	alc5505_coef_set(codec, 0x6220, 0x2002010f);
	alc5505_coef_set(codec, 0x880c, 0x00000004);
}

static void alc5505_dsp_init(struct hda_codec *codec)
{
	unsigned int val;

	alc5505_dsp_halt(codec);
	alc5505_dsp_back_from_halt(codec);
	alc5505_coef_set(codec, 0x61b0, 0x5b14); /* PLL1 control */
	alc5505_coef_set(codec, 0x61b0, 0x5b16);
	alc5505_coef_set(codec, 0x61b4, 0x04132b00); /* PLL2 control */
	alc5505_coef_set(codec, 0x61b4, 0x04132b02);
	alc5505_coef_set(codec, 0x61b8, 0x041f3300); /* PLL3 control*/
	alc5505_coef_set(codec, 0x61b8, 0x041f3302);
	snd_hda_codec_write(codec, 0x51, 0, AC_VERB_SET_CODEC_RESET, 0); /* Function reset */
	alc5505_coef_set(codec, 0x61b8, 0x041b3302);
	alc5505_coef_set(codec, 0x61b8, 0x04173302);
	alc5505_coef_set(codec, 0x61b8, 0x04163302);
	alc5505_coef_set(codec, 0x8800, 0x348b328b); /* DRAM control */
	alc5505_coef_set(codec, 0x8808, 0x00020022); /* DRAM control */
	alc5505_coef_set(codec, 0x8818, 0x00000400); /* DRAM control */

	val = alc5505_coef_get(codec, 0x6200) >> 16; /* Read revision ID */
	if (val <= 3)
		alc5505_coef_set(codec, 0x6220, 0x2002010f); /* I/O PAD Configuration */
	else
		alc5505_coef_set(codec, 0x6220, 0x6002018f);

	alc5505_coef_set(codec, 0x61ac, 0x055525f0); /**/
	alc5505_coef_set(codec, 0x61c0, 0x12230080); /* Clock control */
	alc5505_coef_set(codec, 0x61b4, 0x040e2b02); /* PLL2 control */
	alc5505_coef_set(codec, 0x61bc, 0x010234f8); /* OSC Control */
	alc5505_coef_set(codec, 0x880c, 0x00000004); /* DRAM Function control */
	alc5505_coef_set(codec, 0x880c, 0x00000003);
	alc5505_coef_set(codec, 0x880c, 0x00000010);

#ifdef HALT_REALTEK_ALC5505
	alc5505_dsp_halt(codec);
#endif
}

#ifdef HALT_REALTEK_ALC5505
#define alc5505_dsp_suspend(codec)	do { } while (0) /* NOP */
#define alc5505_dsp_resume(codec)	do { } while (0) /* NOP */
#else
#define alc5505_dsp_suspend(codec)	alc5505_dsp_halt(codec)
#define alc5505_dsp_resume(codec)	alc5505_dsp_back_from_halt(codec)
#endif

#ifdef CONFIG_PM
static int alc269_suspend(struct hda_codec *codec)
{
	struct alc_spec *spec = codec->spec;

	if (spec->has_alc5505_dsp)
		alc5505_dsp_suspend(codec);
	return alc_suspend(codec);
}

static int alc269_resume(struct hda_codec *codec)
{
	struct alc_spec *spec = codec->spec;

	if (spec->codec_variant == ALC269_TYPE_ALC269VB)
		alc269vb_toggle_power_output(codec, 0);
	if (spec->codec_variant == ALC269_TYPE_ALC269VB &&
			(alc_get_coef0(codec) & 0x00ff) == 0x018) {
		msleep(150);
	}

	codec->patch_ops.init(codec);

	if (spec->codec_variant == ALC269_TYPE_ALC269VB)
		alc269vb_toggle_power_output(codec, 1);
	if (spec->codec_variant == ALC269_TYPE_ALC269VB &&
			(alc_get_coef0(codec) & 0x00ff) == 0x017) {
		msleep(200);
	}

	snd_hda_regmap_sync(codec);
	hda_call_check_power_status(codec, 0x01);

	/* on some machine, the BIOS will clear the codec gpio data when enter
	 * suspend, and won't restore the data after resume, so we restore it
	 * in the driver.
	 */
	if (spec->gpio_data)
		alc_write_gpio_data(codec);

	if (spec->has_alc5505_dsp)
		alc5505_dsp_resume(codec);

	return 0;
}
#endif /* CONFIG_PM */

static void alc269_fixup_pincfg_no_hp_to_lineout(struct hda_codec *codec,
						 const struct hda_fixup *fix, int action)
{
	struct alc_spec *spec = codec->spec;

	if (action == HDA_FIXUP_ACT_PRE_PROBE)
		spec->parse_flags = HDA_PINCFG_NO_HP_FIXUP;
}

static void alc269_fixup_pincfg_U7x7_headset_mic(struct hda_codec *codec,
						 const struct hda_fixup *fix,
						 int action)
{
	unsigned int cfg_headphone = snd_hda_codec_get_pincfg(codec, 0x21);
	unsigned int cfg_headset_mic = snd_hda_codec_get_pincfg(codec, 0x19);

	if (cfg_headphone && cfg_headset_mic == 0x411111f0)
		snd_hda_codec_set_pincfg(codec, 0x19,
			(cfg_headphone & ~AC_DEFCFG_DEVICE) |
			(AC_JACK_MIC_IN << AC_DEFCFG_DEVICE_SHIFT));
}

static void alc269_fixup_hweq(struct hda_codec *codec,
			       const struct hda_fixup *fix, int action)
{
	if (action == HDA_FIXUP_ACT_INIT)
		alc_update_coef_idx(codec, 0x1e, 0, 0x80);
}

static void alc269_fixup_headset_mic(struct hda_codec *codec,
				       const struct hda_fixup *fix, int action)
{
	struct alc_spec *spec = codec->spec;

	if (action == HDA_FIXUP_ACT_PRE_PROBE)
		spec->parse_flags |= HDA_PINCFG_HEADSET_MIC;
}

static void alc271_fixup_dmic(struct hda_codec *codec,
			      const struct hda_fixup *fix, int action)
{
	static const struct hda_verb verbs[] = {
		{0x20, AC_VERB_SET_COEF_INDEX, 0x0d},
		{0x20, AC_VERB_SET_PROC_COEF, 0x4000},
		{}
	};
	unsigned int cfg;

	if (strcmp(codec->core.chip_name, "ALC271X") &&
	    strcmp(codec->core.chip_name, "ALC269VB"))
		return;
	cfg = snd_hda_codec_get_pincfg(codec, 0x12);
	if (get_defcfg_connect(cfg) == AC_JACK_PORT_FIXED)
		snd_hda_sequence_write(codec, verbs);
}

static void alc269_fixup_pcm_44k(struct hda_codec *codec,
				 const struct hda_fixup *fix, int action)
{
	struct alc_spec *spec = codec->spec;

	if (action != HDA_FIXUP_ACT_PROBE)
		return;

	/* Due to a hardware problem on Lenovo Ideadpad, we need to
	 * fix the sample rate of analog I/O to 44.1kHz
	 */
	spec->gen.stream_analog_playback = &alc269_44k_pcm_analog_playback;
	spec->gen.stream_analog_capture = &alc269_44k_pcm_analog_capture;
}

static void alc269_fixup_stereo_dmic(struct hda_codec *codec,
				     const struct hda_fixup *fix, int action)
{
	/* The digital-mic unit sends PDM (differential signal) instead of
	 * the standard PCM, thus you can't record a valid mono stream as is.
	 * Below is a workaround specific to ALC269 to control the dmic
	 * signal source as mono.
	 */
	if (action == HDA_FIXUP_ACT_INIT)
		alc_update_coef_idx(codec, 0x07, 0, 0x80);
}

static void alc269_quanta_automute(struct hda_codec *codec)
{
	snd_hda_gen_update_outputs(codec);

	alc_write_coef_idx(codec, 0x0c, 0x680);
	alc_write_coef_idx(codec, 0x0c, 0x480);
}

static void alc269_fixup_quanta_mute(struct hda_codec *codec,
				     const struct hda_fixup *fix, int action)
{
	struct alc_spec *spec = codec->spec;
	if (action != HDA_FIXUP_ACT_PROBE)
		return;
	spec->gen.automute_hook = alc269_quanta_automute;
}

static void alc269_x101_hp_automute_hook(struct hda_codec *codec,
					 struct hda_jack_callback *jack)
{
	struct alc_spec *spec = codec->spec;
	int vref;
	msleep(200);
	snd_hda_gen_hp_automute(codec, jack);

	vref = spec->gen.hp_jack_present ? PIN_VREF80 : 0;
	msleep(100);
	snd_hda_codec_write(codec, 0x18, 0, AC_VERB_SET_PIN_WIDGET_CONTROL,
			    vref);
	msleep(500);
	snd_hda_codec_write(codec, 0x18, 0, AC_VERB_SET_PIN_WIDGET_CONTROL,
			    vref);
}

/*
 * Magic sequence to make Huawei Matebook X right speaker working (bko#197801)
 */
struct hda_alc298_mbxinit {
	unsigned char value_0x23;
	unsigned char value_0x25;
};

static void alc298_huawei_mbx_stereo_seq(struct hda_codec *codec,
					 const struct hda_alc298_mbxinit *initval,
					 bool first)
{
	snd_hda_codec_write(codec, 0x06, 0, AC_VERB_SET_DIGI_CONVERT_3, 0x0);
	alc_write_coef_idx(codec, 0x26, 0xb000);

	if (first)
		snd_hda_codec_write(codec, 0x21, 0, AC_VERB_GET_PIN_SENSE, 0x0);

	snd_hda_codec_write(codec, 0x6, 0, AC_VERB_SET_DIGI_CONVERT_3, 0x80);
	alc_write_coef_idx(codec, 0x26, 0xf000);
	alc_write_coef_idx(codec, 0x23, initval->value_0x23);

	if (initval->value_0x23 != 0x1e)
		alc_write_coef_idx(codec, 0x25, initval->value_0x25);

	snd_hda_codec_write(codec, 0x20, 0, AC_VERB_SET_COEF_INDEX, 0x26);
	snd_hda_codec_write(codec, 0x20, 0, AC_VERB_SET_PROC_COEF, 0xb010);
}

static void alc298_fixup_huawei_mbx_stereo(struct hda_codec *codec,
					   const struct hda_fixup *fix,
					   int action)
{
	/* Initialization magic */
	static const struct hda_alc298_mbxinit dac_init[] = {
		{0x0c, 0x00}, {0x0d, 0x00}, {0x0e, 0x00}, {0x0f, 0x00},
		{0x10, 0x00}, {0x1a, 0x40}, {0x1b, 0x82}, {0x1c, 0x00},
		{0x1d, 0x00}, {0x1e, 0x00}, {0x1f, 0x00},
		{0x20, 0xc2}, {0x21, 0xc8}, {0x22, 0x26}, {0x23, 0x24},
		{0x27, 0xff}, {0x28, 0xff}, {0x29, 0xff}, {0x2a, 0x8f},
		{0x2b, 0x02}, {0x2c, 0x48}, {0x2d, 0x34}, {0x2e, 0x00},
		{0x2f, 0x00},
		{0x30, 0x00}, {0x31, 0x00}, {0x32, 0x00}, {0x33, 0x00},
		{0x34, 0x00}, {0x35, 0x01}, {0x36, 0x93}, {0x37, 0x0c},
		{0x38, 0x00}, {0x39, 0x00}, {0x3a, 0xf8}, {0x38, 0x80},
		{}
	};
	const struct hda_alc298_mbxinit *seq;

	if (action != HDA_FIXUP_ACT_INIT)
		return;

	/* Start */
	snd_hda_codec_write(codec, 0x06, 0, AC_VERB_SET_DIGI_CONVERT_3, 0x00);
	snd_hda_codec_write(codec, 0x06, 0, AC_VERB_SET_DIGI_CONVERT_3, 0x80);
	alc_write_coef_idx(codec, 0x26, 0xf000);
	alc_write_coef_idx(codec, 0x22, 0x31);
	alc_write_coef_idx(codec, 0x23, 0x0b);
	alc_write_coef_idx(codec, 0x25, 0x00);
	snd_hda_codec_write(codec, 0x20, 0, AC_VERB_SET_COEF_INDEX, 0x26);
	snd_hda_codec_write(codec, 0x20, 0, AC_VERB_SET_PROC_COEF, 0xb010);

	for (seq = dac_init; seq->value_0x23; seq++)
		alc298_huawei_mbx_stereo_seq(codec, seq, seq == dac_init);
}

static void alc269_fixup_x101_headset_mic(struct hda_codec *codec,
				     const struct hda_fixup *fix, int action)
{
	struct alc_spec *spec = codec->spec;
	if (action == HDA_FIXUP_ACT_PRE_PROBE) {
		spec->parse_flags |= HDA_PINCFG_HEADSET_MIC;
		spec->gen.hp_automute_hook = alc269_x101_hp_automute_hook;
	}
}

static void alc_update_vref_led(struct hda_codec *codec, hda_nid_t pin,
				bool polarity, bool on)
{
	unsigned int pinval;

	if (!pin)
		return;
	if (polarity)
		on = !on;
	pinval = snd_hda_codec_get_pin_target(codec, pin);
	pinval &= ~AC_PINCTL_VREFEN;
	pinval |= on ? AC_PINCTL_VREF_80 : AC_PINCTL_VREF_HIZ;
	/* temporarily power up/down for setting VREF */
	snd_hda_power_up_pm(codec);
	snd_hda_set_pin_ctl_cache(codec, pin, pinval);
	snd_hda_power_down_pm(codec);
}

/* update mute-LED according to the speaker mute state via mic VREF pin */
static int vref_mute_led_set(struct led_classdev *led_cdev,
			     enum led_brightness brightness)
{
	struct hda_codec *codec = dev_to_hda_codec(led_cdev->dev->parent);
	struct alc_spec *spec = codec->spec;

	alc_update_vref_led(codec, spec->mute_led_nid,
			    spec->mute_led_polarity, brightness);
	return 0;
}

/* Make sure the led works even in runtime suspend */
static unsigned int led_power_filter(struct hda_codec *codec,
						  hda_nid_t nid,
						  unsigned int power_state)
{
	struct alc_spec *spec = codec->spec;

	if (power_state != AC_PWRST_D3 || nid == 0 ||
	    (nid != spec->mute_led_nid && nid != spec->cap_mute_led_nid))
		return power_state;

	/* Set pin ctl again, it might have just been set to 0 */
	snd_hda_set_pin_ctl(codec, nid,
			    snd_hda_codec_get_pin_target(codec, nid));

	return snd_hda_gen_path_power_filter(codec, nid, power_state);
}

static void alc269_fixup_hp_mute_led(struct hda_codec *codec,
				     const struct hda_fixup *fix, int action)
{
	struct alc_spec *spec = codec->spec;
	const struct dmi_device *dev = NULL;

	if (action != HDA_FIXUP_ACT_PRE_PROBE)
		return;

	while ((dev = dmi_find_device(DMI_DEV_TYPE_OEM_STRING, NULL, dev))) {
		int pol, pin;
		if (sscanf(dev->name, "HP_Mute_LED_%d_%x", &pol, &pin) != 2)
			continue;
		if (pin < 0x0a || pin >= 0x10)
			break;
		spec->mute_led_polarity = pol;
		spec->mute_led_nid = pin - 0x0a + 0x18;
		snd_hda_gen_add_mute_led_cdev(codec, vref_mute_led_set);
		codec->power_filter = led_power_filter;
		codec_dbg(codec,
			  "Detected mute LED for %x:%d\n", spec->mute_led_nid,
			   spec->mute_led_polarity);
		break;
	}
}

static void alc269_fixup_hp_mute_led_micx(struct hda_codec *codec,
					  const struct hda_fixup *fix,
					  int action, hda_nid_t pin)
{
	struct alc_spec *spec = codec->spec;

	if (action == HDA_FIXUP_ACT_PRE_PROBE) {
		spec->mute_led_polarity = 0;
		spec->mute_led_nid = pin;
		snd_hda_gen_add_mute_led_cdev(codec, vref_mute_led_set);
		codec->power_filter = led_power_filter;
	}
}

static void alc269_fixup_hp_mute_led_mic1(struct hda_codec *codec,
				const struct hda_fixup *fix, int action)
{
	alc269_fixup_hp_mute_led_micx(codec, fix, action, 0x18);
}

static void alc269_fixup_hp_mute_led_mic2(struct hda_codec *codec,
				const struct hda_fixup *fix, int action)
{
	alc269_fixup_hp_mute_led_micx(codec, fix, action, 0x19);
}

static void alc269_fixup_hp_mute_led_mic3(struct hda_codec *codec,
				const struct hda_fixup *fix, int action)
{
	alc269_fixup_hp_mute_led_micx(codec, fix, action, 0x1b);
}

/* update LED status via GPIO */
static void alc_update_gpio_led(struct hda_codec *codec, unsigned int mask,
				int polarity, bool enabled)
{
	if (polarity)
		enabled = !enabled;
	alc_update_gpio_data(codec, mask, !enabled); /* muted -> LED on */
}

/* turn on/off mute LED via GPIO per vmaster hook */
static int gpio_mute_led_set(struct led_classdev *led_cdev,
			     enum led_brightness brightness)
{
	struct hda_codec *codec = dev_to_hda_codec(led_cdev->dev->parent);
	struct alc_spec *spec = codec->spec;

	alc_update_gpio_led(codec, spec->gpio_mute_led_mask,
			    spec->mute_led_polarity, !brightness);
	return 0;
}

/* turn on/off mic-mute LED via GPIO per capture hook */
static int micmute_led_set(struct led_classdev *led_cdev,
			   enum led_brightness brightness)
{
	struct hda_codec *codec = dev_to_hda_codec(led_cdev->dev->parent);
	struct alc_spec *spec = codec->spec;

	alc_update_gpio_led(codec, spec->gpio_mic_led_mask,
			    spec->micmute_led_polarity, !brightness);
	return 0;
}

/* setup mute and mic-mute GPIO bits, add hooks appropriately */
static void alc_fixup_hp_gpio_led(struct hda_codec *codec,
				  int action,
				  unsigned int mute_mask,
				  unsigned int micmute_mask)
{
	struct alc_spec *spec = codec->spec;

	alc_fixup_gpio(codec, action, mute_mask | micmute_mask);

	if (action != HDA_FIXUP_ACT_PRE_PROBE)
		return;
	if (mute_mask) {
		spec->gpio_mute_led_mask = mute_mask;
		snd_hda_gen_add_mute_led_cdev(codec, gpio_mute_led_set);
	}
	if (micmute_mask) {
		spec->gpio_mic_led_mask = micmute_mask;
		snd_hda_gen_add_micmute_led_cdev(codec, micmute_led_set);
	}
}

static void alc269_fixup_hp_gpio_led(struct hda_codec *codec,
				const struct hda_fixup *fix, int action)
{
	alc_fixup_hp_gpio_led(codec, action, 0x08, 0x10);
}

static void alc285_fixup_hp_gpio_led(struct hda_codec *codec,
				const struct hda_fixup *fix, int action)
{
	alc_fixup_hp_gpio_led(codec, action, 0x04, 0x01);
}

static void alc286_fixup_hp_gpio_led(struct hda_codec *codec,
				const struct hda_fixup *fix, int action)
{
	alc_fixup_hp_gpio_led(codec, action, 0x02, 0x20);
}

static void alc287_fixup_hp_gpio_led(struct hda_codec *codec,
				const struct hda_fixup *fix, int action)
{
	alc_fixup_hp_gpio_led(codec, action, 0x10, 0);
}

/* turn on/off mic-mute LED per capture hook via VREF change */
static int vref_micmute_led_set(struct led_classdev *led_cdev,
				enum led_brightness brightness)
{
	struct hda_codec *codec = dev_to_hda_codec(led_cdev->dev->parent);
	struct alc_spec *spec = codec->spec;

	alc_update_vref_led(codec, spec->cap_mute_led_nid,
			    spec->micmute_led_polarity, brightness);
	return 0;
}

static void alc269_fixup_hp_gpio_mic1_led(struct hda_codec *codec,
				const struct hda_fixup *fix, int action)
{
	struct alc_spec *spec = codec->spec;

	alc_fixup_hp_gpio_led(codec, action, 0x08, 0);
	if (action == HDA_FIXUP_ACT_PRE_PROBE) {
		/* Like hp_gpio_mic1_led, but also needs GPIO4 low to
		 * enable headphone amp
		 */
		spec->gpio_mask |= 0x10;
		spec->gpio_dir |= 0x10;
		spec->cap_mute_led_nid = 0x18;
		snd_hda_gen_add_micmute_led_cdev(codec, vref_micmute_led_set);
		codec->power_filter = led_power_filter;
	}
}

static void alc280_fixup_hp_gpio4(struct hda_codec *codec,
				   const struct hda_fixup *fix, int action)
{
	struct alc_spec *spec = codec->spec;

	alc_fixup_hp_gpio_led(codec, action, 0x08, 0);
	if (action == HDA_FIXUP_ACT_PRE_PROBE) {
		spec->cap_mute_led_nid = 0x18;
		snd_hda_gen_add_micmute_led_cdev(codec, vref_micmute_led_set);
		codec->power_filter = led_power_filter;
	}
}

/* HP Spectre x360 14 model needs a unique workaround for enabling the amp;
 * it needs to toggle the GPIO0 once on and off at each time (bko#210633)
 */
static void alc245_fixup_hp_x360_amp(struct hda_codec *codec,
				     const struct hda_fixup *fix, int action)
{
	struct alc_spec *spec = codec->spec;

	switch (action) {
	case HDA_FIXUP_ACT_PRE_PROBE:
		spec->gpio_mask |= 0x01;
		spec->gpio_dir |= 0x01;
		break;
	case HDA_FIXUP_ACT_INIT:
		/* need to toggle GPIO to enable the amp */
		alc_update_gpio_data(codec, 0x01, true);
		msleep(100);
		alc_update_gpio_data(codec, 0x01, false);
		break;
	}
}

static void alc_update_coef_led(struct hda_codec *codec,
				struct alc_coef_led *led,
				bool polarity, bool on)
{
	if (polarity)
		on = !on;
	/* temporarily power up/down for setting COEF bit */
	alc_update_coef_idx(codec, led->idx, led->mask,
			    on ? led->on : led->off);
}

/* update mute-LED according to the speaker mute state via COEF bit */
static int coef_mute_led_set(struct led_classdev *led_cdev,
			     enum led_brightness brightness)
{
	struct hda_codec *codec = dev_to_hda_codec(led_cdev->dev->parent);
	struct alc_spec *spec = codec->spec;

	alc_update_coef_led(codec, &spec->mute_led_coef,
			    spec->mute_led_polarity, brightness);
	return 0;
}

static void alc285_fixup_hp_mute_led_coefbit(struct hda_codec *codec,
					  const struct hda_fixup *fix,
					  int action)
{
	struct alc_spec *spec = codec->spec;

	if (action == HDA_FIXUP_ACT_PRE_PROBE) {
		spec->mute_led_polarity = 0;
		spec->mute_led_coef.idx = 0x0b;
		spec->mute_led_coef.mask = 1 << 3;
		spec->mute_led_coef.on = 1 << 3;
		spec->mute_led_coef.off = 0;
		snd_hda_gen_add_mute_led_cdev(codec, coef_mute_led_set);
	}
}

static void alc236_fixup_hp_mute_led_coefbit(struct hda_codec *codec,
					  const struct hda_fixup *fix,
					  int action)
{
	struct alc_spec *spec = codec->spec;

	if (action == HDA_FIXUP_ACT_PRE_PROBE) {
		spec->mute_led_polarity = 0;
		spec->mute_led_coef.idx = 0x34;
		spec->mute_led_coef.mask = 1 << 5;
		spec->mute_led_coef.on = 0;
		spec->mute_led_coef.off = 1 << 5;
		snd_hda_gen_add_mute_led_cdev(codec, coef_mute_led_set);
	}
}

/* turn on/off mic-mute LED per capture hook by coef bit */
static int coef_micmute_led_set(struct led_classdev *led_cdev,
				enum led_brightness brightness)
{
	struct hda_codec *codec = dev_to_hda_codec(led_cdev->dev->parent);
	struct alc_spec *spec = codec->spec;

	alc_update_coef_led(codec, &spec->mic_led_coef,
			    spec->micmute_led_polarity, brightness);
	return 0;
}

static void alc285_fixup_hp_coef_micmute_led(struct hda_codec *codec,
				const struct hda_fixup *fix, int action)
{
	struct alc_spec *spec = codec->spec;

	if (action == HDA_FIXUP_ACT_PRE_PROBE) {
		spec->mic_led_coef.idx = 0x19;
		spec->mic_led_coef.mask = 1 << 13;
		spec->mic_led_coef.on = 1 << 13;
		spec->mic_led_coef.off = 0;
		snd_hda_gen_add_micmute_led_cdev(codec, coef_micmute_led_set);
	}
}

static void alc236_fixup_hp_coef_micmute_led(struct hda_codec *codec,
				const struct hda_fixup *fix, int action)
{
	struct alc_spec *spec = codec->spec;

	if (action == HDA_FIXUP_ACT_PRE_PROBE) {
		spec->mic_led_coef.idx = 0x35;
		spec->mic_led_coef.mask = 3 << 2;
		spec->mic_led_coef.on = 2 << 2;
		spec->mic_led_coef.off = 1 << 2;
		snd_hda_gen_add_micmute_led_cdev(codec, coef_micmute_led_set);
	}
}

static void alc285_fixup_hp_mute_led(struct hda_codec *codec,
				const struct hda_fixup *fix, int action)
{
	alc285_fixup_hp_mute_led_coefbit(codec, fix, action);
	alc285_fixup_hp_coef_micmute_led(codec, fix, action);
}

static void alc236_fixup_hp_mute_led(struct hda_codec *codec,
				const struct hda_fixup *fix, int action)
{
	alc236_fixup_hp_mute_led_coefbit(codec, fix, action);
	alc236_fixup_hp_coef_micmute_led(codec, fix, action);
}

#if IS_REACHABLE(CONFIG_INPUT)
static void gpio2_mic_hotkey_event(struct hda_codec *codec,
				   struct hda_jack_callback *event)
{
	struct alc_spec *spec = codec->spec;

	/* GPIO2 just toggles on a keypress/keyrelease cycle. Therefore
	   send both key on and key off event for every interrupt. */
	input_report_key(spec->kb_dev, spec->alc_mute_keycode_map[ALC_KEY_MICMUTE_INDEX], 1);
	input_sync(spec->kb_dev);
	input_report_key(spec->kb_dev, spec->alc_mute_keycode_map[ALC_KEY_MICMUTE_INDEX], 0);
	input_sync(spec->kb_dev);
}

static int alc_register_micmute_input_device(struct hda_codec *codec)
{
	struct alc_spec *spec = codec->spec;
	int i;

	spec->kb_dev = input_allocate_device();
	if (!spec->kb_dev) {
		codec_err(codec, "Out of memory (input_allocate_device)\n");
		return -ENOMEM;
	}

	spec->alc_mute_keycode_map[ALC_KEY_MICMUTE_INDEX] = KEY_MICMUTE;

	spec->kb_dev->name = "Microphone Mute Button";
	spec->kb_dev->evbit[0] = BIT_MASK(EV_KEY);
	spec->kb_dev->keycodesize = sizeof(spec->alc_mute_keycode_map[0]);
	spec->kb_dev->keycodemax = ARRAY_SIZE(spec->alc_mute_keycode_map);
	spec->kb_dev->keycode = spec->alc_mute_keycode_map;
	for (i = 0; i < ARRAY_SIZE(spec->alc_mute_keycode_map); i++)
		set_bit(spec->alc_mute_keycode_map[i], spec->kb_dev->keybit);

	if (input_register_device(spec->kb_dev)) {
		codec_err(codec, "input_register_device failed\n");
		input_free_device(spec->kb_dev);
		spec->kb_dev = NULL;
		return -ENOMEM;
	}

	return 0;
}

/* GPIO1 = set according to SKU external amp
 * GPIO2 = mic mute hotkey
 * GPIO3 = mute LED
 * GPIO4 = mic mute LED
 */
static void alc280_fixup_hp_gpio2_mic_hotkey(struct hda_codec *codec,
					     const struct hda_fixup *fix, int action)
{
	struct alc_spec *spec = codec->spec;

	alc_fixup_hp_gpio_led(codec, action, 0x08, 0x10);
	if (action == HDA_FIXUP_ACT_PRE_PROBE) {
		spec->init_amp = ALC_INIT_DEFAULT;
		if (alc_register_micmute_input_device(codec) != 0)
			return;

		spec->gpio_mask |= 0x06;
		spec->gpio_dir |= 0x02;
		spec->gpio_data |= 0x02;
		snd_hda_codec_write_cache(codec, codec->core.afg, 0,
					  AC_VERB_SET_GPIO_UNSOLICITED_RSP_MASK, 0x04);
		snd_hda_jack_detect_enable_callback(codec, codec->core.afg,
						    gpio2_mic_hotkey_event);
		return;
	}

	if (!spec->kb_dev)
		return;

	switch (action) {
	case HDA_FIXUP_ACT_FREE:
		input_unregister_device(spec->kb_dev);
		spec->kb_dev = NULL;
	}
}

/* Line2 = mic mute hotkey
 * GPIO2 = mic mute LED
 */
static void alc233_fixup_lenovo_line2_mic_hotkey(struct hda_codec *codec,
					     const struct hda_fixup *fix, int action)
{
	struct alc_spec *spec = codec->spec;

	alc_fixup_hp_gpio_led(codec, action, 0, 0x04);
	if (action == HDA_FIXUP_ACT_PRE_PROBE) {
		spec->init_amp = ALC_INIT_DEFAULT;
		if (alc_register_micmute_input_device(codec) != 0)
			return;

		snd_hda_jack_detect_enable_callback(codec, 0x1b,
						    gpio2_mic_hotkey_event);
		return;
	}

	if (!spec->kb_dev)
		return;

	switch (action) {
	case HDA_FIXUP_ACT_FREE:
		input_unregister_device(spec->kb_dev);
		spec->kb_dev = NULL;
	}
}
#else /* INPUT */
#define alc280_fixup_hp_gpio2_mic_hotkey	NULL
#define alc233_fixup_lenovo_line2_mic_hotkey	NULL
#endif /* INPUT */

static void alc269_fixup_hp_line1_mic1_led(struct hda_codec *codec,
				const struct hda_fixup *fix, int action)
{
	struct alc_spec *spec = codec->spec;

	alc269_fixup_hp_mute_led_micx(codec, fix, action, 0x1a);
	if (action == HDA_FIXUP_ACT_PRE_PROBE) {
		spec->cap_mute_led_nid = 0x18;
		snd_hda_gen_add_micmute_led_cdev(codec, vref_micmute_led_set);
	}
}

static const struct coef_fw alc225_pre_hsmode[] = {
	UPDATE_COEF(0x4a, 1<<8, 0),
	UPDATE_COEFEX(0x57, 0x05, 1<<14, 0),
	UPDATE_COEF(0x63, 3<<14, 3<<14),
	UPDATE_COEF(0x4a, 3<<4, 2<<4),
	UPDATE_COEF(0x4a, 3<<10, 3<<10),
	UPDATE_COEF(0x45, 0x3f<<10, 0x34<<10),
	UPDATE_COEF(0x4a, 3<<10, 0),
	{}
};

static void alc_headset_mode_unplugged(struct hda_codec *codec)
{
	struct alc_spec *spec = codec->spec;
	static const struct coef_fw coef0255[] = {
		WRITE_COEF(0x1b, 0x0c0b), /* LDO and MISC control */
		WRITE_COEF(0x45, 0xd089), /* UAJ function set to menual mode */
		UPDATE_COEFEX(0x57, 0x05, 1<<14, 0), /* Direct Drive HP Amp control(Set to verb control)*/
		WRITE_COEF(0x06, 0x6104), /* Set MIC2 Vref gate with HP */
		WRITE_COEFEX(0x57, 0x03, 0x8aa6), /* Direct Drive HP Amp control */
		{}
	};
	static const struct coef_fw coef0256[] = {
		WRITE_COEF(0x1b, 0x0c4b), /* LDO and MISC control */
		WRITE_COEF(0x45, 0xd089), /* UAJ function set to menual mode */
		WRITE_COEF(0x06, 0x6104), /* Set MIC2 Vref gate with HP */
		WRITE_COEFEX(0x57, 0x03, 0x09a3), /* Direct Drive HP Amp control */
		UPDATE_COEFEX(0x57, 0x05, 1<<14, 0), /* Direct Drive HP Amp control(Set to verb control)*/
		{}
	};
	static const struct coef_fw coef0233[] = {
		WRITE_COEF(0x1b, 0x0c0b),
		WRITE_COEF(0x45, 0xc429),
		UPDATE_COEF(0x35, 0x4000, 0),
		WRITE_COEF(0x06, 0x2104),
		WRITE_COEF(0x1a, 0x0001),
		WRITE_COEF(0x26, 0x0004),
		WRITE_COEF(0x32, 0x42a3),
		{}
	};
	static const struct coef_fw coef0288[] = {
		UPDATE_COEF(0x4f, 0xfcc0, 0xc400),
		UPDATE_COEF(0x50, 0x2000, 0x2000),
		UPDATE_COEF(0x56, 0x0006, 0x0006),
		UPDATE_COEF(0x66, 0x0008, 0),
		UPDATE_COEF(0x67, 0x2000, 0),
		{}
	};
	static const struct coef_fw coef0298[] = {
		UPDATE_COEF(0x19, 0x1300, 0x0300),
		{}
	};
	static const struct coef_fw coef0292[] = {
		WRITE_COEF(0x76, 0x000e),
		WRITE_COEF(0x6c, 0x2400),
		WRITE_COEF(0x18, 0x7308),
		WRITE_COEF(0x6b, 0xc429),
		{}
	};
	static const struct coef_fw coef0293[] = {
		UPDATE_COEF(0x10, 7<<8, 6<<8), /* SET Line1 JD to 0 */
		UPDATE_COEFEX(0x57, 0x05, 1<<15|1<<13, 0x0), /* SET charge pump by verb */
		UPDATE_COEFEX(0x57, 0x03, 1<<10, 1<<10), /* SET EN_OSW to 1 */
		UPDATE_COEF(0x1a, 1<<3, 1<<3), /* Combo JD gating with LINE1-VREFO */
		WRITE_COEF(0x45, 0xc429), /* Set to TRS type */
		UPDATE_COEF(0x4a, 0x000f, 0x000e), /* Combo Jack auto detect */
		{}
	};
	static const struct coef_fw coef0668[] = {
		WRITE_COEF(0x15, 0x0d40),
		WRITE_COEF(0xb7, 0x802b),
		{}
	};
	static const struct coef_fw coef0225[] = {
		UPDATE_COEF(0x63, 3<<14, 0),
		{}
	};
	static const struct coef_fw coef0274[] = {
		UPDATE_COEF(0x4a, 0x0100, 0),
		UPDATE_COEFEX(0x57, 0x05, 0x4000, 0),
		UPDATE_COEF(0x6b, 0xf000, 0x5000),
		UPDATE_COEF(0x4a, 0x0010, 0),
		UPDATE_COEF(0x4a, 0x0c00, 0x0c00),
		WRITE_COEF(0x45, 0x5289),
		UPDATE_COEF(0x4a, 0x0c00, 0),
		{}
	};

	if (spec->no_internal_mic_pin) {
		alc_update_coef_idx(codec, 0x45, 0xf<<12 | 1<<10, 5<<12);
		return;
	}

	switch (codec->core.vendor_id) {
	case 0x10ec0255:
		alc_process_coef_fw(codec, coef0255);
		break;
	case 0x10ec0236:
	case 0x10ec0256:
		alc_process_coef_fw(codec, coef0256);
		break;
	case 0x10ec0234:
	case 0x10ec0274:
	case 0x10ec0294:
		alc_process_coef_fw(codec, coef0274);
		break;
	case 0x10ec0233:
	case 0x10ec0283:
		alc_process_coef_fw(codec, coef0233);
		break;
	case 0x10ec0286:
	case 0x10ec0288:
		alc_process_coef_fw(codec, coef0288);
		break;
	case 0x10ec0298:
		alc_process_coef_fw(codec, coef0298);
		alc_process_coef_fw(codec, coef0288);
		break;
	case 0x10ec0292:
		alc_process_coef_fw(codec, coef0292);
		break;
	case 0x10ec0293:
		alc_process_coef_fw(codec, coef0293);
		break;
	case 0x10ec0668:
		alc_process_coef_fw(codec, coef0668);
		break;
	case 0x10ec0215:
	case 0x10ec0225:
	case 0x10ec0285:
	case 0x10ec0295:
	case 0x10ec0289:
	case 0x10ec0299:
		alc_process_coef_fw(codec, alc225_pre_hsmode);
		alc_process_coef_fw(codec, coef0225);
		break;
	case 0x10ec0867:
		alc_update_coefex_idx(codec, 0x57, 0x5, 1<<14, 0);
		break;
	}
	codec_dbg(codec, "Headset jack set to unplugged mode.\n");
}


static void alc_headset_mode_mic_in(struct hda_codec *codec, hda_nid_t hp_pin,
				    hda_nid_t mic_pin)
{
	static const struct coef_fw coef0255[] = {
		WRITE_COEFEX(0x57, 0x03, 0x8aa6),
		WRITE_COEF(0x06, 0x6100), /* Set MIC2 Vref gate to normal */
		{}
	};
	static const struct coef_fw coef0256[] = {
		UPDATE_COEFEX(0x57, 0x05, 1<<14, 1<<14), /* Direct Drive HP Amp control(Set to verb control)*/
		WRITE_COEFEX(0x57, 0x03, 0x09a3),
		WRITE_COEF(0x06, 0x6100), /* Set MIC2 Vref gate to normal */
		{}
	};
	static const struct coef_fw coef0233[] = {
		UPDATE_COEF(0x35, 0, 1<<14),
		WRITE_COEF(0x06, 0x2100),
		WRITE_COEF(0x1a, 0x0021),
		WRITE_COEF(0x26, 0x008c),
		{}
	};
	static const struct coef_fw coef0288[] = {
		UPDATE_COEF(0x4f, 0x00c0, 0),
		UPDATE_COEF(0x50, 0x2000, 0),
		UPDATE_COEF(0x56, 0x0006, 0),
		UPDATE_COEF(0x4f, 0xfcc0, 0xc400),
		UPDATE_COEF(0x66, 0x0008, 0x0008),
		UPDATE_COEF(0x67, 0x2000, 0x2000),
		{}
	};
	static const struct coef_fw coef0292[] = {
		WRITE_COEF(0x19, 0xa208),
		WRITE_COEF(0x2e, 0xacf0),
		{}
	};
	static const struct coef_fw coef0293[] = {
		UPDATE_COEFEX(0x57, 0x05, 0, 1<<15|1<<13), /* SET charge pump by verb */
		UPDATE_COEFEX(0x57, 0x03, 1<<10, 0), /* SET EN_OSW to 0 */
		UPDATE_COEF(0x1a, 1<<3, 0), /* Combo JD gating without LINE1-VREFO */
		{}
	};
	static const struct coef_fw coef0688[] = {
		WRITE_COEF(0xb7, 0x802b),
		WRITE_COEF(0xb5, 0x1040),
		UPDATE_COEF(0xc3, 0, 1<<12),
		{}
	};
	static const struct coef_fw coef0225[] = {
		UPDATE_COEFEX(0x57, 0x05, 1<<14, 1<<14),
		UPDATE_COEF(0x4a, 3<<4, 2<<4),
		UPDATE_COEF(0x63, 3<<14, 0),
		{}
	};
	static const struct coef_fw coef0274[] = {
		UPDATE_COEFEX(0x57, 0x05, 0x4000, 0x4000),
		UPDATE_COEF(0x4a, 0x0010, 0),
		UPDATE_COEF(0x6b, 0xf000, 0),
		{}
	};

	switch (codec->core.vendor_id) {
	case 0x10ec0255:
		alc_write_coef_idx(codec, 0x45, 0xc489);
		snd_hda_set_pin_ctl_cache(codec, hp_pin, 0);
		alc_process_coef_fw(codec, coef0255);
		snd_hda_set_pin_ctl_cache(codec, mic_pin, PIN_VREF50);
		break;
	case 0x10ec0236:
	case 0x10ec0256:
		alc_write_coef_idx(codec, 0x45, 0xc489);
		snd_hda_set_pin_ctl_cache(codec, hp_pin, 0);
		alc_process_coef_fw(codec, coef0256);
		snd_hda_set_pin_ctl_cache(codec, mic_pin, PIN_VREF50);
		break;
	case 0x10ec0234:
	case 0x10ec0274:
	case 0x10ec0294:
		alc_write_coef_idx(codec, 0x45, 0x4689);
		snd_hda_set_pin_ctl_cache(codec, hp_pin, 0);
		alc_process_coef_fw(codec, coef0274);
		snd_hda_set_pin_ctl_cache(codec, mic_pin, PIN_VREF50);
		break;
	case 0x10ec0233:
	case 0x10ec0283:
		alc_write_coef_idx(codec, 0x45, 0xc429);
		snd_hda_set_pin_ctl_cache(codec, hp_pin, 0);
		alc_process_coef_fw(codec, coef0233);
		snd_hda_set_pin_ctl_cache(codec, mic_pin, PIN_VREF50);
		break;
	case 0x10ec0286:
	case 0x10ec0288:
	case 0x10ec0298:
		snd_hda_set_pin_ctl_cache(codec, hp_pin, 0);
		alc_process_coef_fw(codec, coef0288);
		snd_hda_set_pin_ctl_cache(codec, mic_pin, PIN_VREF50);
		break;
	case 0x10ec0292:
		snd_hda_set_pin_ctl_cache(codec, hp_pin, 0);
		alc_process_coef_fw(codec, coef0292);
		break;
	case 0x10ec0293:
		/* Set to TRS mode */
		alc_write_coef_idx(codec, 0x45, 0xc429);
		snd_hda_set_pin_ctl_cache(codec, hp_pin, 0);
		alc_process_coef_fw(codec, coef0293);
		snd_hda_set_pin_ctl_cache(codec, mic_pin, PIN_VREF50);
		break;
	case 0x10ec0867:
		alc_update_coefex_idx(codec, 0x57, 0x5, 0, 1<<14);
		fallthrough;
	case 0x10ec0221:
	case 0x10ec0662:
		snd_hda_set_pin_ctl_cache(codec, hp_pin, 0);
		snd_hda_set_pin_ctl_cache(codec, mic_pin, PIN_VREF50);
		break;
	case 0x10ec0668:
		alc_write_coef_idx(codec, 0x11, 0x0001);
		snd_hda_set_pin_ctl_cache(codec, hp_pin, 0);
		alc_process_coef_fw(codec, coef0688);
		snd_hda_set_pin_ctl_cache(codec, mic_pin, PIN_VREF50);
		break;
	case 0x10ec0215:
	case 0x10ec0225:
	case 0x10ec0285:
	case 0x10ec0295:
	case 0x10ec0289:
	case 0x10ec0299:
		alc_process_coef_fw(codec, alc225_pre_hsmode);
		alc_update_coef_idx(codec, 0x45, 0x3f<<10, 0x31<<10);
		snd_hda_set_pin_ctl_cache(codec, hp_pin, 0);
		alc_process_coef_fw(codec, coef0225);
		snd_hda_set_pin_ctl_cache(codec, mic_pin, PIN_VREF50);
		break;
	}
	codec_dbg(codec, "Headset jack set to mic-in mode.\n");
}

static void alc_headset_mode_default(struct hda_codec *codec)
{
	static const struct coef_fw coef0225[] = {
		UPDATE_COEF(0x45, 0x3f<<10, 0x30<<10),
		UPDATE_COEF(0x45, 0x3f<<10, 0x31<<10),
		UPDATE_COEF(0x49, 3<<8, 0<<8),
		UPDATE_COEF(0x4a, 3<<4, 3<<4),
		UPDATE_COEF(0x63, 3<<14, 0),
		UPDATE_COEF(0x67, 0xf000, 0x3000),
		{}
	};
	static const struct coef_fw coef0255[] = {
		WRITE_COEF(0x45, 0xc089),
		WRITE_COEF(0x45, 0xc489),
		WRITE_COEFEX(0x57, 0x03, 0x8ea6),
		WRITE_COEF(0x49, 0x0049),
		{}
	};
	static const struct coef_fw coef0256[] = {
		WRITE_COEF(0x45, 0xc489),
		WRITE_COEFEX(0x57, 0x03, 0x0da3),
		WRITE_COEF(0x49, 0x0049),
		UPDATE_COEFEX(0x57, 0x05, 1<<14, 0), /* Direct Drive HP Amp control(Set to verb control)*/
		WRITE_COEF(0x06, 0x6100),
		{}
	};
	static const struct coef_fw coef0233[] = {
		WRITE_COEF(0x06, 0x2100),
		WRITE_COEF(0x32, 0x4ea3),
		{}
	};
	static const struct coef_fw coef0288[] = {
		UPDATE_COEF(0x4f, 0xfcc0, 0xc400), /* Set to TRS type */
		UPDATE_COEF(0x50, 0x2000, 0x2000),
		UPDATE_COEF(0x56, 0x0006, 0x0006),
		UPDATE_COEF(0x66, 0x0008, 0),
		UPDATE_COEF(0x67, 0x2000, 0),
		{}
	};
	static const struct coef_fw coef0292[] = {
		WRITE_COEF(0x76, 0x000e),
		WRITE_COEF(0x6c, 0x2400),
		WRITE_COEF(0x6b, 0xc429),
		WRITE_COEF(0x18, 0x7308),
		{}
	};
	static const struct coef_fw coef0293[] = {
		UPDATE_COEF(0x4a, 0x000f, 0x000e), /* Combo Jack auto detect */
		WRITE_COEF(0x45, 0xC429), /* Set to TRS type */
		UPDATE_COEF(0x1a, 1<<3, 0), /* Combo JD gating without LINE1-VREFO */
		{}
	};
	static const struct coef_fw coef0688[] = {
		WRITE_COEF(0x11, 0x0041),
		WRITE_COEF(0x15, 0x0d40),
		WRITE_COEF(0xb7, 0x802b),
		{}
	};
	static const struct coef_fw coef0274[] = {
		WRITE_COEF(0x45, 0x4289),
		UPDATE_COEF(0x4a, 0x0010, 0x0010),
		UPDATE_COEF(0x6b, 0x0f00, 0),
		UPDATE_COEF(0x49, 0x0300, 0x0300),
		{}
	};

	switch (codec->core.vendor_id) {
	case 0x10ec0215:
	case 0x10ec0225:
	case 0x10ec0285:
	case 0x10ec0295:
	case 0x10ec0289:
	case 0x10ec0299:
		alc_process_coef_fw(codec, alc225_pre_hsmode);
		alc_process_coef_fw(codec, coef0225);
		break;
	case 0x10ec0255:
		alc_process_coef_fw(codec, coef0255);
		break;
	case 0x10ec0236:
	case 0x10ec0256:
		alc_write_coef_idx(codec, 0x1b, 0x0e4b);
		alc_write_coef_idx(codec, 0x45, 0xc089);
		msleep(50);
		alc_process_coef_fw(codec, coef0256);
		break;
	case 0x10ec0234:
	case 0x10ec0274:
	case 0x10ec0294:
		alc_process_coef_fw(codec, coef0274);
		break;
	case 0x10ec0233:
	case 0x10ec0283:
		alc_process_coef_fw(codec, coef0233);
		break;
	case 0x10ec0286:
	case 0x10ec0288:
	case 0x10ec0298:
		alc_process_coef_fw(codec, coef0288);
		break;
	case 0x10ec0292:
		alc_process_coef_fw(codec, coef0292);
		break;
	case 0x10ec0293:
		alc_process_coef_fw(codec, coef0293);
		break;
	case 0x10ec0668:
		alc_process_coef_fw(codec, coef0688);
		break;
	case 0x10ec0867:
		alc_update_coefex_idx(codec, 0x57, 0x5, 1<<14, 0);
		break;
	}
	codec_dbg(codec, "Headset jack set to headphone (default) mode.\n");
}

/* Iphone type */
static void alc_headset_mode_ctia(struct hda_codec *codec)
{
	int val;

	static const struct coef_fw coef0255[] = {
		WRITE_COEF(0x45, 0xd489), /* Set to CTIA type */
		WRITE_COEF(0x1b, 0x0c2b),
		WRITE_COEFEX(0x57, 0x03, 0x8ea6),
		{}
	};
	static const struct coef_fw coef0256[] = {
		WRITE_COEF(0x45, 0xd489), /* Set to CTIA type */
		WRITE_COEF(0x1b, 0x0e6b),
		{}
	};
	static const struct coef_fw coef0233[] = {
		WRITE_COEF(0x45, 0xd429),
		WRITE_COEF(0x1b, 0x0c2b),
		WRITE_COEF(0x32, 0x4ea3),
		{}
	};
	static const struct coef_fw coef0288[] = {
		UPDATE_COEF(0x50, 0x2000, 0x2000),
		UPDATE_COEF(0x56, 0x0006, 0x0006),
		UPDATE_COEF(0x66, 0x0008, 0),
		UPDATE_COEF(0x67, 0x2000, 0),
		{}
	};
	static const struct coef_fw coef0292[] = {
		WRITE_COEF(0x6b, 0xd429),
		WRITE_COEF(0x76, 0x0008),
		WRITE_COEF(0x18, 0x7388),
		{}
	};
	static const struct coef_fw coef0293[] = {
		WRITE_COEF(0x45, 0xd429), /* Set to ctia type */
		UPDATE_COEF(0x10, 7<<8, 7<<8), /* SET Line1 JD to 1 */
		{}
	};
	static const struct coef_fw coef0688[] = {
		WRITE_COEF(0x11, 0x0001),
		WRITE_COEF(0x15, 0x0d60),
		WRITE_COEF(0xc3, 0x0000),
		{}
	};
	static const struct coef_fw coef0225_1[] = {
		UPDATE_COEF(0x45, 0x3f<<10, 0x35<<10),
		UPDATE_COEF(0x63, 3<<14, 2<<14),
		{}
	};
	static const struct coef_fw coef0225_2[] = {
		UPDATE_COEF(0x45, 0x3f<<10, 0x35<<10),
		UPDATE_COEF(0x63, 3<<14, 1<<14),
		{}
	};

	switch (codec->core.vendor_id) {
	case 0x10ec0255:
		alc_process_coef_fw(codec, coef0255);
		break;
	case 0x10ec0236:
	case 0x10ec0256:
		alc_process_coef_fw(codec, coef0256);
		break;
	case 0x10ec0234:
	case 0x10ec0274:
	case 0x10ec0294:
		alc_write_coef_idx(codec, 0x45, 0xd689);
		break;
	case 0x10ec0233:
	case 0x10ec0283:
		alc_process_coef_fw(codec, coef0233);
		break;
	case 0x10ec0298:
		val = alc_read_coef_idx(codec, 0x50);
		if (val & (1 << 12)) {
			alc_update_coef_idx(codec, 0x8e, 0x0070, 0x0020);
			alc_update_coef_idx(codec, 0x4f, 0xfcc0, 0xd400);
			msleep(300);
		} else {
			alc_update_coef_idx(codec, 0x8e, 0x0070, 0x0010);
			alc_update_coef_idx(codec, 0x4f, 0xfcc0, 0xd400);
			msleep(300);
		}
		break;
	case 0x10ec0286:
	case 0x10ec0288:
		alc_update_coef_idx(codec, 0x4f, 0xfcc0, 0xd400);
		msleep(300);
		alc_process_coef_fw(codec, coef0288);
		break;
	case 0x10ec0292:
		alc_process_coef_fw(codec, coef0292);
		break;
	case 0x10ec0293:
		alc_process_coef_fw(codec, coef0293);
		break;
	case 0x10ec0668:
		alc_process_coef_fw(codec, coef0688);
		break;
	case 0x10ec0215:
	case 0x10ec0225:
	case 0x10ec0285:
	case 0x10ec0295:
	case 0x10ec0289:
	case 0x10ec0299:
		val = alc_read_coef_idx(codec, 0x45);
		if (val & (1 << 9))
			alc_process_coef_fw(codec, coef0225_2);
		else
			alc_process_coef_fw(codec, coef0225_1);
		break;
	case 0x10ec0867:
		alc_update_coefex_idx(codec, 0x57, 0x5, 1<<14, 0);
		break;
	}
	codec_dbg(codec, "Headset jack set to iPhone-style headset mode.\n");
}

/* Nokia type */
static void alc_headset_mode_omtp(struct hda_codec *codec)
{
	static const struct coef_fw coef0255[] = {
		WRITE_COEF(0x45, 0xe489), /* Set to OMTP Type */
		WRITE_COEF(0x1b, 0x0c2b),
		WRITE_COEFEX(0x57, 0x03, 0x8ea6),
		{}
	};
	static const struct coef_fw coef0256[] = {
		WRITE_COEF(0x45, 0xe489), /* Set to OMTP Type */
		WRITE_COEF(0x1b, 0x0e6b),
		{}
	};
	static const struct coef_fw coef0233[] = {
		WRITE_COEF(0x45, 0xe429),
		WRITE_COEF(0x1b, 0x0c2b),
		WRITE_COEF(0x32, 0x4ea3),
		{}
	};
	static const struct coef_fw coef0288[] = {
		UPDATE_COEF(0x50, 0x2000, 0x2000),
		UPDATE_COEF(0x56, 0x0006, 0x0006),
		UPDATE_COEF(0x66, 0x0008, 0),
		UPDATE_COEF(0x67, 0x2000, 0),
		{}
	};
	static const struct coef_fw coef0292[] = {
		WRITE_COEF(0x6b, 0xe429),
		WRITE_COEF(0x76, 0x0008),
		WRITE_COEF(0x18, 0x7388),
		{}
	};
	static const struct coef_fw coef0293[] = {
		WRITE_COEF(0x45, 0xe429), /* Set to omtp type */
		UPDATE_COEF(0x10, 7<<8, 7<<8), /* SET Line1 JD to 1 */
		{}
	};
	static const struct coef_fw coef0688[] = {
		WRITE_COEF(0x11, 0x0001),
		WRITE_COEF(0x15, 0x0d50),
		WRITE_COEF(0xc3, 0x0000),
		{}
	};
	static const struct coef_fw coef0225[] = {
		UPDATE_COEF(0x45, 0x3f<<10, 0x39<<10),
		UPDATE_COEF(0x63, 3<<14, 2<<14),
		{}
	};

	switch (codec->core.vendor_id) {
	case 0x10ec0255:
		alc_process_coef_fw(codec, coef0255);
		break;
	case 0x10ec0236:
	case 0x10ec0256:
		alc_process_coef_fw(codec, coef0256);
		break;
	case 0x10ec0234:
	case 0x10ec0274:
	case 0x10ec0294:
		alc_write_coef_idx(codec, 0x45, 0xe689);
		break;
	case 0x10ec0233:
	case 0x10ec0283:
		alc_process_coef_fw(codec, coef0233);
		break;
	case 0x10ec0298:
		alc_update_coef_idx(codec, 0x8e, 0x0070, 0x0010);/* Headset output enable */
		alc_update_coef_idx(codec, 0x4f, 0xfcc0, 0xe400);
		msleep(300);
		break;
	case 0x10ec0286:
	case 0x10ec0288:
		alc_update_coef_idx(codec, 0x4f, 0xfcc0, 0xe400);
		msleep(300);
		alc_process_coef_fw(codec, coef0288);
		break;
	case 0x10ec0292:
		alc_process_coef_fw(codec, coef0292);
		break;
	case 0x10ec0293:
		alc_process_coef_fw(codec, coef0293);
		break;
	case 0x10ec0668:
		alc_process_coef_fw(codec, coef0688);
		break;
	case 0x10ec0215:
	case 0x10ec0225:
	case 0x10ec0285:
	case 0x10ec0295:
	case 0x10ec0289:
	case 0x10ec0299:
		alc_process_coef_fw(codec, coef0225);
		break;
	}
	codec_dbg(codec, "Headset jack set to Nokia-style headset mode.\n");
}

static void alc_determine_headset_type(struct hda_codec *codec)
{
	int val;
	bool is_ctia = false;
	struct alc_spec *spec = codec->spec;
	static const struct coef_fw coef0255[] = {
		WRITE_COEF(0x45, 0xd089), /* combo jack auto switch control(Check type)*/
		WRITE_COEF(0x49, 0x0149), /* combo jack auto switch control(Vref
 conteol) */
		{}
	};
	static const struct coef_fw coef0288[] = {
		UPDATE_COEF(0x4f, 0xfcc0, 0xd400), /* Check Type */
		{}
	};
	static const struct coef_fw coef0298[] = {
		UPDATE_COEF(0x50, 0x2000, 0x2000),
		UPDATE_COEF(0x56, 0x0006, 0x0006),
		UPDATE_COEF(0x66, 0x0008, 0),
		UPDATE_COEF(0x67, 0x2000, 0),
		UPDATE_COEF(0x19, 0x1300, 0x1300),
		{}
	};
	static const struct coef_fw coef0293[] = {
		UPDATE_COEF(0x4a, 0x000f, 0x0008), /* Combo Jack auto detect */
		WRITE_COEF(0x45, 0xD429), /* Set to ctia type */
		{}
	};
	static const struct coef_fw coef0688[] = {
		WRITE_COEF(0x11, 0x0001),
		WRITE_COEF(0xb7, 0x802b),
		WRITE_COEF(0x15, 0x0d60),
		WRITE_COEF(0xc3, 0x0c00),
		{}
	};
	static const struct coef_fw coef0274[] = {
		UPDATE_COEF(0x4a, 0x0010, 0),
		UPDATE_COEF(0x4a, 0x8000, 0),
		WRITE_COEF(0x45, 0xd289),
		UPDATE_COEF(0x49, 0x0300, 0x0300),
		{}
	};

	if (spec->no_internal_mic_pin) {
		alc_update_coef_idx(codec, 0x45, 0xf<<12 | 1<<10, 5<<12);
		return;
	}

	switch (codec->core.vendor_id) {
	case 0x10ec0255:
		alc_process_coef_fw(codec, coef0255);
		msleep(300);
		val = alc_read_coef_idx(codec, 0x46);
		is_ctia = (val & 0x0070) == 0x0070;
		break;
	case 0x10ec0236:
	case 0x10ec0256:
		alc_write_coef_idx(codec, 0x1b, 0x0e4b);
		alc_write_coef_idx(codec, 0x06, 0x6104);
		alc_write_coefex_idx(codec, 0x57, 0x3, 0x09a3);

		snd_hda_codec_write(codec, 0x21, 0,
			    AC_VERB_SET_AMP_GAIN_MUTE, AMP_OUT_MUTE);
		msleep(80);
		snd_hda_codec_write(codec, 0x21, 0,
			    AC_VERB_SET_PIN_WIDGET_CONTROL, 0x0);

		alc_process_coef_fw(codec, coef0255);
		msleep(300);
		val = alc_read_coef_idx(codec, 0x46);
		is_ctia = (val & 0x0070) == 0x0070;

		alc_write_coefex_idx(codec, 0x57, 0x3, 0x0da3);
		alc_update_coefex_idx(codec, 0x57, 0x5, 1<<14, 0);

		snd_hda_codec_write(codec, 0x21, 0,
			    AC_VERB_SET_PIN_WIDGET_CONTROL, PIN_OUT);
		msleep(80);
		snd_hda_codec_write(codec, 0x21, 0,
			    AC_VERB_SET_AMP_GAIN_MUTE, AMP_OUT_UNMUTE);
		break;
	case 0x10ec0234:
	case 0x10ec0274:
	case 0x10ec0294:
		alc_process_coef_fw(codec, coef0274);
		msleep(80);
		val = alc_read_coef_idx(codec, 0x46);
		is_ctia = (val & 0x00f0) == 0x00f0;
		break;
	case 0x10ec0233:
	case 0x10ec0283:
		alc_write_coef_idx(codec, 0x45, 0xd029);
		msleep(300);
		val = alc_read_coef_idx(codec, 0x46);
		is_ctia = (val & 0x0070) == 0x0070;
		break;
	case 0x10ec0298:
		snd_hda_codec_write(codec, 0x21, 0,
			    AC_VERB_SET_AMP_GAIN_MUTE, AMP_OUT_MUTE);
		msleep(100);
		snd_hda_codec_write(codec, 0x21, 0,
			    AC_VERB_SET_PIN_WIDGET_CONTROL, 0x0);
		msleep(200);

		val = alc_read_coef_idx(codec, 0x50);
		if (val & (1 << 12)) {
			alc_update_coef_idx(codec, 0x8e, 0x0070, 0x0020);
			alc_process_coef_fw(codec, coef0288);
			msleep(350);
			val = alc_read_coef_idx(codec, 0x50);
			is_ctia = (val & 0x0070) == 0x0070;
		} else {
			alc_update_coef_idx(codec, 0x8e, 0x0070, 0x0010);
			alc_process_coef_fw(codec, coef0288);
			msleep(350);
			val = alc_read_coef_idx(codec, 0x50);
			is_ctia = (val & 0x0070) == 0x0070;
		}
		alc_process_coef_fw(codec, coef0298);
		snd_hda_codec_write(codec, 0x21, 0,
			    AC_VERB_SET_PIN_WIDGET_CONTROL, PIN_HP);
		msleep(75);
		snd_hda_codec_write(codec, 0x21, 0,
			    AC_VERB_SET_AMP_GAIN_MUTE, AMP_OUT_UNMUTE);
		break;
	case 0x10ec0286:
	case 0x10ec0288:
		alc_process_coef_fw(codec, coef0288);
		msleep(350);
		val = alc_read_coef_idx(codec, 0x50);
		is_ctia = (val & 0x0070) == 0x0070;
		break;
	case 0x10ec0292:
		alc_write_coef_idx(codec, 0x6b, 0xd429);
		msleep(300);
		val = alc_read_coef_idx(codec, 0x6c);
		is_ctia = (val & 0x001c) == 0x001c;
		break;
	case 0x10ec0293:
		alc_process_coef_fw(codec, coef0293);
		msleep(300);
		val = alc_read_coef_idx(codec, 0x46);
		is_ctia = (val & 0x0070) == 0x0070;
		break;
	case 0x10ec0668:
		alc_process_coef_fw(codec, coef0688);
		msleep(300);
		val = alc_read_coef_idx(codec, 0xbe);
		is_ctia = (val & 0x1c02) == 0x1c02;
		break;
	case 0x10ec0215:
	case 0x10ec0225:
	case 0x10ec0285:
	case 0x10ec0295:
	case 0x10ec0289:
	case 0x10ec0299:
		snd_hda_codec_write(codec, 0x21, 0,
			    AC_VERB_SET_AMP_GAIN_MUTE, AMP_OUT_MUTE);
		msleep(80);
		snd_hda_codec_write(codec, 0x21, 0,
			    AC_VERB_SET_PIN_WIDGET_CONTROL, 0x0);

		alc_process_coef_fw(codec, alc225_pre_hsmode);
		alc_update_coef_idx(codec, 0x67, 0xf000, 0x1000);
		val = alc_read_coef_idx(codec, 0x45);
		if (val & (1 << 9)) {
			alc_update_coef_idx(codec, 0x45, 0x3f<<10, 0x34<<10);
			alc_update_coef_idx(codec, 0x49, 3<<8, 2<<8);
			msleep(800);
			val = alc_read_coef_idx(codec, 0x46);
			is_ctia = (val & 0x00f0) == 0x00f0;
		} else {
			alc_update_coef_idx(codec, 0x45, 0x3f<<10, 0x34<<10);
			alc_update_coef_idx(codec, 0x49, 3<<8, 1<<8);
			msleep(800);
			val = alc_read_coef_idx(codec, 0x46);
			is_ctia = (val & 0x00f0) == 0x00f0;
		}
		alc_update_coef_idx(codec, 0x4a, 7<<6, 7<<6);
		alc_update_coef_idx(codec, 0x4a, 3<<4, 3<<4);
		alc_update_coef_idx(codec, 0x67, 0xf000, 0x3000);

		snd_hda_codec_write(codec, 0x21, 0,
			    AC_VERB_SET_PIN_WIDGET_CONTROL, PIN_OUT);
		msleep(80);
		snd_hda_codec_write(codec, 0x21, 0,
			    AC_VERB_SET_AMP_GAIN_MUTE, AMP_OUT_UNMUTE);
		break;
	case 0x10ec0867:
		is_ctia = true;
		break;
	}

	codec_dbg(codec, "Headset jack detected iPhone-style headset: %s\n",
		    is_ctia ? "yes" : "no");
	spec->current_headset_type = is_ctia ? ALC_HEADSET_TYPE_CTIA : ALC_HEADSET_TYPE_OMTP;
}

static void alc_update_headset_mode(struct hda_codec *codec)
{
	struct alc_spec *spec = codec->spec;

	hda_nid_t mux_pin = spec->gen.imux_pins[spec->gen.cur_mux[0]];
	hda_nid_t hp_pin = alc_get_hp_pin(spec);

	int new_headset_mode;

	if (!snd_hda_jack_detect(codec, hp_pin))
		new_headset_mode = ALC_HEADSET_MODE_UNPLUGGED;
	else if (mux_pin == spec->headset_mic_pin)
		new_headset_mode = ALC_HEADSET_MODE_HEADSET;
	else if (mux_pin == spec->headphone_mic_pin)
		new_headset_mode = ALC_HEADSET_MODE_MIC;
	else
		new_headset_mode = ALC_HEADSET_MODE_HEADPHONE;

	if (new_headset_mode == spec->current_headset_mode) {
		snd_hda_gen_update_outputs(codec);
		return;
	}

	switch (new_headset_mode) {
	case ALC_HEADSET_MODE_UNPLUGGED:
		alc_headset_mode_unplugged(codec);
		spec->current_headset_mode = ALC_HEADSET_MODE_UNKNOWN;
		spec->current_headset_type = ALC_HEADSET_TYPE_UNKNOWN;
		spec->gen.hp_jack_present = false;
		break;
	case ALC_HEADSET_MODE_HEADSET:
		if (spec->current_headset_type == ALC_HEADSET_TYPE_UNKNOWN)
			alc_determine_headset_type(codec);
		if (spec->current_headset_type == ALC_HEADSET_TYPE_CTIA)
			alc_headset_mode_ctia(codec);
		else if (spec->current_headset_type == ALC_HEADSET_TYPE_OMTP)
			alc_headset_mode_omtp(codec);
		spec->gen.hp_jack_present = true;
		break;
	case ALC_HEADSET_MODE_MIC:
		alc_headset_mode_mic_in(codec, hp_pin, spec->headphone_mic_pin);
		spec->gen.hp_jack_present = false;
		break;
	case ALC_HEADSET_MODE_HEADPHONE:
		alc_headset_mode_default(codec);
		spec->gen.hp_jack_present = true;
		break;
	}
	if (new_headset_mode != ALC_HEADSET_MODE_MIC) {
		snd_hda_set_pin_ctl_cache(codec, hp_pin,
					  AC_PINCTL_OUT_EN | AC_PINCTL_HP_EN);
		if (spec->headphone_mic_pin && spec->headphone_mic_pin != hp_pin)
			snd_hda_set_pin_ctl_cache(codec, spec->headphone_mic_pin,
						  PIN_VREFHIZ);
	}
	spec->current_headset_mode = new_headset_mode;

	snd_hda_gen_update_outputs(codec);
}

static void alc_update_headset_mode_hook(struct hda_codec *codec,
					 struct snd_kcontrol *kcontrol,
					 struct snd_ctl_elem_value *ucontrol)
{
	alc_update_headset_mode(codec);
}

static void alc_update_headset_jack_cb(struct hda_codec *codec,
				       struct hda_jack_callback *jack)
{
	snd_hda_gen_hp_automute(codec, jack);
}

static void alc_probe_headset_mode(struct hda_codec *codec)
{
	int i;
	struct alc_spec *spec = codec->spec;
	struct auto_pin_cfg *cfg = &spec->gen.autocfg;

	/* Find mic pins */
	for (i = 0; i < cfg->num_inputs; i++) {
		if (cfg->inputs[i].is_headset_mic && !spec->headset_mic_pin)
			spec->headset_mic_pin = cfg->inputs[i].pin;
		if (cfg->inputs[i].is_headphone_mic && !spec->headphone_mic_pin)
			spec->headphone_mic_pin = cfg->inputs[i].pin;
	}

	WARN_ON(spec->gen.cap_sync_hook);
	spec->gen.cap_sync_hook = alc_update_headset_mode_hook;
	spec->gen.automute_hook = alc_update_headset_mode;
	spec->gen.hp_automute_hook = alc_update_headset_jack_cb;
}

static void alc_fixup_headset_mode(struct hda_codec *codec,
				const struct hda_fixup *fix, int action)
{
	struct alc_spec *spec = codec->spec;

	switch (action) {
	case HDA_FIXUP_ACT_PRE_PROBE:
		spec->parse_flags |= HDA_PINCFG_HEADSET_MIC | HDA_PINCFG_HEADPHONE_MIC;
		break;
	case HDA_FIXUP_ACT_PROBE:
		alc_probe_headset_mode(codec);
		break;
	case HDA_FIXUP_ACT_INIT:
		if (is_s3_resume(codec) || is_s4_resume(codec)) {
			spec->current_headset_mode = ALC_HEADSET_MODE_UNKNOWN;
			spec->current_headset_type = ALC_HEADSET_TYPE_UNKNOWN;
		}
		alc_update_headset_mode(codec);
		break;
	}
}

static void alc_fixup_headset_mode_no_hp_mic(struct hda_codec *codec,
				const struct hda_fixup *fix, int action)
{
	if (action == HDA_FIXUP_ACT_PRE_PROBE) {
		struct alc_spec *spec = codec->spec;
		spec->parse_flags |= HDA_PINCFG_HEADSET_MIC;
	}
	else
		alc_fixup_headset_mode(codec, fix, action);
}

static void alc255_set_default_jack_type(struct hda_codec *codec)
{
	/* Set to iphone type */
	static const struct coef_fw alc255fw[] = {
		WRITE_COEF(0x1b, 0x880b),
		WRITE_COEF(0x45, 0xd089),
		WRITE_COEF(0x1b, 0x080b),
		WRITE_COEF(0x46, 0x0004),
		WRITE_COEF(0x1b, 0x0c0b),
		{}
	};
	static const struct coef_fw alc256fw[] = {
		WRITE_COEF(0x1b, 0x884b),
		WRITE_COEF(0x45, 0xd089),
		WRITE_COEF(0x1b, 0x084b),
		WRITE_COEF(0x46, 0x0004),
		WRITE_COEF(0x1b, 0x0c4b),
		{}
	};
	switch (codec->core.vendor_id) {
	case 0x10ec0255:
		alc_process_coef_fw(codec, alc255fw);
		break;
	case 0x10ec0236:
	case 0x10ec0256:
		alc_process_coef_fw(codec, alc256fw);
		break;
	}
	msleep(30);
}

static void alc_fixup_headset_mode_alc255(struct hda_codec *codec,
				const struct hda_fixup *fix, int action)
{
	if (action == HDA_FIXUP_ACT_PRE_PROBE) {
		alc255_set_default_jack_type(codec);
	}
	alc_fixup_headset_mode(codec, fix, action);
}

static void alc_fixup_headset_mode_alc255_no_hp_mic(struct hda_codec *codec,
				const struct hda_fixup *fix, int action)
{
	if (action == HDA_FIXUP_ACT_PRE_PROBE) {
		struct alc_spec *spec = codec->spec;
		spec->parse_flags |= HDA_PINCFG_HEADSET_MIC;
		alc255_set_default_jack_type(codec);
	} 
	else
		alc_fixup_headset_mode(codec, fix, action);
}

static void alc288_update_headset_jack_cb(struct hda_codec *codec,
				       struct hda_jack_callback *jack)
{
	struct alc_spec *spec = codec->spec;

	alc_update_headset_jack_cb(codec, jack);
	/* Headset Mic enable or disable, only for Dell Dino */
	alc_update_gpio_data(codec, 0x40, spec->gen.hp_jack_present);
}

static void alc_fixup_headset_mode_dell_alc288(struct hda_codec *codec,
				const struct hda_fixup *fix, int action)
{
	alc_fixup_headset_mode(codec, fix, action);
	if (action == HDA_FIXUP_ACT_PROBE) {
		struct alc_spec *spec = codec->spec;
		/* toggled via hp_automute_hook */
		spec->gpio_mask |= 0x40;
		spec->gpio_dir |= 0x40;
		spec->gen.hp_automute_hook = alc288_update_headset_jack_cb;
	}
}

static void alc_fixup_auto_mute_via_amp(struct hda_codec *codec,
					const struct hda_fixup *fix, int action)
{
	if (action == HDA_FIXUP_ACT_PRE_PROBE) {
		struct alc_spec *spec = codec->spec;
		spec->gen.auto_mute_via_amp = 1;
	}
}

static void alc_fixup_no_shutup(struct hda_codec *codec,
				const struct hda_fixup *fix, int action)
{
	if (action == HDA_FIXUP_ACT_PRE_PROBE) {
		struct alc_spec *spec = codec->spec;
		spec->no_shutup_pins = 1;
	}
}

static void alc_fixup_disable_aamix(struct hda_codec *codec,
				    const struct hda_fixup *fix, int action)
{
	if (action == HDA_FIXUP_ACT_PRE_PROBE) {
		struct alc_spec *spec = codec->spec;
		/* Disable AA-loopback as it causes white noise */
		spec->gen.mixer_nid = 0;
	}
}

/* fixup for Thinkpad docks: add dock pins, avoid HP parser fixup */
static void alc_fixup_tpt440_dock(struct hda_codec *codec,
				  const struct hda_fixup *fix, int action)
{
	static const struct hda_pintbl pincfgs[] = {
		{ 0x16, 0x21211010 }, /* dock headphone */
		{ 0x19, 0x21a11010 }, /* dock mic */
		{ }
	};
	struct alc_spec *spec = codec->spec;

	if (action == HDA_FIXUP_ACT_PRE_PROBE) {
		spec->reboot_notify = snd_hda_gen_reboot_notify; /* reduce noise */
		spec->parse_flags = HDA_PINCFG_NO_HP_FIXUP;
		codec->power_save_node = 0; /* avoid click noises */
		snd_hda_apply_pincfgs(codec, pincfgs);
	}
}

static void alc_fixup_tpt470_dock(struct hda_codec *codec,
				  const struct hda_fixup *fix, int action)
{
	static const struct hda_pintbl pincfgs[] = {
		{ 0x17, 0x21211010 }, /* dock headphone */
		{ 0x19, 0x21a11010 }, /* dock mic */
		{ }
	};
	struct alc_spec *spec = codec->spec;

	if (action == HDA_FIXUP_ACT_PRE_PROBE) {
		spec->parse_flags = HDA_PINCFG_NO_HP_FIXUP;
		snd_hda_apply_pincfgs(codec, pincfgs);
	} else if (action == HDA_FIXUP_ACT_INIT) {
		/* Enable DOCK device */
		snd_hda_codec_write(codec, 0x17, 0,
			    AC_VERB_SET_CONFIG_DEFAULT_BYTES_3, 0);
		/* Enable DOCK device */
		snd_hda_codec_write(codec, 0x19, 0,
			    AC_VERB_SET_CONFIG_DEFAULT_BYTES_3, 0);
	}
}

static void alc_fixup_tpt470_dacs(struct hda_codec *codec,
				  const struct hda_fixup *fix, int action)
{
	/* Assure the speaker pin to be coupled with DAC NID 0x03; otherwise
	 * the speaker output becomes too low by some reason on Thinkpads with
	 * ALC298 codec
	 */
	static const hda_nid_t preferred_pairs[] = {
		0x14, 0x03, 0x17, 0x02, 0x21, 0x02,
		0
	};
	struct alc_spec *spec = codec->spec;

	if (action == HDA_FIXUP_ACT_PRE_PROBE)
		spec->gen.preferred_dacs = preferred_pairs;
}

static void alc_shutup_dell_xps13(struct hda_codec *codec)
{
	struct alc_spec *spec = codec->spec;
	int hp_pin = alc_get_hp_pin(spec);

	/* Prevent pop noises when headphones are plugged in */
	snd_hda_codec_write(codec, hp_pin, 0,
			    AC_VERB_SET_AMP_GAIN_MUTE, AMP_OUT_MUTE);
	msleep(20);
}

static void alc_fixup_dell_xps13(struct hda_codec *codec,
				const struct hda_fixup *fix, int action)
{
	struct alc_spec *spec = codec->spec;
	struct hda_input_mux *imux = &spec->gen.input_mux;
	int i;

	switch (action) {
	case HDA_FIXUP_ACT_PRE_PROBE:
		/* mic pin 0x19 must be initialized with Vref Hi-Z, otherwise
		 * it causes a click noise at start up
		 */
		snd_hda_codec_set_pin_target(codec, 0x19, PIN_VREFHIZ);
		spec->shutup = alc_shutup_dell_xps13;
		break;
	case HDA_FIXUP_ACT_PROBE:
		/* Make the internal mic the default input source. */
		for (i = 0; i < imux->num_items; i++) {
			if (spec->gen.imux_pins[i] == 0x12) {
				spec->gen.cur_mux[0] = i;
				break;
			}
		}
		break;
	}
}

static void alc_fixup_headset_mode_alc662(struct hda_codec *codec,
				const struct hda_fixup *fix, int action)
{
	struct alc_spec *spec = codec->spec;

	if (action == HDA_FIXUP_ACT_PRE_PROBE) {
		spec->parse_flags |= HDA_PINCFG_HEADSET_MIC;
		spec->gen.hp_mic = 1; /* Mic-in is same pin as headphone */

		/* Disable boost for mic-in permanently. (This code is only called
		   from quirks that guarantee that the headphone is at NID 0x1b.) */
		snd_hda_codec_write(codec, 0x1b, 0, AC_VERB_SET_AMP_GAIN_MUTE, 0x7000);
		snd_hda_override_wcaps(codec, 0x1b, get_wcaps(codec, 0x1b) & ~AC_WCAP_IN_AMP);
	} else
		alc_fixup_headset_mode(codec, fix, action);
}

static void alc_fixup_headset_mode_alc668(struct hda_codec *codec,
				const struct hda_fixup *fix, int action)
{
	if (action == HDA_FIXUP_ACT_PRE_PROBE) {
		alc_write_coef_idx(codec, 0xc4, 0x8000);
		alc_update_coef_idx(codec, 0xc2, ~0xfe, 0);
		snd_hda_set_pin_ctl_cache(codec, 0x18, 0);
	}
	alc_fixup_headset_mode(codec, fix, action);
}

/* Returns the nid of the external mic input pin, or 0 if it cannot be found. */
static int find_ext_mic_pin(struct hda_codec *codec)
{
	struct alc_spec *spec = codec->spec;
	struct auto_pin_cfg *cfg = &spec->gen.autocfg;
	hda_nid_t nid;
	unsigned int defcfg;
	int i;

	for (i = 0; i < cfg->num_inputs; i++) {
		if (cfg->inputs[i].type != AUTO_PIN_MIC)
			continue;
		nid = cfg->inputs[i].pin;
		defcfg = snd_hda_codec_get_pincfg(codec, nid);
		if (snd_hda_get_input_pin_attr(defcfg) == INPUT_PIN_ATTR_INT)
			continue;
		return nid;
	}

	return 0;
}

static void alc271_hp_gate_mic_jack(struct hda_codec *codec,
				    const struct hda_fixup *fix,
				    int action)
{
	struct alc_spec *spec = codec->spec;

	if (action == HDA_FIXUP_ACT_PROBE) {
		int mic_pin = find_ext_mic_pin(codec);
		int hp_pin = alc_get_hp_pin(spec);

		if (snd_BUG_ON(!mic_pin || !hp_pin))
			return;
		snd_hda_jack_set_gating_jack(codec, mic_pin, hp_pin);
	}
}

static void alc269_fixup_limit_int_mic_boost(struct hda_codec *codec,
					     const struct hda_fixup *fix,
					     int action)
{
	struct alc_spec *spec = codec->spec;
	struct auto_pin_cfg *cfg = &spec->gen.autocfg;
	int i;

	/* The mic boosts on level 2 and 3 are too noisy
	   on the internal mic input.
	   Therefore limit the boost to 0 or 1. */

	if (action != HDA_FIXUP_ACT_PROBE)
		return;

	for (i = 0; i < cfg->num_inputs; i++) {
		hda_nid_t nid = cfg->inputs[i].pin;
		unsigned int defcfg;
		if (cfg->inputs[i].type != AUTO_PIN_MIC)
			continue;
		defcfg = snd_hda_codec_get_pincfg(codec, nid);
		if (snd_hda_get_input_pin_attr(defcfg) != INPUT_PIN_ATTR_INT)
			continue;

		snd_hda_override_amp_caps(codec, nid, HDA_INPUT,
					  (0x00 << AC_AMPCAP_OFFSET_SHIFT) |
					  (0x01 << AC_AMPCAP_NUM_STEPS_SHIFT) |
					  (0x2f << AC_AMPCAP_STEP_SIZE_SHIFT) |
					  (0 << AC_AMPCAP_MUTE_SHIFT));
	}
}

static void alc283_hp_automute_hook(struct hda_codec *codec,
				    struct hda_jack_callback *jack)
{
	struct alc_spec *spec = codec->spec;
	int vref;

	msleep(200);
	snd_hda_gen_hp_automute(codec, jack);

	vref = spec->gen.hp_jack_present ? PIN_VREF80 : 0;

	msleep(600);
	snd_hda_codec_write(codec, 0x19, 0, AC_VERB_SET_PIN_WIDGET_CONTROL,
			    vref);
}

static void alc283_fixup_chromebook(struct hda_codec *codec,
				    const struct hda_fixup *fix, int action)
{
	struct alc_spec *spec = codec->spec;

	switch (action) {
	case HDA_FIXUP_ACT_PRE_PROBE:
		snd_hda_override_wcaps(codec, 0x03, 0);
		/* Disable AA-loopback as it causes white noise */
		spec->gen.mixer_nid = 0;
		break;
	case HDA_FIXUP_ACT_INIT:
		/* MIC2-VREF control */
		/* Set to manual mode */
		alc_update_coef_idx(codec, 0x06, 0x000c, 0);
		/* Enable Line1 input control by verb */
		alc_update_coef_idx(codec, 0x1a, 0, 1 << 4);
		break;
	}
}

static void alc283_fixup_sense_combo_jack(struct hda_codec *codec,
				    const struct hda_fixup *fix, int action)
{
	struct alc_spec *spec = codec->spec;

	switch (action) {
	case HDA_FIXUP_ACT_PRE_PROBE:
		spec->gen.hp_automute_hook = alc283_hp_automute_hook;
		break;
	case HDA_FIXUP_ACT_INIT:
		/* MIC2-VREF control */
		/* Set to manual mode */
		alc_update_coef_idx(codec, 0x06, 0x000c, 0);
		break;
	}
}

/* mute tablet speaker pin (0x14) via dock plugging in addition */
static void asus_tx300_automute(struct hda_codec *codec)
{
	struct alc_spec *spec = codec->spec;
	snd_hda_gen_update_outputs(codec);
	if (snd_hda_jack_detect(codec, 0x1b))
		spec->gen.mute_bits |= (1ULL << 0x14);
}

static void alc282_fixup_asus_tx300(struct hda_codec *codec,
				    const struct hda_fixup *fix, int action)
{
	struct alc_spec *spec = codec->spec;
	static const struct hda_pintbl dock_pins[] = {
		{ 0x1b, 0x21114000 }, /* dock speaker pin */
		{}
	};

	switch (action) {
	case HDA_FIXUP_ACT_PRE_PROBE:
		spec->init_amp = ALC_INIT_DEFAULT;
		/* TX300 needs to set up GPIO2 for the speaker amp */
		alc_setup_gpio(codec, 0x04);
		snd_hda_apply_pincfgs(codec, dock_pins);
		spec->gen.auto_mute_via_amp = 1;
		spec->gen.automute_hook = asus_tx300_automute;
		snd_hda_jack_detect_enable_callback(codec, 0x1b,
						    snd_hda_gen_hp_automute);
		break;
	case HDA_FIXUP_ACT_PROBE:
		spec->init_amp = ALC_INIT_DEFAULT;
		break;
	case HDA_FIXUP_ACT_BUILD:
		/* this is a bit tricky; give more sane names for the main
		 * (tablet) speaker and the dock speaker, respectively
		 */
		rename_ctl(codec, "Speaker Playback Switch",
			   "Dock Speaker Playback Switch");
		rename_ctl(codec, "Bass Speaker Playback Switch",
			   "Speaker Playback Switch");
		break;
	}
}

static void alc290_fixup_mono_speakers(struct hda_codec *codec,
				       const struct hda_fixup *fix, int action)
{
	if (action == HDA_FIXUP_ACT_PRE_PROBE) {
		/* DAC node 0x03 is giving mono output. We therefore want to
		   make sure 0x14 (front speaker) and 0x15 (headphones) use the
		   stereo DAC, while leaving 0x17 (bass speaker) for node 0x03. */
		static const hda_nid_t conn1[] = { 0x0c };
		snd_hda_override_conn_list(codec, 0x14, ARRAY_SIZE(conn1), conn1);
		snd_hda_override_conn_list(codec, 0x15, ARRAY_SIZE(conn1), conn1);
	}
}

static void alc298_fixup_speaker_volume(struct hda_codec *codec,
					const struct hda_fixup *fix, int action)
{
	if (action == HDA_FIXUP_ACT_PRE_PROBE) {
		/* The speaker is routed to the Node 0x06 by a mistake, as a result
		   we can't adjust the speaker's volume since this node does not has
		   Amp-out capability. we change the speaker's route to:
		   Node 0x02 (Audio Output) -> Node 0x0c (Audio Mixer) -> Node 0x17 (
		   Pin Complex), since Node 0x02 has Amp-out caps, we can adjust
		   speaker's volume now. */

		static const hda_nid_t conn1[] = { 0x0c };
		snd_hda_override_conn_list(codec, 0x17, ARRAY_SIZE(conn1), conn1);
	}
}

/* disable DAC3 (0x06) selection on NID 0x17 as it has no volume amp control */
static void alc295_fixup_disable_dac3(struct hda_codec *codec,
				      const struct hda_fixup *fix, int action)
{
	if (action == HDA_FIXUP_ACT_PRE_PROBE) {
		static const hda_nid_t conn[] = { 0x02, 0x03 };
		snd_hda_override_conn_list(codec, 0x17, ARRAY_SIZE(conn), conn);
	}
}

/* force NID 0x17 (Bass Speaker) to DAC1 to share it with the main speaker */
static void alc285_fixup_speaker2_to_dac1(struct hda_codec *codec,
					  const struct hda_fixup *fix, int action)
{
	if (action == HDA_FIXUP_ACT_PRE_PROBE) {
		static const hda_nid_t conn[] = { 0x02 };
		snd_hda_override_conn_list(codec, 0x17, ARRAY_SIZE(conn), conn);
	}
}

/* Hook to update amp GPIO4 for automute */
static void alc280_hp_gpio4_automute_hook(struct hda_codec *codec,
					  struct hda_jack_callback *jack)
{
	struct alc_spec *spec = codec->spec;

	snd_hda_gen_hp_automute(codec, jack);
	/* mute_led_polarity is set to 0, so we pass inverted value here */
	alc_update_gpio_led(codec, 0x10, spec->mute_led_polarity,
			    !spec->gen.hp_jack_present);
}

/* Manage GPIOs for HP EliteBook Folio 9480m.
 *
 * GPIO4 is the headphone amplifier power control
 * GPIO3 is the audio output mute indicator LED
 */

static void alc280_fixup_hp_9480m(struct hda_codec *codec,
				  const struct hda_fixup *fix,
				  int action)
{
	struct alc_spec *spec = codec->spec;

	alc_fixup_hp_gpio_led(codec, action, 0x08, 0);
	if (action == HDA_FIXUP_ACT_PRE_PROBE) {
		/* amp at GPIO4; toggled via alc280_hp_gpio4_automute_hook() */
		spec->gpio_mask |= 0x10;
		spec->gpio_dir |= 0x10;
		spec->gen.hp_automute_hook = alc280_hp_gpio4_automute_hook;
	}
}

static void alc275_fixup_gpio4_off(struct hda_codec *codec,
				   const struct hda_fixup *fix,
				   int action)
{
	struct alc_spec *spec = codec->spec;

	if (action == HDA_FIXUP_ACT_PRE_PROBE) {
		spec->gpio_mask |= 0x04;
		spec->gpio_dir |= 0x04;
		/* set data bit low */
	}
}

/* Quirk for Thinkpad X1 7th and 8th Gen
 * The following fixed routing needed
 * DAC1 (NID 0x02) -> Speaker (NID 0x14); some eq applied secretly
 * DAC2 (NID 0x03) -> Bass (NID 0x17) & Headphone (NID 0x21); sharing a DAC
 * DAC3 (NID 0x06) -> Unused, due to the lack of volume amp
 */
static void alc285_fixup_thinkpad_x1_gen7(struct hda_codec *codec,
					  const struct hda_fixup *fix, int action)
{
	static const hda_nid_t conn[] = { 0x02, 0x03 }; /* exclude 0x06 */
	static const hda_nid_t preferred_pairs[] = {
		0x14, 0x02, 0x17, 0x03, 0x21, 0x03, 0
	};
	struct alc_spec *spec = codec->spec;

	switch (action) {
	case HDA_FIXUP_ACT_PRE_PROBE:
		snd_hda_override_conn_list(codec, 0x17, ARRAY_SIZE(conn), conn);
		spec->gen.preferred_dacs = preferred_pairs;
		break;
	case HDA_FIXUP_ACT_BUILD:
		/* The generic parser creates somewhat unintuitive volume ctls
		 * with the fixed routing above, and the shared DAC2 may be
		 * confusing for PA.
		 * Rename those to unique names so that PA doesn't touch them
		 * and use only Master volume.
		 */
		rename_ctl(codec, "Front Playback Volume", "DAC1 Playback Volume");
		rename_ctl(codec, "Bass Speaker Playback Volume", "DAC2 Playback Volume");
		break;
	}
}

static void alc233_alc662_fixup_lenovo_dual_codecs(struct hda_codec *codec,
					 const struct hda_fixup *fix,
					 int action)
{
	alc_fixup_dual_codecs(codec, fix, action);
	switch (action) {
	case HDA_FIXUP_ACT_PRE_PROBE:
		/* override card longname to provide a unique UCM profile */
		strcpy(codec->card->longname, "HDAudio-Lenovo-DualCodecs");
		break;
	case HDA_FIXUP_ACT_BUILD:
		/* rename Capture controls depending on the codec */
		rename_ctl(codec, "Capture Volume",
			   codec->addr == 0 ?
			   "Rear-Panel Capture Volume" :
			   "Front-Panel Capture Volume");
		rename_ctl(codec, "Capture Switch",
			   codec->addr == 0 ?
			   "Rear-Panel Capture Switch" :
			   "Front-Panel Capture Switch");
		break;
	}
}

static void alc225_fixup_s3_pop_noise(struct hda_codec *codec,
				      const struct hda_fixup *fix, int action)
{
	if (action != HDA_FIXUP_ACT_PRE_PROBE)
		return;

	codec->power_save_node = 1;
}

/* Forcibly assign NID 0x03 to HP/LO while NID 0x02 to SPK for EQ */
static void alc274_fixup_bind_dacs(struct hda_codec *codec,
				    const struct hda_fixup *fix, int action)
{
	struct alc_spec *spec = codec->spec;
	static const hda_nid_t preferred_pairs[] = {
		0x21, 0x03, 0x1b, 0x03, 0x16, 0x02,
		0
	};

	if (action != HDA_FIXUP_ACT_PRE_PROBE)
		return;

	spec->gen.preferred_dacs = preferred_pairs;
	spec->gen.auto_mute_via_amp = 1;
	codec->power_save_node = 0;
}

/* avoid DAC 0x06 for bass speaker 0x17; it has no volume control */
static void alc289_fixup_asus_ga401(struct hda_codec *codec,
				    const struct hda_fixup *fix, int action)
{
	static const hda_nid_t preferred_pairs[] = {
		0x14, 0x02, 0x17, 0x02, 0x21, 0x03, 0
	};
	struct alc_spec *spec = codec->spec;

	if (action == HDA_FIXUP_ACT_PRE_PROBE) {
		spec->gen.preferred_dacs = preferred_pairs;
		spec->gen.obey_preferred_dacs = 1;
	}
}

/* The DAC of NID 0x3 will introduce click/pop noise on headphones, so invalidate it */
static void alc285_fixup_invalidate_dacs(struct hda_codec *codec,
			      const struct hda_fixup *fix, int action)
{
	if (action != HDA_FIXUP_ACT_PRE_PROBE)
		return;

	snd_hda_override_wcaps(codec, 0x03, 0);
}

static void alc_combo_jack_hp_jd_restart(struct hda_codec *codec)
{
	switch (codec->core.vendor_id) {
	case 0x10ec0274:
	case 0x10ec0294:
	case 0x10ec0225:
	case 0x10ec0295:
	case 0x10ec0299:
		alc_update_coef_idx(codec, 0x4a, 0x8000, 1 << 15); /* Reset HP JD */
		alc_update_coef_idx(codec, 0x4a, 0x8000, 0 << 15);
		break;
	case 0x10ec0235:
	case 0x10ec0236:
	case 0x10ec0255:
	case 0x10ec0256:
		alc_update_coef_idx(codec, 0x1b, 0x8000, 1 << 15); /* Reset HP JD */
		alc_update_coef_idx(codec, 0x1b, 0x8000, 0 << 15);
		break;
	}
}

static void alc295_fixup_chromebook(struct hda_codec *codec,
				    const struct hda_fixup *fix, int action)
{
	struct alc_spec *spec = codec->spec;

	switch (action) {
	case HDA_FIXUP_ACT_PRE_PROBE:
		spec->ultra_low_power = true;
		break;
	case HDA_FIXUP_ACT_INIT:
		alc_combo_jack_hp_jd_restart(codec);
		break;
	}
}

static void alc_fixup_disable_mic_vref(struct hda_codec *codec,
				  const struct hda_fixup *fix, int action)
{
	if (action == HDA_FIXUP_ACT_PRE_PROBE)
		snd_hda_codec_set_pin_target(codec, 0x19, PIN_VREFHIZ);
}


static void alc294_gx502_toggle_output(struct hda_codec *codec,
					struct hda_jack_callback *cb)
{
	/* The Windows driver sets the codec up in a very different way where
	 * it appears to leave 0x10 = 0x8a20 set. For Linux we need to toggle it
	 */
	if (snd_hda_jack_detect_state(codec, 0x21) == HDA_JACK_PRESENT)
		alc_write_coef_idx(codec, 0x10, 0x8a20);
	else
		alc_write_coef_idx(codec, 0x10, 0x0a20);
}

static void alc294_fixup_gx502_hp(struct hda_codec *codec,
					const struct hda_fixup *fix, int action)
{
	/* Pin 0x21: headphones/headset mic */
	if (!is_jack_detectable(codec, 0x21))
		return;

	switch (action) {
	case HDA_FIXUP_ACT_PRE_PROBE:
		snd_hda_jack_detect_enable_callback(codec, 0x21,
				alc294_gx502_toggle_output);
		break;
	case HDA_FIXUP_ACT_INIT:
		/* Make sure to start in a correct state, i.e. if
		 * headphones have been plugged in before powering up the system
		 */
		alc294_gx502_toggle_output(codec, NULL);
		break;
	}
}

static void  alc285_fixup_hp_gpio_amp_init(struct hda_codec *codec,
			      const struct hda_fixup *fix, int action)
{
	if (action != HDA_FIXUP_ACT_INIT)
		return;

	msleep(100);
	alc_write_coef_idx(codec, 0x65, 0x0);
}

static void alc274_fixup_hp_headset_mic(struct hda_codec *codec,
				    const struct hda_fixup *fix, int action)
{
	switch (action) {
	case HDA_FIXUP_ACT_INIT:
		alc_combo_jack_hp_jd_restart(codec);
		break;
	}
}

static void alc_fixup_no_int_mic(struct hda_codec *codec,
				    const struct hda_fixup *fix, int action)
{
	struct alc_spec *spec = codec->spec;

	switch (action) {
	case HDA_FIXUP_ACT_PRE_PROBE:
		/* Mic RING SLEEVE swap for combo jack */
		alc_update_coef_idx(codec, 0x45, 0xf<<12 | 1<<10, 5<<12);
		spec->no_internal_mic_pin = true;
		break;
	case HDA_FIXUP_ACT_INIT:
		alc_combo_jack_hp_jd_restart(codec);
		break;
	}
}

/* for hda_fixup_thinkpad_acpi() */
#include "thinkpad_helper.c"

static void alc_fixup_thinkpad_acpi(struct hda_codec *codec,
				    const struct hda_fixup *fix, int action)
{
	alc_fixup_no_shutup(codec, fix, action); /* reduce click noise */
	hda_fixup_thinkpad_acpi(codec, fix, action);
}

/* for alc295_fixup_hp_top_speakers */
#include "hp_x360_helper.c"

enum {
	ALC269_FIXUP_GPIO2,
	ALC269_FIXUP_SONY_VAIO,
	ALC275_FIXUP_SONY_VAIO_GPIO2,
	ALC269_FIXUP_DELL_M101Z,
	ALC269_FIXUP_SKU_IGNORE,
	ALC269_FIXUP_ASUS_G73JW,
	ALC269_FIXUP_LENOVO_EAPD,
	ALC275_FIXUP_SONY_HWEQ,
	ALC275_FIXUP_SONY_DISABLE_AAMIX,
	ALC271_FIXUP_DMIC,
	ALC269_FIXUP_PCM_44K,
	ALC269_FIXUP_STEREO_DMIC,
	ALC269_FIXUP_HEADSET_MIC,
	ALC269_FIXUP_QUANTA_MUTE,
	ALC269_FIXUP_LIFEBOOK,
	ALC269_FIXUP_LIFEBOOK_EXTMIC,
	ALC269_FIXUP_LIFEBOOK_HP_PIN,
	ALC269_FIXUP_LIFEBOOK_NO_HP_TO_LINEOUT,
	ALC255_FIXUP_LIFEBOOK_U7x7_HEADSET_MIC,
	ALC269_FIXUP_AMIC,
	ALC269_FIXUP_DMIC,
	ALC269VB_FIXUP_AMIC,
	ALC269VB_FIXUP_DMIC,
	ALC269_FIXUP_HP_MUTE_LED,
	ALC269_FIXUP_HP_MUTE_LED_MIC1,
	ALC269_FIXUP_HP_MUTE_LED_MIC2,
	ALC269_FIXUP_HP_MUTE_LED_MIC3,
	ALC269_FIXUP_HP_GPIO_LED,
	ALC269_FIXUP_HP_GPIO_MIC1_LED,
	ALC269_FIXUP_HP_LINE1_MIC1_LED,
	ALC269_FIXUP_INV_DMIC,
	ALC269_FIXUP_LENOVO_DOCK,
	ALC269_FIXUP_LENOVO_DOCK_LIMIT_BOOST,
	ALC269_FIXUP_NO_SHUTUP,
	ALC286_FIXUP_SONY_MIC_NO_PRESENCE,
	ALC269_FIXUP_PINCFG_NO_HP_TO_LINEOUT,
	ALC269_FIXUP_DELL1_MIC_NO_PRESENCE,
	ALC269_FIXUP_DELL2_MIC_NO_PRESENCE,
	ALC269_FIXUP_DELL3_MIC_NO_PRESENCE,
	ALC269_FIXUP_DELL4_MIC_NO_PRESENCE,
	ALC269_FIXUP_HEADSET_MODE,
	ALC269_FIXUP_HEADSET_MODE_NO_HP_MIC,
	ALC269_FIXUP_ASPIRE_HEADSET_MIC,
	ALC269_FIXUP_ASUS_X101_FUNC,
	ALC269_FIXUP_ASUS_X101_VERB,
	ALC269_FIXUP_ASUS_X101,
	ALC271_FIXUP_AMIC_MIC2,
	ALC271_FIXUP_HP_GATE_MIC_JACK,
	ALC271_FIXUP_HP_GATE_MIC_JACK_E1_572,
	ALC269_FIXUP_ACER_AC700,
	ALC269_FIXUP_LIMIT_INT_MIC_BOOST,
	ALC269VB_FIXUP_ASUS_ZENBOOK,
	ALC269VB_FIXUP_ASUS_ZENBOOK_UX31A,
	ALC269_FIXUP_LIMIT_INT_MIC_BOOST_MUTE_LED,
	ALC269VB_FIXUP_ORDISSIMO_EVE2,
	ALC283_FIXUP_CHROME_BOOK,
	ALC283_FIXUP_SENSE_COMBO_JACK,
	ALC282_FIXUP_ASUS_TX300,
	ALC283_FIXUP_INT_MIC,
	ALC290_FIXUP_MONO_SPEAKERS,
	ALC290_FIXUP_MONO_SPEAKERS_HSJACK,
	ALC290_FIXUP_SUBWOOFER,
	ALC290_FIXUP_SUBWOOFER_HSJACK,
	ALC269_FIXUP_THINKPAD_ACPI,
	ALC269_FIXUP_DMIC_THINKPAD_ACPI,
	ALC255_FIXUP_ACER_MIC_NO_PRESENCE,
	ALC255_FIXUP_ASUS_MIC_NO_PRESENCE,
	ALC255_FIXUP_DELL1_MIC_NO_PRESENCE,
	ALC255_FIXUP_DELL2_MIC_NO_PRESENCE,
	ALC255_FIXUP_HEADSET_MODE,
	ALC255_FIXUP_HEADSET_MODE_NO_HP_MIC,
	ALC293_FIXUP_DELL1_MIC_NO_PRESENCE,
	ALC292_FIXUP_TPT440_DOCK,
	ALC292_FIXUP_TPT440,
	ALC283_FIXUP_HEADSET_MIC,
	ALC255_FIXUP_MIC_MUTE_LED,
	ALC282_FIXUP_ASPIRE_V5_PINS,
	ALC280_FIXUP_HP_GPIO4,
	ALC286_FIXUP_HP_GPIO_LED,
	ALC280_FIXUP_HP_GPIO2_MIC_HOTKEY,
	ALC280_FIXUP_HP_DOCK_PINS,
	ALC269_FIXUP_HP_DOCK_GPIO_MIC1_LED,
	ALC280_FIXUP_HP_9480M,
	ALC245_FIXUP_HP_X360_AMP,
	ALC288_FIXUP_DELL_HEADSET_MODE,
	ALC288_FIXUP_DELL1_MIC_NO_PRESENCE,
	ALC288_FIXUP_DELL_XPS_13,
	ALC288_FIXUP_DISABLE_AAMIX,
	ALC292_FIXUP_DELL_E7X_AAMIX,
	ALC292_FIXUP_DELL_E7X,
	ALC292_FIXUP_DISABLE_AAMIX,
	ALC293_FIXUP_DISABLE_AAMIX_MULTIJACK,
	ALC298_FIXUP_ALIENWARE_MIC_NO_PRESENCE,
	ALC298_FIXUP_DELL1_MIC_NO_PRESENCE,
	ALC298_FIXUP_DELL_AIO_MIC_NO_PRESENCE,
	ALC275_FIXUP_DELL_XPS,
	ALC293_FIXUP_LENOVO_SPK_NOISE,
	ALC233_FIXUP_LENOVO_LINE2_MIC_HOTKEY,
	ALC255_FIXUP_DELL_SPK_NOISE,
	ALC225_FIXUP_DISABLE_MIC_VREF,
	ALC225_FIXUP_DELL1_MIC_NO_PRESENCE,
	ALC295_FIXUP_DISABLE_DAC3,
	ALC285_FIXUP_SPEAKER2_TO_DAC1,
	ALC280_FIXUP_HP_HEADSET_MIC,
	ALC221_FIXUP_HP_FRONT_MIC,
	ALC292_FIXUP_TPT460,
	ALC298_FIXUP_SPK_VOLUME,
	ALC298_FIXUP_LENOVO_SPK_VOLUME,
	ALC256_FIXUP_DELL_INSPIRON_7559_SUBWOOFER,
	ALC269_FIXUP_ATIV_BOOK_8,
	ALC221_FIXUP_HP_MIC_NO_PRESENCE,
	ALC256_FIXUP_ASUS_HEADSET_MODE,
	ALC256_FIXUP_ASUS_MIC,
	ALC256_FIXUP_ASUS_AIO_GPIO2,
	ALC233_FIXUP_ASUS_MIC_NO_PRESENCE,
	ALC233_FIXUP_EAPD_COEF_AND_MIC_NO_PRESENCE,
	ALC233_FIXUP_LENOVO_MULTI_CODECS,
	ALC233_FIXUP_ACER_HEADSET_MIC,
	ALC294_FIXUP_LENOVO_MIC_LOCATION,
	ALC225_FIXUP_DELL_WYSE_MIC_NO_PRESENCE,
	ALC225_FIXUP_S3_POP_NOISE,
	ALC700_FIXUP_INTEL_REFERENCE,
	ALC274_FIXUP_DELL_BIND_DACS,
	ALC274_FIXUP_DELL_AIO_LINEOUT_VERB,
	ALC298_FIXUP_TPT470_DOCK_FIX,
	ALC298_FIXUP_TPT470_DOCK,
	ALC255_FIXUP_DUMMY_LINEOUT_VERB,
	ALC255_FIXUP_DELL_HEADSET_MIC,
	ALC256_FIXUP_HUAWEI_MACH_WX9_PINS,
	ALC298_FIXUP_HUAWEI_MBX_STEREO,
	ALC295_FIXUP_HP_X360,
	ALC221_FIXUP_HP_HEADSET_MIC,
	ALC285_FIXUP_LENOVO_HEADPHONE_NOISE,
	ALC295_FIXUP_HP_AUTO_MUTE,
	ALC286_FIXUP_ACER_AIO_MIC_NO_PRESENCE,
	ALC294_FIXUP_ASUS_MIC,
	ALC294_FIXUP_ASUS_HEADSET_MIC,
	ALC294_FIXUP_ASUS_SPK,
	ALC293_FIXUP_SYSTEM76_MIC_NO_PRESENCE,
	ALC285_FIXUP_LENOVO_PC_BEEP_IN_NOISE,
	ALC255_FIXUP_ACER_HEADSET_MIC,
	ALC295_FIXUP_CHROME_BOOK,
	ALC225_FIXUP_HEADSET_JACK,
	ALC225_FIXUP_DELL_WYSE_AIO_MIC_NO_PRESENCE,
	ALC225_FIXUP_WYSE_AUTO_MUTE,
	ALC225_FIXUP_WYSE_DISABLE_MIC_VREF,
	ALC286_FIXUP_ACER_AIO_HEADSET_MIC,
	ALC256_FIXUP_ASUS_HEADSET_MIC,
	ALC256_FIXUP_ASUS_MIC_NO_PRESENCE,
	ALC299_FIXUP_PREDATOR_SPK,
	ALC256_FIXUP_MEDION_HEADSET_NO_PRESENCE,
	ALC289_FIXUP_DELL_SPK2,
	ALC289_FIXUP_DUAL_SPK,
	ALC294_FIXUP_SPK2_TO_DAC1,
	ALC294_FIXUP_ASUS_DUAL_SPK,
	ALC285_FIXUP_THINKPAD_X1_GEN7,
	ALC285_FIXUP_THINKPAD_HEADSET_JACK,
	ALC294_FIXUP_ASUS_HPE,
	ALC294_FIXUP_ASUS_COEF_1B,
	ALC294_FIXUP_ASUS_GX502_HP,
	ALC294_FIXUP_ASUS_GX502_PINS,
	ALC294_FIXUP_ASUS_GX502_VERBS,
	ALC285_FIXUP_HP_GPIO_LED,
	ALC285_FIXUP_HP_MUTE_LED,
	ALC236_FIXUP_HP_MUTE_LED,
	ALC298_FIXUP_SAMSUNG_HEADPHONE_VERY_QUIET,
	ALC295_FIXUP_ASUS_MIC_NO_PRESENCE,
	ALC269VC_FIXUP_ACER_VCOPPERBOX_PINS,
	ALC269VC_FIXUP_ACER_HEADSET_MIC,
	ALC269VC_FIXUP_ACER_MIC_NO_PRESENCE,
	ALC289_FIXUP_ASUS_GA401,
	ALC289_FIXUP_ASUS_GA502,
	ALC256_FIXUP_ACER_MIC_NO_PRESENCE,
	ALC285_FIXUP_HP_GPIO_AMP_INIT,
	ALC269_FIXUP_CZC_B20,
	ALC269_FIXUP_CZC_TMI,
	ALC269_FIXUP_CZC_L101,
	ALC269_FIXUP_LEMOTE_A1802,
	ALC269_FIXUP_LEMOTE_A190X,
	ALC256_FIXUP_INTEL_NUC8_RUGGED,
	ALC256_FIXUP_INTEL_NUC10,
	ALC255_FIXUP_XIAOMI_HEADSET_MIC,
	ALC274_FIXUP_HP_MIC,
	ALC274_FIXUP_HP_HEADSET_MIC,
	ALC256_FIXUP_ASUS_HPE,
	ALC285_FIXUP_THINKPAD_NO_BASS_SPK_HEADSET_JACK,
	ALC287_FIXUP_HP_GPIO_LED,
	ALC256_FIXUP_HP_HEADSET_MIC,
	ALC236_FIXUP_DELL_AIO_HEADSET_MIC,
	ALC282_FIXUP_ACER_DISABLE_LINEOUT,
	ALC255_FIXUP_ACER_LIMIT_INT_MIC_BOOST,
<<<<<<< HEAD
=======
	ALC256_FIXUP_ACER_HEADSET_MIC,
>>>>>>> 04bd701d
};

static const struct hda_fixup alc269_fixups[] = {
	[ALC269_FIXUP_GPIO2] = {
		.type = HDA_FIXUP_FUNC,
		.v.func = alc_fixup_gpio2,
	},
	[ALC269_FIXUP_SONY_VAIO] = {
		.type = HDA_FIXUP_PINCTLS,
		.v.pins = (const struct hda_pintbl[]) {
			{0x19, PIN_VREFGRD},
			{}
		}
	},
	[ALC275_FIXUP_SONY_VAIO_GPIO2] = {
		.type = HDA_FIXUP_FUNC,
		.v.func = alc275_fixup_gpio4_off,
		.chained = true,
		.chain_id = ALC269_FIXUP_SONY_VAIO
	},
	[ALC269_FIXUP_DELL_M101Z] = {
		.type = HDA_FIXUP_VERBS,
		.v.verbs = (const struct hda_verb[]) {
			/* Enables internal speaker */
			{0x20, AC_VERB_SET_COEF_INDEX, 13},
			{0x20, AC_VERB_SET_PROC_COEF, 0x4040},
			{}
		}
	},
	[ALC269_FIXUP_SKU_IGNORE] = {
		.type = HDA_FIXUP_FUNC,
		.v.func = alc_fixup_sku_ignore,
	},
	[ALC269_FIXUP_ASUS_G73JW] = {
		.type = HDA_FIXUP_PINS,
		.v.pins = (const struct hda_pintbl[]) {
			{ 0x17, 0x99130111 }, /* subwoofer */
			{ }
		}
	},
	[ALC269_FIXUP_LENOVO_EAPD] = {
		.type = HDA_FIXUP_VERBS,
		.v.verbs = (const struct hda_verb[]) {
			{0x14, AC_VERB_SET_EAPD_BTLENABLE, 0},
			{}
		}
	},
	[ALC275_FIXUP_SONY_HWEQ] = {
		.type = HDA_FIXUP_FUNC,
		.v.func = alc269_fixup_hweq,
		.chained = true,
		.chain_id = ALC275_FIXUP_SONY_VAIO_GPIO2
	},
	[ALC275_FIXUP_SONY_DISABLE_AAMIX] = {
		.type = HDA_FIXUP_FUNC,
		.v.func = alc_fixup_disable_aamix,
		.chained = true,
		.chain_id = ALC269_FIXUP_SONY_VAIO
	},
	[ALC271_FIXUP_DMIC] = {
		.type = HDA_FIXUP_FUNC,
		.v.func = alc271_fixup_dmic,
	},
	[ALC269_FIXUP_PCM_44K] = {
		.type = HDA_FIXUP_FUNC,
		.v.func = alc269_fixup_pcm_44k,
		.chained = true,
		.chain_id = ALC269_FIXUP_QUANTA_MUTE
	},
	[ALC269_FIXUP_STEREO_DMIC] = {
		.type = HDA_FIXUP_FUNC,
		.v.func = alc269_fixup_stereo_dmic,
	},
	[ALC269_FIXUP_HEADSET_MIC] = {
		.type = HDA_FIXUP_FUNC,
		.v.func = alc269_fixup_headset_mic,
	},
	[ALC269_FIXUP_QUANTA_MUTE] = {
		.type = HDA_FIXUP_FUNC,
		.v.func = alc269_fixup_quanta_mute,
	},
	[ALC269_FIXUP_LIFEBOOK] = {
		.type = HDA_FIXUP_PINS,
		.v.pins = (const struct hda_pintbl[]) {
			{ 0x1a, 0x2101103f }, /* dock line-out */
			{ 0x1b, 0x23a11040 }, /* dock mic-in */
			{ }
		},
		.chained = true,
		.chain_id = ALC269_FIXUP_QUANTA_MUTE
	},
	[ALC269_FIXUP_LIFEBOOK_EXTMIC] = {
		.type = HDA_FIXUP_PINS,
		.v.pins = (const struct hda_pintbl[]) {
			{ 0x19, 0x01a1903c }, /* headset mic, with jack detect */
			{ }
		},
	},
	[ALC269_FIXUP_LIFEBOOK_HP_PIN] = {
		.type = HDA_FIXUP_PINS,
		.v.pins = (const struct hda_pintbl[]) {
			{ 0x21, 0x0221102f }, /* HP out */
			{ }
		},
	},
	[ALC269_FIXUP_LIFEBOOK_NO_HP_TO_LINEOUT] = {
		.type = HDA_FIXUP_FUNC,
		.v.func = alc269_fixup_pincfg_no_hp_to_lineout,
	},
	[ALC255_FIXUP_LIFEBOOK_U7x7_HEADSET_MIC] = {
		.type = HDA_FIXUP_FUNC,
		.v.func = alc269_fixup_pincfg_U7x7_headset_mic,
	},
	[ALC269_FIXUP_AMIC] = {
		.type = HDA_FIXUP_PINS,
		.v.pins = (const struct hda_pintbl[]) {
			{ 0x14, 0x99130110 }, /* speaker */
			{ 0x15, 0x0121401f }, /* HP out */
			{ 0x18, 0x01a19c20 }, /* mic */
			{ 0x19, 0x99a3092f }, /* int-mic */
			{ }
		},
	},
	[ALC269_FIXUP_DMIC] = {
		.type = HDA_FIXUP_PINS,
		.v.pins = (const struct hda_pintbl[]) {
			{ 0x12, 0x99a3092f }, /* int-mic */
			{ 0x14, 0x99130110 }, /* speaker */
			{ 0x15, 0x0121401f }, /* HP out */
			{ 0x18, 0x01a19c20 }, /* mic */
			{ }
		},
	},
	[ALC269VB_FIXUP_AMIC] = {
		.type = HDA_FIXUP_PINS,
		.v.pins = (const struct hda_pintbl[]) {
			{ 0x14, 0x99130110 }, /* speaker */
			{ 0x18, 0x01a19c20 }, /* mic */
			{ 0x19, 0x99a3092f }, /* int-mic */
			{ 0x21, 0x0121401f }, /* HP out */
			{ }
		},
	},
	[ALC269VB_FIXUP_DMIC] = {
		.type = HDA_FIXUP_PINS,
		.v.pins = (const struct hda_pintbl[]) {
			{ 0x12, 0x99a3092f }, /* int-mic */
			{ 0x14, 0x99130110 }, /* speaker */
			{ 0x18, 0x01a19c20 }, /* mic */
			{ 0x21, 0x0121401f }, /* HP out */
			{ }
		},
	},
	[ALC269_FIXUP_HP_MUTE_LED] = {
		.type = HDA_FIXUP_FUNC,
		.v.func = alc269_fixup_hp_mute_led,
	},
	[ALC269_FIXUP_HP_MUTE_LED_MIC1] = {
		.type = HDA_FIXUP_FUNC,
		.v.func = alc269_fixup_hp_mute_led_mic1,
	},
	[ALC269_FIXUP_HP_MUTE_LED_MIC2] = {
		.type = HDA_FIXUP_FUNC,
		.v.func = alc269_fixup_hp_mute_led_mic2,
	},
	[ALC269_FIXUP_HP_MUTE_LED_MIC3] = {
		.type = HDA_FIXUP_FUNC,
		.v.func = alc269_fixup_hp_mute_led_mic3,
		.chained = true,
		.chain_id = ALC295_FIXUP_HP_AUTO_MUTE
	},
	[ALC269_FIXUP_HP_GPIO_LED] = {
		.type = HDA_FIXUP_FUNC,
		.v.func = alc269_fixup_hp_gpio_led,
	},
	[ALC269_FIXUP_HP_GPIO_MIC1_LED] = {
		.type = HDA_FIXUP_FUNC,
		.v.func = alc269_fixup_hp_gpio_mic1_led,
	},
	[ALC269_FIXUP_HP_LINE1_MIC1_LED] = {
		.type = HDA_FIXUP_FUNC,
		.v.func = alc269_fixup_hp_line1_mic1_led,
	},
	[ALC269_FIXUP_INV_DMIC] = {
		.type = HDA_FIXUP_FUNC,
		.v.func = alc_fixup_inv_dmic,
	},
	[ALC269_FIXUP_NO_SHUTUP] = {
		.type = HDA_FIXUP_FUNC,
		.v.func = alc_fixup_no_shutup,
	},
	[ALC269_FIXUP_LENOVO_DOCK] = {
		.type = HDA_FIXUP_PINS,
		.v.pins = (const struct hda_pintbl[]) {
			{ 0x19, 0x23a11040 }, /* dock mic */
			{ 0x1b, 0x2121103f }, /* dock headphone */
			{ }
		},
		.chained = true,
		.chain_id = ALC269_FIXUP_PINCFG_NO_HP_TO_LINEOUT
	},
	[ALC269_FIXUP_LENOVO_DOCK_LIMIT_BOOST] = {
		.type = HDA_FIXUP_FUNC,
		.v.func = alc269_fixup_limit_int_mic_boost,
		.chained = true,
		.chain_id = ALC269_FIXUP_LENOVO_DOCK,
	},
	[ALC269_FIXUP_PINCFG_NO_HP_TO_LINEOUT] = {
		.type = HDA_FIXUP_FUNC,
		.v.func = alc269_fixup_pincfg_no_hp_to_lineout,
		.chained = true,
		.chain_id = ALC269_FIXUP_THINKPAD_ACPI,
	},
	[ALC269_FIXUP_DELL1_MIC_NO_PRESENCE] = {
		.type = HDA_FIXUP_PINS,
		.v.pins = (const struct hda_pintbl[]) {
			{ 0x19, 0x01a1913c }, /* use as headset mic, without its own jack detect */
			{ 0x1a, 0x01a1913d }, /* use as headphone mic, without its own jack detect */
			{ }
		},
		.chained = true,
		.chain_id = ALC269_FIXUP_HEADSET_MODE
	},
	[ALC269_FIXUP_DELL2_MIC_NO_PRESENCE] = {
		.type = HDA_FIXUP_PINS,
		.v.pins = (const struct hda_pintbl[]) {
			{ 0x16, 0x21014020 }, /* dock line out */
			{ 0x19, 0x21a19030 }, /* dock mic */
			{ 0x1a, 0x01a1913c }, /* use as headset mic, without its own jack detect */
			{ }
		},
		.chained = true,
		.chain_id = ALC269_FIXUP_HEADSET_MODE_NO_HP_MIC
	},
	[ALC269_FIXUP_DELL3_MIC_NO_PRESENCE] = {
		.type = HDA_FIXUP_PINS,
		.v.pins = (const struct hda_pintbl[]) {
			{ 0x1a, 0x01a1913c }, /* use as headset mic, without its own jack detect */
			{ }
		},
		.chained = true,
		.chain_id = ALC269_FIXUP_HEADSET_MODE_NO_HP_MIC
	},
	[ALC269_FIXUP_DELL4_MIC_NO_PRESENCE] = {
		.type = HDA_FIXUP_PINS,
		.v.pins = (const struct hda_pintbl[]) {
			{ 0x19, 0x01a1913c }, /* use as headset mic, without its own jack detect */
			{ 0x1b, 0x01a1913d }, /* use as headphone mic, without its own jack detect */
			{ }
		},
		.chained = true,
		.chain_id = ALC269_FIXUP_HEADSET_MODE
	},
	[ALC269_FIXUP_HEADSET_MODE] = {
		.type = HDA_FIXUP_FUNC,
		.v.func = alc_fixup_headset_mode,
		.chained = true,
		.chain_id = ALC255_FIXUP_MIC_MUTE_LED
	},
	[ALC269_FIXUP_HEADSET_MODE_NO_HP_MIC] = {
		.type = HDA_FIXUP_FUNC,
		.v.func = alc_fixup_headset_mode_no_hp_mic,
	},
	[ALC269_FIXUP_ASPIRE_HEADSET_MIC] = {
		.type = HDA_FIXUP_PINS,
		.v.pins = (const struct hda_pintbl[]) {
			{ 0x19, 0x01a1913c }, /* headset mic w/o jack detect */
			{ }
		},
		.chained = true,
		.chain_id = ALC269_FIXUP_HEADSET_MODE,
	},
	[ALC286_FIXUP_SONY_MIC_NO_PRESENCE] = {
		.type = HDA_FIXUP_PINS,
		.v.pins = (const struct hda_pintbl[]) {
			{ 0x18, 0x01a1913c }, /* use as headset mic, without its own jack detect */
			{ }
		},
		.chained = true,
		.chain_id = ALC269_FIXUP_HEADSET_MIC
	},
	[ALC256_FIXUP_HUAWEI_MACH_WX9_PINS] = {
		.type = HDA_FIXUP_PINS,
		.v.pins = (const struct hda_pintbl[]) {
			{0x12, 0x90a60130},
			{0x13, 0x40000000},
			{0x14, 0x90170110},
			{0x18, 0x411111f0},
			{0x19, 0x04a11040},
			{0x1a, 0x411111f0},
			{0x1b, 0x90170112},
			{0x1d, 0x40759a05},
			{0x1e, 0x411111f0},
			{0x21, 0x04211020},
			{ }
		},
		.chained = true,
		.chain_id = ALC255_FIXUP_MIC_MUTE_LED
	},
	[ALC298_FIXUP_HUAWEI_MBX_STEREO] = {
		.type = HDA_FIXUP_FUNC,
		.v.func = alc298_fixup_huawei_mbx_stereo,
		.chained = true,
		.chain_id = ALC255_FIXUP_MIC_MUTE_LED
	},
	[ALC269_FIXUP_ASUS_X101_FUNC] = {
		.type = HDA_FIXUP_FUNC,
		.v.func = alc269_fixup_x101_headset_mic,
	},
	[ALC269_FIXUP_ASUS_X101_VERB] = {
		.type = HDA_FIXUP_VERBS,
		.v.verbs = (const struct hda_verb[]) {
			{0x18, AC_VERB_SET_PIN_WIDGET_CONTROL, 0},
			{0x20, AC_VERB_SET_COEF_INDEX, 0x08},
			{0x20, AC_VERB_SET_PROC_COEF,  0x0310},
			{ }
		},
		.chained = true,
		.chain_id = ALC269_FIXUP_ASUS_X101_FUNC
	},
	[ALC269_FIXUP_ASUS_X101] = {
		.type = HDA_FIXUP_PINS,
		.v.pins = (const struct hda_pintbl[]) {
			{ 0x18, 0x04a1182c }, /* Headset mic */
			{ }
		},
		.chained = true,
		.chain_id = ALC269_FIXUP_ASUS_X101_VERB
	},
	[ALC271_FIXUP_AMIC_MIC2] = {
		.type = HDA_FIXUP_PINS,
		.v.pins = (const struct hda_pintbl[]) {
			{ 0x14, 0x99130110 }, /* speaker */
			{ 0x19, 0x01a19c20 }, /* mic */
			{ 0x1b, 0x99a7012f }, /* int-mic */
			{ 0x21, 0x0121401f }, /* HP out */
			{ }
		},
	},
	[ALC271_FIXUP_HP_GATE_MIC_JACK] = {
		.type = HDA_FIXUP_FUNC,
		.v.func = alc271_hp_gate_mic_jack,
		.chained = true,
		.chain_id = ALC271_FIXUP_AMIC_MIC2,
	},
	[ALC271_FIXUP_HP_GATE_MIC_JACK_E1_572] = {
		.type = HDA_FIXUP_FUNC,
		.v.func = alc269_fixup_limit_int_mic_boost,
		.chained = true,
		.chain_id = ALC271_FIXUP_HP_GATE_MIC_JACK,
	},
	[ALC269_FIXUP_ACER_AC700] = {
		.type = HDA_FIXUP_PINS,
		.v.pins = (const struct hda_pintbl[]) {
			{ 0x12, 0x99a3092f }, /* int-mic */
			{ 0x14, 0x99130110 }, /* speaker */
			{ 0x18, 0x03a11c20 }, /* mic */
			{ 0x1e, 0x0346101e }, /* SPDIF1 */
			{ 0x21, 0x0321101f }, /* HP out */
			{ }
		},
		.chained = true,
		.chain_id = ALC271_FIXUP_DMIC,
	},
	[ALC269_FIXUP_LIMIT_INT_MIC_BOOST] = {
		.type = HDA_FIXUP_FUNC,
		.v.func = alc269_fixup_limit_int_mic_boost,
		.chained = true,
		.chain_id = ALC269_FIXUP_THINKPAD_ACPI,
	},
	[ALC269VB_FIXUP_ASUS_ZENBOOK] = {
		.type = HDA_FIXUP_FUNC,
		.v.func = alc269_fixup_limit_int_mic_boost,
		.chained = true,
		.chain_id = ALC269VB_FIXUP_DMIC,
	},
	[ALC269VB_FIXUP_ASUS_ZENBOOK_UX31A] = {
		.type = HDA_FIXUP_VERBS,
		.v.verbs = (const struct hda_verb[]) {
			/* class-D output amp +5dB */
			{ 0x20, AC_VERB_SET_COEF_INDEX, 0x12 },
			{ 0x20, AC_VERB_SET_PROC_COEF, 0x2800 },
			{}
		},
		.chained = true,
		.chain_id = ALC269VB_FIXUP_ASUS_ZENBOOK,
	},
	[ALC269_FIXUP_LIMIT_INT_MIC_BOOST_MUTE_LED] = {
		.type = HDA_FIXUP_FUNC,
		.v.func = alc269_fixup_limit_int_mic_boost,
		.chained = true,
		.chain_id = ALC269_FIXUP_HP_MUTE_LED_MIC1,
	},
	[ALC269VB_FIXUP_ORDISSIMO_EVE2] = {
		.type = HDA_FIXUP_PINS,
		.v.pins = (const struct hda_pintbl[]) {
			{ 0x12, 0x99a3092f }, /* int-mic */
			{ 0x18, 0x03a11d20 }, /* mic */
			{ 0x19, 0x411111f0 }, /* Unused bogus pin */
			{ }
		},
	},
	[ALC283_FIXUP_CHROME_BOOK] = {
		.type = HDA_FIXUP_FUNC,
		.v.func = alc283_fixup_chromebook,
	},
	[ALC283_FIXUP_SENSE_COMBO_JACK] = {
		.type = HDA_FIXUP_FUNC,
		.v.func = alc283_fixup_sense_combo_jack,
		.chained = true,
		.chain_id = ALC283_FIXUP_CHROME_BOOK,
	},
	[ALC282_FIXUP_ASUS_TX300] = {
		.type = HDA_FIXUP_FUNC,
		.v.func = alc282_fixup_asus_tx300,
	},
	[ALC283_FIXUP_INT_MIC] = {
		.type = HDA_FIXUP_VERBS,
		.v.verbs = (const struct hda_verb[]) {
			{0x20, AC_VERB_SET_COEF_INDEX, 0x1a},
			{0x20, AC_VERB_SET_PROC_COEF, 0x0011},
			{ }
		},
		.chained = true,
		.chain_id = ALC269_FIXUP_LIMIT_INT_MIC_BOOST
	},
	[ALC290_FIXUP_SUBWOOFER_HSJACK] = {
		.type = HDA_FIXUP_PINS,
		.v.pins = (const struct hda_pintbl[]) {
			{ 0x17, 0x90170112 }, /* subwoofer */
			{ }
		},
		.chained = true,
		.chain_id = ALC290_FIXUP_MONO_SPEAKERS_HSJACK,
	},
	[ALC290_FIXUP_SUBWOOFER] = {
		.type = HDA_FIXUP_PINS,
		.v.pins = (const struct hda_pintbl[]) {
			{ 0x17, 0x90170112 }, /* subwoofer */
			{ }
		},
		.chained = true,
		.chain_id = ALC290_FIXUP_MONO_SPEAKERS,
	},
	[ALC290_FIXUP_MONO_SPEAKERS] = {
		.type = HDA_FIXUP_FUNC,
		.v.func = alc290_fixup_mono_speakers,
	},
	[ALC290_FIXUP_MONO_SPEAKERS_HSJACK] = {
		.type = HDA_FIXUP_FUNC,
		.v.func = alc290_fixup_mono_speakers,
		.chained = true,
		.chain_id = ALC269_FIXUP_DELL3_MIC_NO_PRESENCE,
	},
	[ALC269_FIXUP_THINKPAD_ACPI] = {
		.type = HDA_FIXUP_FUNC,
		.v.func = alc_fixup_thinkpad_acpi,
		.chained = true,
		.chain_id = ALC269_FIXUP_SKU_IGNORE,
	},
	[ALC269_FIXUP_DMIC_THINKPAD_ACPI] = {
		.type = HDA_FIXUP_FUNC,
		.v.func = alc_fixup_inv_dmic,
		.chained = true,
		.chain_id = ALC269_FIXUP_THINKPAD_ACPI,
	},
	[ALC255_FIXUP_ACER_MIC_NO_PRESENCE] = {
		.type = HDA_FIXUP_PINS,
		.v.pins = (const struct hda_pintbl[]) {
			{ 0x19, 0x01a1913c }, /* use as headset mic, without its own jack detect */
			{ }
		},
		.chained = true,
		.chain_id = ALC255_FIXUP_HEADSET_MODE
	},
	[ALC255_FIXUP_ASUS_MIC_NO_PRESENCE] = {
		.type = HDA_FIXUP_PINS,
		.v.pins = (const struct hda_pintbl[]) {
			{ 0x19, 0x01a1913c }, /* use as headset mic, without its own jack detect */
			{ }
		},
		.chained = true,
		.chain_id = ALC255_FIXUP_HEADSET_MODE
	},
	[ALC255_FIXUP_DELL1_MIC_NO_PRESENCE] = {
		.type = HDA_FIXUP_PINS,
		.v.pins = (const struct hda_pintbl[]) {
			{ 0x19, 0x01a1913c }, /* use as headset mic, without its own jack detect */
			{ 0x1a, 0x01a1913d }, /* use as headphone mic, without its own jack detect */
			{ }
		},
		.chained = true,
		.chain_id = ALC255_FIXUP_HEADSET_MODE
	},
	[ALC255_FIXUP_DELL2_MIC_NO_PRESENCE] = {
		.type = HDA_FIXUP_PINS,
		.v.pins = (const struct hda_pintbl[]) {
			{ 0x19, 0x01a1913c }, /* use as headset mic, without its own jack detect */
			{ }
		},
		.chained = true,
		.chain_id = ALC255_FIXUP_HEADSET_MODE_NO_HP_MIC
	},
	[ALC255_FIXUP_HEADSET_MODE] = {
		.type = HDA_FIXUP_FUNC,
		.v.func = alc_fixup_headset_mode_alc255,
		.chained = true,
		.chain_id = ALC255_FIXUP_MIC_MUTE_LED
	},
	[ALC255_FIXUP_HEADSET_MODE_NO_HP_MIC] = {
		.type = HDA_FIXUP_FUNC,
		.v.func = alc_fixup_headset_mode_alc255_no_hp_mic,
	},
	[ALC293_FIXUP_DELL1_MIC_NO_PRESENCE] = {
		.type = HDA_FIXUP_PINS,
		.v.pins = (const struct hda_pintbl[]) {
			{ 0x18, 0x01a1913d }, /* use as headphone mic, without its own jack detect */
			{ 0x1a, 0x01a1913c }, /* use as headset mic, without its own jack detect */
			{ }
		},
		.chained = true,
		.chain_id = ALC269_FIXUP_HEADSET_MODE
	},
	[ALC292_FIXUP_TPT440_DOCK] = {
		.type = HDA_FIXUP_FUNC,
		.v.func = alc_fixup_tpt440_dock,
		.chained = true,
		.chain_id = ALC269_FIXUP_LIMIT_INT_MIC_BOOST
	},
	[ALC292_FIXUP_TPT440] = {
		.type = HDA_FIXUP_FUNC,
		.v.func = alc_fixup_disable_aamix,
		.chained = true,
		.chain_id = ALC292_FIXUP_TPT440_DOCK,
	},
	[ALC283_FIXUP_HEADSET_MIC] = {
		.type = HDA_FIXUP_PINS,
		.v.pins = (const struct hda_pintbl[]) {
			{ 0x19, 0x04a110f0 },
			{ },
		},
	},
	[ALC255_FIXUP_MIC_MUTE_LED] = {
		.type = HDA_FIXUP_FUNC,
		.v.func = alc_fixup_micmute_led,
	},
	[ALC282_FIXUP_ASPIRE_V5_PINS] = {
		.type = HDA_FIXUP_PINS,
		.v.pins = (const struct hda_pintbl[]) {
			{ 0x12, 0x90a60130 },
			{ 0x14, 0x90170110 },
			{ 0x17, 0x40000008 },
			{ 0x18, 0x411111f0 },
			{ 0x19, 0x01a1913c },
			{ 0x1a, 0x411111f0 },
			{ 0x1b, 0x411111f0 },
			{ 0x1d, 0x40f89b2d },
			{ 0x1e, 0x411111f0 },
			{ 0x21, 0x0321101f },
			{ },
		},
	},
	[ALC280_FIXUP_HP_GPIO4] = {
		.type = HDA_FIXUP_FUNC,
		.v.func = alc280_fixup_hp_gpio4,
	},
	[ALC286_FIXUP_HP_GPIO_LED] = {
		.type = HDA_FIXUP_FUNC,
		.v.func = alc286_fixup_hp_gpio_led,
	},
	[ALC280_FIXUP_HP_GPIO2_MIC_HOTKEY] = {
		.type = HDA_FIXUP_FUNC,
		.v.func = alc280_fixup_hp_gpio2_mic_hotkey,
	},
	[ALC280_FIXUP_HP_DOCK_PINS] = {
		.type = HDA_FIXUP_PINS,
		.v.pins = (const struct hda_pintbl[]) {
			{ 0x1b, 0x21011020 }, /* line-out */
			{ 0x1a, 0x01a1903c }, /* headset mic */
			{ 0x18, 0x2181103f }, /* line-in */
			{ },
		},
		.chained = true,
		.chain_id = ALC280_FIXUP_HP_GPIO4
	},
	[ALC269_FIXUP_HP_DOCK_GPIO_MIC1_LED] = {
		.type = HDA_FIXUP_PINS,
		.v.pins = (const struct hda_pintbl[]) {
			{ 0x1b, 0x21011020 }, /* line-out */
			{ 0x18, 0x2181103f }, /* line-in */
			{ },
		},
		.chained = true,
		.chain_id = ALC269_FIXUP_HP_GPIO_MIC1_LED
	},
	[ALC280_FIXUP_HP_9480M] = {
		.type = HDA_FIXUP_FUNC,
		.v.func = alc280_fixup_hp_9480m,
	},
	[ALC245_FIXUP_HP_X360_AMP] = {
		.type = HDA_FIXUP_FUNC,
		.v.func = alc245_fixup_hp_x360_amp,
	},
	[ALC288_FIXUP_DELL_HEADSET_MODE] = {
		.type = HDA_FIXUP_FUNC,
		.v.func = alc_fixup_headset_mode_dell_alc288,
		.chained = true,
		.chain_id = ALC255_FIXUP_MIC_MUTE_LED
	},
	[ALC288_FIXUP_DELL1_MIC_NO_PRESENCE] = {
		.type = HDA_FIXUP_PINS,
		.v.pins = (const struct hda_pintbl[]) {
			{ 0x18, 0x01a1913c }, /* use as headset mic, without its own jack detect */
			{ 0x1a, 0x01a1913d }, /* use as headphone mic, without its own jack detect */
			{ }
		},
		.chained = true,
		.chain_id = ALC288_FIXUP_DELL_HEADSET_MODE
	},
	[ALC288_FIXUP_DISABLE_AAMIX] = {
		.type = HDA_FIXUP_FUNC,
		.v.func = alc_fixup_disable_aamix,
		.chained = true,
		.chain_id = ALC288_FIXUP_DELL1_MIC_NO_PRESENCE
	},
	[ALC288_FIXUP_DELL_XPS_13] = {
		.type = HDA_FIXUP_FUNC,
		.v.func = alc_fixup_dell_xps13,
		.chained = true,
		.chain_id = ALC288_FIXUP_DISABLE_AAMIX
	},
	[ALC292_FIXUP_DISABLE_AAMIX] = {
		.type = HDA_FIXUP_FUNC,
		.v.func = alc_fixup_disable_aamix,
		.chained = true,
		.chain_id = ALC269_FIXUP_DELL2_MIC_NO_PRESENCE
	},
	[ALC293_FIXUP_DISABLE_AAMIX_MULTIJACK] = {
		.type = HDA_FIXUP_FUNC,
		.v.func = alc_fixup_disable_aamix,
		.chained = true,
		.chain_id = ALC293_FIXUP_DELL1_MIC_NO_PRESENCE
	},
	[ALC292_FIXUP_DELL_E7X_AAMIX] = {
		.type = HDA_FIXUP_FUNC,
		.v.func = alc_fixup_dell_xps13,
		.chained = true,
		.chain_id = ALC292_FIXUP_DISABLE_AAMIX
	},
	[ALC292_FIXUP_DELL_E7X] = {
		.type = HDA_FIXUP_FUNC,
		.v.func = alc_fixup_micmute_led,
		/* micmute fixup must be applied at last */
		.chained_before = true,
		.chain_id = ALC292_FIXUP_DELL_E7X_AAMIX,
	},
	[ALC298_FIXUP_ALIENWARE_MIC_NO_PRESENCE] = {
		.type = HDA_FIXUP_PINS,
		.v.pins = (const struct hda_pintbl[]) {
			{ 0x18, 0x01a1913c }, /* headset mic w/o jack detect */
			{ }
		},
		.chained_before = true,
		.chain_id = ALC269_FIXUP_HEADSET_MODE,
	},
	[ALC298_FIXUP_DELL1_MIC_NO_PRESENCE] = {
		.type = HDA_FIXUP_PINS,
		.v.pins = (const struct hda_pintbl[]) {
			{ 0x18, 0x01a1913c }, /* use as headset mic, without its own jack detect */
			{ 0x1a, 0x01a1913d }, /* use as headphone mic, without its own jack detect */
			{ }
		},
		.chained = true,
		.chain_id = ALC269_FIXUP_HEADSET_MODE
	},
	[ALC298_FIXUP_DELL_AIO_MIC_NO_PRESENCE] = {
		.type = HDA_FIXUP_PINS,
		.v.pins = (const struct hda_pintbl[]) {
			{ 0x18, 0x01a1913c }, /* use as headset mic, without its own jack detect */
			{ }
		},
		.chained = true,
		.chain_id = ALC269_FIXUP_HEADSET_MODE
	},
	[ALC275_FIXUP_DELL_XPS] = {
		.type = HDA_FIXUP_VERBS,
		.v.verbs = (const struct hda_verb[]) {
			/* Enables internal speaker */
			{0x20, AC_VERB_SET_COEF_INDEX, 0x1f},
			{0x20, AC_VERB_SET_PROC_COEF, 0x00c0},
			{0x20, AC_VERB_SET_COEF_INDEX, 0x30},
			{0x20, AC_VERB_SET_PROC_COEF, 0x00b1},
			{}
		}
	},
	[ALC293_FIXUP_LENOVO_SPK_NOISE] = {
		.type = HDA_FIXUP_FUNC,
		.v.func = alc_fixup_disable_aamix,
		.chained = true,
		.chain_id = ALC269_FIXUP_THINKPAD_ACPI
	},
	[ALC233_FIXUP_LENOVO_LINE2_MIC_HOTKEY] = {
		.type = HDA_FIXUP_FUNC,
		.v.func = alc233_fixup_lenovo_line2_mic_hotkey,
	},
	[ALC255_FIXUP_DELL_SPK_NOISE] = {
		.type = HDA_FIXUP_FUNC,
		.v.func = alc_fixup_disable_aamix,
		.chained = true,
		.chain_id = ALC255_FIXUP_DELL1_MIC_NO_PRESENCE
	},
	[ALC225_FIXUP_DISABLE_MIC_VREF] = {
		.type = HDA_FIXUP_FUNC,
		.v.func = alc_fixup_disable_mic_vref,
		.chained = true,
		.chain_id = ALC269_FIXUP_DELL1_MIC_NO_PRESENCE
	},
	[ALC225_FIXUP_DELL1_MIC_NO_PRESENCE] = {
		.type = HDA_FIXUP_VERBS,
		.v.verbs = (const struct hda_verb[]) {
			/* Disable pass-through path for FRONT 14h */
			{ 0x20, AC_VERB_SET_COEF_INDEX, 0x36 },
			{ 0x20, AC_VERB_SET_PROC_COEF, 0x57d7 },
			{}
		},
		.chained = true,
		.chain_id = ALC225_FIXUP_DISABLE_MIC_VREF
	},
	[ALC280_FIXUP_HP_HEADSET_MIC] = {
		.type = HDA_FIXUP_FUNC,
		.v.func = alc_fixup_disable_aamix,
		.chained = true,
		.chain_id = ALC269_FIXUP_HEADSET_MIC,
	},
	[ALC221_FIXUP_HP_FRONT_MIC] = {
		.type = HDA_FIXUP_PINS,
		.v.pins = (const struct hda_pintbl[]) {
			{ 0x19, 0x02a19020 }, /* Front Mic */
			{ }
		},
	},
	[ALC292_FIXUP_TPT460] = {
		.type = HDA_FIXUP_FUNC,
		.v.func = alc_fixup_tpt440_dock,
		.chained = true,
		.chain_id = ALC293_FIXUP_LENOVO_SPK_NOISE,
	},
	[ALC298_FIXUP_SPK_VOLUME] = {
		.type = HDA_FIXUP_FUNC,
		.v.func = alc298_fixup_speaker_volume,
		.chained = true,
		.chain_id = ALC298_FIXUP_DELL_AIO_MIC_NO_PRESENCE,
	},
	[ALC298_FIXUP_LENOVO_SPK_VOLUME] = {
		.type = HDA_FIXUP_FUNC,
		.v.func = alc298_fixup_speaker_volume,
	},
	[ALC295_FIXUP_DISABLE_DAC3] = {
		.type = HDA_FIXUP_FUNC,
		.v.func = alc295_fixup_disable_dac3,
	},
	[ALC285_FIXUP_SPEAKER2_TO_DAC1] = {
		.type = HDA_FIXUP_FUNC,
		.v.func = alc285_fixup_speaker2_to_dac1,
		.chained = true,
		.chain_id = ALC269_FIXUP_THINKPAD_ACPI
	},
	[ALC256_FIXUP_DELL_INSPIRON_7559_SUBWOOFER] = {
		.type = HDA_FIXUP_PINS,
		.v.pins = (const struct hda_pintbl[]) {
			{ 0x1b, 0x90170151 },
			{ }
		},
		.chained = true,
		.chain_id = ALC255_FIXUP_DELL1_MIC_NO_PRESENCE
	},
	[ALC269_FIXUP_ATIV_BOOK_8] = {
		.type = HDA_FIXUP_FUNC,
		.v.func = alc_fixup_auto_mute_via_amp,
		.chained = true,
		.chain_id = ALC269_FIXUP_NO_SHUTUP
	},
	[ALC221_FIXUP_HP_MIC_NO_PRESENCE] = {
		.type = HDA_FIXUP_PINS,
		.v.pins = (const struct hda_pintbl[]) {
			{ 0x18, 0x01a1913c }, /* use as headset mic, without its own jack detect */
			{ 0x1a, 0x01a1913d }, /* use as headphone mic, without its own jack detect */
			{ }
		},
		.chained = true,
		.chain_id = ALC269_FIXUP_HEADSET_MODE
	},
	[ALC256_FIXUP_ASUS_HEADSET_MODE] = {
		.type = HDA_FIXUP_FUNC,
		.v.func = alc_fixup_headset_mode,
	},
	[ALC256_FIXUP_ASUS_MIC] = {
		.type = HDA_FIXUP_PINS,
		.v.pins = (const struct hda_pintbl[]) {
			{ 0x13, 0x90a60160 }, /* use as internal mic */
			{ 0x19, 0x04a11120 }, /* use as headset mic, without its own jack detect */
			{ }
		},
		.chained = true,
		.chain_id = ALC256_FIXUP_ASUS_HEADSET_MODE
	},
	[ALC256_FIXUP_ASUS_AIO_GPIO2] = {
		.type = HDA_FIXUP_FUNC,
		/* Set up GPIO2 for the speaker amp */
		.v.func = alc_fixup_gpio4,
	},
	[ALC233_FIXUP_ASUS_MIC_NO_PRESENCE] = {
		.type = HDA_FIXUP_PINS,
		.v.pins = (const struct hda_pintbl[]) {
			{ 0x19, 0x01a1913c }, /* use as headset mic, without its own jack detect */
			{ }
		},
		.chained = true,
		.chain_id = ALC269_FIXUP_HEADSET_MIC
	},
	[ALC233_FIXUP_EAPD_COEF_AND_MIC_NO_PRESENCE] = {
		.type = HDA_FIXUP_VERBS,
		.v.verbs = (const struct hda_verb[]) {
			/* Enables internal speaker */
			{0x20, AC_VERB_SET_COEF_INDEX, 0x40},
			{0x20, AC_VERB_SET_PROC_COEF, 0x8800},
			{}
		},
		.chained = true,
		.chain_id = ALC233_FIXUP_ASUS_MIC_NO_PRESENCE
	},
	[ALC233_FIXUP_LENOVO_MULTI_CODECS] = {
		.type = HDA_FIXUP_FUNC,
		.v.func = alc233_alc662_fixup_lenovo_dual_codecs,
		.chained = true,
		.chain_id = ALC269_FIXUP_GPIO2
	},
	[ALC233_FIXUP_ACER_HEADSET_MIC] = {
		.type = HDA_FIXUP_VERBS,
		.v.verbs = (const struct hda_verb[]) {
			{ 0x20, AC_VERB_SET_COEF_INDEX, 0x45 },
			{ 0x20, AC_VERB_SET_PROC_COEF, 0x5089 },
			{ }
		},
		.chained = true,
		.chain_id = ALC233_FIXUP_ASUS_MIC_NO_PRESENCE
	},
	[ALC294_FIXUP_LENOVO_MIC_LOCATION] = {
		.type = HDA_FIXUP_PINS,
		.v.pins = (const struct hda_pintbl[]) {
			/* Change the mic location from front to right, otherwise there are
			   two front mics with the same name, pulseaudio can't handle them.
			   This is just a temporary workaround, after applying this fixup,
			   there will be one "Front Mic" and one "Mic" in this machine.
			 */
			{ 0x1a, 0x04a19040 },
			{ }
		},
	},
	[ALC225_FIXUP_DELL_WYSE_MIC_NO_PRESENCE] = {
		.type = HDA_FIXUP_PINS,
		.v.pins = (const struct hda_pintbl[]) {
			{ 0x16, 0x0101102f }, /* Rear Headset HP */
			{ 0x19, 0x02a1913c }, /* use as Front headset mic, without its own jack detect */
			{ 0x1a, 0x01a19030 }, /* Rear Headset MIC */
			{ 0x1b, 0x02011020 },
			{ }
		},
		.chained = true,
		.chain_id = ALC225_FIXUP_S3_POP_NOISE
	},
	[ALC225_FIXUP_S3_POP_NOISE] = {
		.type = HDA_FIXUP_FUNC,
		.v.func = alc225_fixup_s3_pop_noise,
		.chained = true,
		.chain_id = ALC269_FIXUP_HEADSET_MODE_NO_HP_MIC
	},
	[ALC700_FIXUP_INTEL_REFERENCE] = {
		.type = HDA_FIXUP_VERBS,
		.v.verbs = (const struct hda_verb[]) {
			/* Enables internal speaker */
			{0x20, AC_VERB_SET_COEF_INDEX, 0x45},
			{0x20, AC_VERB_SET_PROC_COEF, 0x5289},
			{0x20, AC_VERB_SET_COEF_INDEX, 0x4A},
			{0x20, AC_VERB_SET_PROC_COEF, 0x001b},
			{0x58, AC_VERB_SET_COEF_INDEX, 0x00},
			{0x58, AC_VERB_SET_PROC_COEF, 0x3888},
			{0x20, AC_VERB_SET_COEF_INDEX, 0x6f},
			{0x20, AC_VERB_SET_PROC_COEF, 0x2c0b},
			{}
		}
	},
	[ALC274_FIXUP_DELL_BIND_DACS] = {
		.type = HDA_FIXUP_FUNC,
		.v.func = alc274_fixup_bind_dacs,
		.chained = true,
		.chain_id = ALC269_FIXUP_DELL1_MIC_NO_PRESENCE
	},
	[ALC274_FIXUP_DELL_AIO_LINEOUT_VERB] = {
		.type = HDA_FIXUP_PINS,
		.v.pins = (const struct hda_pintbl[]) {
			{ 0x1b, 0x0401102f },
			{ }
		},
		.chained = true,
		.chain_id = ALC274_FIXUP_DELL_BIND_DACS
	},
	[ALC298_FIXUP_TPT470_DOCK_FIX] = {
		.type = HDA_FIXUP_FUNC,
		.v.func = alc_fixup_tpt470_dock,
		.chained = true,
		.chain_id = ALC293_FIXUP_LENOVO_SPK_NOISE
	},
	[ALC298_FIXUP_TPT470_DOCK] = {
		.type = HDA_FIXUP_FUNC,
		.v.func = alc_fixup_tpt470_dacs,
		.chained = true,
		.chain_id = ALC298_FIXUP_TPT470_DOCK_FIX
	},
	[ALC255_FIXUP_DUMMY_LINEOUT_VERB] = {
		.type = HDA_FIXUP_PINS,
		.v.pins = (const struct hda_pintbl[]) {
			{ 0x14, 0x0201101f },
			{ }
		},
		.chained = true,
		.chain_id = ALC255_FIXUP_DELL1_MIC_NO_PRESENCE
	},
	[ALC255_FIXUP_DELL_HEADSET_MIC] = {
		.type = HDA_FIXUP_PINS,
		.v.pins = (const struct hda_pintbl[]) {
			{ 0x19, 0x01a1913c }, /* use as headset mic, without its own jack detect */
			{ }
		},
		.chained = true,
		.chain_id = ALC269_FIXUP_HEADSET_MIC
	},
	[ALC295_FIXUP_HP_X360] = {
		.type = HDA_FIXUP_FUNC,
		.v.func = alc295_fixup_hp_top_speakers,
		.chained = true,
		.chain_id = ALC269_FIXUP_HP_MUTE_LED_MIC3
	},
	[ALC221_FIXUP_HP_HEADSET_MIC] = {
		.type = HDA_FIXUP_PINS,
		.v.pins = (const struct hda_pintbl[]) {
			{ 0x19, 0x0181313f},
			{ }
		},
		.chained = true,
		.chain_id = ALC269_FIXUP_HEADSET_MIC
	},
	[ALC285_FIXUP_LENOVO_HEADPHONE_NOISE] = {
		.type = HDA_FIXUP_FUNC,
		.v.func = alc285_fixup_invalidate_dacs,
		.chained = true,
		.chain_id = ALC269_FIXUP_THINKPAD_ACPI
	},
	[ALC295_FIXUP_HP_AUTO_MUTE] = {
		.type = HDA_FIXUP_FUNC,
		.v.func = alc_fixup_auto_mute_via_amp,
	},
	[ALC286_FIXUP_ACER_AIO_MIC_NO_PRESENCE] = {
		.type = HDA_FIXUP_PINS,
		.v.pins = (const struct hda_pintbl[]) {
			{ 0x18, 0x01a1913c }, /* use as headset mic, without its own jack detect */
			{ }
		},
		.chained = true,
		.chain_id = ALC269_FIXUP_HEADSET_MIC
	},
	[ALC294_FIXUP_ASUS_MIC] = {
		.type = HDA_FIXUP_PINS,
		.v.pins = (const struct hda_pintbl[]) {
			{ 0x13, 0x90a60160 }, /* use as internal mic */
			{ 0x19, 0x04a11120 }, /* use as headset mic, without its own jack detect */
			{ }
		},
		.chained = true,
		.chain_id = ALC269_FIXUP_HEADSET_MIC
	},
	[ALC294_FIXUP_ASUS_HEADSET_MIC] = {
		.type = HDA_FIXUP_PINS,
		.v.pins = (const struct hda_pintbl[]) {
			{ 0x19, 0x01a1103c }, /* use as headset mic */
			{ }
		},
		.chained = true,
		.chain_id = ALC269_FIXUP_HEADSET_MIC
	},
	[ALC294_FIXUP_ASUS_SPK] = {
		.type = HDA_FIXUP_VERBS,
		.v.verbs = (const struct hda_verb[]) {
			/* Set EAPD high */
			{ 0x20, AC_VERB_SET_COEF_INDEX, 0x40 },
			{ 0x20, AC_VERB_SET_PROC_COEF, 0x8800 },
			{ 0x20, AC_VERB_SET_COEF_INDEX, 0x0f },
			{ 0x20, AC_VERB_SET_PROC_COEF, 0x7774 },
			{ }
		},
		.chained = true,
		.chain_id = ALC294_FIXUP_ASUS_HEADSET_MIC
	},
	[ALC295_FIXUP_CHROME_BOOK] = {
		.type = HDA_FIXUP_FUNC,
		.v.func = alc295_fixup_chromebook,
		.chained = true,
		.chain_id = ALC225_FIXUP_HEADSET_JACK
	},
	[ALC225_FIXUP_HEADSET_JACK] = {
		.type = HDA_FIXUP_FUNC,
		.v.func = alc_fixup_headset_jack,
	},
	[ALC293_FIXUP_SYSTEM76_MIC_NO_PRESENCE] = {
		.type = HDA_FIXUP_PINS,
		.v.pins = (const struct hda_pintbl[]) {
			{ 0x1a, 0x01a1913c }, /* use as headset mic, without its own jack detect */
			{ }
		},
		.chained = true,
		.chain_id = ALC269_FIXUP_HEADSET_MODE_NO_HP_MIC
	},
	[ALC285_FIXUP_LENOVO_PC_BEEP_IN_NOISE] = {
		.type = HDA_FIXUP_VERBS,
		.v.verbs = (const struct hda_verb[]) {
			/* Disable PCBEEP-IN passthrough */
			{ 0x20, AC_VERB_SET_COEF_INDEX, 0x36 },
			{ 0x20, AC_VERB_SET_PROC_COEF, 0x57d7 },
			{ }
		},
		.chained = true,
		.chain_id = ALC285_FIXUP_LENOVO_HEADPHONE_NOISE
	},
	[ALC255_FIXUP_ACER_HEADSET_MIC] = {
		.type = HDA_FIXUP_PINS,
		.v.pins = (const struct hda_pintbl[]) {
			{ 0x19, 0x03a11130 },
			{ 0x1a, 0x90a60140 }, /* use as internal mic */
			{ }
		},
		.chained = true,
		.chain_id = ALC255_FIXUP_HEADSET_MODE_NO_HP_MIC
	},
	[ALC225_FIXUP_DELL_WYSE_AIO_MIC_NO_PRESENCE] = {
		.type = HDA_FIXUP_PINS,
		.v.pins = (const struct hda_pintbl[]) {
			{ 0x16, 0x01011020 }, /* Rear Line out */
			{ 0x19, 0x01a1913c }, /* use as Front headset mic, without its own jack detect */
			{ }
		},
		.chained = true,
		.chain_id = ALC225_FIXUP_WYSE_AUTO_MUTE
	},
	[ALC225_FIXUP_WYSE_AUTO_MUTE] = {
		.type = HDA_FIXUP_FUNC,
		.v.func = alc_fixup_auto_mute_via_amp,
		.chained = true,
		.chain_id = ALC225_FIXUP_WYSE_DISABLE_MIC_VREF
	},
	[ALC225_FIXUP_WYSE_DISABLE_MIC_VREF] = {
		.type = HDA_FIXUP_FUNC,
		.v.func = alc_fixup_disable_mic_vref,
		.chained = true,
		.chain_id = ALC269_FIXUP_HEADSET_MODE_NO_HP_MIC
	},
	[ALC286_FIXUP_ACER_AIO_HEADSET_MIC] = {
		.type = HDA_FIXUP_VERBS,
		.v.verbs = (const struct hda_verb[]) {
			{ 0x20, AC_VERB_SET_COEF_INDEX, 0x4f },
			{ 0x20, AC_VERB_SET_PROC_COEF, 0x5029 },
			{ }
		},
		.chained = true,
		.chain_id = ALC286_FIXUP_ACER_AIO_MIC_NO_PRESENCE
	},
	[ALC256_FIXUP_ASUS_HEADSET_MIC] = {
		.type = HDA_FIXUP_PINS,
		.v.pins = (const struct hda_pintbl[]) {
			{ 0x19, 0x03a11020 }, /* headset mic with jack detect */
			{ }
		},
		.chained = true,
		.chain_id = ALC256_FIXUP_ASUS_HEADSET_MODE
	},
	[ALC256_FIXUP_ASUS_MIC_NO_PRESENCE] = {
		.type = HDA_FIXUP_PINS,
		.v.pins = (const struct hda_pintbl[]) {
			{ 0x19, 0x04a11120 }, /* use as headset mic, without its own jack detect */
			{ }
		},
		.chained = true,
		.chain_id = ALC256_FIXUP_ASUS_HEADSET_MODE
	},
	[ALC299_FIXUP_PREDATOR_SPK] = {
		.type = HDA_FIXUP_PINS,
		.v.pins = (const struct hda_pintbl[]) {
			{ 0x21, 0x90170150 }, /* use as headset mic, without its own jack detect */
			{ }
		}
	},
	[ALC256_FIXUP_MEDION_HEADSET_NO_PRESENCE] = {
		.type = HDA_FIXUP_PINS,
		.v.pins = (const struct hda_pintbl[]) {
			{ 0x19, 0x04a11040 },
			{ 0x21, 0x04211020 },
			{ }
		},
		.chained = true,
		.chain_id = ALC256_FIXUP_ASUS_HEADSET_MODE
	},
	[ALC289_FIXUP_DELL_SPK2] = {
		.type = HDA_FIXUP_PINS,
		.v.pins = (const struct hda_pintbl[]) {
			{ 0x17, 0x90170130 }, /* bass spk */
			{ }
		},
		.chained = true,
		.chain_id = ALC269_FIXUP_DELL4_MIC_NO_PRESENCE
	},
	[ALC289_FIXUP_DUAL_SPK] = {
		.type = HDA_FIXUP_FUNC,
		.v.func = alc285_fixup_speaker2_to_dac1,
		.chained = true,
		.chain_id = ALC289_FIXUP_DELL_SPK2
	},
	[ALC294_FIXUP_SPK2_TO_DAC1] = {
		.type = HDA_FIXUP_FUNC,
		.v.func = alc285_fixup_speaker2_to_dac1,
		.chained = true,
		.chain_id = ALC294_FIXUP_ASUS_HEADSET_MIC
	},
	[ALC294_FIXUP_ASUS_DUAL_SPK] = {
		.type = HDA_FIXUP_FUNC,
		/* The GPIO must be pulled to initialize the AMP */
		.v.func = alc_fixup_gpio4,
		.chained = true,
		.chain_id = ALC294_FIXUP_SPK2_TO_DAC1
	},
	[ALC285_FIXUP_THINKPAD_X1_GEN7] = {
		.type = HDA_FIXUP_FUNC,
		.v.func = alc285_fixup_thinkpad_x1_gen7,
		.chained = true,
		.chain_id = ALC269_FIXUP_THINKPAD_ACPI
	},
	[ALC285_FIXUP_THINKPAD_HEADSET_JACK] = {
		.type = HDA_FIXUP_FUNC,
		.v.func = alc_fixup_headset_jack,
		.chained = true,
		.chain_id = ALC285_FIXUP_THINKPAD_X1_GEN7
	},
	[ALC294_FIXUP_ASUS_HPE] = {
		.type = HDA_FIXUP_VERBS,
		.v.verbs = (const struct hda_verb[]) {
			/* Set EAPD high */
			{ 0x20, AC_VERB_SET_COEF_INDEX, 0x0f },
			{ 0x20, AC_VERB_SET_PROC_COEF, 0x7774 },
			{ }
		},
		.chained = true,
		.chain_id = ALC294_FIXUP_ASUS_HEADSET_MIC
	},
	[ALC294_FIXUP_ASUS_GX502_PINS] = {
		.type = HDA_FIXUP_PINS,
		.v.pins = (const struct hda_pintbl[]) {
			{ 0x19, 0x03a11050 }, /* front HP mic */
			{ 0x1a, 0x01a11830 }, /* rear external mic */
			{ 0x21, 0x03211020 }, /* front HP out */
			{ }
		},
		.chained = true,
		.chain_id = ALC294_FIXUP_ASUS_GX502_VERBS
	},
	[ALC294_FIXUP_ASUS_GX502_VERBS] = {
		.type = HDA_FIXUP_VERBS,
		.v.verbs = (const struct hda_verb[]) {
			/* set 0x15 to HP-OUT ctrl */
			{ 0x15, AC_VERB_SET_PIN_WIDGET_CONTROL, 0xc0 },
			/* unmute the 0x15 amp */
			{ 0x15, AC_VERB_SET_AMP_GAIN_MUTE, 0xb000 },
			{ }
		},
		.chained = true,
		.chain_id = ALC294_FIXUP_ASUS_GX502_HP
	},
	[ALC294_FIXUP_ASUS_GX502_HP] = {
		.type = HDA_FIXUP_FUNC,
		.v.func = alc294_fixup_gx502_hp,
	},
	[ALC294_FIXUP_ASUS_COEF_1B] = {
		.type = HDA_FIXUP_VERBS,
		.v.verbs = (const struct hda_verb[]) {
			/* Set bit 10 to correct noisy output after reboot from
			 * Windows 10 (due to pop noise reduction?)
			 */
			{ 0x20, AC_VERB_SET_COEF_INDEX, 0x1b },
			{ 0x20, AC_VERB_SET_PROC_COEF, 0x4e4b },
			{ }
		},
	},
	[ALC285_FIXUP_HP_GPIO_LED] = {
		.type = HDA_FIXUP_FUNC,
		.v.func = alc285_fixup_hp_gpio_led,
	},
	[ALC285_FIXUP_HP_MUTE_LED] = {
		.type = HDA_FIXUP_FUNC,
		.v.func = alc285_fixup_hp_mute_led,
	},
	[ALC236_FIXUP_HP_MUTE_LED] = {
		.type = HDA_FIXUP_FUNC,
		.v.func = alc236_fixup_hp_mute_led,
	},
	[ALC298_FIXUP_SAMSUNG_HEADPHONE_VERY_QUIET] = {
		.type = HDA_FIXUP_VERBS,
		.v.verbs = (const struct hda_verb[]) {
			{ 0x1a, AC_VERB_SET_PIN_WIDGET_CONTROL, 0xc5 },
			{ }
		},
	},
	[ALC295_FIXUP_ASUS_MIC_NO_PRESENCE] = {
		.type = HDA_FIXUP_PINS,
		.v.pins = (const struct hda_pintbl[]) {
			{ 0x19, 0x01a1913c }, /* use as headset mic, without its own jack detect */
			{ }
		},
		.chained = true,
		.chain_id = ALC269_FIXUP_HEADSET_MODE
	},
	[ALC269VC_FIXUP_ACER_VCOPPERBOX_PINS] = {
		.type = HDA_FIXUP_PINS,
		.v.pins = (const struct hda_pintbl[]) {
			{ 0x14, 0x90100120 }, /* use as internal speaker */
			{ 0x18, 0x02a111f0 }, /* use as headset mic, without its own jack detect */
			{ 0x1a, 0x01011020 }, /* use as line out */
			{ },
		},
		.chained = true,
		.chain_id = ALC269_FIXUP_HEADSET_MIC
	},
	[ALC269VC_FIXUP_ACER_HEADSET_MIC] = {
		.type = HDA_FIXUP_PINS,
		.v.pins = (const struct hda_pintbl[]) {
			{ 0x18, 0x02a11030 }, /* use as headset mic */
			{ }
		},
		.chained = true,
		.chain_id = ALC269_FIXUP_HEADSET_MIC
	},
	[ALC269VC_FIXUP_ACER_MIC_NO_PRESENCE] = {
		.type = HDA_FIXUP_PINS,
		.v.pins = (const struct hda_pintbl[]) {
			{ 0x18, 0x01a11130 }, /* use as headset mic, without its own jack detect */
			{ }
		},
		.chained = true,
		.chain_id = ALC269_FIXUP_HEADSET_MIC
	},
	[ALC289_FIXUP_ASUS_GA401] = {
		.type = HDA_FIXUP_FUNC,
		.v.func = alc289_fixup_asus_ga401,
		.chained = true,
		.chain_id = ALC289_FIXUP_ASUS_GA502,
	},
	[ALC289_FIXUP_ASUS_GA502] = {
		.type = HDA_FIXUP_PINS,
		.v.pins = (const struct hda_pintbl[]) {
			{ 0x19, 0x03a11020 }, /* headset mic with jack detect */
			{ }
		},
	},
	[ALC256_FIXUP_ACER_MIC_NO_PRESENCE] = {
		.type = HDA_FIXUP_PINS,
		.v.pins = (const struct hda_pintbl[]) {
			{ 0x19, 0x02a11120 }, /* use as headset mic, without its own jack detect */
			{ }
		},
		.chained = true,
		.chain_id = ALC256_FIXUP_ASUS_HEADSET_MODE
	},
	[ALC285_FIXUP_HP_GPIO_AMP_INIT] = {
		.type = HDA_FIXUP_FUNC,
		.v.func = alc285_fixup_hp_gpio_amp_init,
		.chained = true,
		.chain_id = ALC285_FIXUP_HP_GPIO_LED
	},
	[ALC269_FIXUP_CZC_B20] = {
		.type = HDA_FIXUP_PINS,
		.v.pins = (const struct hda_pintbl[]) {
			{ 0x12, 0x411111f0 },
			{ 0x14, 0x90170110 }, /* speaker */
			{ 0x15, 0x032f1020 }, /* HP out */
			{ 0x17, 0x411111f0 },
			{ 0x18, 0x03ab1040 }, /* mic */
			{ 0x19, 0xb7a7013f },
			{ 0x1a, 0x0181305f },
			{ 0x1b, 0x411111f0 },
			{ 0x1d, 0x411111f0 },
			{ 0x1e, 0x411111f0 },
			{ }
		},
		.chain_id = ALC269_FIXUP_DMIC,
	},
	[ALC269_FIXUP_CZC_TMI] = {
		.type = HDA_FIXUP_PINS,
		.v.pins = (const struct hda_pintbl[]) {
			{ 0x12, 0x4000c000 },
			{ 0x14, 0x90170110 }, /* speaker */
			{ 0x15, 0x0421401f }, /* HP out */
			{ 0x17, 0x411111f0 },
			{ 0x18, 0x04a19020 }, /* mic */
			{ 0x19, 0x411111f0 },
			{ 0x1a, 0x411111f0 },
			{ 0x1b, 0x411111f0 },
			{ 0x1d, 0x40448505 },
			{ 0x1e, 0x411111f0 },
			{ 0x20, 0x8000ffff },
			{ }
		},
		.chain_id = ALC269_FIXUP_DMIC,
	},
	[ALC269_FIXUP_CZC_L101] = {
		.type = HDA_FIXUP_PINS,
		.v.pins = (const struct hda_pintbl[]) {
			{ 0x12, 0x40000000 },
			{ 0x14, 0x01014010 }, /* speaker */
			{ 0x15, 0x411111f0 }, /* HP out */
			{ 0x16, 0x411111f0 },
			{ 0x18, 0x01a19020 }, /* mic */
			{ 0x19, 0x02a19021 },
			{ 0x1a, 0x0181302f },
			{ 0x1b, 0x0221401f },
			{ 0x1c, 0x411111f0 },
			{ 0x1d, 0x4044c601 },
			{ 0x1e, 0x411111f0 },
			{ }
		},
		.chain_id = ALC269_FIXUP_DMIC,
	},
	[ALC269_FIXUP_LEMOTE_A1802] = {
		.type = HDA_FIXUP_PINS,
		.v.pins = (const struct hda_pintbl[]) {
			{ 0x12, 0x40000000 },
			{ 0x14, 0x90170110 }, /* speaker */
			{ 0x17, 0x411111f0 },
			{ 0x18, 0x03a19040 }, /* mic1 */
			{ 0x19, 0x90a70130 }, /* mic2 */
			{ 0x1a, 0x411111f0 },
			{ 0x1b, 0x411111f0 },
			{ 0x1d, 0x40489d2d },
			{ 0x1e, 0x411111f0 },
			{ 0x20, 0x0003ffff },
			{ 0x21, 0x03214020 },
			{ }
		},
		.chain_id = ALC269_FIXUP_DMIC,
	},
	[ALC269_FIXUP_LEMOTE_A190X] = {
		.type = HDA_FIXUP_PINS,
		.v.pins = (const struct hda_pintbl[]) {
			{ 0x14, 0x99130110 }, /* speaker */
			{ 0x15, 0x0121401f }, /* HP out */
			{ 0x18, 0x01a19c20 }, /* rear  mic */
			{ 0x19, 0x99a3092f }, /* front mic */
			{ 0x1b, 0x0201401f }, /* front lineout */
			{ }
		},
		.chain_id = ALC269_FIXUP_DMIC,
	},
	[ALC256_FIXUP_INTEL_NUC8_RUGGED] = {
		.type = HDA_FIXUP_PINS,
		.v.pins = (const struct hda_pintbl[]) {
			{ 0x1b, 0x01a1913c }, /* use as headset mic, without its own jack detect */
			{ }
		},
		.chained = true,
		.chain_id = ALC269_FIXUP_HEADSET_MODE
	},
	[ALC256_FIXUP_INTEL_NUC10] = {
		.type = HDA_FIXUP_PINS,
		.v.pins = (const struct hda_pintbl[]) {
			{ 0x19, 0x01a1913c }, /* use as headset mic, without its own jack detect */
			{ }
		},
		.chained = true,
		.chain_id = ALC269_FIXUP_HEADSET_MODE
	},
	[ALC255_FIXUP_XIAOMI_HEADSET_MIC] = {
		.type = HDA_FIXUP_VERBS,
		.v.verbs = (const struct hda_verb[]) {
			{ 0x20, AC_VERB_SET_COEF_INDEX, 0x45 },
			{ 0x20, AC_VERB_SET_PROC_COEF, 0x5089 },
			{ }
		},
		.chained = true,
		.chain_id = ALC289_FIXUP_ASUS_GA502
	},
	[ALC274_FIXUP_HP_MIC] = {
		.type = HDA_FIXUP_VERBS,
		.v.verbs = (const struct hda_verb[]) {
			{ 0x20, AC_VERB_SET_COEF_INDEX, 0x45 },
			{ 0x20, AC_VERB_SET_PROC_COEF, 0x5089 },
			{ }
		},
	},
	[ALC274_FIXUP_HP_HEADSET_MIC] = {
		.type = HDA_FIXUP_FUNC,
		.v.func = alc274_fixup_hp_headset_mic,
		.chained = true,
		.chain_id = ALC274_FIXUP_HP_MIC
	},
	[ALC256_FIXUP_ASUS_HPE] = {
		.type = HDA_FIXUP_VERBS,
		.v.verbs = (const struct hda_verb[]) {
			/* Set EAPD high */
			{ 0x20, AC_VERB_SET_COEF_INDEX, 0x0f },
			{ 0x20, AC_VERB_SET_PROC_COEF, 0x7778 },
			{ }
		},
		.chained = true,
		.chain_id = ALC294_FIXUP_ASUS_HEADSET_MIC
	},
	[ALC285_FIXUP_THINKPAD_NO_BASS_SPK_HEADSET_JACK] = {
		.type = HDA_FIXUP_FUNC,
		.v.func = alc_fixup_headset_jack,
		.chained = true,
		.chain_id = ALC269_FIXUP_THINKPAD_ACPI
	},
	[ALC287_FIXUP_HP_GPIO_LED] = {
		.type = HDA_FIXUP_FUNC,
		.v.func = alc287_fixup_hp_gpio_led,
	},
	[ALC256_FIXUP_HP_HEADSET_MIC] = {
		.type = HDA_FIXUP_FUNC,
		.v.func = alc274_fixup_hp_headset_mic,
	},
	[ALC236_FIXUP_DELL_AIO_HEADSET_MIC] = {
		.type = HDA_FIXUP_FUNC,
		.v.func = alc_fixup_no_int_mic,
		.chained = true,
		.chain_id = ALC255_FIXUP_DELL1_MIC_NO_PRESENCE
	},
	[ALC282_FIXUP_ACER_DISABLE_LINEOUT] = {
		.type = HDA_FIXUP_PINS,
		.v.pins = (const struct hda_pintbl[]) {
			{ 0x1b, 0x411111f0 },
			{ 0x18, 0x01a1913c }, /* use as headset mic, without its own jack detect */
			{ },
		},
		.chained = true,
		.chain_id = ALC269_FIXUP_HEADSET_MODE
	},
	[ALC255_FIXUP_ACER_LIMIT_INT_MIC_BOOST] = {
		.type = HDA_FIXUP_FUNC,
		.v.func = alc269_fixup_limit_int_mic_boost,
		.chained = true,
		.chain_id = ALC255_FIXUP_ACER_MIC_NO_PRESENCE,
	},
<<<<<<< HEAD
=======
	[ALC256_FIXUP_ACER_HEADSET_MIC] = {
		.type = HDA_FIXUP_PINS,
		.v.pins = (const struct hda_pintbl[]) {
			{ 0x19, 0x02a1113c }, /* use as headset mic, without its own jack detect */
			{ 0x1a, 0x90a1092f }, /* use as internal mic */
			{ }
		},
		.chained = true,
		.chain_id = ALC269_FIXUP_HEADSET_MODE_NO_HP_MIC
	},
>>>>>>> 04bd701d
};

static const struct snd_pci_quirk alc269_fixup_tbl[] = {
	SND_PCI_QUIRK(0x1025, 0x0283, "Acer TravelMate 8371", ALC269_FIXUP_INV_DMIC),
	SND_PCI_QUIRK(0x1025, 0x029b, "Acer 1810TZ", ALC269_FIXUP_INV_DMIC),
	SND_PCI_QUIRK(0x1025, 0x0349, "Acer AOD260", ALC269_FIXUP_INV_DMIC),
	SND_PCI_QUIRK(0x1025, 0x047c, "Acer AC700", ALC269_FIXUP_ACER_AC700),
	SND_PCI_QUIRK(0x1025, 0x072d, "Acer Aspire V5-571G", ALC269_FIXUP_ASPIRE_HEADSET_MIC),
	SND_PCI_QUIRK(0x1025, 0x080d, "Acer Aspire V5-122P", ALC269_FIXUP_ASPIRE_HEADSET_MIC),
	SND_PCI_QUIRK(0x1025, 0x0740, "Acer AO725", ALC271_FIXUP_HP_GATE_MIC_JACK),
	SND_PCI_QUIRK(0x1025, 0x0742, "Acer AO756", ALC271_FIXUP_HP_GATE_MIC_JACK),
	SND_PCI_QUIRK(0x1025, 0x0762, "Acer Aspire E1-472", ALC271_FIXUP_HP_GATE_MIC_JACK_E1_572),
	SND_PCI_QUIRK(0x1025, 0x0775, "Acer Aspire E1-572", ALC271_FIXUP_HP_GATE_MIC_JACK_E1_572),
	SND_PCI_QUIRK(0x1025, 0x079b, "Acer Aspire V5-573G", ALC282_FIXUP_ASPIRE_V5_PINS),
	SND_PCI_QUIRK(0x1025, 0x101c, "Acer Veriton N2510G", ALC269_FIXUP_LIFEBOOK),
	SND_PCI_QUIRK(0x1025, 0x102b, "Acer Aspire C24-860", ALC286_FIXUP_ACER_AIO_MIC_NO_PRESENCE),
	SND_PCI_QUIRK(0x1025, 0x1065, "Acer Aspire C20-820", ALC269VC_FIXUP_ACER_HEADSET_MIC),
	SND_PCI_QUIRK(0x1025, 0x106d, "Acer Cloudbook 14", ALC283_FIXUP_CHROME_BOOK),
	SND_PCI_QUIRK(0x1025, 0x1094, "Acer Aspire E5-575T", ALC255_FIXUP_ACER_LIMIT_INT_MIC_BOOST),
	SND_PCI_QUIRK(0x1025, 0x1099, "Acer Aspire E5-523G", ALC255_FIXUP_ACER_MIC_NO_PRESENCE),
	SND_PCI_QUIRK(0x1025, 0x110e, "Acer Aspire ES1-432", ALC255_FIXUP_ACER_MIC_NO_PRESENCE),
	SND_PCI_QUIRK(0x1025, 0x1166, "Acer Veriton N4640G", ALC269_FIXUP_LIFEBOOK),
	SND_PCI_QUIRK(0x1025, 0x1167, "Acer Veriton N6640G", ALC269_FIXUP_LIFEBOOK),
	SND_PCI_QUIRK(0x1025, 0x1246, "Acer Predator Helios 500", ALC299_FIXUP_PREDATOR_SPK),
	SND_PCI_QUIRK(0x1025, 0x1247, "Acer vCopperbox", ALC269VC_FIXUP_ACER_VCOPPERBOX_PINS),
	SND_PCI_QUIRK(0x1025, 0x1248, "Acer Veriton N4660G", ALC269VC_FIXUP_ACER_MIC_NO_PRESENCE),
	SND_PCI_QUIRK(0x1025, 0x1269, "Acer SWIFT SF314-54", ALC256_FIXUP_ACER_HEADSET_MIC),
	SND_PCI_QUIRK(0x1025, 0x128f, "Acer Veriton Z6860G", ALC286_FIXUP_ACER_AIO_HEADSET_MIC),
	SND_PCI_QUIRK(0x1025, 0x1290, "Acer Veriton Z4860G", ALC286_FIXUP_ACER_AIO_HEADSET_MIC),
	SND_PCI_QUIRK(0x1025, 0x1291, "Acer Veriton Z4660G", ALC286_FIXUP_ACER_AIO_HEADSET_MIC),
	SND_PCI_QUIRK(0x1025, 0x129c, "Acer SWIFT SF314-55", ALC256_FIXUP_ACER_HEADSET_MIC),
	SND_PCI_QUIRK(0x1025, 0x1308, "Acer Aspire Z24-890", ALC286_FIXUP_ACER_AIO_HEADSET_MIC),
	SND_PCI_QUIRK(0x1025, 0x132a, "Acer TravelMate B114-21", ALC233_FIXUP_ACER_HEADSET_MIC),
	SND_PCI_QUIRK(0x1025, 0x1330, "Acer TravelMate X514-51T", ALC255_FIXUP_ACER_HEADSET_MIC),
	SND_PCI_QUIRK(0x1025, 0x1430, "Acer TravelMate B311R-31", ALC256_FIXUP_ACER_MIC_NO_PRESENCE),
	SND_PCI_QUIRK(0x1028, 0x0470, "Dell M101z", ALC269_FIXUP_DELL_M101Z),
	SND_PCI_QUIRK(0x1028, 0x054b, "Dell XPS one 2710", ALC275_FIXUP_DELL_XPS),
	SND_PCI_QUIRK(0x1028, 0x05bd, "Dell Latitude E6440", ALC292_FIXUP_DELL_E7X),
	SND_PCI_QUIRK(0x1028, 0x05be, "Dell Latitude E6540", ALC292_FIXUP_DELL_E7X),
	SND_PCI_QUIRK(0x1028, 0x05ca, "Dell Latitude E7240", ALC292_FIXUP_DELL_E7X),
	SND_PCI_QUIRK(0x1028, 0x05cb, "Dell Latitude E7440", ALC292_FIXUP_DELL_E7X),
	SND_PCI_QUIRK(0x1028, 0x05da, "Dell Vostro 5460", ALC290_FIXUP_SUBWOOFER),
	SND_PCI_QUIRK(0x1028, 0x05f4, "Dell", ALC269_FIXUP_DELL1_MIC_NO_PRESENCE),
	SND_PCI_QUIRK(0x1028, 0x05f5, "Dell", ALC269_FIXUP_DELL1_MIC_NO_PRESENCE),
	SND_PCI_QUIRK(0x1028, 0x05f6, "Dell", ALC269_FIXUP_DELL1_MIC_NO_PRESENCE),
	SND_PCI_QUIRK(0x1028, 0x0615, "Dell Vostro 5470", ALC290_FIXUP_SUBWOOFER_HSJACK),
	SND_PCI_QUIRK(0x1028, 0x0616, "Dell Vostro 5470", ALC290_FIXUP_SUBWOOFER_HSJACK),
	SND_PCI_QUIRK(0x1028, 0x062c, "Dell Latitude E5550", ALC292_FIXUP_DELL_E7X),
	SND_PCI_QUIRK(0x1028, 0x062e, "Dell Latitude E7450", ALC292_FIXUP_DELL_E7X),
	SND_PCI_QUIRK(0x1028, 0x0638, "Dell Inspiron 5439", ALC290_FIXUP_MONO_SPEAKERS_HSJACK),
	SND_PCI_QUIRK(0x1028, 0x064a, "Dell", ALC293_FIXUP_DELL1_MIC_NO_PRESENCE),
	SND_PCI_QUIRK(0x1028, 0x064b, "Dell", ALC293_FIXUP_DELL1_MIC_NO_PRESENCE),
	SND_PCI_QUIRK(0x1028, 0x0665, "Dell XPS 13", ALC288_FIXUP_DELL_XPS_13),
	SND_PCI_QUIRK(0x1028, 0x0669, "Dell Optiplex 9020m", ALC255_FIXUP_DELL1_MIC_NO_PRESENCE),
	SND_PCI_QUIRK(0x1028, 0x069a, "Dell Vostro 5480", ALC290_FIXUP_SUBWOOFER_HSJACK),
	SND_PCI_QUIRK(0x1028, 0x06c7, "Dell", ALC255_FIXUP_DELL1_MIC_NO_PRESENCE),
	SND_PCI_QUIRK(0x1028, 0x06d9, "Dell", ALC293_FIXUP_DELL1_MIC_NO_PRESENCE),
	SND_PCI_QUIRK(0x1028, 0x06da, "Dell", ALC293_FIXUP_DELL1_MIC_NO_PRESENCE),
	SND_PCI_QUIRK(0x1028, 0x06db, "Dell", ALC293_FIXUP_DISABLE_AAMIX_MULTIJACK),
	SND_PCI_QUIRK(0x1028, 0x06dd, "Dell", ALC293_FIXUP_DISABLE_AAMIX_MULTIJACK),
	SND_PCI_QUIRK(0x1028, 0x06de, "Dell", ALC293_FIXUP_DISABLE_AAMIX_MULTIJACK),
	SND_PCI_QUIRK(0x1028, 0x06df, "Dell", ALC293_FIXUP_DISABLE_AAMIX_MULTIJACK),
	SND_PCI_QUIRK(0x1028, 0x06e0, "Dell", ALC293_FIXUP_DISABLE_AAMIX_MULTIJACK),
	SND_PCI_QUIRK(0x1028, 0x0706, "Dell Inspiron 7559", ALC256_FIXUP_DELL_INSPIRON_7559_SUBWOOFER),
	SND_PCI_QUIRK(0x1028, 0x0725, "Dell Inspiron 3162", ALC255_FIXUP_DELL_SPK_NOISE),
	SND_PCI_QUIRK(0x1028, 0x0738, "Dell Precision 5820", ALC269_FIXUP_NO_SHUTUP),
	SND_PCI_QUIRK(0x1028, 0x075c, "Dell XPS 27 7760", ALC298_FIXUP_SPK_VOLUME),
	SND_PCI_QUIRK(0x1028, 0x075d, "Dell AIO", ALC298_FIXUP_SPK_VOLUME),
	SND_PCI_QUIRK(0x1028, 0x07b0, "Dell Precision 7520", ALC295_FIXUP_DISABLE_DAC3),
	SND_PCI_QUIRK(0x1028, 0x0798, "Dell Inspiron 17 7000 Gaming", ALC256_FIXUP_DELL_INSPIRON_7559_SUBWOOFER),
	SND_PCI_QUIRK(0x1028, 0x080c, "Dell WYSE", ALC225_FIXUP_DELL_WYSE_MIC_NO_PRESENCE),
	SND_PCI_QUIRK(0x1028, 0x084b, "Dell", ALC274_FIXUP_DELL_AIO_LINEOUT_VERB),
	SND_PCI_QUIRK(0x1028, 0x084e, "Dell", ALC274_FIXUP_DELL_AIO_LINEOUT_VERB),
	SND_PCI_QUIRK(0x1028, 0x0871, "Dell Precision 3630", ALC255_FIXUP_DELL_HEADSET_MIC),
	SND_PCI_QUIRK(0x1028, 0x0872, "Dell Precision 3630", ALC255_FIXUP_DELL_HEADSET_MIC),
	SND_PCI_QUIRK(0x1028, 0x0873, "Dell Precision 3930", ALC255_FIXUP_DUMMY_LINEOUT_VERB),
	SND_PCI_QUIRK(0x1028, 0x08ad, "Dell WYSE AIO", ALC225_FIXUP_DELL_WYSE_AIO_MIC_NO_PRESENCE),
	SND_PCI_QUIRK(0x1028, 0x08ae, "Dell WYSE NB", ALC225_FIXUP_DELL1_MIC_NO_PRESENCE),
	SND_PCI_QUIRK(0x1028, 0x0935, "Dell", ALC274_FIXUP_DELL_AIO_LINEOUT_VERB),
	SND_PCI_QUIRK(0x1028, 0x097e, "Dell Precision", ALC289_FIXUP_DUAL_SPK),
	SND_PCI_QUIRK(0x1028, 0x097d, "Dell Precision", ALC289_FIXUP_DUAL_SPK),
	SND_PCI_QUIRK(0x1028, 0x098d, "Dell Precision", ALC233_FIXUP_ASUS_MIC_NO_PRESENCE),
	SND_PCI_QUIRK(0x1028, 0x09bf, "Dell Precision", ALC233_FIXUP_ASUS_MIC_NO_PRESENCE),
	SND_PCI_QUIRK(0x1028, 0x0a2e, "Dell", ALC236_FIXUP_DELL_AIO_HEADSET_MIC),
	SND_PCI_QUIRK(0x1028, 0x0a30, "Dell", ALC236_FIXUP_DELL_AIO_HEADSET_MIC),
	SND_PCI_QUIRK(0x1028, 0x0a58, "Dell", ALC255_FIXUP_DELL_HEADSET_MIC),
	SND_PCI_QUIRK(0x1028, 0x164a, "Dell", ALC293_FIXUP_DELL1_MIC_NO_PRESENCE),
	SND_PCI_QUIRK(0x1028, 0x164b, "Dell", ALC293_FIXUP_DELL1_MIC_NO_PRESENCE),
	SND_PCI_QUIRK(0x103c, 0x1586, "HP", ALC269_FIXUP_HP_MUTE_LED_MIC2),
	SND_PCI_QUIRK(0x103c, 0x18e6, "HP", ALC269_FIXUP_HP_GPIO_LED),
	SND_PCI_QUIRK(0x103c, 0x218b, "HP", ALC269_FIXUP_LIMIT_INT_MIC_BOOST_MUTE_LED),
	SND_PCI_QUIRK(0x103c, 0x225f, "HP", ALC280_FIXUP_HP_GPIO2_MIC_HOTKEY),
	/* ALC282 */
	SND_PCI_QUIRK(0x103c, 0x21f9, "HP", ALC269_FIXUP_HP_MUTE_LED_MIC1),
	SND_PCI_QUIRK(0x103c, 0x2210, "HP", ALC269_FIXUP_HP_MUTE_LED_MIC1),
	SND_PCI_QUIRK(0x103c, 0x2214, "HP", ALC269_FIXUP_HP_MUTE_LED_MIC1),
	SND_PCI_QUIRK(0x103c, 0x2236, "HP", ALC269_FIXUP_HP_LINE1_MIC1_LED),
	SND_PCI_QUIRK(0x103c, 0x2237, "HP", ALC269_FIXUP_HP_LINE1_MIC1_LED),
	SND_PCI_QUIRK(0x103c, 0x2238, "HP", ALC269_FIXUP_HP_LINE1_MIC1_LED),
	SND_PCI_QUIRK(0x103c, 0x2239, "HP", ALC269_FIXUP_HP_LINE1_MIC1_LED),
	SND_PCI_QUIRK(0x103c, 0x224b, "HP", ALC269_FIXUP_HP_LINE1_MIC1_LED),
	SND_PCI_QUIRK(0x103c, 0x2268, "HP", ALC269_FIXUP_HP_MUTE_LED_MIC1),
	SND_PCI_QUIRK(0x103c, 0x226a, "HP", ALC269_FIXUP_HP_MUTE_LED_MIC1),
	SND_PCI_QUIRK(0x103c, 0x226b, "HP", ALC269_FIXUP_HP_MUTE_LED_MIC1),
	SND_PCI_QUIRK(0x103c, 0x226e, "HP", ALC269_FIXUP_HP_MUTE_LED_MIC1),
	SND_PCI_QUIRK(0x103c, 0x2271, "HP", ALC286_FIXUP_HP_GPIO_LED),
	SND_PCI_QUIRK(0x103c, 0x2272, "HP", ALC280_FIXUP_HP_DOCK_PINS),
	SND_PCI_QUIRK(0x103c, 0x2273, "HP", ALC280_FIXUP_HP_DOCK_PINS),
	SND_PCI_QUIRK(0x103c, 0x229e, "HP", ALC269_FIXUP_HP_MUTE_LED_MIC1),
	SND_PCI_QUIRK(0x103c, 0x22b2, "HP", ALC269_FIXUP_HP_MUTE_LED_MIC1),
	SND_PCI_QUIRK(0x103c, 0x22b7, "HP", ALC269_FIXUP_HP_MUTE_LED_MIC1),
	SND_PCI_QUIRK(0x103c, 0x22bf, "HP", ALC269_FIXUP_HP_MUTE_LED_MIC1),
	SND_PCI_QUIRK(0x103c, 0x22cf, "HP", ALC269_FIXUP_HP_MUTE_LED_MIC1),
	SND_PCI_QUIRK(0x103c, 0x22db, "HP", ALC280_FIXUP_HP_9480M),
	SND_PCI_QUIRK(0x103c, 0x22dc, "HP", ALC269_FIXUP_HP_GPIO_MIC1_LED),
	SND_PCI_QUIRK(0x103c, 0x22fb, "HP", ALC269_FIXUP_HP_GPIO_MIC1_LED),
	/* ALC290 */
	SND_PCI_QUIRK(0x103c, 0x221b, "HP", ALC269_FIXUP_HP_GPIO_MIC1_LED),
	SND_PCI_QUIRK(0x103c, 0x2221, "HP", ALC269_FIXUP_HP_GPIO_MIC1_LED),
	SND_PCI_QUIRK(0x103c, 0x2225, "HP", ALC269_FIXUP_HP_GPIO_MIC1_LED),
	SND_PCI_QUIRK(0x103c, 0x2253, "HP", ALC269_FIXUP_HP_GPIO_MIC1_LED),
	SND_PCI_QUIRK(0x103c, 0x2254, "HP", ALC269_FIXUP_HP_GPIO_MIC1_LED),
	SND_PCI_QUIRK(0x103c, 0x2255, "HP", ALC269_FIXUP_HP_GPIO_MIC1_LED),
	SND_PCI_QUIRK(0x103c, 0x2256, "HP", ALC269_FIXUP_HP_GPIO_MIC1_LED),
	SND_PCI_QUIRK(0x103c, 0x2257, "HP", ALC269_FIXUP_HP_GPIO_MIC1_LED),
	SND_PCI_QUIRK(0x103c, 0x2259, "HP", ALC269_FIXUP_HP_GPIO_MIC1_LED),
	SND_PCI_QUIRK(0x103c, 0x225a, "HP", ALC269_FIXUP_HP_DOCK_GPIO_MIC1_LED),
	SND_PCI_QUIRK(0x103c, 0x2260, "HP", ALC269_FIXUP_HP_MUTE_LED_MIC1),
	SND_PCI_QUIRK(0x103c, 0x2263, "HP", ALC269_FIXUP_HP_MUTE_LED_MIC1),
	SND_PCI_QUIRK(0x103c, 0x2264, "HP", ALC269_FIXUP_HP_MUTE_LED_MIC1),
	SND_PCI_QUIRK(0x103c, 0x2265, "HP", ALC269_FIXUP_HP_MUTE_LED_MIC1),
	SND_PCI_QUIRK(0x103c, 0x2272, "HP", ALC269_FIXUP_HP_GPIO_MIC1_LED),
	SND_PCI_QUIRK(0x103c, 0x2273, "HP", ALC269_FIXUP_HP_GPIO_MIC1_LED),
	SND_PCI_QUIRK(0x103c, 0x2278, "HP", ALC269_FIXUP_HP_GPIO_MIC1_LED),
	SND_PCI_QUIRK(0x103c, 0x227f, "HP", ALC269_FIXUP_HP_MUTE_LED_MIC1),
	SND_PCI_QUIRK(0x103c, 0x2282, "HP", ALC269_FIXUP_HP_MUTE_LED_MIC1),
	SND_PCI_QUIRK(0x103c, 0x228b, "HP", ALC269_FIXUP_HP_MUTE_LED_MIC1),
	SND_PCI_QUIRK(0x103c, 0x228e, "HP", ALC269_FIXUP_HP_MUTE_LED_MIC1),
	SND_PCI_QUIRK(0x103c, 0x22c5, "HP", ALC269_FIXUP_HP_MUTE_LED_MIC1),
	SND_PCI_QUIRK(0x103c, 0x22c7, "HP", ALC269_FIXUP_HP_MUTE_LED_MIC1),
	SND_PCI_QUIRK(0x103c, 0x22c8, "HP", ALC269_FIXUP_HP_MUTE_LED_MIC1),
	SND_PCI_QUIRK(0x103c, 0x22c4, "HP", ALC269_FIXUP_HP_MUTE_LED_MIC1),
	SND_PCI_QUIRK(0x103c, 0x2334, "HP", ALC269_FIXUP_HP_MUTE_LED_MIC1),
	SND_PCI_QUIRK(0x103c, 0x2335, "HP", ALC269_FIXUP_HP_MUTE_LED_MIC1),
	SND_PCI_QUIRK(0x103c, 0x2336, "HP", ALC269_FIXUP_HP_MUTE_LED_MIC1),
	SND_PCI_QUIRK(0x103c, 0x2337, "HP", ALC269_FIXUP_HP_MUTE_LED_MIC1),
	SND_PCI_QUIRK(0x103c, 0x221c, "HP EliteBook 755 G2", ALC280_FIXUP_HP_HEADSET_MIC),
	SND_PCI_QUIRK(0x103c, 0x802e, "HP Z240 SFF", ALC221_FIXUP_HP_MIC_NO_PRESENCE),
	SND_PCI_QUIRK(0x103c, 0x802f, "HP Z240", ALC221_FIXUP_HP_MIC_NO_PRESENCE),
	SND_PCI_QUIRK(0x103c, 0x820d, "HP Pavilion 15", ALC269_FIXUP_HP_MUTE_LED_MIC3),
	SND_PCI_QUIRK(0x103c, 0x8256, "HP", ALC221_FIXUP_HP_FRONT_MIC),
	SND_PCI_QUIRK(0x103c, 0x827e, "HP x360", ALC295_FIXUP_HP_X360),
	SND_PCI_QUIRK(0x103c, 0x827f, "HP x360", ALC269_FIXUP_HP_MUTE_LED_MIC3),
	SND_PCI_QUIRK(0x103c, 0x82bf, "HP G3 mini", ALC221_FIXUP_HP_MIC_NO_PRESENCE),
	SND_PCI_QUIRK(0x103c, 0x82c0, "HP G3 mini premium", ALC221_FIXUP_HP_MIC_NO_PRESENCE),
	SND_PCI_QUIRK(0x103c, 0x83b9, "HP Spectre x360", ALC269_FIXUP_HP_MUTE_LED_MIC3),
	SND_PCI_QUIRK(0x103c, 0x8497, "HP Envy x360", ALC269_FIXUP_HP_MUTE_LED_MIC3),
	SND_PCI_QUIRK(0x103c, 0x84e7, "HP Pavilion 15", ALC269_FIXUP_HP_MUTE_LED_MIC3),
	SND_PCI_QUIRK(0x103c, 0x869d, "HP", ALC236_FIXUP_HP_MUTE_LED),
	SND_PCI_QUIRK(0x103c, 0x8724, "HP EliteBook 850 G7", ALC285_FIXUP_HP_GPIO_LED),
	SND_PCI_QUIRK(0x103c, 0x8729, "HP", ALC285_FIXUP_HP_GPIO_LED),
	SND_PCI_QUIRK(0x103c, 0x8736, "HP", ALC285_FIXUP_HP_GPIO_AMP_INIT),
	SND_PCI_QUIRK(0x103c, 0x8760, "HP", ALC285_FIXUP_HP_MUTE_LED),
	SND_PCI_QUIRK(0x103c, 0x877a, "HP", ALC285_FIXUP_HP_MUTE_LED),
	SND_PCI_QUIRK(0x103c, 0x877d, "HP", ALC236_FIXUP_HP_MUTE_LED),
	SND_PCI_QUIRK(0x103c, 0x8780, "HP ZBook Fury 17 G7 Mobile Workstation",
		      ALC285_FIXUP_HP_GPIO_AMP_INIT),
	SND_PCI_QUIRK(0x103c, 0x8783, "HP ZBook Fury 15 G7 Mobile Workstation",
		      ALC285_FIXUP_HP_GPIO_AMP_INIT),
	SND_PCI_QUIRK(0x103c, 0x87c8, "HP", ALC287_FIXUP_HP_GPIO_LED),
	SND_PCI_QUIRK(0x103c, 0x87f4, "HP", ALC287_FIXUP_HP_GPIO_LED),
	SND_PCI_QUIRK(0x103c, 0x87f5, "HP", ALC287_FIXUP_HP_GPIO_LED),
	SND_PCI_QUIRK(0x103c, 0x87f7, "HP Spectre x360 14", ALC245_FIXUP_HP_X360_AMP),
	SND_PCI_QUIRK(0x1043, 0x103e, "ASUS X540SA", ALC256_FIXUP_ASUS_MIC),
	SND_PCI_QUIRK(0x1043, 0x103f, "ASUS TX300", ALC282_FIXUP_ASUS_TX300),
	SND_PCI_QUIRK(0x1043, 0x106d, "Asus K53BE", ALC269_FIXUP_LIMIT_INT_MIC_BOOST),
	SND_PCI_QUIRK(0x1043, 0x10a1, "ASUS UX391UA", ALC294_FIXUP_ASUS_SPK),
	SND_PCI_QUIRK(0x1043, 0x10c0, "ASUS X540SA", ALC256_FIXUP_ASUS_MIC),
	SND_PCI_QUIRK(0x1043, 0x10d0, "ASUS X540LA/X540LJ", ALC255_FIXUP_ASUS_MIC_NO_PRESENCE),
	SND_PCI_QUIRK(0x1043, 0x115d, "Asus 1015E", ALC269_FIXUP_LIMIT_INT_MIC_BOOST),
	SND_PCI_QUIRK(0x1043, 0x11c0, "ASUS X556UR", ALC255_FIXUP_ASUS_MIC_NO_PRESENCE),
	SND_PCI_QUIRK(0x1043, 0x1271, "ASUS X430UN", ALC256_FIXUP_ASUS_MIC_NO_PRESENCE),
	SND_PCI_QUIRK(0x1043, 0x1290, "ASUS X441SA", ALC233_FIXUP_EAPD_COEF_AND_MIC_NO_PRESENCE),
	SND_PCI_QUIRK(0x1043, 0x12a0, "ASUS X441UV", ALC233_FIXUP_EAPD_COEF_AND_MIC_NO_PRESENCE),
	SND_PCI_QUIRK(0x1043, 0x12f0, "ASUS X541UV", ALC256_FIXUP_ASUS_MIC),
	SND_PCI_QUIRK(0x1043, 0x12e0, "ASUS X541SA", ALC256_FIXUP_ASUS_MIC),
	SND_PCI_QUIRK(0x1043, 0x13b0, "ASUS Z550SA", ALC256_FIXUP_ASUS_MIC),
	SND_PCI_QUIRK(0x1043, 0x1427, "Asus Zenbook UX31E", ALC269VB_FIXUP_ASUS_ZENBOOK),
	SND_PCI_QUIRK(0x1043, 0x1517, "Asus Zenbook UX31A", ALC269VB_FIXUP_ASUS_ZENBOOK_UX31A),
	SND_PCI_QUIRK(0x1043, 0x16e3, "ASUS UX50", ALC269_FIXUP_STEREO_DMIC),
	SND_PCI_QUIRK(0x1043, 0x17d1, "ASUS UX431FL", ALC294_FIXUP_ASUS_DUAL_SPK),
	SND_PCI_QUIRK(0x1043, 0x18b1, "Asus MJ401TA", ALC256_FIXUP_ASUS_HEADSET_MIC),
	SND_PCI_QUIRK(0x1043, 0x18f1, "Asus FX505DT", ALC256_FIXUP_ASUS_HEADSET_MIC),
	SND_PCI_QUIRK(0x1043, 0x194e, "ASUS UX563FD", ALC294_FIXUP_ASUS_HPE),
	SND_PCI_QUIRK(0x1043, 0x1982, "ASUS B1400CEPE", ALC256_FIXUP_ASUS_HPE),
	SND_PCI_QUIRK(0x1043, 0x19ce, "ASUS B9450FA", ALC294_FIXUP_ASUS_HPE),
	SND_PCI_QUIRK(0x1043, 0x19e1, "ASUS UX581LV", ALC295_FIXUP_ASUS_MIC_NO_PRESENCE),
	SND_PCI_QUIRK(0x1043, 0x1a13, "Asus G73Jw", ALC269_FIXUP_ASUS_G73JW),
	SND_PCI_QUIRK(0x1043, 0x1a30, "ASUS X705UD", ALC256_FIXUP_ASUS_MIC),
	SND_PCI_QUIRK(0x1043, 0x1b11, "ASUS UX431DA", ALC294_FIXUP_ASUS_COEF_1B),
	SND_PCI_QUIRK(0x1043, 0x1b13, "Asus U41SV", ALC269_FIXUP_INV_DMIC),
	SND_PCI_QUIRK(0x1043, 0x1bbd, "ASUS Z550MA", ALC255_FIXUP_ASUS_MIC_NO_PRESENCE),
	SND_PCI_QUIRK(0x1043, 0x1c23, "Asus X55U", ALC269_FIXUP_LIMIT_INT_MIC_BOOST),
	SND_PCI_QUIRK(0x1043, 0x125e, "ASUS Q524UQK", ALC255_FIXUP_ASUS_MIC_NO_PRESENCE),
	SND_PCI_QUIRK(0x1043, 0x1ccd, "ASUS X555UB", ALC256_FIXUP_ASUS_MIC),
	SND_PCI_QUIRK(0x1043, 0x1d4e, "ASUS TM420", ALC256_FIXUP_ASUS_HPE),
	SND_PCI_QUIRK(0x1043, 0x1e11, "ASUS Zephyrus G15", ALC289_FIXUP_ASUS_GA502),
	SND_PCI_QUIRK(0x1043, 0x1f11, "ASUS Zephyrus G14", ALC289_FIXUP_ASUS_GA401),
	SND_PCI_QUIRK(0x1043, 0x1881, "ASUS Zephyrus S/M", ALC294_FIXUP_ASUS_GX502_PINS),
	SND_PCI_QUIRK(0x1043, 0x3030, "ASUS ZN270IE", ALC256_FIXUP_ASUS_AIO_GPIO2),
	SND_PCI_QUIRK(0x1043, 0x831a, "ASUS P901", ALC269_FIXUP_STEREO_DMIC),
	SND_PCI_QUIRK(0x1043, 0x834a, "ASUS S101", ALC269_FIXUP_STEREO_DMIC),
	SND_PCI_QUIRK(0x1043, 0x8398, "ASUS P1005", ALC269_FIXUP_STEREO_DMIC),
	SND_PCI_QUIRK(0x1043, 0x83ce, "ASUS P1005", ALC269_FIXUP_STEREO_DMIC),
	SND_PCI_QUIRK(0x1043, 0x8516, "ASUS X101CH", ALC269_FIXUP_ASUS_X101),
	SND_PCI_QUIRK(0x104d, 0x90b5, "Sony VAIO Pro 11", ALC286_FIXUP_SONY_MIC_NO_PRESENCE),
	SND_PCI_QUIRK(0x104d, 0x90b6, "Sony VAIO Pro 13", ALC286_FIXUP_SONY_MIC_NO_PRESENCE),
	SND_PCI_QUIRK(0x104d, 0x9073, "Sony VAIO", ALC275_FIXUP_SONY_VAIO_GPIO2),
	SND_PCI_QUIRK(0x104d, 0x907b, "Sony VAIO", ALC275_FIXUP_SONY_HWEQ),
	SND_PCI_QUIRK(0x104d, 0x9084, "Sony VAIO", ALC275_FIXUP_SONY_HWEQ),
	SND_PCI_QUIRK(0x104d, 0x9099, "Sony VAIO S13", ALC275_FIXUP_SONY_DISABLE_AAMIX),
	SND_PCI_QUIRK(0x10cf, 0x1475, "Lifebook", ALC269_FIXUP_LIFEBOOK),
	SND_PCI_QUIRK(0x10cf, 0x159f, "Lifebook E780", ALC269_FIXUP_LIFEBOOK_NO_HP_TO_LINEOUT),
	SND_PCI_QUIRK(0x10cf, 0x15dc, "Lifebook T731", ALC269_FIXUP_LIFEBOOK_HP_PIN),
	SND_PCI_QUIRK(0x10cf, 0x1757, "Lifebook E752", ALC269_FIXUP_LIFEBOOK_HP_PIN),
	SND_PCI_QUIRK(0x10cf, 0x1629, "Lifebook U7x7", ALC255_FIXUP_LIFEBOOK_U7x7_HEADSET_MIC),
	SND_PCI_QUIRK(0x10cf, 0x1845, "Lifebook U904", ALC269_FIXUP_LIFEBOOK_EXTMIC),
	SND_PCI_QUIRK(0x10ec, 0x10f2, "Intel Reference board", ALC700_FIXUP_INTEL_REFERENCE),
	SND_PCI_QUIRK(0x10ec, 0x1230, "Intel Reference board", ALC295_FIXUP_CHROME_BOOK),
	SND_PCI_QUIRK(0x10ec, 0x1252, "Intel Reference board", ALC295_FIXUP_CHROME_BOOK),
	SND_PCI_QUIRK(0x10ec, 0x1254, "Intel Reference board", ALC295_FIXUP_CHROME_BOOK),
	SND_PCI_QUIRK(0x10f7, 0x8338, "Panasonic CF-SZ6", ALC269_FIXUP_HEADSET_MODE),
	SND_PCI_QUIRK(0x144d, 0xc109, "Samsung Ativ book 9 (NP900X3G)", ALC269_FIXUP_INV_DMIC),
	SND_PCI_QUIRK(0x144d, 0xc169, "Samsung Notebook 9 Pen (NP930SBE-K01US)", ALC298_FIXUP_SAMSUNG_HEADPHONE_VERY_QUIET),
	SND_PCI_QUIRK(0x144d, 0xc176, "Samsung Notebook 9 Pro (NP930MBE-K04US)", ALC298_FIXUP_SAMSUNG_HEADPHONE_VERY_QUIET),
	SND_PCI_QUIRK(0x144d, 0xc189, "Samsung Galaxy Flex Book (NT950QCG-X716)", ALC298_FIXUP_SAMSUNG_HEADPHONE_VERY_QUIET),
	SND_PCI_QUIRK(0x144d, 0xc18a, "Samsung Galaxy Book Ion (NP930XCJ-K01US)", ALC298_FIXUP_SAMSUNG_HEADPHONE_VERY_QUIET),
	SND_PCI_QUIRK(0x144d, 0xc830, "Samsung Galaxy Book Ion (NT950XCJ-X716A)", ALC298_FIXUP_SAMSUNG_HEADPHONE_VERY_QUIET),
	SND_PCI_QUIRK(0x144d, 0xc740, "Samsung Ativ book 8 (NP870Z5G)", ALC269_FIXUP_ATIV_BOOK_8),
	SND_PCI_QUIRK(0x144d, 0xc812, "Samsung Notebook Pen S (NT950SBE-X58)", ALC298_FIXUP_SAMSUNG_HEADPHONE_VERY_QUIET),
	SND_PCI_QUIRK(0x1458, 0xfa53, "Gigabyte BXBT-2807", ALC283_FIXUP_HEADSET_MIC),
	SND_PCI_QUIRK(0x1462, 0xb120, "MSI Cubi MS-B120", ALC283_FIXUP_HEADSET_MIC),
	SND_PCI_QUIRK(0x1462, 0xb171, "Cubi N 8GL (MS-B171)", ALC283_FIXUP_HEADSET_MIC),
	SND_PCI_QUIRK(0x152d, 0x1082, "Quanta NL3", ALC269_FIXUP_LIFEBOOK),
	SND_PCI_QUIRK(0x1558, 0x1323, "Clevo N130ZU", ALC293_FIXUP_SYSTEM76_MIC_NO_PRESENCE),
	SND_PCI_QUIRK(0x1558, 0x1325, "System76 Darter Pro (darp5)", ALC293_FIXUP_SYSTEM76_MIC_NO_PRESENCE),
	SND_PCI_QUIRK(0x1558, 0x1401, "Clevo L140[CZ]U", ALC293_FIXUP_SYSTEM76_MIC_NO_PRESENCE),
	SND_PCI_QUIRK(0x1558, 0x1403, "Clevo N140CU", ALC293_FIXUP_SYSTEM76_MIC_NO_PRESENCE),
	SND_PCI_QUIRK(0x1558, 0x1404, "Clevo N150CU", ALC293_FIXUP_SYSTEM76_MIC_NO_PRESENCE),
	SND_PCI_QUIRK(0x1558, 0x14a1, "Clevo L141MU", ALC293_FIXUP_SYSTEM76_MIC_NO_PRESENCE),
	SND_PCI_QUIRK(0x1558, 0x4018, "Clevo NV40M[BE]", ALC293_FIXUP_SYSTEM76_MIC_NO_PRESENCE),
	SND_PCI_QUIRK(0x1558, 0x4019, "Clevo NV40MZ", ALC293_FIXUP_SYSTEM76_MIC_NO_PRESENCE),
	SND_PCI_QUIRK(0x1558, 0x4020, "Clevo NV40MB", ALC293_FIXUP_SYSTEM76_MIC_NO_PRESENCE),
	SND_PCI_QUIRK(0x1558, 0x40a1, "Clevo NL40GU", ALC293_FIXUP_SYSTEM76_MIC_NO_PRESENCE),
	SND_PCI_QUIRK(0x1558, 0x40c1, "Clevo NL40[CZ]U", ALC293_FIXUP_SYSTEM76_MIC_NO_PRESENCE),
	SND_PCI_QUIRK(0x1558, 0x40d1, "Clevo NL41DU", ALC293_FIXUP_SYSTEM76_MIC_NO_PRESENCE),
	SND_PCI_QUIRK(0x1558, 0x50a3, "Clevo NJ51GU", ALC293_FIXUP_SYSTEM76_MIC_NO_PRESENCE),
	SND_PCI_QUIRK(0x1558, 0x50b3, "Clevo NK50S[BEZ]", ALC293_FIXUP_SYSTEM76_MIC_NO_PRESENCE),
	SND_PCI_QUIRK(0x1558, 0x50b6, "Clevo NK50S5", ALC293_FIXUP_SYSTEM76_MIC_NO_PRESENCE),
	SND_PCI_QUIRK(0x1558, 0x50b8, "Clevo NK50SZ", ALC293_FIXUP_SYSTEM76_MIC_NO_PRESENCE),
	SND_PCI_QUIRK(0x1558, 0x50d5, "Clevo NP50D5", ALC293_FIXUP_SYSTEM76_MIC_NO_PRESENCE),
	SND_PCI_QUIRK(0x1558, 0x50f0, "Clevo NH50A[CDF]", ALC293_FIXUP_SYSTEM76_MIC_NO_PRESENCE),
	SND_PCI_QUIRK(0x1558, 0x50f3, "Clevo NH58DPQ", ALC293_FIXUP_SYSTEM76_MIC_NO_PRESENCE),
	SND_PCI_QUIRK(0x1558, 0x5101, "Clevo S510WU", ALC293_FIXUP_SYSTEM76_MIC_NO_PRESENCE),
	SND_PCI_QUIRK(0x1558, 0x5157, "Clevo W517GU1", ALC293_FIXUP_SYSTEM76_MIC_NO_PRESENCE),
	SND_PCI_QUIRK(0x1558, 0x51a1, "Clevo NS50MU", ALC293_FIXUP_SYSTEM76_MIC_NO_PRESENCE),
	SND_PCI_QUIRK(0x1558, 0x70a1, "Clevo NB70T[HJK]", ALC293_FIXUP_SYSTEM76_MIC_NO_PRESENCE),
	SND_PCI_QUIRK(0x1558, 0x70b3, "Clevo NK70SB", ALC293_FIXUP_SYSTEM76_MIC_NO_PRESENCE),
	SND_PCI_QUIRK(0x1558, 0x8228, "Clevo NR40BU", ALC293_FIXUP_SYSTEM76_MIC_NO_PRESENCE),
	SND_PCI_QUIRK(0x1558, 0x8520, "Clevo NH50D[CD]", ALC293_FIXUP_SYSTEM76_MIC_NO_PRESENCE),
	SND_PCI_QUIRK(0x1558, 0x8521, "Clevo NH77D[CD]", ALC293_FIXUP_SYSTEM76_MIC_NO_PRESENCE),
	SND_PCI_QUIRK(0x1558, 0x8535, "Clevo NH50D[BE]", ALC293_FIXUP_SYSTEM76_MIC_NO_PRESENCE),
	SND_PCI_QUIRK(0x1558, 0x8536, "Clevo NH79D[BE]", ALC293_FIXUP_SYSTEM76_MIC_NO_PRESENCE),
	SND_PCI_QUIRK(0x1558, 0x8550, "System76 Gazelle (gaze14)", ALC293_FIXUP_SYSTEM76_MIC_NO_PRESENCE),
	SND_PCI_QUIRK(0x1558, 0x8551, "System76 Gazelle (gaze14)", ALC293_FIXUP_SYSTEM76_MIC_NO_PRESENCE),
	SND_PCI_QUIRK(0x1558, 0x8560, "System76 Gazelle (gaze14)", ALC269_FIXUP_HEADSET_MIC),
	SND_PCI_QUIRK(0x1558, 0x8561, "System76 Gazelle (gaze14)", ALC269_FIXUP_HEADSET_MIC),
	SND_PCI_QUIRK(0x1558, 0x8562, "Clevo NH[5|7][0-9]RZ[Q]", ALC269_FIXUP_DMIC),
	SND_PCI_QUIRK(0x1558, 0x8668, "Clevo NP50B[BE]", ALC293_FIXUP_SYSTEM76_MIC_NO_PRESENCE),
	SND_PCI_QUIRK(0x1558, 0x8680, "Clevo NJ50LU", ALC293_FIXUP_SYSTEM76_MIC_NO_PRESENCE),
	SND_PCI_QUIRK(0x1558, 0x8686, "Clevo NH50[CZ]U", ALC293_FIXUP_SYSTEM76_MIC_NO_PRESENCE),
	SND_PCI_QUIRK(0x1558, 0x8a20, "Clevo NH55DCQ-Y", ALC293_FIXUP_SYSTEM76_MIC_NO_PRESENCE),
	SND_PCI_QUIRK(0x1558, 0x8a51, "Clevo NH70RCQ-Y", ALC293_FIXUP_SYSTEM76_MIC_NO_PRESENCE),
	SND_PCI_QUIRK(0x1558, 0x8d50, "Clevo NH55RCQ-M", ALC293_FIXUP_SYSTEM76_MIC_NO_PRESENCE),
	SND_PCI_QUIRK(0x1558, 0x951d, "Clevo N950T[CDF]", ALC293_FIXUP_SYSTEM76_MIC_NO_PRESENCE),
	SND_PCI_QUIRK(0x1558, 0x961d, "Clevo N960S[CDF]", ALC293_FIXUP_SYSTEM76_MIC_NO_PRESENCE),
	SND_PCI_QUIRK(0x1558, 0x971d, "Clevo N970T[CDF]", ALC293_FIXUP_SYSTEM76_MIC_NO_PRESENCE),
	SND_PCI_QUIRK(0x1558, 0xa500, "Clevo NL53RU", ALC293_FIXUP_SYSTEM76_MIC_NO_PRESENCE),
	SND_PCI_QUIRK(0x17aa, 0x1036, "Lenovo P520", ALC233_FIXUP_LENOVO_MULTI_CODECS),
	SND_PCI_QUIRK(0x17aa, 0x1048, "ThinkCentre Station", ALC283_FIXUP_HEADSET_MIC),
	SND_PCI_QUIRK(0x17aa, 0x20f2, "Thinkpad SL410/510", ALC269_FIXUP_SKU_IGNORE),
	SND_PCI_QUIRK(0x17aa, 0x215e, "Thinkpad L512", ALC269_FIXUP_SKU_IGNORE),
	SND_PCI_QUIRK(0x17aa, 0x21b8, "Thinkpad Edge 14", ALC269_FIXUP_SKU_IGNORE),
	SND_PCI_QUIRK(0x17aa, 0x21ca, "Thinkpad L412", ALC269_FIXUP_SKU_IGNORE),
	SND_PCI_QUIRK(0x17aa, 0x21e9, "Thinkpad Edge 15", ALC269_FIXUP_SKU_IGNORE),
	SND_PCI_QUIRK(0x17aa, 0x21f6, "Thinkpad T530", ALC269_FIXUP_LENOVO_DOCK_LIMIT_BOOST),
	SND_PCI_QUIRK(0x17aa, 0x21fa, "Thinkpad X230", ALC269_FIXUP_LENOVO_DOCK),
	SND_PCI_QUIRK(0x17aa, 0x21f3, "Thinkpad T430", ALC269_FIXUP_LENOVO_DOCK),
	SND_PCI_QUIRK(0x17aa, 0x21fb, "Thinkpad T430s", ALC269_FIXUP_LENOVO_DOCK),
	SND_PCI_QUIRK(0x17aa, 0x2203, "Thinkpad X230 Tablet", ALC269_FIXUP_LENOVO_DOCK),
	SND_PCI_QUIRK(0x17aa, 0x2208, "Thinkpad T431s", ALC269_FIXUP_LENOVO_DOCK),
	SND_PCI_QUIRK(0x17aa, 0x220c, "Thinkpad T440s", ALC292_FIXUP_TPT440),
	SND_PCI_QUIRK(0x17aa, 0x220e, "Thinkpad T440p", ALC292_FIXUP_TPT440_DOCK),
	SND_PCI_QUIRK(0x17aa, 0x2210, "Thinkpad T540p", ALC292_FIXUP_TPT440_DOCK),
	SND_PCI_QUIRK(0x17aa, 0x2211, "Thinkpad W541", ALC292_FIXUP_TPT440_DOCK),
	SND_PCI_QUIRK(0x17aa, 0x2212, "Thinkpad T440", ALC292_FIXUP_TPT440_DOCK),
	SND_PCI_QUIRK(0x17aa, 0x2214, "Thinkpad X240", ALC292_FIXUP_TPT440_DOCK),
	SND_PCI_QUIRK(0x17aa, 0x2215, "Thinkpad", ALC269_FIXUP_LIMIT_INT_MIC_BOOST),
	SND_PCI_QUIRK(0x17aa, 0x2218, "Thinkpad X1 Carbon 2nd", ALC292_FIXUP_TPT440_DOCK),
	SND_PCI_QUIRK(0x17aa, 0x2223, "ThinkPad T550", ALC292_FIXUP_TPT440_DOCK),
	SND_PCI_QUIRK(0x17aa, 0x2226, "ThinkPad X250", ALC292_FIXUP_TPT440_DOCK),
	SND_PCI_QUIRK(0x17aa, 0x222d, "Thinkpad", ALC298_FIXUP_TPT470_DOCK),
	SND_PCI_QUIRK(0x17aa, 0x222e, "Thinkpad", ALC298_FIXUP_TPT470_DOCK),
	SND_PCI_QUIRK(0x17aa, 0x2231, "Thinkpad T560", ALC292_FIXUP_TPT460),
	SND_PCI_QUIRK(0x17aa, 0x2233, "Thinkpad", ALC292_FIXUP_TPT460),
	SND_PCI_QUIRK(0x17aa, 0x2245, "Thinkpad T470", ALC298_FIXUP_TPT470_DOCK),
	SND_PCI_QUIRK(0x17aa, 0x2246, "Thinkpad", ALC298_FIXUP_TPT470_DOCK),
	SND_PCI_QUIRK(0x17aa, 0x2247, "Thinkpad", ALC298_FIXUP_TPT470_DOCK),
	SND_PCI_QUIRK(0x17aa, 0x2249, "Thinkpad", ALC292_FIXUP_TPT460),
	SND_PCI_QUIRK(0x17aa, 0x224b, "Thinkpad", ALC298_FIXUP_TPT470_DOCK),
	SND_PCI_QUIRK(0x17aa, 0x224c, "Thinkpad", ALC298_FIXUP_TPT470_DOCK),
	SND_PCI_QUIRK(0x17aa, 0x224d, "Thinkpad", ALC298_FIXUP_TPT470_DOCK),
	SND_PCI_QUIRK(0x17aa, 0x225d, "Thinkpad T480", ALC269_FIXUP_LIMIT_INT_MIC_BOOST),
	SND_PCI_QUIRK(0x17aa, 0x2292, "Thinkpad X1 Carbon 7th", ALC285_FIXUP_THINKPAD_HEADSET_JACK),
	SND_PCI_QUIRK(0x17aa, 0x22be, "Thinkpad X1 Carbon 8th", ALC285_FIXUP_THINKPAD_HEADSET_JACK),
	SND_PCI_QUIRK(0x17aa, 0x22c1, "Thinkpad P1 Gen 3", ALC285_FIXUP_THINKPAD_NO_BASS_SPK_HEADSET_JACK),
	SND_PCI_QUIRK(0x17aa, 0x22c2, "Thinkpad X1 Extreme Gen 3", ALC285_FIXUP_THINKPAD_NO_BASS_SPK_HEADSET_JACK),
	SND_PCI_QUIRK(0x17aa, 0x30bb, "ThinkCentre AIO", ALC233_FIXUP_LENOVO_LINE2_MIC_HOTKEY),
	SND_PCI_QUIRK(0x17aa, 0x30e2, "ThinkCentre AIO", ALC233_FIXUP_LENOVO_LINE2_MIC_HOTKEY),
	SND_PCI_QUIRK(0x17aa, 0x310c, "ThinkCentre Station", ALC294_FIXUP_LENOVO_MIC_LOCATION),
	SND_PCI_QUIRK(0x17aa, 0x3111, "ThinkCentre Station", ALC294_FIXUP_LENOVO_MIC_LOCATION),
	SND_PCI_QUIRK(0x17aa, 0x312a, "ThinkCentre Station", ALC294_FIXUP_LENOVO_MIC_LOCATION),
	SND_PCI_QUIRK(0x17aa, 0x312f, "ThinkCentre Station", ALC294_FIXUP_LENOVO_MIC_LOCATION),
	SND_PCI_QUIRK(0x17aa, 0x313c, "ThinkCentre Station", ALC294_FIXUP_LENOVO_MIC_LOCATION),
	SND_PCI_QUIRK(0x17aa, 0x3151, "ThinkCentre Station", ALC283_FIXUP_HEADSET_MIC),
	SND_PCI_QUIRK(0x17aa, 0x3176, "ThinkCentre Station", ALC283_FIXUP_HEADSET_MIC),
	SND_PCI_QUIRK(0x17aa, 0x3178, "ThinkCentre Station", ALC283_FIXUP_HEADSET_MIC),
	SND_PCI_QUIRK(0x17aa, 0x3818, "Lenovo C940", ALC298_FIXUP_LENOVO_SPK_VOLUME),
	SND_PCI_QUIRK(0x17aa, 0x3902, "Lenovo E50-80", ALC269_FIXUP_DMIC_THINKPAD_ACPI),
	SND_PCI_QUIRK(0x17aa, 0x3977, "IdeaPad S210", ALC283_FIXUP_INT_MIC),
	SND_PCI_QUIRK(0x17aa, 0x3978, "Lenovo B50-70", ALC269_FIXUP_DMIC_THINKPAD_ACPI),
	SND_PCI_QUIRK(0x17aa, 0x5013, "Thinkpad", ALC269_FIXUP_LIMIT_INT_MIC_BOOST),
	SND_PCI_QUIRK(0x17aa, 0x501a, "Thinkpad", ALC283_FIXUP_INT_MIC),
	SND_PCI_QUIRK(0x17aa, 0x501e, "Thinkpad L440", ALC292_FIXUP_TPT440_DOCK),
	SND_PCI_QUIRK(0x17aa, 0x5026, "Thinkpad", ALC269_FIXUP_LIMIT_INT_MIC_BOOST),
	SND_PCI_QUIRK(0x17aa, 0x5034, "Thinkpad T450", ALC292_FIXUP_TPT440_DOCK),
	SND_PCI_QUIRK(0x17aa, 0x5036, "Thinkpad T450s", ALC292_FIXUP_TPT440_DOCK),
	SND_PCI_QUIRK(0x17aa, 0x503c, "Thinkpad L450", ALC292_FIXUP_TPT440_DOCK),
	SND_PCI_QUIRK(0x17aa, 0x504a, "ThinkPad X260", ALC292_FIXUP_TPT440_DOCK),
	SND_PCI_QUIRK(0x17aa, 0x504b, "Thinkpad", ALC293_FIXUP_LENOVO_SPK_NOISE),
	SND_PCI_QUIRK(0x17aa, 0x5050, "Thinkpad T560p", ALC292_FIXUP_TPT460),
	SND_PCI_QUIRK(0x17aa, 0x5051, "Thinkpad L460", ALC292_FIXUP_TPT460),
	SND_PCI_QUIRK(0x17aa, 0x5053, "Thinkpad T460", ALC292_FIXUP_TPT460),
	SND_PCI_QUIRK(0x17aa, 0x505d, "Thinkpad", ALC298_FIXUP_TPT470_DOCK),
	SND_PCI_QUIRK(0x17aa, 0x505f, "Thinkpad", ALC298_FIXUP_TPT470_DOCK),
	SND_PCI_QUIRK(0x17aa, 0x5062, "Thinkpad", ALC298_FIXUP_TPT470_DOCK),
	SND_PCI_QUIRK(0x17aa, 0x5109, "Thinkpad", ALC269_FIXUP_LIMIT_INT_MIC_BOOST),
	SND_PCI_QUIRK(0x17aa, 0x511e, "Thinkpad", ALC298_FIXUP_TPT470_DOCK),
	SND_PCI_QUIRK(0x17aa, 0x511f, "Thinkpad", ALC298_FIXUP_TPT470_DOCK),
	SND_PCI_QUIRK(0x17aa, 0x3bf8, "Quanta FL1", ALC269_FIXUP_PCM_44K),
	SND_PCI_QUIRK(0x17aa, 0x9e54, "LENOVO NB", ALC269_FIXUP_LENOVO_EAPD),
	SND_PCI_QUIRK(0x19e5, 0x3204, "Huawei MACH-WX9", ALC256_FIXUP_HUAWEI_MACH_WX9_PINS),
	SND_PCI_QUIRK(0x1b35, 0x1235, "CZC B20", ALC269_FIXUP_CZC_B20),
	SND_PCI_QUIRK(0x1b35, 0x1236, "CZC TMI", ALC269_FIXUP_CZC_TMI),
	SND_PCI_QUIRK(0x1b35, 0x1237, "CZC L101", ALC269_FIXUP_CZC_L101),
	SND_PCI_QUIRK(0x1b7d, 0xa831, "Ordissimo EVE2 ", ALC269VB_FIXUP_ORDISSIMO_EVE2), /* Also known as Malata PC-B1303 */
	SND_PCI_QUIRK(0x1d72, 0x1602, "RedmiBook", ALC255_FIXUP_XIAOMI_HEADSET_MIC),
	SND_PCI_QUIRK(0x1d72, 0x1901, "RedmiBook 14", ALC256_FIXUP_ASUS_HEADSET_MIC),
	SND_PCI_QUIRK(0x10ec, 0x118c, "Medion EE4254 MD62100", ALC256_FIXUP_MEDION_HEADSET_NO_PRESENCE),
	SND_PCI_QUIRK(0x1c06, 0x2013, "Lemote A1802", ALC269_FIXUP_LEMOTE_A1802),
	SND_PCI_QUIRK(0x1c06, 0x2015, "Lemote A190X", ALC269_FIXUP_LEMOTE_A190X),
	SND_PCI_QUIRK(0x8086, 0x2080, "Intel NUC 8 Rugged", ALC256_FIXUP_INTEL_NUC8_RUGGED),
	SND_PCI_QUIRK(0x8086, 0x2081, "Intel NUC 10", ALC256_FIXUP_INTEL_NUC10),

#if 0
	/* Below is a quirk table taken from the old code.
	 * Basically the device should work as is without the fixup table.
	 * If BIOS doesn't give a proper info, enable the corresponding
	 * fixup entry.
	 */
	SND_PCI_QUIRK(0x1043, 0x8330, "ASUS Eeepc P703 P900A",
		      ALC269_FIXUP_AMIC),
	SND_PCI_QUIRK(0x1043, 0x1013, "ASUS N61Da", ALC269_FIXUP_AMIC),
	SND_PCI_QUIRK(0x1043, 0x1143, "ASUS B53f", ALC269_FIXUP_AMIC),
	SND_PCI_QUIRK(0x1043, 0x1133, "ASUS UJ20ft", ALC269_FIXUP_AMIC),
	SND_PCI_QUIRK(0x1043, 0x1183, "ASUS K72DR", ALC269_FIXUP_AMIC),
	SND_PCI_QUIRK(0x1043, 0x11b3, "ASUS K52DR", ALC269_FIXUP_AMIC),
	SND_PCI_QUIRK(0x1043, 0x11e3, "ASUS U33Jc", ALC269_FIXUP_AMIC),
	SND_PCI_QUIRK(0x1043, 0x1273, "ASUS UL80Jt", ALC269_FIXUP_AMIC),
	SND_PCI_QUIRK(0x1043, 0x1283, "ASUS U53Jc", ALC269_FIXUP_AMIC),
	SND_PCI_QUIRK(0x1043, 0x12b3, "ASUS N82JV", ALC269_FIXUP_AMIC),
	SND_PCI_QUIRK(0x1043, 0x12d3, "ASUS N61Jv", ALC269_FIXUP_AMIC),
	SND_PCI_QUIRK(0x1043, 0x13a3, "ASUS UL30Vt", ALC269_FIXUP_AMIC),
	SND_PCI_QUIRK(0x1043, 0x1373, "ASUS G73JX", ALC269_FIXUP_AMIC),
	SND_PCI_QUIRK(0x1043, 0x1383, "ASUS UJ30Jc", ALC269_FIXUP_AMIC),
	SND_PCI_QUIRK(0x1043, 0x13d3, "ASUS N61JA", ALC269_FIXUP_AMIC),
	SND_PCI_QUIRK(0x1043, 0x1413, "ASUS UL50", ALC269_FIXUP_AMIC),
	SND_PCI_QUIRK(0x1043, 0x1443, "ASUS UL30", ALC269_FIXUP_AMIC),
	SND_PCI_QUIRK(0x1043, 0x1453, "ASUS M60Jv", ALC269_FIXUP_AMIC),
	SND_PCI_QUIRK(0x1043, 0x1483, "ASUS UL80", ALC269_FIXUP_AMIC),
	SND_PCI_QUIRK(0x1043, 0x14f3, "ASUS F83Vf", ALC269_FIXUP_AMIC),
	SND_PCI_QUIRK(0x1043, 0x14e3, "ASUS UL20", ALC269_FIXUP_AMIC),
	SND_PCI_QUIRK(0x1043, 0x1513, "ASUS UX30", ALC269_FIXUP_AMIC),
	SND_PCI_QUIRK(0x1043, 0x1593, "ASUS N51Vn", ALC269_FIXUP_AMIC),
	SND_PCI_QUIRK(0x1043, 0x15a3, "ASUS N60Jv", ALC269_FIXUP_AMIC),
	SND_PCI_QUIRK(0x1043, 0x15b3, "ASUS N60Dp", ALC269_FIXUP_AMIC),
	SND_PCI_QUIRK(0x1043, 0x15c3, "ASUS N70De", ALC269_FIXUP_AMIC),
	SND_PCI_QUIRK(0x1043, 0x15e3, "ASUS F83T", ALC269_FIXUP_AMIC),
	SND_PCI_QUIRK(0x1043, 0x1643, "ASUS M60J", ALC269_FIXUP_AMIC),
	SND_PCI_QUIRK(0x1043, 0x1653, "ASUS U50", ALC269_FIXUP_AMIC),
	SND_PCI_QUIRK(0x1043, 0x1693, "ASUS F50N", ALC269_FIXUP_AMIC),
	SND_PCI_QUIRK(0x1043, 0x16a3, "ASUS F5Q", ALC269_FIXUP_AMIC),
	SND_PCI_QUIRK(0x1043, 0x1723, "ASUS P80", ALC269_FIXUP_AMIC),
	SND_PCI_QUIRK(0x1043, 0x1743, "ASUS U80", ALC269_FIXUP_AMIC),
	SND_PCI_QUIRK(0x1043, 0x1773, "ASUS U20A", ALC269_FIXUP_AMIC),
	SND_PCI_QUIRK(0x1043, 0x1883, "ASUS F81Se", ALC269_FIXUP_AMIC),
	SND_PCI_QUIRK(0x152d, 0x1778, "Quanta ON1", ALC269_FIXUP_DMIC),
	SND_PCI_QUIRK(0x17aa, 0x3be9, "Quanta Wistron", ALC269_FIXUP_AMIC),
	SND_PCI_QUIRK(0x17aa, 0x3bf8, "Quanta FL1", ALC269_FIXUP_AMIC),
	SND_PCI_QUIRK(0x17ff, 0x059a, "Quanta EL3", ALC269_FIXUP_DMIC),
	SND_PCI_QUIRK(0x17ff, 0x059b, "Quanta JR1", ALC269_FIXUP_DMIC),
#endif
	{}
};

static const struct snd_pci_quirk alc269_fixup_vendor_tbl[] = {
	SND_PCI_QUIRK_VENDOR(0x1025, "Acer Aspire", ALC271_FIXUP_DMIC),
	SND_PCI_QUIRK_VENDOR(0x103c, "HP", ALC269_FIXUP_HP_MUTE_LED),
	SND_PCI_QUIRK_VENDOR(0x104d, "Sony VAIO", ALC269_FIXUP_SONY_VAIO),
	SND_PCI_QUIRK_VENDOR(0x17aa, "Thinkpad", ALC269_FIXUP_THINKPAD_ACPI),
	SND_PCI_QUIRK_VENDOR(0x19e5, "Huawei Matebook", ALC255_FIXUP_MIC_MUTE_LED),
	{}
};

static const struct hda_model_fixup alc269_fixup_models[] = {
	{.id = ALC269_FIXUP_AMIC, .name = "laptop-amic"},
	{.id = ALC269_FIXUP_DMIC, .name = "laptop-dmic"},
	{.id = ALC269_FIXUP_STEREO_DMIC, .name = "alc269-dmic"},
	{.id = ALC271_FIXUP_DMIC, .name = "alc271-dmic"},
	{.id = ALC269_FIXUP_INV_DMIC, .name = "inv-dmic"},
	{.id = ALC269_FIXUP_HEADSET_MIC, .name = "headset-mic"},
	{.id = ALC269_FIXUP_HEADSET_MODE, .name = "headset-mode"},
	{.id = ALC269_FIXUP_HEADSET_MODE_NO_HP_MIC, .name = "headset-mode-no-hp-mic"},
	{.id = ALC269_FIXUP_LENOVO_DOCK, .name = "lenovo-dock"},
	{.id = ALC269_FIXUP_LENOVO_DOCK_LIMIT_BOOST, .name = "lenovo-dock-limit-boost"},
	{.id = ALC269_FIXUP_HP_GPIO_LED, .name = "hp-gpio-led"},
	{.id = ALC269_FIXUP_HP_DOCK_GPIO_MIC1_LED, .name = "hp-dock-gpio-mic1-led"},
	{.id = ALC269_FIXUP_DELL1_MIC_NO_PRESENCE, .name = "dell-headset-multi"},
	{.id = ALC269_FIXUP_DELL2_MIC_NO_PRESENCE, .name = "dell-headset-dock"},
	{.id = ALC269_FIXUP_DELL3_MIC_NO_PRESENCE, .name = "dell-headset3"},
	{.id = ALC269_FIXUP_DELL4_MIC_NO_PRESENCE, .name = "dell-headset4"},
	{.id = ALC283_FIXUP_CHROME_BOOK, .name = "alc283-dac-wcaps"},
	{.id = ALC283_FIXUP_SENSE_COMBO_JACK, .name = "alc283-sense-combo"},
	{.id = ALC292_FIXUP_TPT440_DOCK, .name = "tpt440-dock"},
	{.id = ALC292_FIXUP_TPT440, .name = "tpt440"},
	{.id = ALC292_FIXUP_TPT460, .name = "tpt460"},
	{.id = ALC298_FIXUP_TPT470_DOCK_FIX, .name = "tpt470-dock-fix"},
	{.id = ALC298_FIXUP_TPT470_DOCK, .name = "tpt470-dock"},
	{.id = ALC233_FIXUP_LENOVO_MULTI_CODECS, .name = "dual-codecs"},
	{.id = ALC700_FIXUP_INTEL_REFERENCE, .name = "alc700-ref"},
	{.id = ALC269_FIXUP_SONY_VAIO, .name = "vaio"},
	{.id = ALC269_FIXUP_DELL_M101Z, .name = "dell-m101z"},
	{.id = ALC269_FIXUP_ASUS_G73JW, .name = "asus-g73jw"},
	{.id = ALC269_FIXUP_LENOVO_EAPD, .name = "lenovo-eapd"},
	{.id = ALC275_FIXUP_SONY_HWEQ, .name = "sony-hweq"},
	{.id = ALC269_FIXUP_PCM_44K, .name = "pcm44k"},
	{.id = ALC269_FIXUP_LIFEBOOK, .name = "lifebook"},
	{.id = ALC269_FIXUP_LIFEBOOK_EXTMIC, .name = "lifebook-extmic"},
	{.id = ALC269_FIXUP_LIFEBOOK_HP_PIN, .name = "lifebook-hp-pin"},
	{.id = ALC255_FIXUP_LIFEBOOK_U7x7_HEADSET_MIC, .name = "lifebook-u7x7"},
	{.id = ALC269VB_FIXUP_AMIC, .name = "alc269vb-amic"},
	{.id = ALC269VB_FIXUP_DMIC, .name = "alc269vb-dmic"},
	{.id = ALC269_FIXUP_HP_MUTE_LED_MIC1, .name = "hp-mute-led-mic1"},
	{.id = ALC269_FIXUP_HP_MUTE_LED_MIC2, .name = "hp-mute-led-mic2"},
	{.id = ALC269_FIXUP_HP_MUTE_LED_MIC3, .name = "hp-mute-led-mic3"},
	{.id = ALC269_FIXUP_HP_GPIO_MIC1_LED, .name = "hp-gpio-mic1"},
	{.id = ALC269_FIXUP_HP_LINE1_MIC1_LED, .name = "hp-line1-mic1"},
	{.id = ALC269_FIXUP_NO_SHUTUP, .name = "noshutup"},
	{.id = ALC286_FIXUP_SONY_MIC_NO_PRESENCE, .name = "sony-nomic"},
	{.id = ALC269_FIXUP_ASPIRE_HEADSET_MIC, .name = "aspire-headset-mic"},
	{.id = ALC269_FIXUP_ASUS_X101, .name = "asus-x101"},
	{.id = ALC271_FIXUP_HP_GATE_MIC_JACK, .name = "acer-ao7xx"},
	{.id = ALC271_FIXUP_HP_GATE_MIC_JACK_E1_572, .name = "acer-aspire-e1"},
	{.id = ALC269_FIXUP_ACER_AC700, .name = "acer-ac700"},
	{.id = ALC269_FIXUP_LIMIT_INT_MIC_BOOST, .name = "limit-mic-boost"},
	{.id = ALC269VB_FIXUP_ASUS_ZENBOOK, .name = "asus-zenbook"},
	{.id = ALC269VB_FIXUP_ASUS_ZENBOOK_UX31A, .name = "asus-zenbook-ux31a"},
	{.id = ALC269VB_FIXUP_ORDISSIMO_EVE2, .name = "ordissimo"},
	{.id = ALC282_FIXUP_ASUS_TX300, .name = "asus-tx300"},
	{.id = ALC283_FIXUP_INT_MIC, .name = "alc283-int-mic"},
	{.id = ALC290_FIXUP_MONO_SPEAKERS_HSJACK, .name = "mono-speakers"},
	{.id = ALC290_FIXUP_SUBWOOFER_HSJACK, .name = "alc290-subwoofer"},
	{.id = ALC269_FIXUP_THINKPAD_ACPI, .name = "thinkpad"},
	{.id = ALC269_FIXUP_DMIC_THINKPAD_ACPI, .name = "dmic-thinkpad"},
	{.id = ALC255_FIXUP_ACER_MIC_NO_PRESENCE, .name = "alc255-acer"},
	{.id = ALC255_FIXUP_ASUS_MIC_NO_PRESENCE, .name = "alc255-asus"},
	{.id = ALC255_FIXUP_DELL1_MIC_NO_PRESENCE, .name = "alc255-dell1"},
	{.id = ALC255_FIXUP_DELL2_MIC_NO_PRESENCE, .name = "alc255-dell2"},
	{.id = ALC293_FIXUP_DELL1_MIC_NO_PRESENCE, .name = "alc293-dell1"},
	{.id = ALC283_FIXUP_HEADSET_MIC, .name = "alc283-headset"},
	{.id = ALC255_FIXUP_MIC_MUTE_LED, .name = "alc255-dell-mute"},
	{.id = ALC282_FIXUP_ASPIRE_V5_PINS, .name = "aspire-v5"},
	{.id = ALC280_FIXUP_HP_GPIO4, .name = "hp-gpio4"},
	{.id = ALC286_FIXUP_HP_GPIO_LED, .name = "hp-gpio-led"},
	{.id = ALC280_FIXUP_HP_GPIO2_MIC_HOTKEY, .name = "hp-gpio2-hotkey"},
	{.id = ALC280_FIXUP_HP_DOCK_PINS, .name = "hp-dock-pins"},
	{.id = ALC269_FIXUP_HP_DOCK_GPIO_MIC1_LED, .name = "hp-dock-gpio-mic"},
	{.id = ALC280_FIXUP_HP_9480M, .name = "hp-9480m"},
	{.id = ALC288_FIXUP_DELL_HEADSET_MODE, .name = "alc288-dell-headset"},
	{.id = ALC288_FIXUP_DELL1_MIC_NO_PRESENCE, .name = "alc288-dell1"},
	{.id = ALC288_FIXUP_DELL_XPS_13, .name = "alc288-dell-xps13"},
	{.id = ALC292_FIXUP_DELL_E7X, .name = "dell-e7x"},
	{.id = ALC293_FIXUP_DISABLE_AAMIX_MULTIJACK, .name = "alc293-dell"},
	{.id = ALC298_FIXUP_DELL1_MIC_NO_PRESENCE, .name = "alc298-dell1"},
	{.id = ALC298_FIXUP_DELL_AIO_MIC_NO_PRESENCE, .name = "alc298-dell-aio"},
	{.id = ALC275_FIXUP_DELL_XPS, .name = "alc275-dell-xps"},
	{.id = ALC293_FIXUP_LENOVO_SPK_NOISE, .name = "lenovo-spk-noise"},
	{.id = ALC233_FIXUP_LENOVO_LINE2_MIC_HOTKEY, .name = "lenovo-hotkey"},
	{.id = ALC255_FIXUP_DELL_SPK_NOISE, .name = "dell-spk-noise"},
	{.id = ALC225_FIXUP_DELL1_MIC_NO_PRESENCE, .name = "alc225-dell1"},
	{.id = ALC295_FIXUP_DISABLE_DAC3, .name = "alc295-disable-dac3"},
	{.id = ALC285_FIXUP_SPEAKER2_TO_DAC1, .name = "alc285-speaker2-to-dac1"},
	{.id = ALC280_FIXUP_HP_HEADSET_MIC, .name = "alc280-hp-headset"},
	{.id = ALC221_FIXUP_HP_FRONT_MIC, .name = "alc221-hp-mic"},
	{.id = ALC298_FIXUP_SPK_VOLUME, .name = "alc298-spk-volume"},
	{.id = ALC256_FIXUP_DELL_INSPIRON_7559_SUBWOOFER, .name = "dell-inspiron-7559"},
	{.id = ALC269_FIXUP_ATIV_BOOK_8, .name = "ativ-book"},
	{.id = ALC221_FIXUP_HP_MIC_NO_PRESENCE, .name = "alc221-hp-mic"},
	{.id = ALC256_FIXUP_ASUS_HEADSET_MODE, .name = "alc256-asus-headset"},
	{.id = ALC256_FIXUP_ASUS_MIC, .name = "alc256-asus-mic"},
	{.id = ALC256_FIXUP_ASUS_AIO_GPIO2, .name = "alc256-asus-aio"},
	{.id = ALC233_FIXUP_ASUS_MIC_NO_PRESENCE, .name = "alc233-asus"},
	{.id = ALC233_FIXUP_EAPD_COEF_AND_MIC_NO_PRESENCE, .name = "alc233-eapd"},
	{.id = ALC294_FIXUP_LENOVO_MIC_LOCATION, .name = "alc294-lenovo-mic"},
	{.id = ALC225_FIXUP_DELL_WYSE_MIC_NO_PRESENCE, .name = "alc225-wyse"},
	{.id = ALC274_FIXUP_DELL_AIO_LINEOUT_VERB, .name = "alc274-dell-aio"},
	{.id = ALC255_FIXUP_DUMMY_LINEOUT_VERB, .name = "alc255-dummy-lineout"},
	{.id = ALC255_FIXUP_DELL_HEADSET_MIC, .name = "alc255-dell-headset"},
	{.id = ALC295_FIXUP_HP_X360, .name = "alc295-hp-x360"},
	{.id = ALC225_FIXUP_HEADSET_JACK, .name = "alc-headset-jack"},
	{.id = ALC295_FIXUP_CHROME_BOOK, .name = "alc-chrome-book"},
	{.id = ALC299_FIXUP_PREDATOR_SPK, .name = "predator-spk"},
	{.id = ALC298_FIXUP_HUAWEI_MBX_STEREO, .name = "huawei-mbx-stereo"},
	{.id = ALC256_FIXUP_MEDION_HEADSET_NO_PRESENCE, .name = "alc256-medion-headset"},
	{.id = ALC298_FIXUP_SAMSUNG_HEADPHONE_VERY_QUIET, .name = "alc298-samsung-headphone"},
	{.id = ALC255_FIXUP_XIAOMI_HEADSET_MIC, .name = "alc255-xiaomi-headset"},
	{.id = ALC274_FIXUP_HP_MIC, .name = "alc274-hp-mic-detect"},
	{.id = ALC245_FIXUP_HP_X360_AMP, .name = "alc245-hp-x360-amp"},
	{}
};
#define ALC225_STANDARD_PINS \
	{0x21, 0x04211020}

#define ALC256_STANDARD_PINS \
	{0x12, 0x90a60140}, \
	{0x14, 0x90170110}, \
	{0x21, 0x02211020}

#define ALC282_STANDARD_PINS \
	{0x14, 0x90170110}

#define ALC290_STANDARD_PINS \
	{0x12, 0x99a30130}

#define ALC292_STANDARD_PINS \
	{0x14, 0x90170110}, \
	{0x15, 0x0221401f}

#define ALC295_STANDARD_PINS \
	{0x12, 0xb7a60130}, \
	{0x14, 0x90170110}, \
	{0x21, 0x04211020}

#define ALC298_STANDARD_PINS \
	{0x12, 0x90a60130}, \
	{0x21, 0x03211020}

static const struct snd_hda_pin_quirk alc269_pin_fixup_tbl[] = {
	SND_HDA_PIN_QUIRK(0x10ec0221, 0x103c, "HP Workstation", ALC221_FIXUP_HP_HEADSET_MIC,
		{0x14, 0x01014020},
		{0x17, 0x90170110},
		{0x18, 0x02a11030},
		{0x19, 0x0181303F},
		{0x21, 0x0221102f}),
	SND_HDA_PIN_QUIRK(0x10ec0255, 0x1025, "Acer", ALC255_FIXUP_ACER_MIC_NO_PRESENCE,
		{0x12, 0x90a601c0},
		{0x14, 0x90171120},
		{0x21, 0x02211030}),
	SND_HDA_PIN_QUIRK(0x10ec0255, 0x1043, "ASUS", ALC255_FIXUP_ASUS_MIC_NO_PRESENCE,
		{0x14, 0x90170110},
		{0x1b, 0x90a70130},
		{0x21, 0x03211020}),
	SND_HDA_PIN_QUIRK(0x10ec0255, 0x1043, "ASUS", ALC255_FIXUP_ASUS_MIC_NO_PRESENCE,
		{0x1a, 0x90a70130},
		{0x1b, 0x90170110},
		{0x21, 0x03211020}),
	SND_HDA_PIN_QUIRK(0x10ec0225, 0x1028, "Dell", ALC225_FIXUP_DELL1_MIC_NO_PRESENCE,
		ALC225_STANDARD_PINS,
		{0x12, 0xb7a60130},
		{0x14, 0x901701a0}),
	SND_HDA_PIN_QUIRK(0x10ec0225, 0x1028, "Dell", ALC225_FIXUP_DELL1_MIC_NO_PRESENCE,
		ALC225_STANDARD_PINS,
		{0x12, 0xb7a60130},
		{0x14, 0x901701b0}),
	SND_HDA_PIN_QUIRK(0x10ec0225, 0x1028, "Dell", ALC225_FIXUP_DELL1_MIC_NO_PRESENCE,
		ALC225_STANDARD_PINS,
		{0x12, 0xb7a60150},
		{0x14, 0x901701a0}),
	SND_HDA_PIN_QUIRK(0x10ec0225, 0x1028, "Dell", ALC225_FIXUP_DELL1_MIC_NO_PRESENCE,
		ALC225_STANDARD_PINS,
		{0x12, 0xb7a60150},
		{0x14, 0x901701b0}),
	SND_HDA_PIN_QUIRK(0x10ec0225, 0x1028, "Dell", ALC225_FIXUP_DELL1_MIC_NO_PRESENCE,
		ALC225_STANDARD_PINS,
		{0x12, 0xb7a60130},
		{0x1b, 0x90170110}),
	SND_HDA_PIN_QUIRK(0x10ec0233, 0x8086, "Intel NUC Skull Canyon", ALC269_FIXUP_DELL1_MIC_NO_PRESENCE,
		{0x1b, 0x01111010},
		{0x1e, 0x01451130},
		{0x21, 0x02211020}),
	SND_HDA_PIN_QUIRK(0x10ec0235, 0x17aa, "Lenovo", ALC233_FIXUP_LENOVO_LINE2_MIC_HOTKEY,
		{0x12, 0x90a60140},
		{0x14, 0x90170110},
		{0x19, 0x02a11030},
		{0x21, 0x02211020}),
	SND_HDA_PIN_QUIRK(0x10ec0235, 0x17aa, "Lenovo", ALC294_FIXUP_LENOVO_MIC_LOCATION,
		{0x14, 0x90170110},
		{0x19, 0x02a11030},
		{0x1a, 0x02a11040},
		{0x1b, 0x01014020},
		{0x21, 0x0221101f}),
	SND_HDA_PIN_QUIRK(0x10ec0235, 0x17aa, "Lenovo", ALC294_FIXUP_LENOVO_MIC_LOCATION,
		{0x14, 0x90170110},
		{0x19, 0x02a11030},
		{0x1a, 0x02a11040},
		{0x1b, 0x01011020},
		{0x21, 0x0221101f}),
	SND_HDA_PIN_QUIRK(0x10ec0235, 0x17aa, "Lenovo", ALC294_FIXUP_LENOVO_MIC_LOCATION,
		{0x14, 0x90170110},
		{0x19, 0x02a11020},
		{0x1a, 0x02a11030},
		{0x21, 0x0221101f}),
	SND_HDA_PIN_QUIRK(0x10ec0236, 0x1028, "Dell", ALC236_FIXUP_DELL_AIO_HEADSET_MIC,
		{0x21, 0x02211010}),
	SND_HDA_PIN_QUIRK(0x10ec0236, 0x103c, "HP", ALC256_FIXUP_HP_HEADSET_MIC,
		{0x14, 0x90170110},
		{0x19, 0x02a11020},
		{0x21, 0x02211030}),
	SND_HDA_PIN_QUIRK(0x10ec0255, 0x1028, "Dell", ALC255_FIXUP_DELL2_MIC_NO_PRESENCE,
		{0x14, 0x90170110},
		{0x21, 0x02211020}),
	SND_HDA_PIN_QUIRK(0x10ec0255, 0x1028, "Dell", ALC255_FIXUP_DELL1_MIC_NO_PRESENCE,
		{0x14, 0x90170130},
		{0x21, 0x02211040}),
	SND_HDA_PIN_QUIRK(0x10ec0255, 0x1028, "Dell", ALC255_FIXUP_DELL1_MIC_NO_PRESENCE,
		{0x12, 0x90a60140},
		{0x14, 0x90170110},
		{0x21, 0x02211020}),
	SND_HDA_PIN_QUIRK(0x10ec0255, 0x1028, "Dell", ALC255_FIXUP_DELL1_MIC_NO_PRESENCE,
		{0x12, 0x90a60160},
		{0x14, 0x90170120},
		{0x21, 0x02211030}),
	SND_HDA_PIN_QUIRK(0x10ec0255, 0x1028, "Dell", ALC255_FIXUP_DELL1_MIC_NO_PRESENCE,
		{0x14, 0x90170110},
		{0x1b, 0x02011020},
		{0x21, 0x0221101f}),
	SND_HDA_PIN_QUIRK(0x10ec0255, 0x1028, "Dell", ALC255_FIXUP_DELL1_MIC_NO_PRESENCE,
		{0x14, 0x90170110},
		{0x1b, 0x01011020},
		{0x21, 0x0221101f}),
	SND_HDA_PIN_QUIRK(0x10ec0255, 0x1028, "Dell", ALC255_FIXUP_DELL1_MIC_NO_PRESENCE,
		{0x14, 0x90170130},
		{0x1b, 0x01014020},
		{0x21, 0x0221103f}),
	SND_HDA_PIN_QUIRK(0x10ec0255, 0x1028, "Dell", ALC255_FIXUP_DELL1_MIC_NO_PRESENCE,
		{0x14, 0x90170130},
		{0x1b, 0x01011020},
		{0x21, 0x0221103f}),
	SND_HDA_PIN_QUIRK(0x10ec0255, 0x1028, "Dell", ALC255_FIXUP_DELL1_MIC_NO_PRESENCE,
		{0x14, 0x90170130},
		{0x1b, 0x02011020},
		{0x21, 0x0221103f}),
	SND_HDA_PIN_QUIRK(0x10ec0255, 0x1028, "Dell", ALC255_FIXUP_DELL1_MIC_NO_PRESENCE,
		{0x14, 0x90170150},
		{0x1b, 0x02011020},
		{0x21, 0x0221105f}),
	SND_HDA_PIN_QUIRK(0x10ec0255, 0x1028, "Dell", ALC255_FIXUP_DELL1_MIC_NO_PRESENCE,
		{0x14, 0x90170110},
		{0x1b, 0x01014020},
		{0x21, 0x0221101f}),
	SND_HDA_PIN_QUIRK(0x10ec0255, 0x1028, "Dell", ALC255_FIXUP_DELL1_MIC_NO_PRESENCE,
		{0x12, 0x90a60160},
		{0x14, 0x90170120},
		{0x17, 0x90170140},
		{0x21, 0x0321102f}),
	SND_HDA_PIN_QUIRK(0x10ec0255, 0x1028, "Dell", ALC255_FIXUP_DELL1_MIC_NO_PRESENCE,
		{0x12, 0x90a60160},
		{0x14, 0x90170130},
		{0x21, 0x02211040}),
	SND_HDA_PIN_QUIRK(0x10ec0255, 0x1028, "Dell", ALC255_FIXUP_DELL1_MIC_NO_PRESENCE,
		{0x12, 0x90a60160},
		{0x14, 0x90170140},
		{0x21, 0x02211050}),
	SND_HDA_PIN_QUIRK(0x10ec0255, 0x1028, "Dell", ALC255_FIXUP_DELL1_MIC_NO_PRESENCE,
		{0x12, 0x90a60170},
		{0x14, 0x90170120},
		{0x21, 0x02211030}),
	SND_HDA_PIN_QUIRK(0x10ec0255, 0x1028, "Dell", ALC255_FIXUP_DELL1_MIC_NO_PRESENCE,
		{0x12, 0x90a60170},
		{0x14, 0x90170130},
		{0x21, 0x02211040}),
	SND_HDA_PIN_QUIRK(0x10ec0255, 0x1028, "Dell", ALC255_FIXUP_DELL1_MIC_NO_PRESENCE,
		{0x12, 0x90a60170},
		{0x14, 0x90171130},
		{0x21, 0x02211040}),
	SND_HDA_PIN_QUIRK(0x10ec0255, 0x1028, "Dell", ALC255_FIXUP_DELL1_MIC_NO_PRESENCE,
		{0x12, 0x90a60170},
		{0x14, 0x90170140},
		{0x21, 0x02211050}),
	SND_HDA_PIN_QUIRK(0x10ec0255, 0x1028, "Dell Inspiron 5548", ALC255_FIXUP_DELL1_MIC_NO_PRESENCE,
		{0x12, 0x90a60180},
		{0x14, 0x90170130},
		{0x21, 0x02211040}),
	SND_HDA_PIN_QUIRK(0x10ec0255, 0x1028, "Dell Inspiron 5565", ALC255_FIXUP_DELL1_MIC_NO_PRESENCE,
		{0x12, 0x90a60180},
		{0x14, 0x90170120},
		{0x21, 0x02211030}),
	SND_HDA_PIN_QUIRK(0x10ec0255, 0x1028, "Dell", ALC255_FIXUP_DELL1_MIC_NO_PRESENCE,
		{0x1b, 0x01011020},
		{0x21, 0x02211010}),
	SND_HDA_PIN_QUIRK(0x10ec0256, 0x1043, "ASUS", ALC256_FIXUP_ASUS_MIC,
		{0x14, 0x90170110},
		{0x1b, 0x90a70130},
		{0x21, 0x04211020}),
	SND_HDA_PIN_QUIRK(0x10ec0256, 0x1043, "ASUS", ALC256_FIXUP_ASUS_MIC,
		{0x14, 0x90170110},
		{0x1b, 0x90a70130},
		{0x21, 0x03211020}),
	SND_HDA_PIN_QUIRK(0x10ec0256, 0x1043, "ASUS", ALC256_FIXUP_ASUS_MIC_NO_PRESENCE,
		{0x12, 0x90a60130},
		{0x14, 0x90170110},
		{0x21, 0x03211020}),
	SND_HDA_PIN_QUIRK(0x10ec0256, 0x1043, "ASUS", ALC256_FIXUP_ASUS_MIC_NO_PRESENCE,
		{0x12, 0x90a60130},
		{0x14, 0x90170110},
		{0x21, 0x04211020}),
	SND_HDA_PIN_QUIRK(0x10ec0256, 0x1043, "ASUS", ALC256_FIXUP_ASUS_MIC_NO_PRESENCE,
		{0x1a, 0x90a70130},
		{0x1b, 0x90170110},
		{0x21, 0x03211020}),
       SND_HDA_PIN_QUIRK(0x10ec0256, 0x103c, "HP", ALC256_FIXUP_HP_HEADSET_MIC,
		{0x14, 0x90170110},
		{0x19, 0x02a11020},
		{0x21, 0x0221101f}),
       SND_HDA_PIN_QUIRK(0x10ec0274, 0x103c, "HP", ALC274_FIXUP_HP_HEADSET_MIC,
		{0x17, 0x90170110},
		{0x19, 0x03a11030},
		{0x21, 0x03211020}),
	SND_HDA_PIN_QUIRK(0x10ec0280, 0x103c, "HP", ALC280_FIXUP_HP_GPIO4,
		{0x12, 0x90a60130},
		{0x14, 0x90170110},
		{0x15, 0x0421101f},
		{0x1a, 0x04a11020}),
	SND_HDA_PIN_QUIRK(0x10ec0280, 0x103c, "HP", ALC269_FIXUP_HP_GPIO_MIC1_LED,
		{0x12, 0x90a60140},
		{0x14, 0x90170110},
		{0x15, 0x0421101f},
		{0x18, 0x02811030},
		{0x1a, 0x04a1103f},
		{0x1b, 0x02011020}),
	SND_HDA_PIN_QUIRK(0x10ec0282, 0x103c, "HP 15 Touchsmart", ALC269_FIXUP_HP_MUTE_LED_MIC1,
		ALC282_STANDARD_PINS,
		{0x12, 0x99a30130},
		{0x19, 0x03a11020},
		{0x21, 0x0321101f}),
	SND_HDA_PIN_QUIRK(0x10ec0282, 0x103c, "HP", ALC269_FIXUP_HP_MUTE_LED_MIC1,
		ALC282_STANDARD_PINS,
		{0x12, 0x99a30130},
		{0x19, 0x03a11020},
		{0x21, 0x03211040}),
	SND_HDA_PIN_QUIRK(0x10ec0282, 0x103c, "HP", ALC269_FIXUP_HP_MUTE_LED_MIC1,
		ALC282_STANDARD_PINS,
		{0x12, 0x99a30130},
		{0x19, 0x03a11030},
		{0x21, 0x03211020}),
	SND_HDA_PIN_QUIRK(0x10ec0282, 0x103c, "HP", ALC269_FIXUP_HP_MUTE_LED_MIC1,
		ALC282_STANDARD_PINS,
		{0x12, 0x99a30130},
		{0x19, 0x04a11020},
		{0x21, 0x0421101f}),
	SND_HDA_PIN_QUIRK(0x10ec0282, 0x103c, "HP", ALC269_FIXUP_HP_LINE1_MIC1_LED,
		ALC282_STANDARD_PINS,
		{0x12, 0x90a60140},
		{0x19, 0x04a11030},
		{0x21, 0x04211020}),
	SND_HDA_PIN_QUIRK(0x10ec0282, 0x1025, "Acer", ALC282_FIXUP_ACER_DISABLE_LINEOUT,
		ALC282_STANDARD_PINS,
		{0x12, 0x90a609c0},
		{0x18, 0x03a11830},
		{0x19, 0x04a19831},
		{0x1a, 0x0481303f},
		{0x1b, 0x04211020},
		{0x21, 0x0321101f}),
	SND_HDA_PIN_QUIRK(0x10ec0282, 0x1025, "Acer", ALC282_FIXUP_ACER_DISABLE_LINEOUT,
		ALC282_STANDARD_PINS,
		{0x12, 0x90a60940},
		{0x18, 0x03a11830},
		{0x19, 0x04a19831},
		{0x1a, 0x0481303f},
		{0x1b, 0x04211020},
		{0x21, 0x0321101f}),
	SND_HDA_PIN_QUIRK(0x10ec0283, 0x1028, "Dell", ALC269_FIXUP_DELL1_MIC_NO_PRESENCE,
		ALC282_STANDARD_PINS,
		{0x12, 0x90a60130},
		{0x21, 0x0321101f}),
	SND_HDA_PIN_QUIRK(0x10ec0283, 0x1028, "Dell", ALC269_FIXUP_DELL1_MIC_NO_PRESENCE,
		{0x12, 0x90a60160},
		{0x14, 0x90170120},
		{0x21, 0x02211030}),
	SND_HDA_PIN_QUIRK(0x10ec0283, 0x1028, "Dell", ALC269_FIXUP_DELL1_MIC_NO_PRESENCE,
		ALC282_STANDARD_PINS,
		{0x12, 0x90a60130},
		{0x19, 0x03a11020},
		{0x21, 0x0321101f}),
	SND_HDA_PIN_QUIRK(0x10ec0285, 0x17aa, "Lenovo", ALC285_FIXUP_THINKPAD_NO_BASS_SPK_HEADSET_JACK,
		{0x14, 0x90170110},
		{0x19, 0x04a11040},
		{0x21, 0x04211020}),
	SND_HDA_PIN_QUIRK(0x10ec0285, 0x17aa, "Lenovo", ALC285_FIXUP_LENOVO_PC_BEEP_IN_NOISE,
		{0x12, 0x90a60130},
		{0x14, 0x90170110},
		{0x19, 0x04a11040},
		{0x21, 0x04211020}),
	SND_HDA_PIN_QUIRK(0x10ec0287, 0x17aa, "Lenovo", ALC285_FIXUP_THINKPAD_HEADSET_JACK,
		{0x14, 0x90170110},
		{0x17, 0x90170111},
		{0x19, 0x03a11030},
		{0x21, 0x03211020}),
	SND_HDA_PIN_QUIRK(0x10ec0286, 0x1025, "Acer", ALC286_FIXUP_ACER_AIO_MIC_NO_PRESENCE,
		{0x12, 0x90a60130},
		{0x17, 0x90170110},
		{0x21, 0x02211020}),
	SND_HDA_PIN_QUIRK(0x10ec0288, 0x1028, "Dell", ALC288_FIXUP_DELL1_MIC_NO_PRESENCE,
		{0x12, 0x90a60120},
		{0x14, 0x90170110},
		{0x21, 0x0321101f}),
	SND_HDA_PIN_QUIRK(0x10ec0290, 0x103c, "HP", ALC269_FIXUP_HP_MUTE_LED_MIC1,
		ALC290_STANDARD_PINS,
		{0x15, 0x04211040},
		{0x18, 0x90170112},
		{0x1a, 0x04a11020}),
	SND_HDA_PIN_QUIRK(0x10ec0290, 0x103c, "HP", ALC269_FIXUP_HP_MUTE_LED_MIC1,
		ALC290_STANDARD_PINS,
		{0x15, 0x04211040},
		{0x18, 0x90170110},
		{0x1a, 0x04a11020}),
	SND_HDA_PIN_QUIRK(0x10ec0290, 0x103c, "HP", ALC269_FIXUP_HP_MUTE_LED_MIC1,
		ALC290_STANDARD_PINS,
		{0x15, 0x0421101f},
		{0x1a, 0x04a11020}),
	SND_HDA_PIN_QUIRK(0x10ec0290, 0x103c, "HP", ALC269_FIXUP_HP_MUTE_LED_MIC1,
		ALC290_STANDARD_PINS,
		{0x15, 0x04211020},
		{0x1a, 0x04a11040}),
	SND_HDA_PIN_QUIRK(0x10ec0290, 0x103c, "HP", ALC269_FIXUP_HP_MUTE_LED_MIC1,
		ALC290_STANDARD_PINS,
		{0x14, 0x90170110},
		{0x15, 0x04211020},
		{0x1a, 0x04a11040}),
	SND_HDA_PIN_QUIRK(0x10ec0290, 0x103c, "HP", ALC269_FIXUP_HP_MUTE_LED_MIC1,
		ALC290_STANDARD_PINS,
		{0x14, 0x90170110},
		{0x15, 0x04211020},
		{0x1a, 0x04a11020}),
	SND_HDA_PIN_QUIRK(0x10ec0290, 0x103c, "HP", ALC269_FIXUP_HP_MUTE_LED_MIC1,
		ALC290_STANDARD_PINS,
		{0x14, 0x90170110},
		{0x15, 0x0421101f},
		{0x1a, 0x04a11020}),
	SND_HDA_PIN_QUIRK(0x10ec0292, 0x1028, "Dell", ALC269_FIXUP_DELL2_MIC_NO_PRESENCE,
		ALC292_STANDARD_PINS,
		{0x12, 0x90a60140},
		{0x16, 0x01014020},
		{0x19, 0x01a19030}),
	SND_HDA_PIN_QUIRK(0x10ec0292, 0x1028, "Dell", ALC269_FIXUP_DELL2_MIC_NO_PRESENCE,
		ALC292_STANDARD_PINS,
		{0x12, 0x90a60140},
		{0x16, 0x01014020},
		{0x18, 0x02a19031},
		{0x19, 0x01a1903e}),
	SND_HDA_PIN_QUIRK(0x10ec0292, 0x1028, "Dell", ALC269_FIXUP_DELL3_MIC_NO_PRESENCE,
		ALC292_STANDARD_PINS,
		{0x12, 0x90a60140}),
	SND_HDA_PIN_QUIRK(0x10ec0293, 0x1028, "Dell", ALC293_FIXUP_DELL1_MIC_NO_PRESENCE,
		ALC292_STANDARD_PINS,
		{0x13, 0x90a60140},
		{0x16, 0x21014020},
		{0x19, 0x21a19030}),
	SND_HDA_PIN_QUIRK(0x10ec0293, 0x1028, "Dell", ALC293_FIXUP_DELL1_MIC_NO_PRESENCE,
		ALC292_STANDARD_PINS,
		{0x13, 0x90a60140}),
	SND_HDA_PIN_QUIRK(0x10ec0294, 0x1043, "ASUS", ALC294_FIXUP_ASUS_HPE,
		{0x17, 0x90170110},
		{0x21, 0x04211020}),
	SND_HDA_PIN_QUIRK(0x10ec0294, 0x1043, "ASUS", ALC294_FIXUP_ASUS_MIC,
		{0x14, 0x90170110},
		{0x1b, 0x90a70130},
		{0x21, 0x04211020}),
	SND_HDA_PIN_QUIRK(0x10ec0294, 0x1043, "ASUS", ALC294_FIXUP_ASUS_SPK,
		{0x12, 0x90a60130},
		{0x17, 0x90170110},
		{0x21, 0x03211020}),
	SND_HDA_PIN_QUIRK(0x10ec0294, 0x1043, "ASUS", ALC294_FIXUP_ASUS_SPK,
		{0x12, 0x90a60130},
		{0x17, 0x90170110},
		{0x21, 0x04211020}),
	SND_HDA_PIN_QUIRK(0x10ec0295, 0x1043, "ASUS", ALC294_FIXUP_ASUS_SPK,
		{0x12, 0x90a60130},
		{0x17, 0x90170110},
		{0x21, 0x03211020}),
	SND_HDA_PIN_QUIRK(0x10ec0295, 0x1043, "ASUS", ALC295_FIXUP_ASUS_MIC_NO_PRESENCE,
		{0x12, 0x90a60120},
		{0x17, 0x90170110},
		{0x21, 0x04211030}),
	SND_HDA_PIN_QUIRK(0x10ec0295, 0x1043, "ASUS", ALC295_FIXUP_ASUS_MIC_NO_PRESENCE,
		{0x12, 0x90a60130},
		{0x17, 0x90170110},
		{0x21, 0x03211020}),
	SND_HDA_PIN_QUIRK(0x10ec0295, 0x1043, "ASUS", ALC295_FIXUP_ASUS_MIC_NO_PRESENCE,
		{0x12, 0x90a60130},
		{0x17, 0x90170110},
		{0x21, 0x03211020}),
	SND_HDA_PIN_QUIRK(0x10ec0295, 0x1028, "Dell", ALC269_FIXUP_DELL4_MIC_NO_PRESENCE,
		{0x14, 0x90170110},
		{0x21, 0x04211020}),
	SND_HDA_PIN_QUIRK(0x10ec0295, 0x1028, "Dell", ALC269_FIXUP_DELL4_MIC_NO_PRESENCE,
		{0x14, 0x90170110},
		{0x21, 0x04211030}),
	SND_HDA_PIN_QUIRK(0x10ec0295, 0x1028, "Dell", ALC269_FIXUP_DELL1_MIC_NO_PRESENCE,
		ALC295_STANDARD_PINS,
		{0x17, 0x21014020},
		{0x18, 0x21a19030}),
	SND_HDA_PIN_QUIRK(0x10ec0295, 0x1028, "Dell", ALC269_FIXUP_DELL1_MIC_NO_PRESENCE,
		ALC295_STANDARD_PINS,
		{0x17, 0x21014040},
		{0x18, 0x21a19050}),
	SND_HDA_PIN_QUIRK(0x10ec0295, 0x1028, "Dell", ALC269_FIXUP_DELL1_MIC_NO_PRESENCE,
		ALC295_STANDARD_PINS),
	SND_HDA_PIN_QUIRK(0x10ec0298, 0x1028, "Dell", ALC298_FIXUP_DELL1_MIC_NO_PRESENCE,
		ALC298_STANDARD_PINS,
		{0x17, 0x90170110}),
	SND_HDA_PIN_QUIRK(0x10ec0298, 0x1028, "Dell", ALC298_FIXUP_DELL1_MIC_NO_PRESENCE,
		ALC298_STANDARD_PINS,
		{0x17, 0x90170140}),
	SND_HDA_PIN_QUIRK(0x10ec0298, 0x1028, "Dell", ALC298_FIXUP_DELL1_MIC_NO_PRESENCE,
		ALC298_STANDARD_PINS,
		{0x17, 0x90170150}),
	SND_HDA_PIN_QUIRK(0x10ec0298, 0x1028, "Dell", ALC298_FIXUP_SPK_VOLUME,
		{0x12, 0xb7a60140},
		{0x13, 0xb7a60150},
		{0x17, 0x90170110},
		{0x1a, 0x03011020},
		{0x21, 0x03211030}),
	SND_HDA_PIN_QUIRK(0x10ec0298, 0x1028, "Dell", ALC298_FIXUP_ALIENWARE_MIC_NO_PRESENCE,
		{0x12, 0xb7a60140},
		{0x17, 0x90170110},
		{0x1a, 0x03a11030},
		{0x21, 0x03211020}),
	SND_HDA_PIN_QUIRK(0x10ec0299, 0x1028, "Dell", ALC269_FIXUP_DELL4_MIC_NO_PRESENCE,
		ALC225_STANDARD_PINS,
		{0x12, 0xb7a60130},
		{0x17, 0x90170110}),
	SND_HDA_PIN_QUIRK(0x10ec0623, 0x17aa, "Lenovo", ALC283_FIXUP_HEADSET_MIC,
		{0x14, 0x01014010},
		{0x17, 0x90170120},
		{0x18, 0x02a11030},
		{0x19, 0x02a1103f},
		{0x21, 0x0221101f}),
	{}
};

/* This is the fallback pin_fixup_tbl for alc269 family, to make the tbl match
 * more machines, don't need to match all valid pins, just need to match
 * all the pins defined in the tbl. Just because of this reason, it is possible
 * that a single machine matches multiple tbls, so there is one limitation:
 *   at most one tbl is allowed to define for the same vendor and same codec
 */
static const struct snd_hda_pin_quirk alc269_fallback_pin_fixup_tbl[] = {
	SND_HDA_PIN_QUIRK(0x10ec0289, 0x1028, "Dell", ALC269_FIXUP_DELL4_MIC_NO_PRESENCE,
		{0x19, 0x40000000},
		{0x1b, 0x40000000}),
	SND_HDA_PIN_QUIRK(0x10ec0256, 0x1028, "Dell", ALC255_FIXUP_DELL1_MIC_NO_PRESENCE,
		{0x19, 0x40000000},
		{0x1a, 0x40000000}),
	SND_HDA_PIN_QUIRK(0x10ec0236, 0x1028, "Dell", ALC255_FIXUP_DELL1_MIC_NO_PRESENCE,
		{0x19, 0x40000000},
		{0x1a, 0x40000000}),
	SND_HDA_PIN_QUIRK(0x10ec0274, 0x1028, "Dell", ALC274_FIXUP_DELL_AIO_LINEOUT_VERB,
		{0x19, 0x40000000},
		{0x1a, 0x40000000}),
	{}
};

static void alc269_fill_coef(struct hda_codec *codec)
{
	struct alc_spec *spec = codec->spec;
	int val;

	if (spec->codec_variant != ALC269_TYPE_ALC269VB)
		return;

	if ((alc_get_coef0(codec) & 0x00ff) < 0x015) {
		alc_write_coef_idx(codec, 0xf, 0x960b);
		alc_write_coef_idx(codec, 0xe, 0x8817);
	}

	if ((alc_get_coef0(codec) & 0x00ff) == 0x016) {
		alc_write_coef_idx(codec, 0xf, 0x960b);
		alc_write_coef_idx(codec, 0xe, 0x8814);
	}

	if ((alc_get_coef0(codec) & 0x00ff) == 0x017) {
		/* Power up output pin */
		alc_update_coef_idx(codec, 0x04, 0, 1<<11);
	}

	if ((alc_get_coef0(codec) & 0x00ff) == 0x018) {
		val = alc_read_coef_idx(codec, 0xd);
		if (val != -1 && (val & 0x0c00) >> 10 != 0x1) {
			/* Capless ramp up clock control */
			alc_write_coef_idx(codec, 0xd, val | (1<<10));
		}
		val = alc_read_coef_idx(codec, 0x17);
		if (val != -1 && (val & 0x01c0) >> 6 != 0x4) {
			/* Class D power on reset */
			alc_write_coef_idx(codec, 0x17, val | (1<<7));
		}
	}

	/* HP */
	alc_update_coef_idx(codec, 0x4, 0, 1<<11);
}

/*
 */
static int patch_alc269(struct hda_codec *codec)
{
	struct alc_spec *spec;
	int err;

	err = alc_alloc_spec(codec, 0x0b);
	if (err < 0)
		return err;

	spec = codec->spec;
	spec->gen.shared_mic_vref_pin = 0x18;
	codec->power_save_node = 0;

#ifdef CONFIG_PM
	codec->patch_ops.suspend = alc269_suspend;
	codec->patch_ops.resume = alc269_resume;
#endif
	spec->shutup = alc_default_shutup;
	spec->init_hook = alc_default_init;

	switch (codec->core.vendor_id) {
	case 0x10ec0269:
		spec->codec_variant = ALC269_TYPE_ALC269VA;
		switch (alc_get_coef0(codec) & 0x00f0) {
		case 0x0010:
			if (codec->bus->pci &&
			    codec->bus->pci->subsystem_vendor == 0x1025 &&
			    spec->cdefine.platform_type == 1)
				err = alc_codec_rename(codec, "ALC271X");
			spec->codec_variant = ALC269_TYPE_ALC269VB;
			break;
		case 0x0020:
			if (codec->bus->pci &&
			    codec->bus->pci->subsystem_vendor == 0x17aa &&
			    codec->bus->pci->subsystem_device == 0x21f3)
				err = alc_codec_rename(codec, "ALC3202");
			spec->codec_variant = ALC269_TYPE_ALC269VC;
			break;
		case 0x0030:
			spec->codec_variant = ALC269_TYPE_ALC269VD;
			break;
		default:
			alc_fix_pll_init(codec, 0x20, 0x04, 15);
		}
		if (err < 0)
			goto error;
		spec->shutup = alc269_shutup;
		spec->init_hook = alc269_fill_coef;
		alc269_fill_coef(codec);
		break;

	case 0x10ec0280:
	case 0x10ec0290:
		spec->codec_variant = ALC269_TYPE_ALC280;
		break;
	case 0x10ec0282:
		spec->codec_variant = ALC269_TYPE_ALC282;
		spec->shutup = alc282_shutup;
		spec->init_hook = alc282_init;
		break;
	case 0x10ec0233:
	case 0x10ec0283:
		spec->codec_variant = ALC269_TYPE_ALC283;
		spec->shutup = alc283_shutup;
		spec->init_hook = alc283_init;
		break;
	case 0x10ec0284:
	case 0x10ec0292:
		spec->codec_variant = ALC269_TYPE_ALC284;
		break;
	case 0x10ec0293:
		spec->codec_variant = ALC269_TYPE_ALC293;
		break;
	case 0x10ec0286:
	case 0x10ec0288:
		spec->codec_variant = ALC269_TYPE_ALC286;
		break;
	case 0x10ec0298:
		spec->codec_variant = ALC269_TYPE_ALC298;
		break;
	case 0x10ec0235:
	case 0x10ec0255:
		spec->codec_variant = ALC269_TYPE_ALC255;
		spec->shutup = alc256_shutup;
		spec->init_hook = alc256_init;
		break;
	case 0x10ec0236:
	case 0x10ec0256:
		spec->codec_variant = ALC269_TYPE_ALC256;
		spec->shutup = alc256_shutup;
		spec->init_hook = alc256_init;
		spec->gen.mixer_nid = 0; /* ALC256 does not have any loopback mixer path */
		break;
	case 0x10ec0257:
		spec->codec_variant = ALC269_TYPE_ALC257;
		spec->shutup = alc256_shutup;
		spec->init_hook = alc256_init;
		spec->gen.mixer_nid = 0;
		break;
	case 0x10ec0215:
	case 0x10ec0245:
	case 0x10ec0285:
	case 0x10ec0287:
	case 0x10ec0289:
		spec->codec_variant = ALC269_TYPE_ALC215;
		spec->shutup = alc225_shutup;
		spec->init_hook = alc225_init;
		spec->gen.mixer_nid = 0;
		break;
	case 0x10ec0225:
	case 0x10ec0295:
	case 0x10ec0299:
		spec->codec_variant = ALC269_TYPE_ALC225;
		spec->shutup = alc225_shutup;
		spec->init_hook = alc225_init;
		spec->gen.mixer_nid = 0; /* no loopback on ALC225, ALC295 and ALC299 */
		break;
	case 0x10ec0234:
	case 0x10ec0274:
	case 0x10ec0294:
		spec->codec_variant = ALC269_TYPE_ALC294;
		spec->gen.mixer_nid = 0; /* ALC2x4 does not have any loopback mixer path */
		alc_update_coef_idx(codec, 0x6b, 0x0018, (1<<4) | (1<<3)); /* UAJ MIC Vref control by verb */
		spec->init_hook = alc294_init;
		break;
	case 0x10ec0300:
		spec->codec_variant = ALC269_TYPE_ALC300;
		spec->gen.mixer_nid = 0; /* no loopback on ALC300 */
		break;
	case 0x10ec0623:
		spec->codec_variant = ALC269_TYPE_ALC623;
		break;
	case 0x10ec0700:
	case 0x10ec0701:
	case 0x10ec0703:
	case 0x10ec0711:
		spec->codec_variant = ALC269_TYPE_ALC700;
		spec->gen.mixer_nid = 0; /* ALC700 does not have any loopback mixer path */
		alc_update_coef_idx(codec, 0x4a, 1 << 15, 0); /* Combo jack auto trigger control */
		spec->init_hook = alc294_init;
		break;

	}

	if (snd_hda_codec_read(codec, 0x51, 0, AC_VERB_PARAMETERS, 0) == 0x10ec5505) {
		spec->has_alc5505_dsp = 1;
		spec->init_hook = alc5505_dsp_init;
	}

	alc_pre_init(codec);

	snd_hda_pick_fixup(codec, alc269_fixup_models,
		       alc269_fixup_tbl, alc269_fixups);
	snd_hda_pick_pin_fixup(codec, alc269_pin_fixup_tbl, alc269_fixups, true);
	snd_hda_pick_pin_fixup(codec, alc269_fallback_pin_fixup_tbl, alc269_fixups, false);
	snd_hda_pick_fixup(codec, NULL,	alc269_fixup_vendor_tbl,
			   alc269_fixups);
	snd_hda_apply_fixup(codec, HDA_FIXUP_ACT_PRE_PROBE);

	alc_auto_parse_customize_define(codec);

	if (has_cdefine_beep(codec))
		spec->gen.beep_nid = 0x01;

	/* automatic parse from the BIOS config */
	err = alc269_parse_auto_config(codec);
	if (err < 0)
		goto error;

	if (!spec->gen.no_analog && spec->gen.beep_nid && spec->gen.mixer_nid) {
		err = set_beep_amp(spec, spec->gen.mixer_nid, 0x04, HDA_INPUT);
		if (err < 0)
			goto error;
	}

	snd_hda_apply_fixup(codec, HDA_FIXUP_ACT_PROBE);

	return 0;

 error:
	alc_free(codec);
	return err;
}

/*
 * ALC861
 */

static int alc861_parse_auto_config(struct hda_codec *codec)
{
	static const hda_nid_t alc861_ignore[] = { 0x1d, 0 };
	static const hda_nid_t alc861_ssids[] = { 0x0e, 0x0f, 0x0b, 0 };
	return alc_parse_auto_config(codec, alc861_ignore, alc861_ssids);
}

/* Pin config fixes */
enum {
	ALC861_FIXUP_FSC_AMILO_PI1505,
	ALC861_FIXUP_AMP_VREF_0F,
	ALC861_FIXUP_NO_JACK_DETECT,
	ALC861_FIXUP_ASUS_A6RP,
	ALC660_FIXUP_ASUS_W7J,
};

/* On some laptops, VREF of pin 0x0f is abused for controlling the main amp */
static void alc861_fixup_asus_amp_vref_0f(struct hda_codec *codec,
			const struct hda_fixup *fix, int action)
{
	struct alc_spec *spec = codec->spec;
	unsigned int val;

	if (action != HDA_FIXUP_ACT_INIT)
		return;
	val = snd_hda_codec_get_pin_target(codec, 0x0f);
	if (!(val & (AC_PINCTL_IN_EN | AC_PINCTL_OUT_EN)))
		val |= AC_PINCTL_IN_EN;
	val |= AC_PINCTL_VREF_50;
	snd_hda_set_pin_ctl(codec, 0x0f, val);
	spec->gen.keep_vref_in_automute = 1;
}

/* suppress the jack-detection */
static void alc_fixup_no_jack_detect(struct hda_codec *codec,
				     const struct hda_fixup *fix, int action)
{
	if (action == HDA_FIXUP_ACT_PRE_PROBE)
		codec->no_jack_detect = 1;
}

static const struct hda_fixup alc861_fixups[] = {
	[ALC861_FIXUP_FSC_AMILO_PI1505] = {
		.type = HDA_FIXUP_PINS,
		.v.pins = (const struct hda_pintbl[]) {
			{ 0x0b, 0x0221101f }, /* HP */
			{ 0x0f, 0x90170310 }, /* speaker */
			{ }
		}
	},
	[ALC861_FIXUP_AMP_VREF_0F] = {
		.type = HDA_FIXUP_FUNC,
		.v.func = alc861_fixup_asus_amp_vref_0f,
	},
	[ALC861_FIXUP_NO_JACK_DETECT] = {
		.type = HDA_FIXUP_FUNC,
		.v.func = alc_fixup_no_jack_detect,
	},
	[ALC861_FIXUP_ASUS_A6RP] = {
		.type = HDA_FIXUP_FUNC,
		.v.func = alc861_fixup_asus_amp_vref_0f,
		.chained = true,
		.chain_id = ALC861_FIXUP_NO_JACK_DETECT,
	},
	[ALC660_FIXUP_ASUS_W7J] = {
		.type = HDA_FIXUP_VERBS,
		.v.verbs = (const struct hda_verb[]) {
			/* ASUS W7J needs a magic pin setup on unused NID 0x10
			 * for enabling outputs
			 */
			{0x10, AC_VERB_SET_PIN_WIDGET_CONTROL, 0x24},
			{ }
		},
	}
};

static const struct snd_pci_quirk alc861_fixup_tbl[] = {
	SND_PCI_QUIRK(0x1043, 0x1253, "ASUS W7J", ALC660_FIXUP_ASUS_W7J),
	SND_PCI_QUIRK(0x1043, 0x1263, "ASUS Z35HL", ALC660_FIXUP_ASUS_W7J),
	SND_PCI_QUIRK(0x1043, 0x1393, "ASUS A6Rp", ALC861_FIXUP_ASUS_A6RP),
	SND_PCI_QUIRK_VENDOR(0x1043, "ASUS laptop", ALC861_FIXUP_AMP_VREF_0F),
	SND_PCI_QUIRK(0x1462, 0x7254, "HP DX2200", ALC861_FIXUP_NO_JACK_DETECT),
	SND_PCI_QUIRK(0x1584, 0x2b01, "Haier W18", ALC861_FIXUP_AMP_VREF_0F),
	SND_PCI_QUIRK(0x1584, 0x0000, "Uniwill ECS M31EI", ALC861_FIXUP_AMP_VREF_0F),
	SND_PCI_QUIRK(0x1734, 0x10c7, "FSC Amilo Pi1505", ALC861_FIXUP_FSC_AMILO_PI1505),
	{}
};

/*
 */
static int patch_alc861(struct hda_codec *codec)
{
	struct alc_spec *spec;
	int err;

	err = alc_alloc_spec(codec, 0x15);
	if (err < 0)
		return err;

	spec = codec->spec;
	if (has_cdefine_beep(codec))
		spec->gen.beep_nid = 0x23;

#ifdef CONFIG_PM
	spec->power_hook = alc_power_eapd;
#endif

	alc_pre_init(codec);

	snd_hda_pick_fixup(codec, NULL, alc861_fixup_tbl, alc861_fixups);
	snd_hda_apply_fixup(codec, HDA_FIXUP_ACT_PRE_PROBE);

	/* automatic parse from the BIOS config */
	err = alc861_parse_auto_config(codec);
	if (err < 0)
		goto error;

	if (!spec->gen.no_analog) {
		err = set_beep_amp(spec, 0x23, 0, HDA_OUTPUT);
		if (err < 0)
			goto error;
	}

	snd_hda_apply_fixup(codec, HDA_FIXUP_ACT_PROBE);

	return 0;

 error:
	alc_free(codec);
	return err;
}

/*
 * ALC861-VD support
 *
 * Based on ALC882
 *
 * In addition, an independent DAC
 */
static int alc861vd_parse_auto_config(struct hda_codec *codec)
{
	static const hda_nid_t alc861vd_ignore[] = { 0x1d, 0 };
	static const hda_nid_t alc861vd_ssids[] = { 0x15, 0x1b, 0x14, 0 };
	return alc_parse_auto_config(codec, alc861vd_ignore, alc861vd_ssids);
}

enum {
	ALC660VD_FIX_ASUS_GPIO1,
	ALC861VD_FIX_DALLAS,
};

/* exclude VREF80 */
static void alc861vd_fixup_dallas(struct hda_codec *codec,
				  const struct hda_fixup *fix, int action)
{
	if (action == HDA_FIXUP_ACT_PRE_PROBE) {
		snd_hda_override_pin_caps(codec, 0x18, 0x00000734);
		snd_hda_override_pin_caps(codec, 0x19, 0x0000073c);
	}
}

/* reset GPIO1 */
static void alc660vd_fixup_asus_gpio1(struct hda_codec *codec,
				      const struct hda_fixup *fix, int action)
{
	struct alc_spec *spec = codec->spec;

	if (action == HDA_FIXUP_ACT_PRE_PROBE)
		spec->gpio_mask |= 0x02;
	alc_fixup_gpio(codec, action, 0x01);
}

static const struct hda_fixup alc861vd_fixups[] = {
	[ALC660VD_FIX_ASUS_GPIO1] = {
		.type = HDA_FIXUP_FUNC,
		.v.func = alc660vd_fixup_asus_gpio1,
	},
	[ALC861VD_FIX_DALLAS] = {
		.type = HDA_FIXUP_FUNC,
		.v.func = alc861vd_fixup_dallas,
	},
};

static const struct snd_pci_quirk alc861vd_fixup_tbl[] = {
	SND_PCI_QUIRK(0x103c, 0x30bf, "HP TX1000", ALC861VD_FIX_DALLAS),
	SND_PCI_QUIRK(0x1043, 0x1339, "ASUS A7-K", ALC660VD_FIX_ASUS_GPIO1),
	SND_PCI_QUIRK(0x1179, 0xff31, "Toshiba L30-149", ALC861VD_FIX_DALLAS),
	{}
};

/*
 */
static int patch_alc861vd(struct hda_codec *codec)
{
	struct alc_spec *spec;
	int err;

	err = alc_alloc_spec(codec, 0x0b);
	if (err < 0)
		return err;

	spec = codec->spec;
	if (has_cdefine_beep(codec))
		spec->gen.beep_nid = 0x23;

	spec->shutup = alc_eapd_shutup;

	alc_pre_init(codec);

	snd_hda_pick_fixup(codec, NULL, alc861vd_fixup_tbl, alc861vd_fixups);
	snd_hda_apply_fixup(codec, HDA_FIXUP_ACT_PRE_PROBE);

	/* automatic parse from the BIOS config */
	err = alc861vd_parse_auto_config(codec);
	if (err < 0)
		goto error;

	if (!spec->gen.no_analog) {
		err = set_beep_amp(spec, 0x0b, 0x05, HDA_INPUT);
		if (err < 0)
			goto error;
	}

	snd_hda_apply_fixup(codec, HDA_FIXUP_ACT_PROBE);

	return 0;

 error:
	alc_free(codec);
	return err;
}

/*
 * ALC662 support
 *
 * ALC662 is almost identical with ALC880 but has cleaner and more flexible
 * configuration.  Each pin widget can choose any input DACs and a mixer.
 * Each ADC is connected from a mixer of all inputs.  This makes possible
 * 6-channel independent captures.
 *
 * In addition, an independent DAC for the multi-playback (not used in this
 * driver yet).
 */

/*
 * BIOS auto configuration
 */

static int alc662_parse_auto_config(struct hda_codec *codec)
{
	static const hda_nid_t alc662_ignore[] = { 0x1d, 0 };
	static const hda_nid_t alc663_ssids[] = { 0x15, 0x1b, 0x14, 0x21 };
	static const hda_nid_t alc662_ssids[] = { 0x15, 0x1b, 0x14, 0 };
	const hda_nid_t *ssids;

	if (codec->core.vendor_id == 0x10ec0272 || codec->core.vendor_id == 0x10ec0663 ||
	    codec->core.vendor_id == 0x10ec0665 || codec->core.vendor_id == 0x10ec0670 ||
	    codec->core.vendor_id == 0x10ec0671)
		ssids = alc663_ssids;
	else
		ssids = alc662_ssids;
	return alc_parse_auto_config(codec, alc662_ignore, ssids);
}

static void alc272_fixup_mario(struct hda_codec *codec,
			       const struct hda_fixup *fix, int action)
{
	if (action != HDA_FIXUP_ACT_PRE_PROBE)
		return;
	if (snd_hda_override_amp_caps(codec, 0x2, HDA_OUTPUT,
				      (0x3b << AC_AMPCAP_OFFSET_SHIFT) |
				      (0x3b << AC_AMPCAP_NUM_STEPS_SHIFT) |
				      (0x03 << AC_AMPCAP_STEP_SIZE_SHIFT) |
				      (0 << AC_AMPCAP_MUTE_SHIFT)))
		codec_warn(codec, "failed to override amp caps for NID 0x2\n");
}

static const struct snd_pcm_chmap_elem asus_pcm_2_1_chmaps[] = {
	{ .channels = 2,
	  .map = { SNDRV_CHMAP_FL, SNDRV_CHMAP_FR } },
	{ .channels = 4,
	  .map = { SNDRV_CHMAP_FL, SNDRV_CHMAP_FR,
		   SNDRV_CHMAP_NA, SNDRV_CHMAP_LFE } }, /* LFE only on right */
	{ }
};

/* override the 2.1 chmap */
static void alc_fixup_bass_chmap(struct hda_codec *codec,
				    const struct hda_fixup *fix, int action)
{
	if (action == HDA_FIXUP_ACT_BUILD) {
		struct alc_spec *spec = codec->spec;
		spec->gen.pcm_rec[0]->stream[0].chmap = asus_pcm_2_1_chmaps;
	}
}

/* avoid D3 for keeping GPIO up */
static unsigned int gpio_led_power_filter(struct hda_codec *codec,
					  hda_nid_t nid,
					  unsigned int power_state)
{
	struct alc_spec *spec = codec->spec;
	if (nid == codec->core.afg && power_state == AC_PWRST_D3 && spec->gpio_data)
		return AC_PWRST_D0;
	return power_state;
}

static void alc662_fixup_led_gpio1(struct hda_codec *codec,
				   const struct hda_fixup *fix, int action)
{
	struct alc_spec *spec = codec->spec;

	alc_fixup_hp_gpio_led(codec, action, 0x01, 0);
	if (action == HDA_FIXUP_ACT_PRE_PROBE) {
		spec->mute_led_polarity = 1;
		codec->power_filter = gpio_led_power_filter;
	}
}

static void alc662_usi_automute_hook(struct hda_codec *codec,
					 struct hda_jack_callback *jack)
{
	struct alc_spec *spec = codec->spec;
	int vref;
	msleep(200);
	snd_hda_gen_hp_automute(codec, jack);

	vref = spec->gen.hp_jack_present ? PIN_VREF80 : 0;
	msleep(100);
	snd_hda_codec_write(codec, 0x19, 0, AC_VERB_SET_PIN_WIDGET_CONTROL,
			    vref);
}

static void alc662_fixup_usi_headset_mic(struct hda_codec *codec,
				     const struct hda_fixup *fix, int action)
{
	struct alc_spec *spec = codec->spec;
	if (action == HDA_FIXUP_ACT_PRE_PROBE) {
		spec->parse_flags |= HDA_PINCFG_HEADSET_MIC;
		spec->gen.hp_automute_hook = alc662_usi_automute_hook;
	}
}

static void alc662_aspire_ethos_mute_speakers(struct hda_codec *codec,
					struct hda_jack_callback *cb)
{
	/* surround speakers at 0x1b already get muted automatically when
	 * headphones are plugged in, but we have to mute/unmute the remaining
	 * channels manually:
	 * 0x15 - front left/front right
	 * 0x18 - front center/ LFE
	 */
	if (snd_hda_jack_detect_state(codec, 0x1b) == HDA_JACK_PRESENT) {
		snd_hda_set_pin_ctl_cache(codec, 0x15, 0);
		snd_hda_set_pin_ctl_cache(codec, 0x18, 0);
	} else {
		snd_hda_set_pin_ctl_cache(codec, 0x15, PIN_OUT);
		snd_hda_set_pin_ctl_cache(codec, 0x18, PIN_OUT);
	}
}

static void alc662_fixup_aspire_ethos_hp(struct hda_codec *codec,
					const struct hda_fixup *fix, int action)
{
    /* Pin 0x1b: shared headphones jack and surround speakers */
	if (!is_jack_detectable(codec, 0x1b))
		return;

	switch (action) {
	case HDA_FIXUP_ACT_PRE_PROBE:
		snd_hda_jack_detect_enable_callback(codec, 0x1b,
				alc662_aspire_ethos_mute_speakers);
		/* subwoofer needs an extra GPIO setting to become audible */
		alc_setup_gpio(codec, 0x02);
		break;
	case HDA_FIXUP_ACT_INIT:
		/* Make sure to start in a correct state, i.e. if
		 * headphones have been plugged in before powering up the system
		 */
		alc662_aspire_ethos_mute_speakers(codec, NULL);
		break;
	}
}

static void alc671_fixup_hp_headset_mic2(struct hda_codec *codec,
					     const struct hda_fixup *fix, int action)
{
	struct alc_spec *spec = codec->spec;

	static const struct hda_pintbl pincfgs[] = {
		{ 0x19, 0x02a11040 }, /* use as headset mic, with its own jack detect */
		{ 0x1b, 0x0181304f },
		{ }
	};

	switch (action) {
	case HDA_FIXUP_ACT_PRE_PROBE:
		spec->gen.mixer_nid = 0;
		spec->parse_flags |= HDA_PINCFG_HEADSET_MIC;
		snd_hda_apply_pincfgs(codec, pincfgs);
		break;
	case HDA_FIXUP_ACT_INIT:
		alc_write_coef_idx(codec, 0x19, 0xa054);
		break;
	}
}

static const struct coef_fw alc668_coefs[] = {
	WRITE_COEF(0x01, 0xbebe), WRITE_COEF(0x02, 0xaaaa), WRITE_COEF(0x03,    0x0),
	WRITE_COEF(0x04, 0x0180), WRITE_COEF(0x06,    0x0), WRITE_COEF(0x07, 0x0f80),
	WRITE_COEF(0x08, 0x0031), WRITE_COEF(0x0a, 0x0060), WRITE_COEF(0x0b,    0x0),
	WRITE_COEF(0x0c, 0x7cf7), WRITE_COEF(0x0d, 0x1080), WRITE_COEF(0x0e, 0x7f7f),
	WRITE_COEF(0x0f, 0xcccc), WRITE_COEF(0x10, 0xddcc), WRITE_COEF(0x11, 0x0001),
	WRITE_COEF(0x13,    0x0), WRITE_COEF(0x14, 0x2aa0), WRITE_COEF(0x17, 0xa940),
	WRITE_COEF(0x19,    0x0), WRITE_COEF(0x1a,    0x0), WRITE_COEF(0x1b,    0x0),
	WRITE_COEF(0x1c,    0x0), WRITE_COEF(0x1d,    0x0), WRITE_COEF(0x1e, 0x7418),
	WRITE_COEF(0x1f, 0x0804), WRITE_COEF(0x20, 0x4200), WRITE_COEF(0x21, 0x0468),
	WRITE_COEF(0x22, 0x8ccc), WRITE_COEF(0x23, 0x0250), WRITE_COEF(0x24, 0x7418),
	WRITE_COEF(0x27,    0x0), WRITE_COEF(0x28, 0x8ccc), WRITE_COEF(0x2a, 0xff00),
	WRITE_COEF(0x2b, 0x8000), WRITE_COEF(0xa7, 0xff00), WRITE_COEF(0xa8, 0x8000),
	WRITE_COEF(0xaa, 0x2e17), WRITE_COEF(0xab, 0xa0c0), WRITE_COEF(0xac,    0x0),
	WRITE_COEF(0xad,    0x0), WRITE_COEF(0xae, 0x2ac6), WRITE_COEF(0xaf, 0xa480),
	WRITE_COEF(0xb0,    0x0), WRITE_COEF(0xb1,    0x0), WRITE_COEF(0xb2,    0x0),
	WRITE_COEF(0xb3,    0x0), WRITE_COEF(0xb4,    0x0), WRITE_COEF(0xb5, 0x1040),
	WRITE_COEF(0xb6, 0xd697), WRITE_COEF(0xb7, 0x902b), WRITE_COEF(0xb8, 0xd697),
	WRITE_COEF(0xb9, 0x902b), WRITE_COEF(0xba, 0xb8ba), WRITE_COEF(0xbb, 0xaaab),
	WRITE_COEF(0xbc, 0xaaaf), WRITE_COEF(0xbd, 0x6aaa), WRITE_COEF(0xbe, 0x1c02),
	WRITE_COEF(0xc0, 0x00ff), WRITE_COEF(0xc1, 0x0fa6),
	{}
};

static void alc668_restore_default_value(struct hda_codec *codec)
{
	alc_process_coef_fw(codec, alc668_coefs);
}

enum {
	ALC662_FIXUP_ASPIRE,
	ALC662_FIXUP_LED_GPIO1,
	ALC662_FIXUP_IDEAPAD,
	ALC272_FIXUP_MARIO,
	ALC662_FIXUP_CZC_ET26,
	ALC662_FIXUP_CZC_P10T,
	ALC662_FIXUP_SKU_IGNORE,
	ALC662_FIXUP_HP_RP5800,
	ALC662_FIXUP_ASUS_MODE1,
	ALC662_FIXUP_ASUS_MODE2,
	ALC662_FIXUP_ASUS_MODE3,
	ALC662_FIXUP_ASUS_MODE4,
	ALC662_FIXUP_ASUS_MODE5,
	ALC662_FIXUP_ASUS_MODE6,
	ALC662_FIXUP_ASUS_MODE7,
	ALC662_FIXUP_ASUS_MODE8,
	ALC662_FIXUP_NO_JACK_DETECT,
	ALC662_FIXUP_ZOTAC_Z68,
	ALC662_FIXUP_INV_DMIC,
	ALC662_FIXUP_DELL_MIC_NO_PRESENCE,
	ALC668_FIXUP_DELL_MIC_NO_PRESENCE,
	ALC662_FIXUP_HEADSET_MODE,
	ALC668_FIXUP_HEADSET_MODE,
	ALC662_FIXUP_BASS_MODE4_CHMAP,
	ALC662_FIXUP_BASS_16,
	ALC662_FIXUP_BASS_1A,
	ALC662_FIXUP_BASS_CHMAP,
	ALC668_FIXUP_AUTO_MUTE,
	ALC668_FIXUP_DELL_DISABLE_AAMIX,
	ALC668_FIXUP_DELL_XPS13,
	ALC662_FIXUP_ASUS_Nx50,
	ALC668_FIXUP_ASUS_Nx51_HEADSET_MODE,
	ALC668_FIXUP_ASUS_Nx51,
	ALC668_FIXUP_MIC_COEF,
	ALC668_FIXUP_ASUS_G751,
	ALC891_FIXUP_HEADSET_MODE,
	ALC891_FIXUP_DELL_MIC_NO_PRESENCE,
	ALC662_FIXUP_ACER_VERITON,
	ALC892_FIXUP_ASROCK_MOBO,
	ALC662_FIXUP_USI_FUNC,
	ALC662_FIXUP_USI_HEADSET_MODE,
	ALC662_FIXUP_LENOVO_MULTI_CODECS,
	ALC669_FIXUP_ACER_ASPIRE_ETHOS,
	ALC669_FIXUP_ACER_ASPIRE_ETHOS_HEADSET,
	ALC671_FIXUP_HP_HEADSET_MIC2,
	ALC662_FIXUP_ACER_X2660G_HEADSET_MODE,
	ALC662_FIXUP_ACER_NITRO_HEADSET_MODE,
};

static const struct hda_fixup alc662_fixups[] = {
	[ALC662_FIXUP_ASPIRE] = {
		.type = HDA_FIXUP_PINS,
		.v.pins = (const struct hda_pintbl[]) {
			{ 0x15, 0x99130112 }, /* subwoofer */
			{ }
		}
	},
	[ALC662_FIXUP_LED_GPIO1] = {
		.type = HDA_FIXUP_FUNC,
		.v.func = alc662_fixup_led_gpio1,
	},
	[ALC662_FIXUP_IDEAPAD] = {
		.type = HDA_FIXUP_PINS,
		.v.pins = (const struct hda_pintbl[]) {
			{ 0x17, 0x99130112 }, /* subwoofer */
			{ }
		},
		.chained = true,
		.chain_id = ALC662_FIXUP_LED_GPIO1,
	},
	[ALC272_FIXUP_MARIO] = {
		.type = HDA_FIXUP_FUNC,
		.v.func = alc272_fixup_mario,
	},
	[ALC662_FIXUP_CZC_ET26] = {
		.type = HDA_FIXUP_PINS,
		.v.pins = (const struct hda_pintbl[]) {
			{0x12, 0x403cc000},
			{0x14, 0x90170110}, /* speaker */
			{0x15, 0x411111f0},
			{0x16, 0x411111f0},
			{0x18, 0x01a19030}, /* mic */
			{0x19, 0x90a7013f}, /* int-mic */
			{0x1a, 0x01014020},
			{0x1b, 0x0121401f},
			{0x1c, 0x411111f0},
			{0x1d, 0x411111f0},
			{0x1e, 0x40478e35},
			{}
		},
		.chained = true,
		.chain_id = ALC662_FIXUP_SKU_IGNORE
	},
	[ALC662_FIXUP_CZC_P10T] = {
		.type = HDA_FIXUP_VERBS,
		.v.verbs = (const struct hda_verb[]) {
			{0x14, AC_VERB_SET_EAPD_BTLENABLE, 0},
			{}
		}
	},
	[ALC662_FIXUP_SKU_IGNORE] = {
		.type = HDA_FIXUP_FUNC,
		.v.func = alc_fixup_sku_ignore,
	},
	[ALC662_FIXUP_HP_RP5800] = {
		.type = HDA_FIXUP_PINS,
		.v.pins = (const struct hda_pintbl[]) {
			{ 0x14, 0x0221201f }, /* HP out */
			{ }
		},
		.chained = true,
		.chain_id = ALC662_FIXUP_SKU_IGNORE
	},
	[ALC662_FIXUP_ASUS_MODE1] = {
		.type = HDA_FIXUP_PINS,
		.v.pins = (const struct hda_pintbl[]) {
			{ 0x14, 0x99130110 }, /* speaker */
			{ 0x18, 0x01a19c20 }, /* mic */
			{ 0x19, 0x99a3092f }, /* int-mic */
			{ 0x21, 0x0121401f }, /* HP out */
			{ }
		},
		.chained = true,
		.chain_id = ALC662_FIXUP_SKU_IGNORE
	},
	[ALC662_FIXUP_ASUS_MODE2] = {
		.type = HDA_FIXUP_PINS,
		.v.pins = (const struct hda_pintbl[]) {
			{ 0x14, 0x99130110 }, /* speaker */
			{ 0x18, 0x01a19820 }, /* mic */
			{ 0x19, 0x99a3092f }, /* int-mic */
			{ 0x1b, 0x0121401f }, /* HP out */
			{ }
		},
		.chained = true,
		.chain_id = ALC662_FIXUP_SKU_IGNORE
	},
	[ALC662_FIXUP_ASUS_MODE3] = {
		.type = HDA_FIXUP_PINS,
		.v.pins = (const struct hda_pintbl[]) {
			{ 0x14, 0x99130110 }, /* speaker */
			{ 0x15, 0x0121441f }, /* HP */
			{ 0x18, 0x01a19840 }, /* mic */
			{ 0x19, 0x99a3094f }, /* int-mic */
			{ 0x21, 0x01211420 }, /* HP2 */
			{ }
		},
		.chained = true,
		.chain_id = ALC662_FIXUP_SKU_IGNORE
	},
	[ALC662_FIXUP_ASUS_MODE4] = {
		.type = HDA_FIXUP_PINS,
		.v.pins = (const struct hda_pintbl[]) {
			{ 0x14, 0x99130110 }, /* speaker */
			{ 0x16, 0x99130111 }, /* speaker */
			{ 0x18, 0x01a19840 }, /* mic */
			{ 0x19, 0x99a3094f }, /* int-mic */
			{ 0x21, 0x0121441f }, /* HP */
			{ }
		},
		.chained = true,
		.chain_id = ALC662_FIXUP_SKU_IGNORE
	},
	[ALC662_FIXUP_ASUS_MODE5] = {
		.type = HDA_FIXUP_PINS,
		.v.pins = (const struct hda_pintbl[]) {
			{ 0x14, 0x99130110 }, /* speaker */
			{ 0x15, 0x0121441f }, /* HP */
			{ 0x16, 0x99130111 }, /* speaker */
			{ 0x18, 0x01a19840 }, /* mic */
			{ 0x19, 0x99a3094f }, /* int-mic */
			{ }
		},
		.chained = true,
		.chain_id = ALC662_FIXUP_SKU_IGNORE
	},
	[ALC662_FIXUP_ASUS_MODE6] = {
		.type = HDA_FIXUP_PINS,
		.v.pins = (const struct hda_pintbl[]) {
			{ 0x14, 0x99130110 }, /* speaker */
			{ 0x15, 0x01211420 }, /* HP2 */
			{ 0x18, 0x01a19840 }, /* mic */
			{ 0x19, 0x99a3094f }, /* int-mic */
			{ 0x1b, 0x0121441f }, /* HP */
			{ }
		},
		.chained = true,
		.chain_id = ALC662_FIXUP_SKU_IGNORE
	},
	[ALC662_FIXUP_ASUS_MODE7] = {
		.type = HDA_FIXUP_PINS,
		.v.pins = (const struct hda_pintbl[]) {
			{ 0x14, 0x99130110 }, /* speaker */
			{ 0x17, 0x99130111 }, /* speaker */
			{ 0x18, 0x01a19840 }, /* mic */
			{ 0x19, 0x99a3094f }, /* int-mic */
			{ 0x1b, 0x01214020 }, /* HP */
			{ 0x21, 0x0121401f }, /* HP */
			{ }
		},
		.chained = true,
		.chain_id = ALC662_FIXUP_SKU_IGNORE
	},
	[ALC662_FIXUP_ASUS_MODE8] = {
		.type = HDA_FIXUP_PINS,
		.v.pins = (const struct hda_pintbl[]) {
			{ 0x14, 0x99130110 }, /* speaker */
			{ 0x12, 0x99a30970 }, /* int-mic */
			{ 0x15, 0x01214020 }, /* HP */
			{ 0x17, 0x99130111 }, /* speaker */
			{ 0x18, 0x01a19840 }, /* mic */
			{ 0x21, 0x0121401f }, /* HP */
			{ }
		},
		.chained = true,
		.chain_id = ALC662_FIXUP_SKU_IGNORE
	},
	[ALC662_FIXUP_NO_JACK_DETECT] = {
		.type = HDA_FIXUP_FUNC,
		.v.func = alc_fixup_no_jack_detect,
	},
	[ALC662_FIXUP_ZOTAC_Z68] = {
		.type = HDA_FIXUP_PINS,
		.v.pins = (const struct hda_pintbl[]) {
			{ 0x1b, 0x02214020 }, /* Front HP */
			{ }
		}
	},
	[ALC662_FIXUP_INV_DMIC] = {
		.type = HDA_FIXUP_FUNC,
		.v.func = alc_fixup_inv_dmic,
	},
	[ALC668_FIXUP_DELL_XPS13] = {
		.type = HDA_FIXUP_FUNC,
		.v.func = alc_fixup_dell_xps13,
		.chained = true,
		.chain_id = ALC668_FIXUP_DELL_DISABLE_AAMIX
	},
	[ALC668_FIXUP_DELL_DISABLE_AAMIX] = {
		.type = HDA_FIXUP_FUNC,
		.v.func = alc_fixup_disable_aamix,
		.chained = true,
		.chain_id = ALC668_FIXUP_DELL_MIC_NO_PRESENCE
	},
	[ALC668_FIXUP_AUTO_MUTE] = {
		.type = HDA_FIXUP_FUNC,
		.v.func = alc_fixup_auto_mute_via_amp,
		.chained = true,
		.chain_id = ALC668_FIXUP_DELL_MIC_NO_PRESENCE
	},
	[ALC662_FIXUP_DELL_MIC_NO_PRESENCE] = {
		.type = HDA_FIXUP_PINS,
		.v.pins = (const struct hda_pintbl[]) {
			{ 0x19, 0x03a1113c }, /* use as headset mic, without its own jack detect */
			/* headphone mic by setting pin control of 0x1b (headphone out) to in + vref_50 */
			{ }
		},
		.chained = true,
		.chain_id = ALC662_FIXUP_HEADSET_MODE
	},
	[ALC662_FIXUP_HEADSET_MODE] = {
		.type = HDA_FIXUP_FUNC,
		.v.func = alc_fixup_headset_mode_alc662,
	},
	[ALC668_FIXUP_DELL_MIC_NO_PRESENCE] = {
		.type = HDA_FIXUP_PINS,
		.v.pins = (const struct hda_pintbl[]) {
			{ 0x19, 0x03a1913d }, /* use as headphone mic, without its own jack detect */
			{ 0x1b, 0x03a1113c }, /* use as headset mic, without its own jack detect */
			{ }
		},
		.chained = true,
		.chain_id = ALC668_FIXUP_HEADSET_MODE
	},
	[ALC668_FIXUP_HEADSET_MODE] = {
		.type = HDA_FIXUP_FUNC,
		.v.func = alc_fixup_headset_mode_alc668,
	},
	[ALC662_FIXUP_BASS_MODE4_CHMAP] = {
		.type = HDA_FIXUP_FUNC,
		.v.func = alc_fixup_bass_chmap,
		.chained = true,
		.chain_id = ALC662_FIXUP_ASUS_MODE4
	},
	[ALC662_FIXUP_BASS_16] = {
		.type = HDA_FIXUP_PINS,
		.v.pins = (const struct hda_pintbl[]) {
			{0x16, 0x80106111}, /* bass speaker */
			{}
		},
		.chained = true,
		.chain_id = ALC662_FIXUP_BASS_CHMAP,
	},
	[ALC662_FIXUP_BASS_1A] = {
		.type = HDA_FIXUP_PINS,
		.v.pins = (const struct hda_pintbl[]) {
			{0x1a, 0x80106111}, /* bass speaker */
			{}
		},
		.chained = true,
		.chain_id = ALC662_FIXUP_BASS_CHMAP,
	},
	[ALC662_FIXUP_BASS_CHMAP] = {
		.type = HDA_FIXUP_FUNC,
		.v.func = alc_fixup_bass_chmap,
	},
	[ALC662_FIXUP_ASUS_Nx50] = {
		.type = HDA_FIXUP_FUNC,
		.v.func = alc_fixup_auto_mute_via_amp,
		.chained = true,
		.chain_id = ALC662_FIXUP_BASS_1A
	},
	[ALC668_FIXUP_ASUS_Nx51_HEADSET_MODE] = {
		.type = HDA_FIXUP_FUNC,
		.v.func = alc_fixup_headset_mode_alc668,
		.chain_id = ALC662_FIXUP_BASS_CHMAP
	},
	[ALC668_FIXUP_ASUS_Nx51] = {
		.type = HDA_FIXUP_PINS,
		.v.pins = (const struct hda_pintbl[]) {
			{ 0x19, 0x03a1913d }, /* use as headphone mic, without its own jack detect */
			{ 0x1a, 0x90170151 }, /* bass speaker */
			{ 0x1b, 0x03a1113c }, /* use as headset mic, without its own jack detect */
			{}
		},
		.chained = true,
		.chain_id = ALC668_FIXUP_ASUS_Nx51_HEADSET_MODE,
	},
	[ALC668_FIXUP_MIC_COEF] = {
		.type = HDA_FIXUP_VERBS,
		.v.verbs = (const struct hda_verb[]) {
			{ 0x20, AC_VERB_SET_COEF_INDEX, 0xc3 },
			{ 0x20, AC_VERB_SET_PROC_COEF, 0x4000 },
			{}
		},
	},
	[ALC668_FIXUP_ASUS_G751] = {
		.type = HDA_FIXUP_PINS,
		.v.pins = (const struct hda_pintbl[]) {
			{ 0x16, 0x0421101f }, /* HP */
			{}
		},
		.chained = true,
		.chain_id = ALC668_FIXUP_MIC_COEF
	},
	[ALC891_FIXUP_HEADSET_MODE] = {
		.type = HDA_FIXUP_FUNC,
		.v.func = alc_fixup_headset_mode,
	},
	[ALC891_FIXUP_DELL_MIC_NO_PRESENCE] = {
		.type = HDA_FIXUP_PINS,
		.v.pins = (const struct hda_pintbl[]) {
			{ 0x19, 0x03a1913d }, /* use as headphone mic, without its own jack detect */
			{ 0x1b, 0x03a1113c }, /* use as headset mic, without its own jack detect */
			{ }
		},
		.chained = true,
		.chain_id = ALC891_FIXUP_HEADSET_MODE
	},
	[ALC662_FIXUP_ACER_VERITON] = {
		.type = HDA_FIXUP_PINS,
		.v.pins = (const struct hda_pintbl[]) {
			{ 0x15, 0x50170120 }, /* no internal speaker */
			{ }
		}
	},
	[ALC892_FIXUP_ASROCK_MOBO] = {
		.type = HDA_FIXUP_PINS,
		.v.pins = (const struct hda_pintbl[]) {
			{ 0x15, 0x40f000f0 }, /* disabled */
			{ 0x16, 0x40f000f0 }, /* disabled */
			{ }
		}
	},
	[ALC662_FIXUP_USI_FUNC] = {
		.type = HDA_FIXUP_FUNC,
		.v.func = alc662_fixup_usi_headset_mic,
	},
	[ALC662_FIXUP_USI_HEADSET_MODE] = {
		.type = HDA_FIXUP_PINS,
		.v.pins = (const struct hda_pintbl[]) {
			{ 0x19, 0x02a1913c }, /* use as headset mic, without its own jack detect */
			{ 0x18, 0x01a1903d },
			{ }
		},
		.chained = true,
		.chain_id = ALC662_FIXUP_USI_FUNC
	},
	[ALC662_FIXUP_LENOVO_MULTI_CODECS] = {
		.type = HDA_FIXUP_FUNC,
		.v.func = alc233_alc662_fixup_lenovo_dual_codecs,
	},
	[ALC669_FIXUP_ACER_ASPIRE_ETHOS_HEADSET] = {
		.type = HDA_FIXUP_FUNC,
		.v.func = alc662_fixup_aspire_ethos_hp,
	},
	[ALC669_FIXUP_ACER_ASPIRE_ETHOS] = {
		.type = HDA_FIXUP_PINS,
		.v.pins = (const struct hda_pintbl[]) {
			{ 0x15, 0x92130110 }, /* front speakers */
			{ 0x18, 0x99130111 }, /* center/subwoofer */
			{ 0x1b, 0x11130012 }, /* surround plus jack for HP */
			{ }
		},
		.chained = true,
		.chain_id = ALC669_FIXUP_ACER_ASPIRE_ETHOS_HEADSET
	},
	[ALC671_FIXUP_HP_HEADSET_MIC2] = {
		.type = HDA_FIXUP_FUNC,
		.v.func = alc671_fixup_hp_headset_mic2,
	},
	[ALC662_FIXUP_ACER_X2660G_HEADSET_MODE] = {
		.type = HDA_FIXUP_PINS,
		.v.pins = (const struct hda_pintbl[]) {
			{ 0x1a, 0x02a1113c }, /* use as headset mic, without its own jack detect */
			{ }
		},
		.chained = true,
		.chain_id = ALC662_FIXUP_USI_FUNC
	},
	[ALC662_FIXUP_ACER_NITRO_HEADSET_MODE] = {
		.type = HDA_FIXUP_PINS,
		.v.pins = (const struct hda_pintbl[]) {
			{ 0x1a, 0x01a11140 }, /* use as headset mic, without its own jack detect */
			{ 0x1b, 0x0221144f },
			{ }
		},
		.chained = true,
		.chain_id = ALC662_FIXUP_USI_FUNC
	},
};

static const struct snd_pci_quirk alc662_fixup_tbl[] = {
	SND_PCI_QUIRK(0x1019, 0x9087, "ECS", ALC662_FIXUP_ASUS_MODE2),
	SND_PCI_QUIRK(0x1025, 0x022f, "Acer Aspire One", ALC662_FIXUP_INV_DMIC),
	SND_PCI_QUIRK(0x1025, 0x0241, "Packard Bell DOTS", ALC662_FIXUP_INV_DMIC),
	SND_PCI_QUIRK(0x1025, 0x0308, "Acer Aspire 8942G", ALC662_FIXUP_ASPIRE),
	SND_PCI_QUIRK(0x1025, 0x031c, "Gateway NV79", ALC662_FIXUP_SKU_IGNORE),
	SND_PCI_QUIRK(0x1025, 0x0349, "eMachines eM250", ALC662_FIXUP_INV_DMIC),
	SND_PCI_QUIRK(0x1025, 0x034a, "Gateway LT27", ALC662_FIXUP_INV_DMIC),
	SND_PCI_QUIRK(0x1025, 0x038b, "Acer Aspire 8943G", ALC662_FIXUP_ASPIRE),
	SND_PCI_QUIRK(0x1025, 0x123c, "Acer Nitro N50-600", ALC662_FIXUP_ACER_NITRO_HEADSET_MODE),
	SND_PCI_QUIRK(0x1025, 0x124e, "Acer 2660G", ALC662_FIXUP_ACER_X2660G_HEADSET_MODE),
	SND_PCI_QUIRK(0x1028, 0x05d8, "Dell", ALC668_FIXUP_DELL_MIC_NO_PRESENCE),
	SND_PCI_QUIRK(0x1028, 0x05db, "Dell", ALC668_FIXUP_DELL_MIC_NO_PRESENCE),
	SND_PCI_QUIRK(0x1028, 0x05fe, "Dell XPS 15", ALC668_FIXUP_DELL_XPS13),
	SND_PCI_QUIRK(0x1028, 0x060a, "Dell XPS 13", ALC668_FIXUP_DELL_XPS13),
	SND_PCI_QUIRK(0x1028, 0x060d, "Dell M3800", ALC668_FIXUP_DELL_XPS13),
	SND_PCI_QUIRK(0x1028, 0x0625, "Dell", ALC668_FIXUP_DELL_MIC_NO_PRESENCE),
	SND_PCI_QUIRK(0x1028, 0x0626, "Dell", ALC668_FIXUP_DELL_MIC_NO_PRESENCE),
	SND_PCI_QUIRK(0x1028, 0x0696, "Dell", ALC668_FIXUP_DELL_MIC_NO_PRESENCE),
	SND_PCI_QUIRK(0x1028, 0x0698, "Dell", ALC668_FIXUP_DELL_MIC_NO_PRESENCE),
	SND_PCI_QUIRK(0x1028, 0x069f, "Dell", ALC668_FIXUP_DELL_MIC_NO_PRESENCE),
	SND_PCI_QUIRK(0x103c, 0x1632, "HP RP5800", ALC662_FIXUP_HP_RP5800),
	SND_PCI_QUIRK(0x103c, 0x873e, "HP", ALC671_FIXUP_HP_HEADSET_MIC2),
	SND_PCI_QUIRK(0x1043, 0x1080, "Asus UX501VW", ALC668_FIXUP_HEADSET_MODE),
	SND_PCI_QUIRK(0x1043, 0x11cd, "Asus N550", ALC662_FIXUP_ASUS_Nx50),
	SND_PCI_QUIRK(0x1043, 0x13df, "Asus N550JX", ALC662_FIXUP_BASS_1A),
	SND_PCI_QUIRK(0x1043, 0x129d, "Asus N750", ALC662_FIXUP_ASUS_Nx50),
	SND_PCI_QUIRK(0x1043, 0x12ff, "ASUS G751", ALC668_FIXUP_ASUS_G751),
	SND_PCI_QUIRK(0x1043, 0x1477, "ASUS N56VZ", ALC662_FIXUP_BASS_MODE4_CHMAP),
	SND_PCI_QUIRK(0x1043, 0x15a7, "ASUS UX51VZH", ALC662_FIXUP_BASS_16),
	SND_PCI_QUIRK(0x1043, 0x177d, "ASUS N551", ALC668_FIXUP_ASUS_Nx51),
	SND_PCI_QUIRK(0x1043, 0x17bd, "ASUS N751", ALC668_FIXUP_ASUS_Nx51),
	SND_PCI_QUIRK(0x1043, 0x1963, "ASUS X71SL", ALC662_FIXUP_ASUS_MODE8),
	SND_PCI_QUIRK(0x1043, 0x1b73, "ASUS N55SF", ALC662_FIXUP_BASS_16),
	SND_PCI_QUIRK(0x1043, 0x1bf3, "ASUS N76VZ", ALC662_FIXUP_BASS_MODE4_CHMAP),
	SND_PCI_QUIRK(0x1043, 0x8469, "ASUS mobo", ALC662_FIXUP_NO_JACK_DETECT),
	SND_PCI_QUIRK(0x105b, 0x0cd6, "Foxconn", ALC662_FIXUP_ASUS_MODE2),
	SND_PCI_QUIRK(0x144d, 0xc051, "Samsung R720", ALC662_FIXUP_IDEAPAD),
	SND_PCI_QUIRK(0x14cd, 0x5003, "USI", ALC662_FIXUP_USI_HEADSET_MODE),
	SND_PCI_QUIRK(0x17aa, 0x1036, "Lenovo P520", ALC662_FIXUP_LENOVO_MULTI_CODECS),
	SND_PCI_QUIRK(0x17aa, 0x38af, "Lenovo Ideapad Y550P", ALC662_FIXUP_IDEAPAD),
	SND_PCI_QUIRK(0x17aa, 0x3a0d, "Lenovo Ideapad Y550", ALC662_FIXUP_IDEAPAD),
	SND_PCI_QUIRK(0x1849, 0x5892, "ASRock B150M", ALC892_FIXUP_ASROCK_MOBO),
	SND_PCI_QUIRK(0x19da, 0xa130, "Zotac Z68", ALC662_FIXUP_ZOTAC_Z68),
	SND_PCI_QUIRK(0x1b0a, 0x01b8, "ACER Veriton", ALC662_FIXUP_ACER_VERITON),
	SND_PCI_QUIRK(0x1b35, 0x1234, "CZC ET26", ALC662_FIXUP_CZC_ET26),
	SND_PCI_QUIRK(0x1b35, 0x2206, "CZC P10T", ALC662_FIXUP_CZC_P10T),
	SND_PCI_QUIRK(0x1025, 0x0566, "Acer Aspire Ethos 8951G", ALC669_FIXUP_ACER_ASPIRE_ETHOS),

#if 0
	/* Below is a quirk table taken from the old code.
	 * Basically the device should work as is without the fixup table.
	 * If BIOS doesn't give a proper info, enable the corresponding
	 * fixup entry.
	 */
	SND_PCI_QUIRK(0x1043, 0x1000, "ASUS N50Vm", ALC662_FIXUP_ASUS_MODE1),
	SND_PCI_QUIRK(0x1043, 0x1092, "ASUS NB", ALC662_FIXUP_ASUS_MODE3),
	SND_PCI_QUIRK(0x1043, 0x1173, "ASUS K73Jn", ALC662_FIXUP_ASUS_MODE1),
	SND_PCI_QUIRK(0x1043, 0x11c3, "ASUS M70V", ALC662_FIXUP_ASUS_MODE3),
	SND_PCI_QUIRK(0x1043, 0x11d3, "ASUS NB", ALC662_FIXUP_ASUS_MODE1),
	SND_PCI_QUIRK(0x1043, 0x11f3, "ASUS NB", ALC662_FIXUP_ASUS_MODE2),
	SND_PCI_QUIRK(0x1043, 0x1203, "ASUS NB", ALC662_FIXUP_ASUS_MODE1),
	SND_PCI_QUIRK(0x1043, 0x1303, "ASUS G60J", ALC662_FIXUP_ASUS_MODE1),
	SND_PCI_QUIRK(0x1043, 0x1333, "ASUS G60Jx", ALC662_FIXUP_ASUS_MODE1),
	SND_PCI_QUIRK(0x1043, 0x1339, "ASUS NB", ALC662_FIXUP_ASUS_MODE2),
	SND_PCI_QUIRK(0x1043, 0x13e3, "ASUS N71JA", ALC662_FIXUP_ASUS_MODE7),
	SND_PCI_QUIRK(0x1043, 0x1463, "ASUS N71", ALC662_FIXUP_ASUS_MODE7),
	SND_PCI_QUIRK(0x1043, 0x14d3, "ASUS G72", ALC662_FIXUP_ASUS_MODE8),
	SND_PCI_QUIRK(0x1043, 0x1563, "ASUS N90", ALC662_FIXUP_ASUS_MODE3),
	SND_PCI_QUIRK(0x1043, 0x15d3, "ASUS N50SF F50SF", ALC662_FIXUP_ASUS_MODE1),
	SND_PCI_QUIRK(0x1043, 0x16c3, "ASUS NB", ALC662_FIXUP_ASUS_MODE2),
	SND_PCI_QUIRK(0x1043, 0x16f3, "ASUS K40C K50C", ALC662_FIXUP_ASUS_MODE2),
	SND_PCI_QUIRK(0x1043, 0x1733, "ASUS N81De", ALC662_FIXUP_ASUS_MODE1),
	SND_PCI_QUIRK(0x1043, 0x1753, "ASUS NB", ALC662_FIXUP_ASUS_MODE2),
	SND_PCI_QUIRK(0x1043, 0x1763, "ASUS NB", ALC662_FIXUP_ASUS_MODE6),
	SND_PCI_QUIRK(0x1043, 0x1765, "ASUS NB", ALC662_FIXUP_ASUS_MODE6),
	SND_PCI_QUIRK(0x1043, 0x1783, "ASUS NB", ALC662_FIXUP_ASUS_MODE2),
	SND_PCI_QUIRK(0x1043, 0x1793, "ASUS F50GX", ALC662_FIXUP_ASUS_MODE1),
	SND_PCI_QUIRK(0x1043, 0x17b3, "ASUS F70SL", ALC662_FIXUP_ASUS_MODE3),
	SND_PCI_QUIRK(0x1043, 0x17f3, "ASUS X58LE", ALC662_FIXUP_ASUS_MODE2),
	SND_PCI_QUIRK(0x1043, 0x1813, "ASUS NB", ALC662_FIXUP_ASUS_MODE2),
	SND_PCI_QUIRK(0x1043, 0x1823, "ASUS NB", ALC662_FIXUP_ASUS_MODE5),
	SND_PCI_QUIRK(0x1043, 0x1833, "ASUS NB", ALC662_FIXUP_ASUS_MODE6),
	SND_PCI_QUIRK(0x1043, 0x1843, "ASUS NB", ALC662_FIXUP_ASUS_MODE2),
	SND_PCI_QUIRK(0x1043, 0x1853, "ASUS F50Z", ALC662_FIXUP_ASUS_MODE1),
	SND_PCI_QUIRK(0x1043, 0x1864, "ASUS NB", ALC662_FIXUP_ASUS_MODE2),
	SND_PCI_QUIRK(0x1043, 0x1876, "ASUS NB", ALC662_FIXUP_ASUS_MODE2),
	SND_PCI_QUIRK(0x1043, 0x1893, "ASUS M50Vm", ALC662_FIXUP_ASUS_MODE3),
	SND_PCI_QUIRK(0x1043, 0x1894, "ASUS X55", ALC662_FIXUP_ASUS_MODE3),
	SND_PCI_QUIRK(0x1043, 0x18b3, "ASUS N80Vc", ALC662_FIXUP_ASUS_MODE1),
	SND_PCI_QUIRK(0x1043, 0x18c3, "ASUS VX5", ALC662_FIXUP_ASUS_MODE1),
	SND_PCI_QUIRK(0x1043, 0x18d3, "ASUS N81Te", ALC662_FIXUP_ASUS_MODE1),
	SND_PCI_QUIRK(0x1043, 0x18f3, "ASUS N505Tp", ALC662_FIXUP_ASUS_MODE1),
	SND_PCI_QUIRK(0x1043, 0x1903, "ASUS F5GL", ALC662_FIXUP_ASUS_MODE1),
	SND_PCI_QUIRK(0x1043, 0x1913, "ASUS NB", ALC662_FIXUP_ASUS_MODE2),
	SND_PCI_QUIRK(0x1043, 0x1933, "ASUS F80Q", ALC662_FIXUP_ASUS_MODE2),
	SND_PCI_QUIRK(0x1043, 0x1943, "ASUS Vx3V", ALC662_FIXUP_ASUS_MODE1),
	SND_PCI_QUIRK(0x1043, 0x1953, "ASUS NB", ALC662_FIXUP_ASUS_MODE1),
	SND_PCI_QUIRK(0x1043, 0x1963, "ASUS X71C", ALC662_FIXUP_ASUS_MODE3),
	SND_PCI_QUIRK(0x1043, 0x1983, "ASUS N5051A", ALC662_FIXUP_ASUS_MODE1),
	SND_PCI_QUIRK(0x1043, 0x1993, "ASUS N20", ALC662_FIXUP_ASUS_MODE1),
	SND_PCI_QUIRK(0x1043, 0x19b3, "ASUS F7Z", ALC662_FIXUP_ASUS_MODE1),
	SND_PCI_QUIRK(0x1043, 0x19c3, "ASUS F5Z/F6x", ALC662_FIXUP_ASUS_MODE2),
	SND_PCI_QUIRK(0x1043, 0x19e3, "ASUS NB", ALC662_FIXUP_ASUS_MODE1),
	SND_PCI_QUIRK(0x1043, 0x19f3, "ASUS NB", ALC662_FIXUP_ASUS_MODE4),
#endif
	{}
};

static const struct hda_model_fixup alc662_fixup_models[] = {
	{.id = ALC662_FIXUP_ASPIRE, .name = "aspire"},
	{.id = ALC662_FIXUP_IDEAPAD, .name = "ideapad"},
	{.id = ALC272_FIXUP_MARIO, .name = "mario"},
	{.id = ALC662_FIXUP_HP_RP5800, .name = "hp-rp5800"},
	{.id = ALC662_FIXUP_ASUS_MODE1, .name = "asus-mode1"},
	{.id = ALC662_FIXUP_ASUS_MODE2, .name = "asus-mode2"},
	{.id = ALC662_FIXUP_ASUS_MODE3, .name = "asus-mode3"},
	{.id = ALC662_FIXUP_ASUS_MODE4, .name = "asus-mode4"},
	{.id = ALC662_FIXUP_ASUS_MODE5, .name = "asus-mode5"},
	{.id = ALC662_FIXUP_ASUS_MODE6, .name = "asus-mode6"},
	{.id = ALC662_FIXUP_ASUS_MODE7, .name = "asus-mode7"},
	{.id = ALC662_FIXUP_ASUS_MODE8, .name = "asus-mode8"},
	{.id = ALC662_FIXUP_ZOTAC_Z68, .name = "zotac-z68"},
	{.id = ALC662_FIXUP_INV_DMIC, .name = "inv-dmic"},
	{.id = ALC662_FIXUP_DELL_MIC_NO_PRESENCE, .name = "alc662-headset-multi"},
	{.id = ALC668_FIXUP_DELL_MIC_NO_PRESENCE, .name = "dell-headset-multi"},
	{.id = ALC662_FIXUP_HEADSET_MODE, .name = "alc662-headset"},
	{.id = ALC668_FIXUP_HEADSET_MODE, .name = "alc668-headset"},
	{.id = ALC662_FIXUP_BASS_16, .name = "bass16"},
	{.id = ALC662_FIXUP_BASS_1A, .name = "bass1a"},
	{.id = ALC668_FIXUP_AUTO_MUTE, .name = "automute"},
	{.id = ALC668_FIXUP_DELL_XPS13, .name = "dell-xps13"},
	{.id = ALC662_FIXUP_ASUS_Nx50, .name = "asus-nx50"},
	{.id = ALC668_FIXUP_ASUS_Nx51, .name = "asus-nx51"},
	{.id = ALC668_FIXUP_ASUS_G751, .name = "asus-g751"},
	{.id = ALC891_FIXUP_HEADSET_MODE, .name = "alc891-headset"},
	{.id = ALC891_FIXUP_DELL_MIC_NO_PRESENCE, .name = "alc891-headset-multi"},
	{.id = ALC662_FIXUP_ACER_VERITON, .name = "acer-veriton"},
	{.id = ALC892_FIXUP_ASROCK_MOBO, .name = "asrock-mobo"},
	{.id = ALC662_FIXUP_USI_HEADSET_MODE, .name = "usi-headset"},
	{.id = ALC662_FIXUP_LENOVO_MULTI_CODECS, .name = "dual-codecs"},
	{.id = ALC669_FIXUP_ACER_ASPIRE_ETHOS, .name = "aspire-ethos"},
	{}
};

static const struct snd_hda_pin_quirk alc662_pin_fixup_tbl[] = {
	SND_HDA_PIN_QUIRK(0x10ec0867, 0x1028, "Dell", ALC891_FIXUP_DELL_MIC_NO_PRESENCE,
		{0x17, 0x02211010},
		{0x18, 0x01a19030},
		{0x1a, 0x01813040},
		{0x21, 0x01014020}),
	SND_HDA_PIN_QUIRK(0x10ec0867, 0x1028, "Dell", ALC891_FIXUP_DELL_MIC_NO_PRESENCE,
		{0x16, 0x01813030},
		{0x17, 0x02211010},
		{0x18, 0x01a19040},
		{0x21, 0x01014020}),
	SND_HDA_PIN_QUIRK(0x10ec0662, 0x1028, "Dell", ALC662_FIXUP_DELL_MIC_NO_PRESENCE,
		{0x14, 0x01014010},
		{0x18, 0x01a19020},
		{0x1a, 0x0181302f},
		{0x1b, 0x0221401f}),
	SND_HDA_PIN_QUIRK(0x10ec0668, 0x1028, "Dell", ALC668_FIXUP_AUTO_MUTE,
		{0x12, 0x99a30130},
		{0x14, 0x90170110},
		{0x15, 0x0321101f},
		{0x16, 0x03011020}),
	SND_HDA_PIN_QUIRK(0x10ec0668, 0x1028, "Dell", ALC668_FIXUP_AUTO_MUTE,
		{0x12, 0x99a30140},
		{0x14, 0x90170110},
		{0x15, 0x0321101f},
		{0x16, 0x03011020}),
	SND_HDA_PIN_QUIRK(0x10ec0668, 0x1028, "Dell", ALC668_FIXUP_AUTO_MUTE,
		{0x12, 0x99a30150},
		{0x14, 0x90170110},
		{0x15, 0x0321101f},
		{0x16, 0x03011020}),
	SND_HDA_PIN_QUIRK(0x10ec0668, 0x1028, "Dell", ALC668_FIXUP_AUTO_MUTE,
		{0x14, 0x90170110},
		{0x15, 0x0321101f},
		{0x16, 0x03011020}),
	SND_HDA_PIN_QUIRK(0x10ec0668, 0x1028, "Dell XPS 15", ALC668_FIXUP_AUTO_MUTE,
		{0x12, 0x90a60130},
		{0x14, 0x90170110},
		{0x15, 0x0321101f}),
	SND_HDA_PIN_QUIRK(0x10ec0671, 0x103c, "HP cPC", ALC671_FIXUP_HP_HEADSET_MIC2,
		{0x14, 0x01014010},
		{0x17, 0x90170150},
		{0x19, 0x02a11060},
		{0x1b, 0x01813030},
		{0x21, 0x02211020}),
	SND_HDA_PIN_QUIRK(0x10ec0671, 0x103c, "HP cPC", ALC671_FIXUP_HP_HEADSET_MIC2,
		{0x14, 0x01014010},
		{0x18, 0x01a19040},
		{0x1b, 0x01813030},
		{0x21, 0x02211020}),
	SND_HDA_PIN_QUIRK(0x10ec0671, 0x103c, "HP cPC", ALC671_FIXUP_HP_HEADSET_MIC2,
		{0x14, 0x01014020},
		{0x17, 0x90170110},
		{0x18, 0x01a19050},
		{0x1b, 0x01813040},
		{0x21, 0x02211030}),
	{}
};

/*
 */
static int patch_alc662(struct hda_codec *codec)
{
	struct alc_spec *spec;
	int err;

	err = alc_alloc_spec(codec, 0x0b);
	if (err < 0)
		return err;

	spec = codec->spec;

	spec->shutup = alc_eapd_shutup;

	/* handle multiple HPs as is */
	spec->parse_flags = HDA_PINCFG_NO_HP_FIXUP;

	alc_fix_pll_init(codec, 0x20, 0x04, 15);

	switch (codec->core.vendor_id) {
	case 0x10ec0668:
		spec->init_hook = alc668_restore_default_value;
		break;
	}

	alc_pre_init(codec);

	snd_hda_pick_fixup(codec, alc662_fixup_models,
		       alc662_fixup_tbl, alc662_fixups);
	snd_hda_pick_pin_fixup(codec, alc662_pin_fixup_tbl, alc662_fixups, true);
	snd_hda_apply_fixup(codec, HDA_FIXUP_ACT_PRE_PROBE);

	alc_auto_parse_customize_define(codec);

	if (has_cdefine_beep(codec))
		spec->gen.beep_nid = 0x01;

	if ((alc_get_coef0(codec) & (1 << 14)) &&
	    codec->bus->pci && codec->bus->pci->subsystem_vendor == 0x1025 &&
	    spec->cdefine.platform_type == 1) {
		err = alc_codec_rename(codec, "ALC272X");
		if (err < 0)
			goto error;
	}

	/* automatic parse from the BIOS config */
	err = alc662_parse_auto_config(codec);
	if (err < 0)
		goto error;

	if (!spec->gen.no_analog && spec->gen.beep_nid) {
		switch (codec->core.vendor_id) {
		case 0x10ec0662:
			err = set_beep_amp(spec, 0x0b, 0x05, HDA_INPUT);
			break;
		case 0x10ec0272:
		case 0x10ec0663:
		case 0x10ec0665:
		case 0x10ec0668:
			err = set_beep_amp(spec, 0x0b, 0x04, HDA_INPUT);
			break;
		case 0x10ec0273:
			err = set_beep_amp(spec, 0x0b, 0x03, HDA_INPUT);
			break;
		}
		if (err < 0)
			goto error;
	}

	snd_hda_apply_fixup(codec, HDA_FIXUP_ACT_PROBE);

	return 0;

 error:
	alc_free(codec);
	return err;
}

/*
 * ALC680 support
 */

static int alc680_parse_auto_config(struct hda_codec *codec)
{
	return alc_parse_auto_config(codec, NULL, NULL);
}

/*
 */
static int patch_alc680(struct hda_codec *codec)
{
	int err;

	/* ALC680 has no aa-loopback mixer */
	err = alc_alloc_spec(codec, 0);
	if (err < 0)
		return err;

	/* automatic parse from the BIOS config */
	err = alc680_parse_auto_config(codec);
	if (err < 0) {
		alc_free(codec);
		return err;
	}

	return 0;
}

/*
 * patch entries
 */
static const struct hda_device_id snd_hda_id_realtek[] = {
	HDA_CODEC_ENTRY(0x10ec0215, "ALC215", patch_alc269),
	HDA_CODEC_ENTRY(0x10ec0221, "ALC221", patch_alc269),
	HDA_CODEC_ENTRY(0x10ec0222, "ALC222", patch_alc269),
	HDA_CODEC_ENTRY(0x10ec0225, "ALC225", patch_alc269),
	HDA_CODEC_ENTRY(0x10ec0231, "ALC231", patch_alc269),
	HDA_CODEC_ENTRY(0x10ec0233, "ALC233", patch_alc269),
	HDA_CODEC_ENTRY(0x10ec0234, "ALC234", patch_alc269),
	HDA_CODEC_ENTRY(0x10ec0235, "ALC233", patch_alc269),
	HDA_CODEC_ENTRY(0x10ec0236, "ALC236", patch_alc269),
	HDA_CODEC_ENTRY(0x10ec0245, "ALC245", patch_alc269),
	HDA_CODEC_ENTRY(0x10ec0255, "ALC255", patch_alc269),
	HDA_CODEC_ENTRY(0x10ec0256, "ALC256", patch_alc269),
	HDA_CODEC_ENTRY(0x10ec0257, "ALC257", patch_alc269),
	HDA_CODEC_ENTRY(0x10ec0260, "ALC260", patch_alc260),
	HDA_CODEC_ENTRY(0x10ec0262, "ALC262", patch_alc262),
	HDA_CODEC_ENTRY(0x10ec0267, "ALC267", patch_alc268),
	HDA_CODEC_ENTRY(0x10ec0268, "ALC268", patch_alc268),
	HDA_CODEC_ENTRY(0x10ec0269, "ALC269", patch_alc269),
	HDA_CODEC_ENTRY(0x10ec0270, "ALC270", patch_alc269),
	HDA_CODEC_ENTRY(0x10ec0272, "ALC272", patch_alc662),
	HDA_CODEC_ENTRY(0x10ec0274, "ALC274", patch_alc269),
	HDA_CODEC_ENTRY(0x10ec0275, "ALC275", patch_alc269),
	HDA_CODEC_ENTRY(0x10ec0276, "ALC276", patch_alc269),
	HDA_CODEC_ENTRY(0x10ec0280, "ALC280", patch_alc269),
	HDA_CODEC_ENTRY(0x10ec0282, "ALC282", patch_alc269),
	HDA_CODEC_ENTRY(0x10ec0283, "ALC283", patch_alc269),
	HDA_CODEC_ENTRY(0x10ec0284, "ALC284", patch_alc269),
	HDA_CODEC_ENTRY(0x10ec0285, "ALC285", patch_alc269),
	HDA_CODEC_ENTRY(0x10ec0286, "ALC286", patch_alc269),
	HDA_CODEC_ENTRY(0x10ec0287, "ALC287", patch_alc269),
	HDA_CODEC_ENTRY(0x10ec0288, "ALC288", patch_alc269),
	HDA_CODEC_ENTRY(0x10ec0289, "ALC289", patch_alc269),
	HDA_CODEC_ENTRY(0x10ec0290, "ALC290", patch_alc269),
	HDA_CODEC_ENTRY(0x10ec0292, "ALC292", patch_alc269),
	HDA_CODEC_ENTRY(0x10ec0293, "ALC293", patch_alc269),
	HDA_CODEC_ENTRY(0x10ec0294, "ALC294", patch_alc269),
	HDA_CODEC_ENTRY(0x10ec0295, "ALC295", patch_alc269),
	HDA_CODEC_ENTRY(0x10ec0298, "ALC298", patch_alc269),
	HDA_CODEC_ENTRY(0x10ec0299, "ALC299", patch_alc269),
	HDA_CODEC_ENTRY(0x10ec0300, "ALC300", patch_alc269),
	HDA_CODEC_ENTRY(0x10ec0623, "ALC623", patch_alc269),
	HDA_CODEC_REV_ENTRY(0x10ec0861, 0x100340, "ALC660", patch_alc861),
	HDA_CODEC_ENTRY(0x10ec0660, "ALC660-VD", patch_alc861vd),
	HDA_CODEC_ENTRY(0x10ec0861, "ALC861", patch_alc861),
	HDA_CODEC_ENTRY(0x10ec0862, "ALC861-VD", patch_alc861vd),
	HDA_CODEC_REV_ENTRY(0x10ec0662, 0x100002, "ALC662 rev2", patch_alc882),
	HDA_CODEC_REV_ENTRY(0x10ec0662, 0x100101, "ALC662 rev1", patch_alc662),
	HDA_CODEC_REV_ENTRY(0x10ec0662, 0x100300, "ALC662 rev3", patch_alc662),
	HDA_CODEC_ENTRY(0x10ec0663, "ALC663", patch_alc662),
	HDA_CODEC_ENTRY(0x10ec0665, "ALC665", patch_alc662),
	HDA_CODEC_ENTRY(0x10ec0667, "ALC667", patch_alc662),
	HDA_CODEC_ENTRY(0x10ec0668, "ALC668", patch_alc662),
	HDA_CODEC_ENTRY(0x10ec0670, "ALC670", patch_alc662),
	HDA_CODEC_ENTRY(0x10ec0671, "ALC671", patch_alc662),
	HDA_CODEC_ENTRY(0x10ec0680, "ALC680", patch_alc680),
	HDA_CODEC_ENTRY(0x10ec0700, "ALC700", patch_alc269),
	HDA_CODEC_ENTRY(0x10ec0701, "ALC701", patch_alc269),
	HDA_CODEC_ENTRY(0x10ec0703, "ALC703", patch_alc269),
	HDA_CODEC_ENTRY(0x10ec0711, "ALC711", patch_alc269),
	HDA_CODEC_ENTRY(0x10ec0867, "ALC891", patch_alc662),
	HDA_CODEC_ENTRY(0x10ec0880, "ALC880", patch_alc880),
	HDA_CODEC_ENTRY(0x10ec0882, "ALC882", patch_alc882),
	HDA_CODEC_ENTRY(0x10ec0883, "ALC883", patch_alc882),
	HDA_CODEC_REV_ENTRY(0x10ec0885, 0x100101, "ALC889A", patch_alc882),
	HDA_CODEC_REV_ENTRY(0x10ec0885, 0x100103, "ALC889A", patch_alc882),
	HDA_CODEC_ENTRY(0x10ec0885, "ALC885", patch_alc882),
	HDA_CODEC_ENTRY(0x10ec0887, "ALC887", patch_alc882),
	HDA_CODEC_REV_ENTRY(0x10ec0888, 0x100101, "ALC1200", patch_alc882),
	HDA_CODEC_ENTRY(0x10ec0888, "ALC888", patch_alc882),
	HDA_CODEC_ENTRY(0x10ec0889, "ALC889", patch_alc882),
	HDA_CODEC_ENTRY(0x10ec0892, "ALC892", patch_alc662),
	HDA_CODEC_ENTRY(0x10ec0897, "ALC897", patch_alc662),
	HDA_CODEC_ENTRY(0x10ec0899, "ALC898", patch_alc882),
	HDA_CODEC_ENTRY(0x10ec0900, "ALC1150", patch_alc882),
	HDA_CODEC_ENTRY(0x10ec0b00, "ALCS1200A", patch_alc882),
	HDA_CODEC_ENTRY(0x10ec1168, "ALC1220", patch_alc882),
	HDA_CODEC_ENTRY(0x10ec1220, "ALC1220", patch_alc882),
	{} /* terminator */
};
MODULE_DEVICE_TABLE(hdaudio, snd_hda_id_realtek);

MODULE_LICENSE("GPL");
MODULE_DESCRIPTION("Realtek HD-audio codec");

static struct hda_codec_driver realtek_driver = {
	.id = snd_hda_id_realtek,
};

module_hda_codec_driver(realtek_driver);<|MERGE_RESOLUTION|>--- conflicted
+++ resolved
@@ -6415,10 +6415,7 @@
 	ALC236_FIXUP_DELL_AIO_HEADSET_MIC,
 	ALC282_FIXUP_ACER_DISABLE_LINEOUT,
 	ALC255_FIXUP_ACER_LIMIT_INT_MIC_BOOST,
-<<<<<<< HEAD
-=======
 	ALC256_FIXUP_ACER_HEADSET_MIC,
->>>>>>> 04bd701d
 };
 
 static const struct hda_fixup alc269_fixups[] = {
@@ -7875,8 +7872,6 @@
 		.chained = true,
 		.chain_id = ALC255_FIXUP_ACER_MIC_NO_PRESENCE,
 	},
-<<<<<<< HEAD
-=======
 	[ALC256_FIXUP_ACER_HEADSET_MIC] = {
 		.type = HDA_FIXUP_PINS,
 		.v.pins = (const struct hda_pintbl[]) {
@@ -7887,7 +7882,6 @@
 		.chained = true,
 		.chain_id = ALC269_FIXUP_HEADSET_MODE_NO_HP_MIC
 	},
->>>>>>> 04bd701d
 };
 
 static const struct snd_pci_quirk alc269_fixup_tbl[] = {
