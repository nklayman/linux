--- conflicted
+++ resolved
@@ -2542,15 +2542,10 @@
 	spec->port2pin = port2pin;
 	setup_drm_audio_ops(codec, ops);
 	if (!snd_hdac_acomp_init(&codec->bus->core, &spec->drm_audio_ops,
-<<<<<<< HEAD
-				 match_bound_vga, 0))
-		spec->acomp_registered = true;
-=======
 				 match_bound_vga, 0)) {
 		spec->acomp_registered = true;
 		codec->bus->keep_power = 0;
 	}
->>>>>>> ca8dd993
 }
 
 /*
