--- conflicted
+++ resolved
@@ -1628,19 +1628,10 @@
 	changed = update_eld(codec, per_pin, eld);
 	if (jack == NULL)
 		jack = pin_idx_to_jack(codec, per_pin);
-<<<<<<< HEAD
-	if (jack == NULL)
-		goto unlock;
-	snd_jack_report(jack,
-			(eld->monitor_present && eld->eld_valid) ?
-				SND_JACK_AVOUT : 0);
- unlock:
-=======
 	if (changed && jack)
 		snd_jack_report(jack,
 				(eld->monitor_present && eld->eld_valid) ?
 				SND_JACK_AVOUT : 0);
->>>>>>> 118b2806
 	mutex_unlock(&per_pin->lock);
 }
 
@@ -2317,13 +2308,9 @@
 	struct hdmi_spec *spec = codec->spec;
 	int pin_idx, pcm_idx;
 
-<<<<<<< HEAD
-	if (codec_has_acomp(codec)) {
-=======
 	if (spec->acomp_registered) {
 		snd_hdac_acomp_exit(&codec->bus->core);
 	} else if (codec_has_acomp(codec)) {
->>>>>>> 118b2806
 		snd_hdac_acomp_register_notifier(&codec->bus->core, NULL);
 		codec->relaxed_resume = 0;
 	}
