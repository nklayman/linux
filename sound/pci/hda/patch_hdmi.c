// SPDX-License-Identifier: GPL-2.0-or-later
/*
 *
 *  patch_hdmi.c - routines for HDMI/DisplayPort codecs
 *
 *  Copyright(c) 2008-2010 Intel Corporation. All rights reserved.
 *  Copyright (c) 2006 ATI Technologies Inc.
 *  Copyright (c) 2008 NVIDIA Corp.  All rights reserved.
 *  Copyright (c) 2008 Wei Ni <wni@nvidia.com>
 *  Copyright (c) 2013 Anssi Hannula <anssi.hannula@iki.fi>
 *
 *  Authors:
 *			Wu Fengguang <wfg@linux.intel.com>
 *
 *  Maintained by:
 *			Wu Fengguang <wfg@linux.intel.com>
 */

#include <linux/init.h>
#include <linux/delay.h>
#include <linux/pci.h>
#include <linux/slab.h>
#include <linux/module.h>
#include <linux/pm_runtime.h>
#include <sound/core.h>
#include <sound/jack.h>
#include <sound/asoundef.h>
#include <sound/tlv.h>
#include <sound/hdaudio.h>
#include <sound/hda_i915.h>
#include <sound/hda_chmap.h>
#include <sound/hda_codec.h>
#include "hda_local.h"
#include "hda_jack.h"
#include "hda_controller.h"

static bool static_hdmi_pcm;
module_param(static_hdmi_pcm, bool, 0644);
MODULE_PARM_DESC(static_hdmi_pcm, "Don't restrict PCM parameters per ELD info");

static bool enable_acomp = true;
module_param(enable_acomp, bool, 0444);
MODULE_PARM_DESC(enable_acomp, "Enable audio component binding (default=yes)");

static bool enable_silent_stream =
IS_ENABLED(CONFIG_SND_HDA_INTEL_HDMI_SILENT_STREAM);
module_param(enable_silent_stream, bool, 0644);
MODULE_PARM_DESC(enable_silent_stream, "Enable Silent Stream for HDMI devices");

struct hdmi_spec_per_cvt {
	hda_nid_t cvt_nid;
	int assigned;
	unsigned int channels_min;
	unsigned int channels_max;
	u32 rates;
	u64 formats;
	unsigned int maxbps;
};

/* max. connections to a widget */
#define HDA_MAX_CONNECTIONS	32

struct hdmi_spec_per_pin {
	hda_nid_t pin_nid;
	int dev_id;
	/* pin idx, different device entries on the same pin use the same idx */
	int pin_nid_idx;
	int num_mux_nids;
	hda_nid_t mux_nids[HDA_MAX_CONNECTIONS];
	int mux_idx;
	hda_nid_t cvt_nid;

	struct hda_codec *codec;
	struct hdmi_eld sink_eld;
	struct mutex lock;
	struct delayed_work work;
	struct hdmi_pcm *pcm; /* pointer to spec->pcm_rec[n] dynamically*/
	int pcm_idx; /* which pcm is attached. -1 means no pcm is attached */
	int repoll_count;
	bool setup; /* the stream has been set up by prepare callback */
	int channels; /* current number of channels */
	bool non_pcm;
	bool chmap_set;		/* channel-map override by ALSA API? */
	unsigned char chmap[8]; /* ALSA API channel-map */
#ifdef CONFIG_SND_PROC_FS
	struct snd_info_entry *proc_entry;
#endif
};

/* operations used by generic code that can be overridden by patches */
struct hdmi_ops {
	int (*pin_get_eld)(struct hda_codec *codec, hda_nid_t pin_nid,
			   int dev_id, unsigned char *buf, int *eld_size);

	void (*pin_setup_infoframe)(struct hda_codec *codec, hda_nid_t pin_nid,
				    int dev_id,
				    int ca, int active_channels, int conn_type);

	/* enable/disable HBR (HD passthrough) */
	int (*pin_hbr_setup)(struct hda_codec *codec, hda_nid_t pin_nid,
			     int dev_id, bool hbr);

	int (*setup_stream)(struct hda_codec *codec, hda_nid_t cvt_nid,
			    hda_nid_t pin_nid, int dev_id, u32 stream_tag,
			    int format);

	void (*pin_cvt_fixup)(struct hda_codec *codec,
			      struct hdmi_spec_per_pin *per_pin,
			      hda_nid_t cvt_nid);
};

struct hdmi_pcm {
	struct hda_pcm *pcm;
	struct snd_jack *jack;
	struct snd_kcontrol *eld_ctl;
};

struct hdmi_spec {
	struct hda_codec *codec;
	int num_cvts;
	struct snd_array cvts; /* struct hdmi_spec_per_cvt */
	hda_nid_t cvt_nids[4]; /* only for haswell fix */

	/*
	 * num_pins is the number of virtual pins
	 * for example, there are 3 pins, and each pin
	 * has 4 device entries, then the num_pins is 12
	 */
	int num_pins;
	/*
	 * num_nids is the number of real pins
	 * In the above example, num_nids is 3
	 */
	int num_nids;
	/*
	 * dev_num is the number of device entries
	 * on each pin.
	 * In the above example, dev_num is 4
	 */
	int dev_num;
	struct snd_array pins; /* struct hdmi_spec_per_pin */
	struct hdmi_pcm pcm_rec[16];
	struct mutex pcm_lock;
	struct mutex bind_lock; /* for audio component binding */
	/* pcm_bitmap means which pcms have been assigned to pins*/
	unsigned long pcm_bitmap;
	int pcm_used;	/* counter of pcm_rec[] */
	/* bitmap shows whether the pcm is opened in user space
	 * bit 0 means the first playback PCM (PCM3);
	 * bit 1 means the second playback PCM, and so on.
	 */
	unsigned long pcm_in_use;

	struct hdmi_eld temp_eld;
	struct hdmi_ops ops;

	bool dyn_pin_out;
	bool dyn_pcm_assign;
	bool intel_hsw_fixup;	/* apply Intel platform-specific fixups */
	/*
	 * Non-generic VIA/NVIDIA specific
	 */
	struct hda_multi_out multiout;
	struct hda_pcm_stream pcm_playback;

	bool use_acomp_notifier; /* use eld_notify callback for hotplug */
	bool acomp_registered; /* audio component registered in this driver */
	bool force_connect; /* force connectivity */
	struct drm_audio_component_audio_ops drm_audio_ops;
	int (*port2pin)(struct hda_codec *, int); /* reverse port/pin mapping */

	struct hdac_chmap chmap;
	hda_nid_t vendor_nid;
	const int *port_map;
	int port_num;
	bool send_silent_stream; /* Flag to enable silent stream feature */
};

#ifdef CONFIG_SND_HDA_COMPONENT
static inline bool codec_has_acomp(struct hda_codec *codec)
{
	struct hdmi_spec *spec = codec->spec;
	return spec->use_acomp_notifier;
}
#else
#define codec_has_acomp(codec)	false
#endif

struct hdmi_audio_infoframe {
	u8 type; /* 0x84 */
	u8 ver;  /* 0x01 */
	u8 len;  /* 0x0a */

	u8 checksum;

	u8 CC02_CT47;	/* CC in bits 0:2, CT in 4:7 */
	u8 SS01_SF24;
	u8 CXT04;
	u8 CA;
	u8 LFEPBL01_LSV36_DM_INH7;
};

struct dp_audio_infoframe {
	u8 type; /* 0x84 */
	u8 len;  /* 0x1b */
	u8 ver;  /* 0x11 << 2 */

	u8 CC02_CT47;	/* match with HDMI infoframe from this on */
	u8 SS01_SF24;
	u8 CXT04;
	u8 CA;
	u8 LFEPBL01_LSV36_DM_INH7;
};

union audio_infoframe {
	struct hdmi_audio_infoframe hdmi;
	struct dp_audio_infoframe dp;
	u8 bytes[0];
};

/*
 * HDMI routines
 */

#define get_pin(spec, idx) \
	((struct hdmi_spec_per_pin *)snd_array_elem(&spec->pins, idx))
#define get_cvt(spec, idx) \
	((struct hdmi_spec_per_cvt  *)snd_array_elem(&spec->cvts, idx))
/* obtain hdmi_pcm object assigned to idx */
#define get_hdmi_pcm(spec, idx)	(&(spec)->pcm_rec[idx])
/* obtain hda_pcm object assigned to idx */
#define get_pcm_rec(spec, idx)	(get_hdmi_pcm(spec, idx)->pcm)

static int pin_id_to_pin_index(struct hda_codec *codec,
			       hda_nid_t pin_nid, int dev_id)
{
	struct hdmi_spec *spec = codec->spec;
	int pin_idx;
	struct hdmi_spec_per_pin *per_pin;

	/*
	 * (dev_id == -1) means it is NON-MST pin
	 * return the first virtual pin on this port
	 */
	if (dev_id == -1)
		dev_id = 0;

	for (pin_idx = 0; pin_idx < spec->num_pins; pin_idx++) {
		per_pin = get_pin(spec, pin_idx);
		if ((per_pin->pin_nid == pin_nid) &&
			(per_pin->dev_id == dev_id))
			return pin_idx;
	}

	codec_warn(codec, "HDMI: pin nid %d not registered\n", pin_nid);
	return -EINVAL;
}

static int hinfo_to_pcm_index(struct hda_codec *codec,
			struct hda_pcm_stream *hinfo)
{
	struct hdmi_spec *spec = codec->spec;
	int pcm_idx;

	for (pcm_idx = 0; pcm_idx < spec->pcm_used; pcm_idx++)
		if (get_pcm_rec(spec, pcm_idx)->stream == hinfo)
			return pcm_idx;

	codec_warn(codec, "HDMI: hinfo %p not tied to a PCM\n", hinfo);
	return -EINVAL;
}

static int hinfo_to_pin_index(struct hda_codec *codec,
			      struct hda_pcm_stream *hinfo)
{
	struct hdmi_spec *spec = codec->spec;
	struct hdmi_spec_per_pin *per_pin;
	int pin_idx;

	for (pin_idx = 0; pin_idx < spec->num_pins; pin_idx++) {
		per_pin = get_pin(spec, pin_idx);
		if (per_pin->pcm &&
			per_pin->pcm->pcm->stream == hinfo)
			return pin_idx;
	}

	codec_dbg(codec, "HDMI: hinfo %p (pcm %d) not registered\n", hinfo,
		  hinfo_to_pcm_index(codec, hinfo));
	return -EINVAL;
}

static struct hdmi_spec_per_pin *pcm_idx_to_pin(struct hdmi_spec *spec,
						int pcm_idx)
{
	int i;
	struct hdmi_spec_per_pin *per_pin;

	for (i = 0; i < spec->num_pins; i++) {
		per_pin = get_pin(spec, i);
		if (per_pin->pcm_idx == pcm_idx)
			return per_pin;
	}
	return NULL;
}

static int cvt_nid_to_cvt_index(struct hda_codec *codec, hda_nid_t cvt_nid)
{
	struct hdmi_spec *spec = codec->spec;
	int cvt_idx;

	for (cvt_idx = 0; cvt_idx < spec->num_cvts; cvt_idx++)
		if (get_cvt(spec, cvt_idx)->cvt_nid == cvt_nid)
			return cvt_idx;

	codec_warn(codec, "HDMI: cvt nid %d not registered\n", cvt_nid);
	return -EINVAL;
}

static int hdmi_eld_ctl_info(struct snd_kcontrol *kcontrol,
			struct snd_ctl_elem_info *uinfo)
{
	struct hda_codec *codec = snd_kcontrol_chip(kcontrol);
	struct hdmi_spec *spec = codec->spec;
	struct hdmi_spec_per_pin *per_pin;
	struct hdmi_eld *eld;
	int pcm_idx;

	uinfo->type = SNDRV_CTL_ELEM_TYPE_BYTES;

	pcm_idx = kcontrol->private_value;
	mutex_lock(&spec->pcm_lock);
	per_pin = pcm_idx_to_pin(spec, pcm_idx);
	if (!per_pin) {
		/* no pin is bound to the pcm */
		uinfo->count = 0;
		goto unlock;
	}
	eld = &per_pin->sink_eld;
	uinfo->count = eld->eld_valid ? eld->eld_size : 0;

 unlock:
	mutex_unlock(&spec->pcm_lock);
	return 0;
}

static int hdmi_eld_ctl_get(struct snd_kcontrol *kcontrol,
			struct snd_ctl_elem_value *ucontrol)
{
	struct hda_codec *codec = snd_kcontrol_chip(kcontrol);
	struct hdmi_spec *spec = codec->spec;
	struct hdmi_spec_per_pin *per_pin;
	struct hdmi_eld *eld;
	int pcm_idx;
	int err = 0;

	pcm_idx = kcontrol->private_value;
	mutex_lock(&spec->pcm_lock);
	per_pin = pcm_idx_to_pin(spec, pcm_idx);
	if (!per_pin) {
		/* no pin is bound to the pcm */
		memset(ucontrol->value.bytes.data, 0,
		       ARRAY_SIZE(ucontrol->value.bytes.data));
		goto unlock;
	}

	eld = &per_pin->sink_eld;
	if (eld->eld_size > ARRAY_SIZE(ucontrol->value.bytes.data) ||
	    eld->eld_size > ELD_MAX_SIZE) {
		snd_BUG();
		err = -EINVAL;
		goto unlock;
	}

	memset(ucontrol->value.bytes.data, 0,
	       ARRAY_SIZE(ucontrol->value.bytes.data));
	if (eld->eld_valid)
		memcpy(ucontrol->value.bytes.data, eld->eld_buffer,
		       eld->eld_size);

 unlock:
	mutex_unlock(&spec->pcm_lock);
	return err;
}

static const struct snd_kcontrol_new eld_bytes_ctl = {
	.access = SNDRV_CTL_ELEM_ACCESS_READ | SNDRV_CTL_ELEM_ACCESS_VOLATILE |
		SNDRV_CTL_ELEM_ACCESS_SKIP_CHECK,
	.iface = SNDRV_CTL_ELEM_IFACE_PCM,
	.name = "ELD",
	.info = hdmi_eld_ctl_info,
	.get = hdmi_eld_ctl_get,
};

static int hdmi_create_eld_ctl(struct hda_codec *codec, int pcm_idx,
			int device)
{
	struct snd_kcontrol *kctl;
	struct hdmi_spec *spec = codec->spec;
	int err;

	kctl = snd_ctl_new1(&eld_bytes_ctl, codec);
	if (!kctl)
		return -ENOMEM;
	kctl->private_value = pcm_idx;
	kctl->id.device = device;

	/* no pin nid is associated with the kctl now
	 * tbd: associate pin nid to eld ctl later
	 */
	err = snd_hda_ctl_add(codec, 0, kctl);
	if (err < 0)
		return err;

	get_hdmi_pcm(spec, pcm_idx)->eld_ctl = kctl;
	return 0;
}

#ifdef BE_PARANOID
static void hdmi_get_dip_index(struct hda_codec *codec, hda_nid_t pin_nid,
				int *packet_index, int *byte_index)
{
	int val;

	val = snd_hda_codec_read(codec, pin_nid, 0,
				 AC_VERB_GET_HDMI_DIP_INDEX, 0);

	*packet_index = val >> 5;
	*byte_index = val & 0x1f;
}
#endif

static void hdmi_set_dip_index(struct hda_codec *codec, hda_nid_t pin_nid,
				int packet_index, int byte_index)
{
	int val;

	val = (packet_index << 5) | (byte_index & 0x1f);

	snd_hda_codec_write(codec, pin_nid, 0, AC_VERB_SET_HDMI_DIP_INDEX, val);
}

static void hdmi_write_dip_byte(struct hda_codec *codec, hda_nid_t pin_nid,
				unsigned char val)
{
	snd_hda_codec_write(codec, pin_nid, 0, AC_VERB_SET_HDMI_DIP_DATA, val);
}

static void hdmi_init_pin(struct hda_codec *codec, hda_nid_t pin_nid)
{
	struct hdmi_spec *spec = codec->spec;
	int pin_out;

	/* Unmute */
	if (get_wcaps(codec, pin_nid) & AC_WCAP_OUT_AMP)
		snd_hda_codec_write(codec, pin_nid, 0,
				AC_VERB_SET_AMP_GAIN_MUTE, AMP_OUT_UNMUTE);

	if (spec->dyn_pin_out)
		/* Disable pin out until stream is active */
		pin_out = 0;
	else
		/* Enable pin out: some machines with GM965 gets broken output
		 * when the pin is disabled or changed while using with HDMI
		 */
		pin_out = PIN_OUT;

	snd_hda_codec_write(codec, pin_nid, 0,
			    AC_VERB_SET_PIN_WIDGET_CONTROL, pin_out);
}

/*
 * ELD proc files
 */

#ifdef CONFIG_SND_PROC_FS
static void print_eld_info(struct snd_info_entry *entry,
			   struct snd_info_buffer *buffer)
{
	struct hdmi_spec_per_pin *per_pin = entry->private_data;

	mutex_lock(&per_pin->lock);
	snd_hdmi_print_eld_info(&per_pin->sink_eld, buffer);
	mutex_unlock(&per_pin->lock);
}

static void write_eld_info(struct snd_info_entry *entry,
			   struct snd_info_buffer *buffer)
{
	struct hdmi_spec_per_pin *per_pin = entry->private_data;

	mutex_lock(&per_pin->lock);
	snd_hdmi_write_eld_info(&per_pin->sink_eld, buffer);
	mutex_unlock(&per_pin->lock);
}

static int eld_proc_new(struct hdmi_spec_per_pin *per_pin, int index)
{
	char name[32];
	struct hda_codec *codec = per_pin->codec;
	struct snd_info_entry *entry;
	int err;

	snprintf(name, sizeof(name), "eld#%d.%d", codec->addr, index);
	err = snd_card_proc_new(codec->card, name, &entry);
	if (err < 0)
		return err;

	snd_info_set_text_ops(entry, per_pin, print_eld_info);
	entry->c.text.write = write_eld_info;
	entry->mode |= 0200;
	per_pin->proc_entry = entry;

	return 0;
}

static void eld_proc_free(struct hdmi_spec_per_pin *per_pin)
{
	if (!per_pin->codec->bus->shutdown) {
		snd_info_free_entry(per_pin->proc_entry);
		per_pin->proc_entry = NULL;
	}
}
#else
static inline int eld_proc_new(struct hdmi_spec_per_pin *per_pin,
			       int index)
{
	return 0;
}
static inline void eld_proc_free(struct hdmi_spec_per_pin *per_pin)
{
}
#endif

/*
 * Audio InfoFrame routines
 */

/*
 * Enable Audio InfoFrame Transmission
 */
static void hdmi_start_infoframe_trans(struct hda_codec *codec,
				       hda_nid_t pin_nid)
{
	hdmi_set_dip_index(codec, pin_nid, 0x0, 0x0);
	snd_hda_codec_write(codec, pin_nid, 0, AC_VERB_SET_HDMI_DIP_XMIT,
						AC_DIPXMIT_BEST);
}

/*
 * Disable Audio InfoFrame Transmission
 */
static void hdmi_stop_infoframe_trans(struct hda_codec *codec,
				      hda_nid_t pin_nid)
{
	hdmi_set_dip_index(codec, pin_nid, 0x0, 0x0);
	snd_hda_codec_write(codec, pin_nid, 0, AC_VERB_SET_HDMI_DIP_XMIT,
						AC_DIPXMIT_DISABLE);
}

static void hdmi_debug_dip_size(struct hda_codec *codec, hda_nid_t pin_nid)
{
#ifdef CONFIG_SND_DEBUG_VERBOSE
	int i;
	int size;

	size = snd_hdmi_get_eld_size(codec, pin_nid);
	codec_dbg(codec, "HDMI: ELD buf size is %d\n", size);

	for (i = 0; i < 8; i++) {
		size = snd_hda_codec_read(codec, pin_nid, 0,
						AC_VERB_GET_HDMI_DIP_SIZE, i);
		codec_dbg(codec, "HDMI: DIP GP[%d] buf size is %d\n", i, size);
	}
#endif
}

static void hdmi_clear_dip_buffers(struct hda_codec *codec, hda_nid_t pin_nid)
{
#ifdef BE_PARANOID
	int i, j;
	int size;
	int pi, bi;
	for (i = 0; i < 8; i++) {
		size = snd_hda_codec_read(codec, pin_nid, 0,
						AC_VERB_GET_HDMI_DIP_SIZE, i);
		if (size == 0)
			continue;

		hdmi_set_dip_index(codec, pin_nid, i, 0x0);
		for (j = 1; j < 1000; j++) {
			hdmi_write_dip_byte(codec, pin_nid, 0x0);
			hdmi_get_dip_index(codec, pin_nid, &pi, &bi);
			if (pi != i)
				codec_dbg(codec, "dip index %d: %d != %d\n",
						bi, pi, i);
			if (bi == 0) /* byte index wrapped around */
				break;
		}
		codec_dbg(codec,
			"HDMI: DIP GP[%d] buf reported size=%d, written=%d\n",
			i, size, j);
	}
#endif
}

static void hdmi_checksum_audio_infoframe(struct hdmi_audio_infoframe *hdmi_ai)
{
	u8 *bytes = (u8 *)hdmi_ai;
	u8 sum = 0;
	int i;

	hdmi_ai->checksum = 0;

	for (i = 0; i < sizeof(*hdmi_ai); i++)
		sum += bytes[i];

	hdmi_ai->checksum = -sum;
}

static void hdmi_fill_audio_infoframe(struct hda_codec *codec,
				      hda_nid_t pin_nid,
				      u8 *dip, int size)
{
	int i;

	hdmi_debug_dip_size(codec, pin_nid);
	hdmi_clear_dip_buffers(codec, pin_nid); /* be paranoid */

	hdmi_set_dip_index(codec, pin_nid, 0x0, 0x0);
	for (i = 0; i < size; i++)
		hdmi_write_dip_byte(codec, pin_nid, dip[i]);
}

static bool hdmi_infoframe_uptodate(struct hda_codec *codec, hda_nid_t pin_nid,
				    u8 *dip, int size)
{
	u8 val;
	int i;

	if (snd_hda_codec_read(codec, pin_nid, 0, AC_VERB_GET_HDMI_DIP_XMIT, 0)
							    != AC_DIPXMIT_BEST)
		return false;

	hdmi_set_dip_index(codec, pin_nid, 0x0, 0x0);
	for (i = 0; i < size; i++) {
		val = snd_hda_codec_read(codec, pin_nid, 0,
					 AC_VERB_GET_HDMI_DIP_DATA, 0);
		if (val != dip[i])
			return false;
	}

	return true;
}

static int hdmi_pin_get_eld(struct hda_codec *codec, hda_nid_t nid,
			    int dev_id, unsigned char *buf, int *eld_size)
{
	snd_hda_set_dev_select(codec, nid, dev_id);

	return snd_hdmi_get_eld(codec, nid, buf, eld_size);
}

static void hdmi_pin_setup_infoframe(struct hda_codec *codec,
				     hda_nid_t pin_nid, int dev_id,
				     int ca, int active_channels,
				     int conn_type)
{
	union audio_infoframe ai;

	memset(&ai, 0, sizeof(ai));
	if (conn_type == 0) { /* HDMI */
		struct hdmi_audio_infoframe *hdmi_ai = &ai.hdmi;

		hdmi_ai->type		= 0x84;
		hdmi_ai->ver		= 0x01;
		hdmi_ai->len		= 0x0a;
		hdmi_ai->CC02_CT47	= active_channels - 1;
		hdmi_ai->CA		= ca;
		hdmi_checksum_audio_infoframe(hdmi_ai);
	} else if (conn_type == 1) { /* DisplayPort */
		struct dp_audio_infoframe *dp_ai = &ai.dp;

		dp_ai->type		= 0x84;
		dp_ai->len		= 0x1b;
		dp_ai->ver		= 0x11 << 2;
		dp_ai->CC02_CT47	= active_channels - 1;
		dp_ai->CA		= ca;
	} else {
		codec_dbg(codec, "HDMI: unknown connection type at pin %d\n",
			    pin_nid);
		return;
	}

	snd_hda_set_dev_select(codec, pin_nid, dev_id);

	/*
	 * sizeof(ai) is used instead of sizeof(*hdmi_ai) or
	 * sizeof(*dp_ai) to avoid partial match/update problems when
	 * the user switches between HDMI/DP monitors.
	 */
	if (!hdmi_infoframe_uptodate(codec, pin_nid, ai.bytes,
					sizeof(ai))) {
		codec_dbg(codec,
			  "hdmi_pin_setup_infoframe: pin=%d channels=%d ca=0x%02x\n",
			    pin_nid,
			    active_channels, ca);
		hdmi_stop_infoframe_trans(codec, pin_nid);
		hdmi_fill_audio_infoframe(codec, pin_nid,
					    ai.bytes, sizeof(ai));
		hdmi_start_infoframe_trans(codec, pin_nid);
	}
}

static void hdmi_setup_audio_infoframe(struct hda_codec *codec,
				       struct hdmi_spec_per_pin *per_pin,
				       bool non_pcm)
{
	struct hdmi_spec *spec = codec->spec;
	struct hdac_chmap *chmap = &spec->chmap;
	hda_nid_t pin_nid = per_pin->pin_nid;
	int dev_id = per_pin->dev_id;
	int channels = per_pin->channels;
	int active_channels;
	struct hdmi_eld *eld;
	int ca;

	if (!channels)
		return;

	snd_hda_set_dev_select(codec, pin_nid, dev_id);

	/* some HW (e.g. HSW+) needs reprogramming the amp at each time */
	if (get_wcaps(codec, pin_nid) & AC_WCAP_OUT_AMP)
		snd_hda_codec_write(codec, pin_nid, 0,
					    AC_VERB_SET_AMP_GAIN_MUTE,
					    AMP_OUT_UNMUTE);

	eld = &per_pin->sink_eld;

	ca = snd_hdac_channel_allocation(&codec->core,
			eld->info.spk_alloc, channels,
			per_pin->chmap_set, non_pcm, per_pin->chmap);

	active_channels = snd_hdac_get_active_channels(ca);

	chmap->ops.set_channel_count(&codec->core, per_pin->cvt_nid,
						active_channels);

	/*
	 * always configure channel mapping, it may have been changed by the
	 * user in the meantime
	 */
	snd_hdac_setup_channel_mapping(&spec->chmap,
				pin_nid, non_pcm, ca, channels,
				per_pin->chmap, per_pin->chmap_set);

	spec->ops.pin_setup_infoframe(codec, pin_nid, dev_id,
				      ca, active_channels, eld->info.conn_type);

	per_pin->non_pcm = non_pcm;
}

/*
 * Unsolicited events
 */

static void hdmi_present_sense(struct hdmi_spec_per_pin *per_pin, int repoll);

static void check_presence_and_report(struct hda_codec *codec, hda_nid_t nid,
				      int dev_id)
{
	struct hdmi_spec *spec = codec->spec;
	int pin_idx = pin_id_to_pin_index(codec, nid, dev_id);

	if (pin_idx < 0)
		return;
	mutex_lock(&spec->pcm_lock);
	hdmi_present_sense(get_pin(spec, pin_idx), 1);
	mutex_unlock(&spec->pcm_lock);
}

static void jack_callback(struct hda_codec *codec,
			  struct hda_jack_callback *jack)
{
	/* stop polling when notification is enabled */
	if (codec_has_acomp(codec))
		return;

	check_presence_and_report(codec, jack->nid, jack->dev_id);
}

static void hdmi_intrinsic_event(struct hda_codec *codec, unsigned int res,
				 struct hda_jack_tbl *jack)
{
	jack->jack_dirty = 1;

	codec_dbg(codec,
		"HDMI hot plug event: Codec=%d Pin=%d Device=%d Inactive=%d Presence_Detect=%d ELD_Valid=%d\n",
		codec->addr, jack->nid, jack->dev_id, !!(res & AC_UNSOL_RES_IA),
		!!(res & AC_UNSOL_RES_PD), !!(res & AC_UNSOL_RES_ELDV));

	check_presence_and_report(codec, jack->nid, jack->dev_id);
}

static void hdmi_non_intrinsic_event(struct hda_codec *codec, unsigned int res)
{
	int tag = res >> AC_UNSOL_RES_TAG_SHIFT;
	int subtag = (res & AC_UNSOL_RES_SUBTAG) >> AC_UNSOL_RES_SUBTAG_SHIFT;
	int cp_state = !!(res & AC_UNSOL_RES_CP_STATE);
	int cp_ready = !!(res & AC_UNSOL_RES_CP_READY);

	codec_info(codec,
		"HDMI CP event: CODEC=%d TAG=%d SUBTAG=0x%x CP_STATE=%d CP_READY=%d\n",
		codec->addr,
		tag,
		subtag,
		cp_state,
		cp_ready);

	/* TODO */
	if (cp_state) {
		;
	}
	if (cp_ready) {
		;
	}
}


static void hdmi_unsol_event(struct hda_codec *codec, unsigned int res)
{
	int tag = res >> AC_UNSOL_RES_TAG_SHIFT;
	int subtag = (res & AC_UNSOL_RES_SUBTAG) >> AC_UNSOL_RES_SUBTAG_SHIFT;
	struct hda_jack_tbl *jack;

	if (codec_has_acomp(codec))
		return;

	if (codec->dp_mst) {
		int dev_entry =
			(res & AC_UNSOL_RES_DE) >> AC_UNSOL_RES_DE_SHIFT;

		jack = snd_hda_jack_tbl_get_from_tag(codec, tag, dev_entry);
	} else {
		jack = snd_hda_jack_tbl_get_from_tag(codec, tag, 0);
	}

	if (!jack) {
		codec_dbg(codec, "Unexpected HDMI event tag 0x%x\n", tag);
		return;
	}

	if (subtag == 0)
		hdmi_intrinsic_event(codec, res, jack);
	else
		hdmi_non_intrinsic_event(codec, res);
}

static void haswell_verify_D0(struct hda_codec *codec,
		hda_nid_t cvt_nid, hda_nid_t nid)
{
	int pwr;

	/* For Haswell, the converter 1/2 may keep in D3 state after bootup,
	 * thus pins could only choose converter 0 for use. Make sure the
	 * converters are in correct power state */
	if (!snd_hda_check_power_state(codec, cvt_nid, AC_PWRST_D0))
		snd_hda_codec_write(codec, cvt_nid, 0, AC_VERB_SET_POWER_STATE, AC_PWRST_D0);

	if (!snd_hda_check_power_state(codec, nid, AC_PWRST_D0)) {
		snd_hda_codec_write(codec, nid, 0, AC_VERB_SET_POWER_STATE,
				    AC_PWRST_D0);
		msleep(40);
		pwr = snd_hda_codec_read(codec, nid, 0, AC_VERB_GET_POWER_STATE, 0);
		pwr = (pwr & AC_PWRST_ACTUAL) >> AC_PWRST_ACTUAL_SHIFT;
		codec_dbg(codec, "Haswell HDMI audio: Power for pin 0x%x is now D%d\n", nid, pwr);
	}
}

/*
 * Callbacks
 */

/* HBR should be Non-PCM, 8 channels */
#define is_hbr_format(format) \
	((format & AC_FMT_TYPE_NON_PCM) && (format & AC_FMT_CHAN_MASK) == 7)

static int hdmi_pin_hbr_setup(struct hda_codec *codec, hda_nid_t pin_nid,
			      int dev_id, bool hbr)
{
	int pinctl, new_pinctl;

	if (snd_hda_query_pin_caps(codec, pin_nid) & AC_PINCAP_HBR) {
		snd_hda_set_dev_select(codec, pin_nid, dev_id);
		pinctl = snd_hda_codec_read(codec, pin_nid, 0,
					    AC_VERB_GET_PIN_WIDGET_CONTROL, 0);

		if (pinctl < 0)
			return hbr ? -EINVAL : 0;

		new_pinctl = pinctl & ~AC_PINCTL_EPT;
		if (hbr)
			new_pinctl |= AC_PINCTL_EPT_HBR;
		else
			new_pinctl |= AC_PINCTL_EPT_NATIVE;

		codec_dbg(codec,
			  "hdmi_pin_hbr_setup: NID=0x%x, %spinctl=0x%x\n",
			    pin_nid,
			    pinctl == new_pinctl ? "" : "new-",
			    new_pinctl);

		if (pinctl != new_pinctl)
			snd_hda_codec_write(codec, pin_nid, 0,
					    AC_VERB_SET_PIN_WIDGET_CONTROL,
					    new_pinctl);
	} else if (hbr)
		return -EINVAL;

	return 0;
}

static int hdmi_setup_stream(struct hda_codec *codec, hda_nid_t cvt_nid,
			      hda_nid_t pin_nid, int dev_id,
			      u32 stream_tag, int format)
{
	struct hdmi_spec *spec = codec->spec;
	unsigned int param;
	int err;

	err = spec->ops.pin_hbr_setup(codec, pin_nid, dev_id,
				      is_hbr_format(format));

	if (err) {
		codec_dbg(codec, "hdmi_setup_stream: HBR is not supported\n");
		return err;
	}

	if (spec->intel_hsw_fixup) {

		/*
		 * on recent platforms IEC Coding Type is required for HBR
		 * support, read current Digital Converter settings and set
		 * ICT bitfield if needed.
		 */
		param = snd_hda_codec_read(codec, cvt_nid, 0,
					   AC_VERB_GET_DIGI_CONVERT_1, 0);

		param = (param >> 16) & ~(AC_DIG3_ICT);

		/* on recent platforms ICT mode is required for HBR support */
		if (is_hbr_format(format))
			param |= 0x1;

		snd_hda_codec_write(codec, cvt_nid, 0,
				    AC_VERB_SET_DIGI_CONVERT_3, param);
	}

	snd_hda_codec_setup_stream(codec, cvt_nid, stream_tag, 0, format);
	return 0;
}

/* Try to find an available converter
 * If pin_idx is less then zero, just try to find an available converter.
 * Otherwise, try to find an available converter and get the cvt mux index
 * of the pin.
 */
static int hdmi_choose_cvt(struct hda_codec *codec,
			   int pin_idx, int *cvt_id)
{
	struct hdmi_spec *spec = codec->spec;
	struct hdmi_spec_per_pin *per_pin;
	struct hdmi_spec_per_cvt *per_cvt = NULL;
	int cvt_idx, mux_idx = 0;

	/* pin_idx < 0 means no pin will be bound to the converter */
	if (pin_idx < 0)
		per_pin = NULL;
	else
		per_pin = get_pin(spec, pin_idx);

	/* Dynamically assign converter to stream */
	for (cvt_idx = 0; cvt_idx < spec->num_cvts; cvt_idx++) {
		per_cvt = get_cvt(spec, cvt_idx);

		/* Must not already be assigned */
		if (per_cvt->assigned)
			continue;
		if (per_pin == NULL)
			break;
		/* Must be in pin's mux's list of converters */
		for (mux_idx = 0; mux_idx < per_pin->num_mux_nids; mux_idx++)
			if (per_pin->mux_nids[mux_idx] == per_cvt->cvt_nid)
				break;
		/* Not in mux list */
		if (mux_idx == per_pin->num_mux_nids)
			continue;
		break;
	}

	/* No free converters */
	if (cvt_idx == spec->num_cvts)
		return -EBUSY;

	if (per_pin != NULL)
		per_pin->mux_idx = mux_idx;

	if (cvt_id)
		*cvt_id = cvt_idx;

	return 0;
}

/* Assure the pin select the right convetor */
static void intel_verify_pin_cvt_connect(struct hda_codec *codec,
			struct hdmi_spec_per_pin *per_pin)
{
	hda_nid_t pin_nid = per_pin->pin_nid;
	int mux_idx, curr;

	mux_idx = per_pin->mux_idx;
	curr = snd_hda_codec_read(codec, pin_nid, 0,
					  AC_VERB_GET_CONNECT_SEL, 0);
	if (curr != mux_idx)
		snd_hda_codec_write_cache(codec, pin_nid, 0,
					    AC_VERB_SET_CONNECT_SEL,
					    mux_idx);
}

/* get the mux index for the converter of the pins
 * converter's mux index is the same for all pins on Intel platform
 */
static int intel_cvt_id_to_mux_idx(struct hdmi_spec *spec,
			hda_nid_t cvt_nid)
{
	int i;

	for (i = 0; i < spec->num_cvts; i++)
		if (spec->cvt_nids[i] == cvt_nid)
			return i;
	return -EINVAL;
}

/* Intel HDMI workaround to fix audio routing issue:
 * For some Intel display codecs, pins share the same connection list.
 * So a conveter can be selected by multiple pins and playback on any of these
 * pins will generate sound on the external display, because audio flows from
 * the same converter to the display pipeline. Also muting one pin may make
 * other pins have no sound output.
 * So this function assures that an assigned converter for a pin is not selected
 * by any other pins.
 */
static void intel_not_share_assigned_cvt(struct hda_codec *codec,
					 hda_nid_t pin_nid,
					 int dev_id, int mux_idx)
{
	struct hdmi_spec *spec = codec->spec;
	hda_nid_t nid;
	int cvt_idx, curr;
	struct hdmi_spec_per_cvt *per_cvt;
	struct hdmi_spec_per_pin *per_pin;
	int pin_idx;

	/* configure the pins connections */
	for (pin_idx = 0; pin_idx < spec->num_pins; pin_idx++) {
		int dev_id_saved;
		int dev_num;

		per_pin = get_pin(spec, pin_idx);
		/*
		 * pin not connected to monitor
		 * no need to operate on it
		 */
		if (!per_pin->pcm)
			continue;

		if ((per_pin->pin_nid == pin_nid) &&
			(per_pin->dev_id == dev_id))
			continue;

		/*
		 * if per_pin->dev_id >= dev_num,
		 * snd_hda_get_dev_select() will fail,
		 * and the following operation is unpredictable.
		 * So skip this situation.
		 */
		dev_num = snd_hda_get_num_devices(codec, per_pin->pin_nid) + 1;
		if (per_pin->dev_id >= dev_num)
			continue;

		nid = per_pin->pin_nid;

		/*
		 * Calling this function should not impact
		 * on the device entry selection
		 * So let's save the dev id for each pin,
		 * and restore it when return
		 */
		dev_id_saved = snd_hda_get_dev_select(codec, nid);
		snd_hda_set_dev_select(codec, nid, per_pin->dev_id);
		curr = snd_hda_codec_read(codec, nid, 0,
					  AC_VERB_GET_CONNECT_SEL, 0);
		if (curr != mux_idx) {
			snd_hda_set_dev_select(codec, nid, dev_id_saved);
			continue;
		}


		/* choose an unassigned converter. The conveters in the
		 * connection list are in the same order as in the codec.
		 */
		for (cvt_idx = 0; cvt_idx < spec->num_cvts; cvt_idx++) {
			per_cvt = get_cvt(spec, cvt_idx);
			if (!per_cvt->assigned) {
				codec_dbg(codec,
					  "choose cvt %d for pin nid %d\n",
					cvt_idx, nid);
				snd_hda_codec_write_cache(codec, nid, 0,
					    AC_VERB_SET_CONNECT_SEL,
					    cvt_idx);
				break;
			}
		}
		snd_hda_set_dev_select(codec, nid, dev_id_saved);
	}
}

/* A wrapper of intel_not_share_asigned_cvt() */
static void intel_not_share_assigned_cvt_nid(struct hda_codec *codec,
			hda_nid_t pin_nid, int dev_id, hda_nid_t cvt_nid)
{
	int mux_idx;
	struct hdmi_spec *spec = codec->spec;

	/* On Intel platform, the mapping of converter nid to
	 * mux index of the pins are always the same.
	 * The pin nid may be 0, this means all pins will not
	 * share the converter.
	 */
	mux_idx = intel_cvt_id_to_mux_idx(spec, cvt_nid);
	if (mux_idx >= 0)
		intel_not_share_assigned_cvt(codec, pin_nid, dev_id, mux_idx);
}

/* skeleton caller of pin_cvt_fixup ops */
static void pin_cvt_fixup(struct hda_codec *codec,
			  struct hdmi_spec_per_pin *per_pin,
			  hda_nid_t cvt_nid)
{
	struct hdmi_spec *spec = codec->spec;

	if (spec->ops.pin_cvt_fixup)
		spec->ops.pin_cvt_fixup(codec, per_pin, cvt_nid);
}

/* called in hdmi_pcm_open when no pin is assigned to the PCM
 * in dyn_pcm_assign mode.
 */
static int hdmi_pcm_open_no_pin(struct hda_pcm_stream *hinfo,
			 struct hda_codec *codec,
			 struct snd_pcm_substream *substream)
{
	struct hdmi_spec *spec = codec->spec;
	struct snd_pcm_runtime *runtime = substream->runtime;
	int cvt_idx, pcm_idx;
	struct hdmi_spec_per_cvt *per_cvt = NULL;
	int err;

	pcm_idx = hinfo_to_pcm_index(codec, hinfo);
	if (pcm_idx < 0)
		return -EINVAL;

	err = hdmi_choose_cvt(codec, -1, &cvt_idx);
	if (err)
		return err;

	per_cvt = get_cvt(spec, cvt_idx);
	per_cvt->assigned = 1;
	hinfo->nid = per_cvt->cvt_nid;

	pin_cvt_fixup(codec, NULL, per_cvt->cvt_nid);

	set_bit(pcm_idx, &spec->pcm_in_use);
	/* todo: setup spdif ctls assign */

	/* Initially set the converter's capabilities */
	hinfo->channels_min = per_cvt->channels_min;
	hinfo->channels_max = per_cvt->channels_max;
	hinfo->rates = per_cvt->rates;
	hinfo->formats = per_cvt->formats;
	hinfo->maxbps = per_cvt->maxbps;

	/* Store the updated parameters */
	runtime->hw.channels_min = hinfo->channels_min;
	runtime->hw.channels_max = hinfo->channels_max;
	runtime->hw.formats = hinfo->formats;
	runtime->hw.rates = hinfo->rates;

	snd_pcm_hw_constraint_step(substream->runtime, 0,
				   SNDRV_PCM_HW_PARAM_CHANNELS, 2);
	return 0;
}

/*
 * HDA PCM callbacks
 */
static int hdmi_pcm_open(struct hda_pcm_stream *hinfo,
			 struct hda_codec *codec,
			 struct snd_pcm_substream *substream)
{
	struct hdmi_spec *spec = codec->spec;
	struct snd_pcm_runtime *runtime = substream->runtime;
	int pin_idx, cvt_idx, pcm_idx;
	struct hdmi_spec_per_pin *per_pin;
	struct hdmi_eld *eld;
	struct hdmi_spec_per_cvt *per_cvt = NULL;
	int err;

	/* Validate hinfo */
	pcm_idx = hinfo_to_pcm_index(codec, hinfo);
	if (pcm_idx < 0)
		return -EINVAL;

	mutex_lock(&spec->pcm_lock);
	pin_idx = hinfo_to_pin_index(codec, hinfo);
	if (!spec->dyn_pcm_assign) {
		if (snd_BUG_ON(pin_idx < 0)) {
			err = -EINVAL;
			goto unlock;
		}
	} else {
		/* no pin is assigned to the PCM
		 * PA need pcm open successfully when probe
		 */
		if (pin_idx < 0) {
			err = hdmi_pcm_open_no_pin(hinfo, codec, substream);
			goto unlock;
		}
	}

	err = hdmi_choose_cvt(codec, pin_idx, &cvt_idx);
	if (err < 0)
		goto unlock;

	per_cvt = get_cvt(spec, cvt_idx);
	/* Claim converter */
	per_cvt->assigned = 1;

	set_bit(pcm_idx, &spec->pcm_in_use);
	per_pin = get_pin(spec, pin_idx);
	per_pin->cvt_nid = per_cvt->cvt_nid;
	hinfo->nid = per_cvt->cvt_nid;

	/* flip stripe flag for the assigned stream if supported */
	if (get_wcaps(codec, per_cvt->cvt_nid) & AC_WCAP_STRIPE)
		azx_stream(get_azx_dev(substream))->stripe = 1;

	snd_hda_set_dev_select(codec, per_pin->pin_nid, per_pin->dev_id);
	snd_hda_codec_write_cache(codec, per_pin->pin_nid, 0,
			    AC_VERB_SET_CONNECT_SEL,
			    per_pin->mux_idx);

	/* configure unused pins to choose other converters */
	pin_cvt_fixup(codec, per_pin, 0);

	snd_hda_spdif_ctls_assign(codec, pcm_idx, per_cvt->cvt_nid);

	/* Initially set the converter's capabilities */
	hinfo->channels_min = per_cvt->channels_min;
	hinfo->channels_max = per_cvt->channels_max;
	hinfo->rates = per_cvt->rates;
	hinfo->formats = per_cvt->formats;
	hinfo->maxbps = per_cvt->maxbps;

	eld = &per_pin->sink_eld;
	/* Restrict capabilities by ELD if this isn't disabled */
	if (!static_hdmi_pcm && eld->eld_valid) {
		snd_hdmi_eld_update_pcm_info(&eld->info, hinfo);
		if (hinfo->channels_min > hinfo->channels_max ||
		    !hinfo->rates || !hinfo->formats) {
			per_cvt->assigned = 0;
			hinfo->nid = 0;
			snd_hda_spdif_ctls_unassign(codec, pcm_idx);
			err = -ENODEV;
			goto unlock;
		}
	}

	/* Store the updated parameters */
	runtime->hw.channels_min = hinfo->channels_min;
	runtime->hw.channels_max = hinfo->channels_max;
	runtime->hw.formats = hinfo->formats;
	runtime->hw.rates = hinfo->rates;

	snd_pcm_hw_constraint_step(substream->runtime, 0,
				   SNDRV_PCM_HW_PARAM_CHANNELS, 2);
 unlock:
	mutex_unlock(&spec->pcm_lock);
	return err;
}

/*
 * HDA/HDMI auto parsing
 */
static int hdmi_read_pin_conn(struct hda_codec *codec, int pin_idx)
{
	struct hdmi_spec *spec = codec->spec;
	struct hdmi_spec_per_pin *per_pin = get_pin(spec, pin_idx);
	hda_nid_t pin_nid = per_pin->pin_nid;
	int dev_id = per_pin->dev_id;
	int conns;

	if (!(get_wcaps(codec, pin_nid) & AC_WCAP_CONN_LIST)) {
		codec_warn(codec,
			   "HDMI: pin %d wcaps %#x does not support connection list\n",
			   pin_nid, get_wcaps(codec, pin_nid));
		return -EINVAL;
	}

	snd_hda_set_dev_select(codec, pin_nid, dev_id);

	if (spec->intel_hsw_fixup) {
		conns = spec->num_cvts;
		memcpy(per_pin->mux_nids, spec->cvt_nids,
		       sizeof(hda_nid_t) * conns);
	} else {
		conns = snd_hda_get_raw_connections(codec, pin_nid,
						    per_pin->mux_nids,
						    HDA_MAX_CONNECTIONS);
	}

	/* all the device entries on the same pin have the same conn list */
	per_pin->num_mux_nids = conns;

	return 0;
}

static int hdmi_find_pcm_slot(struct hdmi_spec *spec,
			      struct hdmi_spec_per_pin *per_pin)
{
	int i;

	/*
	 * generic_hdmi_build_pcms() may allocate extra PCMs on some
	 * platforms (with maximum of 'num_nids + dev_num - 1')
	 *
	 * The per_pin of pin_nid_idx=n and dev_id=m prefers to get pcm-n
	 * if m==0. This guarantees that dynamic pcm assignments are compatible
	 * with the legacy static per_pin-pcm assignment that existed in the
	 * days before DP-MST.
	 *
	 * Intel DP-MST prefers this legacy behavior for compatibility, too.
	 *
	 * per_pin of m!=0 prefers to get pcm=(num_nids + (m - 1)).
	 */

	if (per_pin->dev_id == 0 || spec->intel_hsw_fixup) {
		if (!test_bit(per_pin->pin_nid_idx, &spec->pcm_bitmap))
			return per_pin->pin_nid_idx;
	} else {
		i = spec->num_nids + (per_pin->dev_id - 1);
		if (i < spec->pcm_used && !(test_bit(i, &spec->pcm_bitmap)))
			return i;
	}

	/* have a second try; check the area over num_nids */
	for (i = spec->num_nids; i < spec->pcm_used; i++) {
		if (!test_bit(i, &spec->pcm_bitmap))
			return i;
	}

	/* the last try; check the empty slots in pins */
	for (i = 0; i < spec->num_nids; i++) {
		if (!test_bit(i, &spec->pcm_bitmap))
			return i;
	}
	return -EBUSY;
}

static void hdmi_attach_hda_pcm(struct hdmi_spec *spec,
				struct hdmi_spec_per_pin *per_pin)
{
	int idx;

	/* pcm already be attached to the pin */
	if (per_pin->pcm)
		return;
	idx = hdmi_find_pcm_slot(spec, per_pin);
	if (idx == -EBUSY)
		return;
	per_pin->pcm_idx = idx;
	per_pin->pcm = get_hdmi_pcm(spec, idx);
	set_bit(idx, &spec->pcm_bitmap);
}

static void hdmi_detach_hda_pcm(struct hdmi_spec *spec,
				struct hdmi_spec_per_pin *per_pin)
{
	int idx;

	/* pcm already be detached from the pin */
	if (!per_pin->pcm)
		return;
	idx = per_pin->pcm_idx;
	per_pin->pcm_idx = -1;
	per_pin->pcm = NULL;
	if (idx >= 0 && idx < spec->pcm_used)
		clear_bit(idx, &spec->pcm_bitmap);
}

static int hdmi_get_pin_cvt_mux(struct hdmi_spec *spec,
		struct hdmi_spec_per_pin *per_pin, hda_nid_t cvt_nid)
{
	int mux_idx;

	for (mux_idx = 0; mux_idx < per_pin->num_mux_nids; mux_idx++)
		if (per_pin->mux_nids[mux_idx] == cvt_nid)
			break;
	return mux_idx;
}

static bool check_non_pcm_per_cvt(struct hda_codec *codec, hda_nid_t cvt_nid);

static void hdmi_pcm_setup_pin(struct hdmi_spec *spec,
			   struct hdmi_spec_per_pin *per_pin)
{
	struct hda_codec *codec = per_pin->codec;
	struct hda_pcm *pcm;
	struct hda_pcm_stream *hinfo;
	struct snd_pcm_substream *substream;
	int mux_idx;
	bool non_pcm;

	if (per_pin->pcm_idx >= 0 && per_pin->pcm_idx < spec->pcm_used)
		pcm = get_pcm_rec(spec, per_pin->pcm_idx);
	else
		return;
	if (!pcm->pcm)
		return;
	if (!test_bit(per_pin->pcm_idx, &spec->pcm_in_use))
		return;

	/* hdmi audio only uses playback and one substream */
	hinfo = pcm->stream;
	substream = pcm->pcm->streams[0].substream;

	per_pin->cvt_nid = hinfo->nid;

	mux_idx = hdmi_get_pin_cvt_mux(spec, per_pin, hinfo->nid);
	if (mux_idx < per_pin->num_mux_nids) {
		snd_hda_set_dev_select(codec, per_pin->pin_nid,
				   per_pin->dev_id);
		snd_hda_codec_write_cache(codec, per_pin->pin_nid, 0,
				AC_VERB_SET_CONNECT_SEL,
				mux_idx);
	}
	snd_hda_spdif_ctls_assign(codec, per_pin->pcm_idx, hinfo->nid);

	non_pcm = check_non_pcm_per_cvt(codec, hinfo->nid);
	if (substream->runtime)
		per_pin->channels = substream->runtime->channels;
	per_pin->setup = true;
	per_pin->mux_idx = mux_idx;

	hdmi_setup_audio_infoframe(codec, per_pin, non_pcm);
}

static void hdmi_pcm_reset_pin(struct hdmi_spec *spec,
			   struct hdmi_spec_per_pin *per_pin)
{
	if (per_pin->pcm_idx >= 0 && per_pin->pcm_idx < spec->pcm_used)
		snd_hda_spdif_ctls_unassign(per_pin->codec, per_pin->pcm_idx);

	per_pin->chmap_set = false;
	memset(per_pin->chmap, 0, sizeof(per_pin->chmap));

	per_pin->setup = false;
	per_pin->channels = 0;
}

static struct snd_jack *pin_idx_to_pcm_jack(struct hda_codec *codec,
					    struct hdmi_spec_per_pin *per_pin)
{
	struct hdmi_spec *spec = codec->spec;

	if (per_pin->pcm_idx >= 0)
		return spec->pcm_rec[per_pin->pcm_idx].jack;
	else
		return NULL;
}

/* update per_pin ELD from the given new ELD;
 * setup info frame and notification accordingly
 * also notify ELD kctl and report jack status changes
 */
static void update_eld(struct hda_codec *codec,
		       struct hdmi_spec_per_pin *per_pin,
		       struct hdmi_eld *eld,
		       int repoll)
{
	struct hdmi_eld *pin_eld = &per_pin->sink_eld;
	struct hdmi_spec *spec = codec->spec;
	struct snd_jack *pcm_jack;
	bool old_eld_valid = pin_eld->eld_valid;
	bool eld_changed;
	int pcm_idx;

	if (eld->eld_valid) {
		if (eld->eld_size <= 0 ||
		    snd_hdmi_parse_eld(codec, &eld->info, eld->eld_buffer,
				       eld->eld_size) < 0) {
			eld->eld_valid = false;
			if (repoll) {
				schedule_delayed_work(&per_pin->work,
						      msecs_to_jiffies(300));
				return;
			}
		}
	}

	if (!eld->eld_valid || eld->eld_size <= 0) {
		eld->eld_valid = false;
		eld->eld_size = 0;
	}

	/* for monitor disconnection, save pcm_idx firstly */
	pcm_idx = per_pin->pcm_idx;

	/*
	 * pcm_idx >=0 before update_eld() means it is in monitor
	 * disconnected event. Jack must be fetched before update_eld().
	 */
	pcm_jack = pin_idx_to_pcm_jack(codec, per_pin);

	if (spec->dyn_pcm_assign) {
		if (eld->eld_valid) {
			hdmi_attach_hda_pcm(spec, per_pin);
			hdmi_pcm_setup_pin(spec, per_pin);
		} else {
			hdmi_pcm_reset_pin(spec, per_pin);
			hdmi_detach_hda_pcm(spec, per_pin);
		}
	}
	/* if pcm_idx == -1, it means this is in monitor connection event
	 * we can get the correct pcm_idx now.
	 */
	if (pcm_idx == -1)
		pcm_idx = per_pin->pcm_idx;
	if (!pcm_jack)
		pcm_jack = pin_idx_to_pcm_jack(codec, per_pin);

	if (eld->eld_valid)
		snd_hdmi_show_eld(codec, &eld->info);

	eld_changed = (pin_eld->eld_valid != eld->eld_valid);
	eld_changed |= (pin_eld->monitor_present != eld->monitor_present);
	if (!eld_changed && eld->eld_valid && pin_eld->eld_valid)
		if (pin_eld->eld_size != eld->eld_size ||
		    memcmp(pin_eld->eld_buffer, eld->eld_buffer,
			   eld->eld_size) != 0)
			eld_changed = true;

	if (eld_changed) {
		pin_eld->monitor_present = eld->monitor_present;
		pin_eld->eld_valid = eld->eld_valid;
		pin_eld->eld_size = eld->eld_size;
		if (eld->eld_valid)
			memcpy(pin_eld->eld_buffer, eld->eld_buffer,
			       eld->eld_size);
		pin_eld->info = eld->info;
	}

	/*
	 * Re-setup pin and infoframe. This is needed e.g. when
	 * - sink is first plugged-in
	 * - transcoder can change during stream playback on Haswell
	 *   and this can make HW reset converter selection on a pin.
	 */
	if (eld->eld_valid && !old_eld_valid && per_pin->setup) {
		pin_cvt_fixup(codec, per_pin, 0);
		hdmi_setup_audio_infoframe(codec, per_pin, per_pin->non_pcm);
	}

	if (eld_changed && pcm_idx >= 0)
		snd_ctl_notify(codec->card,
			       SNDRV_CTL_EVENT_MASK_VALUE |
			       SNDRV_CTL_EVENT_MASK_INFO,
			       &get_hdmi_pcm(spec, pcm_idx)->eld_ctl->id);

	if (eld_changed && pcm_jack)
		snd_jack_report(pcm_jack,
				(eld->monitor_present && eld->eld_valid) ?
				SND_JACK_AVOUT : 0);
}

/* update ELD and jack state via HD-audio verbs */
static void hdmi_present_sense_via_verbs(struct hdmi_spec_per_pin *per_pin,
					 int repoll)
{
	struct hda_codec *codec = per_pin->codec;
	struct hdmi_spec *spec = codec->spec;
	struct hdmi_eld *eld = &spec->temp_eld;
	hda_nid_t pin_nid = per_pin->pin_nid;
	int dev_id = per_pin->dev_id;
	/*
	 * Always execute a GetPinSense verb here, even when called from
	 * hdmi_intrinsic_event; for some NVIDIA HW, the unsolicited
	 * response's PD bit is not the real PD value, but indicates that
	 * the real PD value changed. An older version of the HD-audio
	 * specification worked this way. Hence, we just ignore the data in
	 * the unsolicited response to avoid custom WARs.
	 */
	int present;
	int ret;

	ret = snd_hda_power_up_pm(codec);
	if (ret < 0 && pm_runtime_suspended(hda_codec_dev(codec)))
		goto out;

	present = snd_hda_jack_pin_sense(codec, pin_nid, dev_id);

	mutex_lock(&per_pin->lock);
	eld->monitor_present = !!(present & AC_PINSENSE_PRESENCE);
	if (eld->monitor_present)
		eld->eld_valid  = !!(present & AC_PINSENSE_ELDV);
	else
		eld->eld_valid = false;

	codec_dbg(codec,
		"HDMI status: Codec=%d Pin=%d Presence_Detect=%d ELD_Valid=%d\n",
		codec->addr, pin_nid, eld->monitor_present, eld->eld_valid);

	if (eld->eld_valid) {
		if (spec->ops.pin_get_eld(codec, pin_nid, dev_id,
					  eld->eld_buffer, &eld->eld_size) < 0)
			eld->eld_valid = false;
	}

	update_eld(codec, per_pin, eld, repoll);
	mutex_unlock(&per_pin->lock);
 out:
	snd_hda_power_down_pm(codec);
}

static void silent_stream_enable(struct hda_codec *codec,
				struct hdmi_spec_per_pin *per_pin)
{
	unsigned int newval, oldval;

	codec_dbg(codec, "hdmi: enabling silent stream for NID %d\n",
			per_pin->pin_nid);

	mutex_lock(&per_pin->lock);

	if (!per_pin->channels)
		per_pin->channels = 2;

	oldval = snd_hda_codec_read(codec, per_pin->pin_nid, 0,
			AC_VERB_GET_CONV, 0);
	newval = (oldval & 0xF0) | 0xF;
	snd_hda_codec_write(codec, per_pin->pin_nid, 0,
			AC_VERB_SET_CHANNEL_STREAMID, newval);

	hdmi_setup_audio_infoframe(codec, per_pin, per_pin->non_pcm);

	mutex_unlock(&per_pin->lock);
}

/* update ELD and jack state via audio component */
static void sync_eld_via_acomp(struct hda_codec *codec,
			       struct hdmi_spec_per_pin *per_pin)
{
	struct hdmi_spec *spec = codec->spec;
	struct hdmi_eld *eld = &spec->temp_eld;
	bool monitor_prev, monitor_next;

	mutex_lock(&per_pin->lock);
	eld->monitor_present = false;
	monitor_prev = per_pin->sink_eld.monitor_present;
	eld->eld_size = snd_hdac_acomp_get_eld(&codec->core, per_pin->pin_nid,
				      per_pin->dev_id, &eld->monitor_present,
				      eld->eld_buffer, ELD_MAX_SIZE);
	eld->eld_valid = (eld->eld_size > 0);
	update_eld(codec, per_pin, eld, 0);
	monitor_next = per_pin->sink_eld.monitor_present;
	mutex_unlock(&per_pin->lock);

	/*
	 * Power-up will call hdmi_present_sense, so the PM calls
	 * have to be done without mutex held.
	 */

	if (spec->send_silent_stream) {
		int pm_ret;

		if (!monitor_prev && monitor_next) {
			pm_ret = snd_hda_power_up_pm(codec);
			if (pm_ret < 0)
				codec_err(codec,
				"Monitor plugged-in, Failed to power up codec ret=[%d]\n",
				pm_ret);
			silent_stream_enable(codec, per_pin);
		} else if (monitor_prev && !monitor_next) {
			pm_ret = snd_hda_power_down_pm(codec);
			if (pm_ret < 0)
				codec_err(codec,
				"Monitor plugged-out, Failed to power down codec ret=[%d]\n",
				pm_ret);
		}
	}
}

static void hdmi_present_sense(struct hdmi_spec_per_pin *per_pin, int repoll)
{
	struct hda_codec *codec = per_pin->codec;

	if (!codec_has_acomp(codec))
		hdmi_present_sense_via_verbs(per_pin, repoll);
	else
		sync_eld_via_acomp(codec, per_pin);
}

static void hdmi_repoll_eld(struct work_struct *work)
{
	struct hdmi_spec_per_pin *per_pin =
	container_of(to_delayed_work(work), struct hdmi_spec_per_pin, work);
	struct hda_codec *codec = per_pin->codec;
	struct hdmi_spec *spec = codec->spec;
	struct hda_jack_tbl *jack;

	jack = snd_hda_jack_tbl_get_mst(codec, per_pin->pin_nid,
					per_pin->dev_id);
	if (jack)
		jack->jack_dirty = 1;

	if (per_pin->repoll_count++ > 6)
		per_pin->repoll_count = 0;

	mutex_lock(&spec->pcm_lock);
	hdmi_present_sense(per_pin, per_pin->repoll_count);
	mutex_unlock(&spec->pcm_lock);
}

static int hdmi_add_pin(struct hda_codec *codec, hda_nid_t pin_nid)
{
	struct hdmi_spec *spec = codec->spec;
	unsigned int caps, config;
	int pin_idx;
	struct hdmi_spec_per_pin *per_pin;
	int err;
	int dev_num, i;

	caps = snd_hda_query_pin_caps(codec, pin_nid);
	if (!(caps & (AC_PINCAP_HDMI | AC_PINCAP_DP)))
		return 0;

	/*
	 * For DP MST audio, Configuration Default is the same for
	 * all device entries on the same pin
	 */
	config = snd_hda_codec_get_pincfg(codec, pin_nid);
	if (get_defcfg_connect(config) == AC_JACK_PORT_NONE &&
	    !spec->force_connect)
		return 0;

	/*
	 * To simplify the implementation, malloc all
	 * the virtual pins in the initialization statically
	 */
	if (spec->intel_hsw_fixup) {
		/*
		 * On Intel platforms, device entries number is
		 * changed dynamically. If there is a DP MST
		 * hub connected, the device entries number is 3.
		 * Otherwise, it is 1.
		 * Here we manually set dev_num to 3, so that
		 * we can initialize all the device entries when
		 * bootup statically.
		 */
		dev_num = 3;
		spec->dev_num = 3;
	} else if (spec->dyn_pcm_assign && codec->dp_mst) {
		dev_num = snd_hda_get_num_devices(codec, pin_nid) + 1;
		/*
		 * spec->dev_num is the maxinum number of device entries
		 * among all the pins
		 */
		spec->dev_num = (spec->dev_num > dev_num) ?
			spec->dev_num : dev_num;
	} else {
		/*
		 * If the platform doesn't support DP MST,
		 * manually set dev_num to 1. This means
		 * the pin has only one device entry.
		 */
		dev_num = 1;
		spec->dev_num = 1;
	}

	for (i = 0; i < dev_num; i++) {
		pin_idx = spec->num_pins;
		per_pin = snd_array_new(&spec->pins);

		if (!per_pin)
			return -ENOMEM;

		if (spec->dyn_pcm_assign) {
			per_pin->pcm = NULL;
			per_pin->pcm_idx = -1;
		} else {
			per_pin->pcm = get_hdmi_pcm(spec, pin_idx);
			per_pin->pcm_idx = pin_idx;
		}
		per_pin->pin_nid = pin_nid;
		per_pin->pin_nid_idx = spec->num_nids;
		per_pin->dev_id = i;
		per_pin->non_pcm = false;
		snd_hda_set_dev_select(codec, pin_nid, i);
		err = hdmi_read_pin_conn(codec, pin_idx);
		if (err < 0)
			return err;
		spec->num_pins++;
	}
	spec->num_nids++;

	return 0;
}

static int hdmi_add_cvt(struct hda_codec *codec, hda_nid_t cvt_nid)
{
	struct hdmi_spec *spec = codec->spec;
	struct hdmi_spec_per_cvt *per_cvt;
	unsigned int chans;
	int err;

	chans = get_wcaps(codec, cvt_nid);
	chans = get_wcaps_channels(chans);

	per_cvt = snd_array_new(&spec->cvts);
	if (!per_cvt)
		return -ENOMEM;

	per_cvt->cvt_nid = cvt_nid;
	per_cvt->channels_min = 2;
	if (chans <= 16) {
		per_cvt->channels_max = chans;
		if (chans > spec->chmap.channels_max)
			spec->chmap.channels_max = chans;
	}

	err = snd_hda_query_supported_pcm(codec, cvt_nid,
					  &per_cvt->rates,
					  &per_cvt->formats,
					  &per_cvt->maxbps);
	if (err < 0)
		return err;

	if (spec->num_cvts < ARRAY_SIZE(spec->cvt_nids))
		spec->cvt_nids[spec->num_cvts] = cvt_nid;
	spec->num_cvts++;

	return 0;
}

static const struct snd_pci_quirk force_connect_list[] = {
	SND_PCI_QUIRK(0x103c, 0x871a, "HP", 1),
	{}
};

static int hdmi_parse_codec(struct hda_codec *codec)
{
<<<<<<< HEAD
=======
	struct hdmi_spec *spec = codec->spec;
>>>>>>> 34dedd2a
	hda_nid_t start_nid;
	unsigned int caps;
	int i, nodes;
	const struct snd_pci_quirk *q;

	nodes = snd_hda_get_sub_nodes(codec, codec->core.afg, &start_nid);
	if (!start_nid || nodes < 0) {
		codec_warn(codec, "HDMI: failed to get afg sub nodes\n");
		return -EINVAL;
	}

<<<<<<< HEAD
=======
	q = snd_pci_quirk_lookup(codec->bus->pci, force_connect_list);

	if (q && q->value)
		spec->force_connect = true;

>>>>>>> 34dedd2a
	/*
	 * hdmi_add_pin() assumes total amount of converters to
	 * be known, so first discover all converters
	 */
	for (i = 0; i < nodes; i++) {
		hda_nid_t nid = start_nid + i;

		caps = get_wcaps(codec, nid);

		if (!(caps & AC_WCAP_DIGITAL))
			continue;

		if (get_wcaps_type(caps) == AC_WID_AUD_OUT)
			hdmi_add_cvt(codec, nid);
	}

	/* discover audio pins */
	for (i = 0; i < nodes; i++) {
		hda_nid_t nid = start_nid + i;

		caps = get_wcaps(codec, nid);

		if (!(caps & AC_WCAP_DIGITAL))
			continue;

		if (get_wcaps_type(caps) == AC_WID_PIN)
			hdmi_add_pin(codec, nid);
	}

	return 0;
}

/*
 */
static bool check_non_pcm_per_cvt(struct hda_codec *codec, hda_nid_t cvt_nid)
{
	struct hda_spdif_out *spdif;
	bool non_pcm;

	mutex_lock(&codec->spdif_mutex);
	spdif = snd_hda_spdif_out_of_nid(codec, cvt_nid);
	/* Add sanity check to pass klockwork check.
	 * This should never happen.
	 */
	if (WARN_ON(spdif == NULL)) {
		mutex_unlock(&codec->spdif_mutex);
		return true;
	}
	non_pcm = !!(spdif->status & IEC958_AES0_NONAUDIO);
	mutex_unlock(&codec->spdif_mutex);
	return non_pcm;
}

/*
 * HDMI callbacks
 */

static int generic_hdmi_playback_pcm_prepare(struct hda_pcm_stream *hinfo,
					   struct hda_codec *codec,
					   unsigned int stream_tag,
					   unsigned int format,
					   struct snd_pcm_substream *substream)
{
	hda_nid_t cvt_nid = hinfo->nid;
	struct hdmi_spec *spec = codec->spec;
	int pin_idx;
	struct hdmi_spec_per_pin *per_pin;
	struct snd_pcm_runtime *runtime = substream->runtime;
	bool non_pcm;
	int pinctl, stripe;
	int err = 0;

	mutex_lock(&spec->pcm_lock);
	pin_idx = hinfo_to_pin_index(codec, hinfo);
	if (spec->dyn_pcm_assign && pin_idx < 0) {
		/* when dyn_pcm_assign and pcm is not bound to a pin
		 * skip pin setup and return 0 to make audio playback
		 * be ongoing
		 */
		pin_cvt_fixup(codec, NULL, cvt_nid);
		snd_hda_codec_setup_stream(codec, cvt_nid,
					stream_tag, 0, format);
		goto unlock;
	}

	if (snd_BUG_ON(pin_idx < 0)) {
		err = -EINVAL;
		goto unlock;
	}
	per_pin = get_pin(spec, pin_idx);

	/* Verify pin:cvt selections to avoid silent audio after S3.
	 * After S3, the audio driver restores pin:cvt selections
	 * but this can happen before gfx is ready and such selection
	 * is overlooked by HW. Thus multiple pins can share a same
	 * default convertor and mute control will affect each other,
	 * which can cause a resumed audio playback become silent
	 * after S3.
	 */
	pin_cvt_fixup(codec, per_pin, 0);

	/* Call sync_audio_rate to set the N/CTS/M manually if necessary */
	/* Todo: add DP1.2 MST audio support later */
	if (codec_has_acomp(codec))
		snd_hdac_sync_audio_rate(&codec->core, per_pin->pin_nid,
					 per_pin->dev_id, runtime->rate);

	non_pcm = check_non_pcm_per_cvt(codec, cvt_nid);
	mutex_lock(&per_pin->lock);
	per_pin->channels = substream->runtime->channels;
	per_pin->setup = true;

	if (get_wcaps(codec, cvt_nid) & AC_WCAP_STRIPE) {
		stripe = snd_hdac_get_stream_stripe_ctl(&codec->bus->core,
							substream);
		snd_hda_codec_write(codec, cvt_nid, 0,
				    AC_VERB_SET_STRIPE_CONTROL,
				    stripe);
	}

	hdmi_setup_audio_infoframe(codec, per_pin, non_pcm);
	mutex_unlock(&per_pin->lock);
	if (spec->dyn_pin_out) {
		snd_hda_set_dev_select(codec, per_pin->pin_nid,
				       per_pin->dev_id);
		pinctl = snd_hda_codec_read(codec, per_pin->pin_nid, 0,
					    AC_VERB_GET_PIN_WIDGET_CONTROL, 0);
		snd_hda_codec_write(codec, per_pin->pin_nid, 0,
				    AC_VERB_SET_PIN_WIDGET_CONTROL,
				    pinctl | PIN_OUT);
	}

	/* snd_hda_set_dev_select() has been called before */
	err = spec->ops.setup_stream(codec, cvt_nid, per_pin->pin_nid,
				     per_pin->dev_id, stream_tag, format);
 unlock:
	mutex_unlock(&spec->pcm_lock);
	return err;
}

static int generic_hdmi_playback_pcm_cleanup(struct hda_pcm_stream *hinfo,
					     struct hda_codec *codec,
					     struct snd_pcm_substream *substream)
{
	snd_hda_codec_cleanup_stream(codec, hinfo->nid);
	return 0;
}

static int hdmi_pcm_close(struct hda_pcm_stream *hinfo,
			  struct hda_codec *codec,
			  struct snd_pcm_substream *substream)
{
	struct hdmi_spec *spec = codec->spec;
	int cvt_idx, pin_idx, pcm_idx;
	struct hdmi_spec_per_cvt *per_cvt;
	struct hdmi_spec_per_pin *per_pin;
	int pinctl;
	int err = 0;

	if (hinfo->nid) {
		pcm_idx = hinfo_to_pcm_index(codec, hinfo);
		if (snd_BUG_ON(pcm_idx < 0))
			return -EINVAL;
		cvt_idx = cvt_nid_to_cvt_index(codec, hinfo->nid);
		if (snd_BUG_ON(cvt_idx < 0))
			return -EINVAL;
		per_cvt = get_cvt(spec, cvt_idx);

		snd_BUG_ON(!per_cvt->assigned);
		per_cvt->assigned = 0;
		hinfo->nid = 0;

		azx_stream(get_azx_dev(substream))->stripe = 0;

		mutex_lock(&spec->pcm_lock);
		snd_hda_spdif_ctls_unassign(codec, pcm_idx);
		clear_bit(pcm_idx, &spec->pcm_in_use);
		pin_idx = hinfo_to_pin_index(codec, hinfo);
		if (spec->dyn_pcm_assign && pin_idx < 0)
			goto unlock;

		if (snd_BUG_ON(pin_idx < 0)) {
			err = -EINVAL;
			goto unlock;
		}
		per_pin = get_pin(spec, pin_idx);

		if (spec->dyn_pin_out) {
			snd_hda_set_dev_select(codec, per_pin->pin_nid,
					       per_pin->dev_id);
			pinctl = snd_hda_codec_read(codec, per_pin->pin_nid, 0,
					AC_VERB_GET_PIN_WIDGET_CONTROL, 0);
			snd_hda_codec_write(codec, per_pin->pin_nid, 0,
					    AC_VERB_SET_PIN_WIDGET_CONTROL,
					    pinctl & ~PIN_OUT);
		}

		mutex_lock(&per_pin->lock);
		per_pin->chmap_set = false;
		memset(per_pin->chmap, 0, sizeof(per_pin->chmap));

		per_pin->setup = false;
		per_pin->channels = 0;
		mutex_unlock(&per_pin->lock);
	unlock:
		mutex_unlock(&spec->pcm_lock);
	}

	return err;
}

static const struct hda_pcm_ops generic_ops = {
	.open = hdmi_pcm_open,
	.close = hdmi_pcm_close,
	.prepare = generic_hdmi_playback_pcm_prepare,
	.cleanup = generic_hdmi_playback_pcm_cleanup,
};

static int hdmi_get_spk_alloc(struct hdac_device *hdac, int pcm_idx)
{
	struct hda_codec *codec = hdac_to_hda_codec(hdac);
	struct hdmi_spec *spec = codec->spec;
	struct hdmi_spec_per_pin *per_pin = pcm_idx_to_pin(spec, pcm_idx);

	if (!per_pin)
		return 0;

	return per_pin->sink_eld.info.spk_alloc;
}

static void hdmi_get_chmap(struct hdac_device *hdac, int pcm_idx,
					unsigned char *chmap)
{
	struct hda_codec *codec = hdac_to_hda_codec(hdac);
	struct hdmi_spec *spec = codec->spec;
	struct hdmi_spec_per_pin *per_pin = pcm_idx_to_pin(spec, pcm_idx);

	/* chmap is already set to 0 in caller */
	if (!per_pin)
		return;

	memcpy(chmap, per_pin->chmap, ARRAY_SIZE(per_pin->chmap));
}

static void hdmi_set_chmap(struct hdac_device *hdac, int pcm_idx,
				unsigned char *chmap, int prepared)
{
	struct hda_codec *codec = hdac_to_hda_codec(hdac);
	struct hdmi_spec *spec = codec->spec;
	struct hdmi_spec_per_pin *per_pin = pcm_idx_to_pin(spec, pcm_idx);

	if (!per_pin)
		return;
	mutex_lock(&per_pin->lock);
	per_pin->chmap_set = true;
	memcpy(per_pin->chmap, chmap, ARRAY_SIZE(per_pin->chmap));
	if (prepared)
		hdmi_setup_audio_infoframe(codec, per_pin, per_pin->non_pcm);
	mutex_unlock(&per_pin->lock);
}

static bool is_hdmi_pcm_attached(struct hdac_device *hdac, int pcm_idx)
{
	struct hda_codec *codec = hdac_to_hda_codec(hdac);
	struct hdmi_spec *spec = codec->spec;
	struct hdmi_spec_per_pin *per_pin = pcm_idx_to_pin(spec, pcm_idx);

	return per_pin ? true:false;
}

static int generic_hdmi_build_pcms(struct hda_codec *codec)
{
	struct hdmi_spec *spec = codec->spec;
	int idx, pcm_num;

	/*
	 * for non-mst mode, pcm number is the same as before
	 * for DP MST mode without extra PCM, pcm number is same
	 * for DP MST mode with extra PCMs, pcm number is
	 *  (nid number + dev_num - 1)
	 * dev_num is the device entry number in a pin
	 */

	if (codec->mst_no_extra_pcms)
		pcm_num = spec->num_nids;
	else
		pcm_num = spec->num_nids + spec->dev_num - 1;

	codec_dbg(codec, "hdmi: pcm_num set to %d\n", pcm_num);

	for (idx = 0; idx < pcm_num; idx++) {
		struct hda_pcm *info;
		struct hda_pcm_stream *pstr;

		info = snd_hda_codec_pcm_new(codec, "HDMI %d", idx);
		if (!info)
			return -ENOMEM;

		spec->pcm_rec[idx].pcm = info;
		spec->pcm_used++;
		info->pcm_type = HDA_PCM_TYPE_HDMI;
		info->own_chmap = true;

		pstr = &info->stream[SNDRV_PCM_STREAM_PLAYBACK];
		pstr->substreams = 1;
		pstr->ops = generic_ops;
		/* pcm number is less than 16 */
		if (spec->pcm_used >= 16)
			break;
		/* other pstr fields are set in open */
	}

	return 0;
}

static void free_hdmi_jack_priv(struct snd_jack *jack)
{
	struct hdmi_pcm *pcm = jack->private_data;

	pcm->jack = NULL;
}

static int generic_hdmi_build_jack(struct hda_codec *codec, int pcm_idx)
{
	char hdmi_str[32] = "HDMI/DP";
	struct hdmi_spec *spec = codec->spec;
	struct hdmi_spec_per_pin *per_pin = get_pin(spec, pcm_idx);
	struct snd_jack *jack;
	int pcmdev = get_pcm_rec(spec, pcm_idx)->device;
	int err;

	if (pcmdev > 0)
		sprintf(hdmi_str + strlen(hdmi_str), ",pcm=%d", pcmdev);
	if (!spec->dyn_pcm_assign &&
	    !is_jack_detectable(codec, per_pin->pin_nid))
		strncat(hdmi_str, " Phantom",
			sizeof(hdmi_str) - strlen(hdmi_str) - 1);

	err = snd_jack_new(codec->card, hdmi_str, SND_JACK_AVOUT, &jack,
			   true, false);
	if (err < 0)
		return err;

	spec->pcm_rec[pcm_idx].jack = jack;
	jack->private_data = &spec->pcm_rec[pcm_idx];
	jack->private_free = free_hdmi_jack_priv;
	return 0;
}

static int generic_hdmi_build_controls(struct hda_codec *codec)
{
	struct hdmi_spec *spec = codec->spec;
	int dev, err;
	int pin_idx, pcm_idx;

	for (pcm_idx = 0; pcm_idx < spec->pcm_used; pcm_idx++) {
		if (!get_pcm_rec(spec, pcm_idx)->pcm) {
			/* no PCM: mark this for skipping permanently */
			set_bit(pcm_idx, &spec->pcm_bitmap);
			continue;
		}

		err = generic_hdmi_build_jack(codec, pcm_idx);
		if (err < 0)
			return err;

		/* create the spdif for each pcm
		 * pin will be bound when monitor is connected
		 */
		if (spec->dyn_pcm_assign)
			err = snd_hda_create_dig_out_ctls(codec,
					  0, spec->cvt_nids[0],
					  HDA_PCM_TYPE_HDMI);
		else {
			struct hdmi_spec_per_pin *per_pin =
				get_pin(spec, pcm_idx);
			err = snd_hda_create_dig_out_ctls(codec,
						  per_pin->pin_nid,
						  per_pin->mux_nids[0],
						  HDA_PCM_TYPE_HDMI);
		}
		if (err < 0)
			return err;
		snd_hda_spdif_ctls_unassign(codec, pcm_idx);

		dev = get_pcm_rec(spec, pcm_idx)->device;
		if (dev != SNDRV_PCM_INVALID_DEVICE) {
			/* add control for ELD Bytes */
			err = hdmi_create_eld_ctl(codec, pcm_idx, dev);
			if (err < 0)
				return err;
		}
	}

	for (pin_idx = 0; pin_idx < spec->num_pins; pin_idx++) {
		struct hdmi_spec_per_pin *per_pin = get_pin(spec, pin_idx);
		struct hdmi_eld *pin_eld = &per_pin->sink_eld;

		pin_eld->eld_valid = false;
		hdmi_present_sense(per_pin, 0);
	}

	/* add channel maps */
	for (pcm_idx = 0; pcm_idx < spec->pcm_used; pcm_idx++) {
		struct hda_pcm *pcm;

		pcm = get_pcm_rec(spec, pcm_idx);
		if (!pcm || !pcm->pcm)
			break;
		err = snd_hdac_add_chmap_ctls(pcm->pcm, pcm_idx, &spec->chmap);
		if (err < 0)
			return err;
	}

	return 0;
}

static int generic_hdmi_init_per_pins(struct hda_codec *codec)
{
	struct hdmi_spec *spec = codec->spec;
	int pin_idx;

	for (pin_idx = 0; pin_idx < spec->num_pins; pin_idx++) {
		struct hdmi_spec_per_pin *per_pin = get_pin(spec, pin_idx);

		per_pin->codec = codec;
		mutex_init(&per_pin->lock);
		INIT_DELAYED_WORK(&per_pin->work, hdmi_repoll_eld);
		eld_proc_new(per_pin, pin_idx);
	}
	return 0;
}

static int generic_hdmi_init(struct hda_codec *codec)
{
	struct hdmi_spec *spec = codec->spec;
	int pin_idx;

	mutex_lock(&spec->bind_lock);
	for (pin_idx = 0; pin_idx < spec->num_pins; pin_idx++) {
		struct hdmi_spec_per_pin *per_pin = get_pin(spec, pin_idx);
		hda_nid_t pin_nid = per_pin->pin_nid;
		int dev_id = per_pin->dev_id;

		snd_hda_set_dev_select(codec, pin_nid, dev_id);
		hdmi_init_pin(codec, pin_nid);
		if (codec_has_acomp(codec))
			continue;
		snd_hda_jack_detect_enable_callback_mst(codec, pin_nid, dev_id,
							jack_callback);
	}
	mutex_unlock(&spec->bind_lock);
	return 0;
}

static void hdmi_array_init(struct hdmi_spec *spec, int nums)
{
	snd_array_init(&spec->pins, sizeof(struct hdmi_spec_per_pin), nums);
	snd_array_init(&spec->cvts, sizeof(struct hdmi_spec_per_cvt), nums);
}

static void hdmi_array_free(struct hdmi_spec *spec)
{
	snd_array_free(&spec->pins);
	snd_array_free(&spec->cvts);
}

static void generic_spec_free(struct hda_codec *codec)
{
	struct hdmi_spec *spec = codec->spec;

	if (spec) {
		hdmi_array_free(spec);
		kfree(spec);
		codec->spec = NULL;
	}
	codec->dp_mst = false;
}

static void generic_hdmi_free(struct hda_codec *codec)
{
	struct hdmi_spec *spec = codec->spec;
	int pin_idx, pcm_idx;

	if (spec->acomp_registered) {
		snd_hdac_acomp_exit(&codec->bus->core);
	} else if (codec_has_acomp(codec)) {
		snd_hdac_acomp_register_notifier(&codec->bus->core, NULL);
	}
	codec->relaxed_resume = 0;

	for (pin_idx = 0; pin_idx < spec->num_pins; pin_idx++) {
		struct hdmi_spec_per_pin *per_pin = get_pin(spec, pin_idx);
		cancel_delayed_work_sync(&per_pin->work);
		eld_proc_free(per_pin);
	}

	for (pcm_idx = 0; pcm_idx < spec->pcm_used; pcm_idx++) {
		if (spec->pcm_rec[pcm_idx].jack == NULL)
			continue;
		if (spec->dyn_pcm_assign)
			snd_device_free(codec->card,
					spec->pcm_rec[pcm_idx].jack);
		else
			spec->pcm_rec[pcm_idx].jack = NULL;
	}

	generic_spec_free(codec);
}

#ifdef CONFIG_PM
static int generic_hdmi_resume(struct hda_codec *codec)
{
	struct hdmi_spec *spec = codec->spec;
	int pin_idx;

	codec->patch_ops.init(codec);
	snd_hda_regmap_sync(codec);

	for (pin_idx = 0; pin_idx < spec->num_pins; pin_idx++) {
		struct hdmi_spec_per_pin *per_pin = get_pin(spec, pin_idx);
		hdmi_present_sense(per_pin, 1);
	}
	return 0;
}
#endif

static const struct hda_codec_ops generic_hdmi_patch_ops = {
	.init			= generic_hdmi_init,
	.free			= generic_hdmi_free,
	.build_pcms		= generic_hdmi_build_pcms,
	.build_controls		= generic_hdmi_build_controls,
	.unsol_event		= hdmi_unsol_event,
#ifdef CONFIG_PM
	.resume			= generic_hdmi_resume,
#endif
};

static const struct hdmi_ops generic_standard_hdmi_ops = {
	.pin_get_eld				= hdmi_pin_get_eld,
	.pin_setup_infoframe			= hdmi_pin_setup_infoframe,
	.pin_hbr_setup				= hdmi_pin_hbr_setup,
	.setup_stream				= hdmi_setup_stream,
};

/* allocate codec->spec and assign/initialize generic parser ops */
static int alloc_generic_hdmi(struct hda_codec *codec)
{
	struct hdmi_spec *spec;

	spec = kzalloc(sizeof(*spec), GFP_KERNEL);
	if (!spec)
		return -ENOMEM;

	spec->codec = codec;
	spec->ops = generic_standard_hdmi_ops;
	spec->dev_num = 1;	/* initialize to 1 */
	mutex_init(&spec->pcm_lock);
	mutex_init(&spec->bind_lock);
	snd_hdac_register_chmap_ops(&codec->core, &spec->chmap);

	spec->chmap.ops.get_chmap = hdmi_get_chmap;
	spec->chmap.ops.set_chmap = hdmi_set_chmap;
	spec->chmap.ops.is_pcm_attached = is_hdmi_pcm_attached;
	spec->chmap.ops.get_spk_alloc = hdmi_get_spk_alloc,

	codec->spec = spec;
	hdmi_array_init(spec, 4);

	codec->patch_ops = generic_hdmi_patch_ops;

	return 0;
}

/* generic HDMI parser */
static int patch_generic_hdmi(struct hda_codec *codec)
{
	int err;

	err = alloc_generic_hdmi(codec);
	if (err < 0)
		return err;

	err = hdmi_parse_codec(codec);
	if (err < 0) {
		generic_spec_free(codec);
		return err;
	}

	generic_hdmi_init_per_pins(codec);
	return 0;
}

/*
 * generic audio component binding
 */

/* turn on / off the unsol event jack detection dynamically */
static void reprogram_jack_detect(struct hda_codec *codec, hda_nid_t nid,
				  int dev_id, bool use_acomp)
{
	struct hda_jack_tbl *tbl;

	tbl = snd_hda_jack_tbl_get_mst(codec, nid, dev_id);
	if (tbl) {
		/* clear unsol even if component notifier is used, or re-enable
		 * if notifier is cleared
		 */
		unsigned int val = use_acomp ? 0 : (AC_USRSP_EN | tbl->tag);
		snd_hda_codec_write_cache(codec, nid, 0,
					  AC_VERB_SET_UNSOLICITED_ENABLE, val);
	}
}

/* set up / clear component notifier dynamically */
static void generic_acomp_notifier_set(struct drm_audio_component *acomp,
				       bool use_acomp)
{
	struct hdmi_spec *spec;
	int i;

	spec = container_of(acomp->audio_ops, struct hdmi_spec, drm_audio_ops);
	mutex_lock(&spec->bind_lock);
	spec->use_acomp_notifier = use_acomp;
	spec->codec->relaxed_resume = use_acomp;
	spec->codec->bus->keep_power = 0;
	/* reprogram each jack detection logic depending on the notifier */
	for (i = 0; i < spec->num_pins; i++)
		reprogram_jack_detect(spec->codec,
				      get_pin(spec, i)->pin_nid,
				      get_pin(spec, i)->dev_id,
				      use_acomp);
	mutex_unlock(&spec->bind_lock);
}

/* enable / disable the notifier via master bind / unbind */
static int generic_acomp_master_bind(struct device *dev,
				     struct drm_audio_component *acomp)
{
	generic_acomp_notifier_set(acomp, true);
	return 0;
}

static void generic_acomp_master_unbind(struct device *dev,
					struct drm_audio_component *acomp)
{
	generic_acomp_notifier_set(acomp, false);
}

/* check whether both HD-audio and DRM PCI devices belong to the same bus */
static int match_bound_vga(struct device *dev, int subtype, void *data)
{
	struct hdac_bus *bus = data;
	struct pci_dev *pci, *master;

	if (!dev_is_pci(dev) || !dev_is_pci(bus->dev))
		return 0;
	master = to_pci_dev(bus->dev);
	pci = to_pci_dev(dev);
	return master->bus == pci->bus;
}

/* audio component notifier for AMD/Nvidia HDMI codecs */
static void generic_acomp_pin_eld_notify(void *audio_ptr, int port, int dev_id)
{
	struct hda_codec *codec = audio_ptr;
	struct hdmi_spec *spec = codec->spec;
	hda_nid_t pin_nid = spec->port2pin(codec, port);

	if (!pin_nid)
		return;
	if (get_wcaps_type(get_wcaps(codec, pin_nid)) != AC_WID_PIN)
		return;
	/* skip notification during system suspend (but not in runtime PM);
	 * the state will be updated at resume
	 */
	if (snd_power_get_state(codec->card) != SNDRV_CTL_POWER_D0)
		return;
	/* ditto during suspend/resume process itself */
	if (snd_hdac_is_in_pm(&codec->core))
		return;

	check_presence_and_report(codec, pin_nid, dev_id);
}

/* set up the private drm_audio_ops from the template */
static void setup_drm_audio_ops(struct hda_codec *codec,
				const struct drm_audio_component_audio_ops *ops)
{
	struct hdmi_spec *spec = codec->spec;

	spec->drm_audio_ops.audio_ptr = codec;
	/* intel_audio_codec_enable() or intel_audio_codec_disable()
	 * will call pin_eld_notify with using audio_ptr pointer
	 * We need make sure audio_ptr is really setup
	 */
	wmb();
	spec->drm_audio_ops.pin2port = ops->pin2port;
	spec->drm_audio_ops.pin_eld_notify = ops->pin_eld_notify;
	spec->drm_audio_ops.master_bind = ops->master_bind;
	spec->drm_audio_ops.master_unbind = ops->master_unbind;
}

/* initialize the generic HDMI audio component */
static void generic_acomp_init(struct hda_codec *codec,
			       const struct drm_audio_component_audio_ops *ops,
			       int (*port2pin)(struct hda_codec *, int))
{
	struct hdmi_spec *spec = codec->spec;

	if (!enable_acomp) {
		codec_info(codec, "audio component disabled by module option\n");
		return;
	}

	spec->port2pin = port2pin;
	setup_drm_audio_ops(codec, ops);
	if (!snd_hdac_acomp_init(&codec->bus->core, &spec->drm_audio_ops,
				 match_bound_vga, 0)) {
		spec->acomp_registered = true;
	}
}

/*
 * Intel codec parsers and helpers
 */

#define INTEL_GET_VENDOR_VERB	0xf81
#define INTEL_SET_VENDOR_VERB	0x781
#define INTEL_EN_DP12		0x02	/* enable DP 1.2 features */
#define INTEL_EN_ALL_PIN_CVTS	0x01	/* enable 2nd & 3rd pins and convertors */

static void intel_haswell_enable_all_pins(struct hda_codec *codec,
					  bool update_tree)
{
	unsigned int vendor_param;
	struct hdmi_spec *spec = codec->spec;

	vendor_param = snd_hda_codec_read(codec, spec->vendor_nid, 0,
				INTEL_GET_VENDOR_VERB, 0);
	if (vendor_param == -1 || vendor_param & INTEL_EN_ALL_PIN_CVTS)
		return;

	vendor_param |= INTEL_EN_ALL_PIN_CVTS;
	vendor_param = snd_hda_codec_read(codec, spec->vendor_nid, 0,
				INTEL_SET_VENDOR_VERB, vendor_param);
	if (vendor_param == -1)
		return;

	if (update_tree)
		snd_hda_codec_update_widgets(codec);
}

static void intel_haswell_fixup_enable_dp12(struct hda_codec *codec)
{
	unsigned int vendor_param;
	struct hdmi_spec *spec = codec->spec;

	vendor_param = snd_hda_codec_read(codec, spec->vendor_nid, 0,
				INTEL_GET_VENDOR_VERB, 0);
	if (vendor_param == -1 || vendor_param & INTEL_EN_DP12)
		return;

	/* enable DP1.2 mode */
	vendor_param |= INTEL_EN_DP12;
	snd_hdac_regmap_add_vendor_verb(&codec->core, INTEL_SET_VENDOR_VERB);
	snd_hda_codec_write_cache(codec, spec->vendor_nid, 0,
				INTEL_SET_VENDOR_VERB, vendor_param);
}

/* Haswell needs to re-issue the vendor-specific verbs before turning to D0.
 * Otherwise you may get severe h/w communication errors.
 */
static void haswell_set_power_state(struct hda_codec *codec, hda_nid_t fg,
				unsigned int power_state)
{
	if (power_state == AC_PWRST_D0) {
		intel_haswell_enable_all_pins(codec, false);
		intel_haswell_fixup_enable_dp12(codec);
	}

	snd_hda_codec_read(codec, fg, 0, AC_VERB_SET_POWER_STATE, power_state);
	snd_hda_codec_set_power_to_all(codec, fg, power_state);
}

/* There is a fixed mapping between audio pin node and display port.
 * on SNB, IVY, HSW, BSW, SKL, BXT, KBL:
 * Pin Widget 5 - PORT B (port = 1 in i915 driver)
 * Pin Widget 6 - PORT C (port = 2 in i915 driver)
 * Pin Widget 7 - PORT D (port = 3 in i915 driver)
 *
 * on VLV, ILK:
 * Pin Widget 4 - PORT B (port = 1 in i915 driver)
 * Pin Widget 5 - PORT C (port = 2 in i915 driver)
 * Pin Widget 6 - PORT D (port = 3 in i915 driver)
 */
static int intel_base_nid(struct hda_codec *codec)
{
	switch (codec->core.vendor_id) {
	case 0x80860054: /* ILK */
	case 0x80862804: /* ILK */
	case 0x80862882: /* VLV */
		return 4;
	default:
		return 5;
	}
}

static int intel_pin2port(void *audio_ptr, int pin_nid)
{
	struct hda_codec *codec = audio_ptr;
	struct hdmi_spec *spec = codec->spec;
	int base_nid, i;

	if (!spec->port_num) {
		base_nid = intel_base_nid(codec);
		if (WARN_ON(pin_nid < base_nid || pin_nid >= base_nid + 3))
			return -1;
		return pin_nid - base_nid + 1;
	}

	/*
	 * looking for the pin number in the mapping table and return
	 * the index which indicate the port number
	 */
	for (i = 0; i < spec->port_num; i++) {
		if (pin_nid == spec->port_map[i])
			return i;
	}

	codec_info(codec, "Can't find the HDMI/DP port for pin %d\n", pin_nid);
	return -1;
}

static int intel_port2pin(struct hda_codec *codec, int port)
{
	struct hdmi_spec *spec = codec->spec;

	if (!spec->port_num) {
		/* we assume only from port-B to port-D */
		if (port < 1 || port > 3)
			return 0;
		return port + intel_base_nid(codec) - 1;
	}

	if (port < 0 || port >= spec->port_num)
		return 0;
	return spec->port_map[port];
}

static void intel_pin_eld_notify(void *audio_ptr, int port, int pipe)
{
	struct hda_codec *codec = audio_ptr;
	int pin_nid;
	int dev_id = pipe;

	pin_nid = intel_port2pin(codec, port);
	if (!pin_nid)
		return;
	/* skip notification during system suspend (but not in runtime PM);
	 * the state will be updated at resume
	 */
	if (snd_power_get_state(codec->card) != SNDRV_CTL_POWER_D0)
		return;
	/* ditto during suspend/resume process itself */
	if (snd_hdac_is_in_pm(&codec->core))
		return;

	snd_hdac_i915_set_bclk(&codec->bus->core);
	check_presence_and_report(codec, pin_nid, dev_id);
}

static const struct drm_audio_component_audio_ops intel_audio_ops = {
	.pin2port = intel_pin2port,
	.pin_eld_notify = intel_pin_eld_notify,
};

/* register i915 component pin_eld_notify callback */
static void register_i915_notifier(struct hda_codec *codec)
{
	struct hdmi_spec *spec = codec->spec;

	spec->use_acomp_notifier = true;
	spec->port2pin = intel_port2pin;
	setup_drm_audio_ops(codec, &intel_audio_ops);
	snd_hdac_acomp_register_notifier(&codec->bus->core,
					&spec->drm_audio_ops);
	/* no need for forcible resume for jack check thanks to notifier */
	codec->relaxed_resume = 1;
}

/* setup_stream ops override for HSW+ */
static int i915_hsw_setup_stream(struct hda_codec *codec, hda_nid_t cvt_nid,
				 hda_nid_t pin_nid, int dev_id, u32 stream_tag,
				 int format)
{
	haswell_verify_D0(codec, cvt_nid, pin_nid);
	return hdmi_setup_stream(codec, cvt_nid, pin_nid, dev_id,
				 stream_tag, format);
}

/* pin_cvt_fixup ops override for HSW+ and VLV+ */
static void i915_pin_cvt_fixup(struct hda_codec *codec,
			       struct hdmi_spec_per_pin *per_pin,
			       hda_nid_t cvt_nid)
{
	if (per_pin) {
		snd_hda_set_dev_select(codec, per_pin->pin_nid,
			       per_pin->dev_id);
		intel_verify_pin_cvt_connect(codec, per_pin);
		intel_not_share_assigned_cvt(codec, per_pin->pin_nid,
				     per_pin->dev_id, per_pin->mux_idx);
	} else {
		intel_not_share_assigned_cvt_nid(codec, 0, 0, cvt_nid);
	}
}

/* precondition and allocation for Intel codecs */
static int alloc_intel_hdmi(struct hda_codec *codec)
{
	int err;

	/* requires i915 binding */
	if (!codec->bus->core.audio_component) {
		codec_info(codec, "No i915 binding for Intel HDMI/DP codec\n");
		/* set probe_id here to prevent generic fallback binding */
		codec->probe_id = HDA_CODEC_ID_SKIP_PROBE;
		return -ENODEV;
	}

	err = alloc_generic_hdmi(codec);
	if (err < 0)
		return err;
	/* no need to handle unsol events */
	codec->patch_ops.unsol_event = NULL;
	return 0;
}

/* parse and post-process for Intel codecs */
static int parse_intel_hdmi(struct hda_codec *codec)
{
	int err, retries = 3;

	do {
		err = hdmi_parse_codec(codec);
	} while (err < 0 && retries--);

	if (err < 0) {
		generic_spec_free(codec);
		return err;
	}

	generic_hdmi_init_per_pins(codec);
	register_i915_notifier(codec);
	return 0;
}

/* Intel Haswell and onwards; audio component with eld notifier */
static int intel_hsw_common_init(struct hda_codec *codec, hda_nid_t vendor_nid,
				 const int *port_map, int port_num)
{
	struct hdmi_spec *spec;
	int err;

	err = alloc_intel_hdmi(codec);
	if (err < 0)
		return err;
	spec = codec->spec;
	codec->dp_mst = true;
	spec->dyn_pcm_assign = true;
	spec->vendor_nid = vendor_nid;
	spec->port_map = port_map;
	spec->port_num = port_num;
	spec->intel_hsw_fixup = true;

	intel_haswell_enable_all_pins(codec, true);
	intel_haswell_fixup_enable_dp12(codec);

	codec->display_power_control = 1;

	codec->patch_ops.set_power_state = haswell_set_power_state;
	codec->depop_delay = 0;
	codec->auto_runtime_pm = 1;

	spec->ops.setup_stream = i915_hsw_setup_stream;
	spec->ops.pin_cvt_fixup = i915_pin_cvt_fixup;

	/*
	 * Enable silent stream feature, if it is enabled via
	 * module param or Kconfig option
	 */
	if (enable_silent_stream)
		spec->send_silent_stream = true;

	return parse_intel_hdmi(codec);
}

static int patch_i915_hsw_hdmi(struct hda_codec *codec)
{
	return intel_hsw_common_init(codec, 0x08, NULL, 0);
}

static int patch_i915_glk_hdmi(struct hda_codec *codec)
{
	return intel_hsw_common_init(codec, 0x0b, NULL, 0);
}

static int patch_i915_icl_hdmi(struct hda_codec *codec)
{
	/*
	 * pin to port mapping table where the value indicate the pin number and
	 * the index indicate the port number.
	 */
	static const int map[] = {0x0, 0x4, 0x6, 0x8, 0xa, 0xb};

	return intel_hsw_common_init(codec, 0x02, map, ARRAY_SIZE(map));
}

static int patch_i915_tgl_hdmi(struct hda_codec *codec)
{
	/*
	 * pin to port mapping table where the value indicate the pin number and
	 * the index indicate the port number.
	 */
	static const int map[] = {0x4, 0x6, 0x8, 0xa, 0xb, 0xc, 0xd, 0xe, 0xf};

	return intel_hsw_common_init(codec, 0x02, map, ARRAY_SIZE(map));
}

/* Intel Baytrail and Braswell; with eld notifier */
static int patch_i915_byt_hdmi(struct hda_codec *codec)
{
	struct hdmi_spec *spec;
	int err;

	err = alloc_intel_hdmi(codec);
	if (err < 0)
		return err;
	spec = codec->spec;

	/* For Valleyview/Cherryview, only the display codec is in the display
	 * power well and can use link_power ops to request/release the power.
	 */
	codec->display_power_control = 1;

	codec->depop_delay = 0;
	codec->auto_runtime_pm = 1;

	spec->ops.pin_cvt_fixup = i915_pin_cvt_fixup;

	return parse_intel_hdmi(codec);
}

/* Intel IronLake, SandyBridge and IvyBridge; with eld notifier */
static int patch_i915_cpt_hdmi(struct hda_codec *codec)
{
	int err;

	err = alloc_intel_hdmi(codec);
	if (err < 0)
		return err;
	return parse_intel_hdmi(codec);
}

/*
 * Shared non-generic implementations
 */

static int simple_playback_build_pcms(struct hda_codec *codec)
{
	struct hdmi_spec *spec = codec->spec;
	struct hda_pcm *info;
	unsigned int chans;
	struct hda_pcm_stream *pstr;
	struct hdmi_spec_per_cvt *per_cvt;

	per_cvt = get_cvt(spec, 0);
	chans = get_wcaps(codec, per_cvt->cvt_nid);
	chans = get_wcaps_channels(chans);

	info = snd_hda_codec_pcm_new(codec, "HDMI 0");
	if (!info)
		return -ENOMEM;
	spec->pcm_rec[0].pcm = info;
	info->pcm_type = HDA_PCM_TYPE_HDMI;
	pstr = &info->stream[SNDRV_PCM_STREAM_PLAYBACK];
	*pstr = spec->pcm_playback;
	pstr->nid = per_cvt->cvt_nid;
	if (pstr->channels_max <= 2 && chans && chans <= 16)
		pstr->channels_max = chans;

	return 0;
}

/* unsolicited event for jack sensing */
static void simple_hdmi_unsol_event(struct hda_codec *codec,
				    unsigned int res)
{
	snd_hda_jack_set_dirty_all(codec);
	snd_hda_jack_report_sync(codec);
}

/* generic_hdmi_build_jack can be used for simple_hdmi, too,
 * as long as spec->pins[] is set correctly
 */
#define simple_hdmi_build_jack	generic_hdmi_build_jack

static int simple_playback_build_controls(struct hda_codec *codec)
{
	struct hdmi_spec *spec = codec->spec;
	struct hdmi_spec_per_cvt *per_cvt;
	int err;

	per_cvt = get_cvt(spec, 0);
	err = snd_hda_create_dig_out_ctls(codec, per_cvt->cvt_nid,
					  per_cvt->cvt_nid,
					  HDA_PCM_TYPE_HDMI);
	if (err < 0)
		return err;
	return simple_hdmi_build_jack(codec, 0);
}

static int simple_playback_init(struct hda_codec *codec)
{
	struct hdmi_spec *spec = codec->spec;
	struct hdmi_spec_per_pin *per_pin = get_pin(spec, 0);
	hda_nid_t pin = per_pin->pin_nid;

	snd_hda_codec_write(codec, pin, 0,
			    AC_VERB_SET_PIN_WIDGET_CONTROL, PIN_OUT);
	/* some codecs require to unmute the pin */
	if (get_wcaps(codec, pin) & AC_WCAP_OUT_AMP)
		snd_hda_codec_write(codec, pin, 0, AC_VERB_SET_AMP_GAIN_MUTE,
				    AMP_OUT_UNMUTE);
	snd_hda_jack_detect_enable(codec, pin, per_pin->dev_id);
	return 0;
}

static void simple_playback_free(struct hda_codec *codec)
{
	struct hdmi_spec *spec = codec->spec;

	hdmi_array_free(spec);
	kfree(spec);
}

/*
 * Nvidia specific implementations
 */

#define Nv_VERB_SET_Channel_Allocation          0xF79
#define Nv_VERB_SET_Info_Frame_Checksum         0xF7A
#define Nv_VERB_SET_Audio_Protection_On         0xF98
#define Nv_VERB_SET_Audio_Protection_Off        0xF99

#define nvhdmi_master_con_nid_7x	0x04
#define nvhdmi_master_pin_nid_7x	0x05

static const hda_nid_t nvhdmi_con_nids_7x[4] = {
	/*front, rear, clfe, rear_surr */
	0x6, 0x8, 0xa, 0xc,
};

static const struct hda_verb nvhdmi_basic_init_7x_2ch[] = {
	/* set audio protect on */
	{ 0x1, Nv_VERB_SET_Audio_Protection_On, 0x1},
	/* enable digital output on pin widget */
	{ 0x5, AC_VERB_SET_PIN_WIDGET_CONTROL, PIN_OUT | 0x5 },
	{} /* terminator */
};

static const struct hda_verb nvhdmi_basic_init_7x_8ch[] = {
	/* set audio protect on */
	{ 0x1, Nv_VERB_SET_Audio_Protection_On, 0x1},
	/* enable digital output on pin widget */
	{ 0x5, AC_VERB_SET_PIN_WIDGET_CONTROL, PIN_OUT | 0x5 },
	{ 0x7, AC_VERB_SET_PIN_WIDGET_CONTROL, PIN_OUT | 0x5 },
	{ 0x9, AC_VERB_SET_PIN_WIDGET_CONTROL, PIN_OUT | 0x5 },
	{ 0xb, AC_VERB_SET_PIN_WIDGET_CONTROL, PIN_OUT | 0x5 },
	{ 0xd, AC_VERB_SET_PIN_WIDGET_CONTROL, PIN_OUT | 0x5 },
	{} /* terminator */
};

#ifdef LIMITED_RATE_FMT_SUPPORT
/* support only the safe format and rate */
#define SUPPORTED_RATES		SNDRV_PCM_RATE_48000
#define SUPPORTED_MAXBPS	16
#define SUPPORTED_FORMATS	SNDRV_PCM_FMTBIT_S16_LE
#else
/* support all rates and formats */
#define SUPPORTED_RATES \
	(SNDRV_PCM_RATE_32000 | SNDRV_PCM_RATE_44100 | SNDRV_PCM_RATE_48000 |\
	SNDRV_PCM_RATE_88200 | SNDRV_PCM_RATE_96000 | SNDRV_PCM_RATE_176400 |\
	 SNDRV_PCM_RATE_192000)
#define SUPPORTED_MAXBPS	24
#define SUPPORTED_FORMATS \
	(SNDRV_PCM_FMTBIT_S16_LE | SNDRV_PCM_FMTBIT_S32_LE)
#endif

static int nvhdmi_7x_init_2ch(struct hda_codec *codec)
{
	snd_hda_sequence_write(codec, nvhdmi_basic_init_7x_2ch);
	return 0;
}

static int nvhdmi_7x_init_8ch(struct hda_codec *codec)
{
	snd_hda_sequence_write(codec, nvhdmi_basic_init_7x_8ch);
	return 0;
}

static const unsigned int channels_2_6_8[] = {
	2, 6, 8
};

static const unsigned int channels_2_8[] = {
	2, 8
};

static const struct snd_pcm_hw_constraint_list hw_constraints_2_6_8_channels = {
	.count = ARRAY_SIZE(channels_2_6_8),
	.list = channels_2_6_8,
	.mask = 0,
};

static const struct snd_pcm_hw_constraint_list hw_constraints_2_8_channels = {
	.count = ARRAY_SIZE(channels_2_8),
	.list = channels_2_8,
	.mask = 0,
};

static int simple_playback_pcm_open(struct hda_pcm_stream *hinfo,
				    struct hda_codec *codec,
				    struct snd_pcm_substream *substream)
{
	struct hdmi_spec *spec = codec->spec;
	const struct snd_pcm_hw_constraint_list *hw_constraints_channels = NULL;

	switch (codec->preset->vendor_id) {
	case 0x10de0002:
	case 0x10de0003:
	case 0x10de0005:
	case 0x10de0006:
		hw_constraints_channels = &hw_constraints_2_8_channels;
		break;
	case 0x10de0007:
		hw_constraints_channels = &hw_constraints_2_6_8_channels;
		break;
	default:
		break;
	}

	if (hw_constraints_channels != NULL) {
		snd_pcm_hw_constraint_list(substream->runtime, 0,
				SNDRV_PCM_HW_PARAM_CHANNELS,
				hw_constraints_channels);
	} else {
		snd_pcm_hw_constraint_step(substream->runtime, 0,
					   SNDRV_PCM_HW_PARAM_CHANNELS, 2);
	}

	return snd_hda_multi_out_dig_open(codec, &spec->multiout);
}

static int simple_playback_pcm_close(struct hda_pcm_stream *hinfo,
				     struct hda_codec *codec,
				     struct snd_pcm_substream *substream)
{
	struct hdmi_spec *spec = codec->spec;
	return snd_hda_multi_out_dig_close(codec, &spec->multiout);
}

static int simple_playback_pcm_prepare(struct hda_pcm_stream *hinfo,
				       struct hda_codec *codec,
				       unsigned int stream_tag,
				       unsigned int format,
				       struct snd_pcm_substream *substream)
{
	struct hdmi_spec *spec = codec->spec;
	return snd_hda_multi_out_dig_prepare(codec, &spec->multiout,
					     stream_tag, format, substream);
}

static const struct hda_pcm_stream simple_pcm_playback = {
	.substreams = 1,
	.channels_min = 2,
	.channels_max = 2,
	.ops = {
		.open = simple_playback_pcm_open,
		.close = simple_playback_pcm_close,
		.prepare = simple_playback_pcm_prepare
	},
};

static const struct hda_codec_ops simple_hdmi_patch_ops = {
	.build_controls = simple_playback_build_controls,
	.build_pcms = simple_playback_build_pcms,
	.init = simple_playback_init,
	.free = simple_playback_free,
	.unsol_event = simple_hdmi_unsol_event,
};

static int patch_simple_hdmi(struct hda_codec *codec,
			     hda_nid_t cvt_nid, hda_nid_t pin_nid)
{
	struct hdmi_spec *spec;
	struct hdmi_spec_per_cvt *per_cvt;
	struct hdmi_spec_per_pin *per_pin;

	spec = kzalloc(sizeof(*spec), GFP_KERNEL);
	if (!spec)
		return -ENOMEM;

	spec->codec = codec;
	codec->spec = spec;
	hdmi_array_init(spec, 1);

	spec->multiout.num_dacs = 0;  /* no analog */
	spec->multiout.max_channels = 2;
	spec->multiout.dig_out_nid = cvt_nid;
	spec->num_cvts = 1;
	spec->num_pins = 1;
	per_pin = snd_array_new(&spec->pins);
	per_cvt = snd_array_new(&spec->cvts);
	if (!per_pin || !per_cvt) {
		simple_playback_free(codec);
		return -ENOMEM;
	}
	per_cvt->cvt_nid = cvt_nid;
	per_pin->pin_nid = pin_nid;
	spec->pcm_playback = simple_pcm_playback;

	codec->patch_ops = simple_hdmi_patch_ops;

	return 0;
}

static void nvhdmi_8ch_7x_set_info_frame_parameters(struct hda_codec *codec,
						    int channels)
{
	unsigned int chanmask;
	int chan = channels ? (channels - 1) : 1;

	switch (channels) {
	default:
	case 0:
	case 2:
		chanmask = 0x00;
		break;
	case 4:
		chanmask = 0x08;
		break;
	case 6:
		chanmask = 0x0b;
		break;
	case 8:
		chanmask = 0x13;
		break;
	}

	/* Set the audio infoframe channel allocation and checksum fields.  The
	 * channel count is computed implicitly by the hardware. */
	snd_hda_codec_write(codec, 0x1, 0,
			Nv_VERB_SET_Channel_Allocation, chanmask);

	snd_hda_codec_write(codec, 0x1, 0,
			Nv_VERB_SET_Info_Frame_Checksum,
			(0x71 - chan - chanmask));
}

static int nvhdmi_8ch_7x_pcm_close(struct hda_pcm_stream *hinfo,
				   struct hda_codec *codec,
				   struct snd_pcm_substream *substream)
{
	struct hdmi_spec *spec = codec->spec;
	int i;

	snd_hda_codec_write(codec, nvhdmi_master_con_nid_7x,
			0, AC_VERB_SET_CHANNEL_STREAMID, 0);
	for (i = 0; i < 4; i++) {
		/* set the stream id */
		snd_hda_codec_write(codec, nvhdmi_con_nids_7x[i], 0,
				AC_VERB_SET_CHANNEL_STREAMID, 0);
		/* set the stream format */
		snd_hda_codec_write(codec, nvhdmi_con_nids_7x[i], 0,
				AC_VERB_SET_STREAM_FORMAT, 0);
	}

	/* The audio hardware sends a channel count of 0x7 (8ch) when all the
	 * streams are disabled. */
	nvhdmi_8ch_7x_set_info_frame_parameters(codec, 8);

	return snd_hda_multi_out_dig_close(codec, &spec->multiout);
}

static int nvhdmi_8ch_7x_pcm_prepare(struct hda_pcm_stream *hinfo,
				     struct hda_codec *codec,
				     unsigned int stream_tag,
				     unsigned int format,
				     struct snd_pcm_substream *substream)
{
	int chs;
	unsigned int dataDCC2, channel_id;
	int i;
	struct hdmi_spec *spec = codec->spec;
	struct hda_spdif_out *spdif;
	struct hdmi_spec_per_cvt *per_cvt;

	mutex_lock(&codec->spdif_mutex);
	per_cvt = get_cvt(spec, 0);
	spdif = snd_hda_spdif_out_of_nid(codec, per_cvt->cvt_nid);

	chs = substream->runtime->channels;

	dataDCC2 = 0x2;

	/* turn off SPDIF once; otherwise the IEC958 bits won't be updated */
	if (codec->spdif_status_reset && (spdif->ctls & AC_DIG1_ENABLE))
		snd_hda_codec_write(codec,
				nvhdmi_master_con_nid_7x,
				0,
				AC_VERB_SET_DIGI_CONVERT_1,
				spdif->ctls & ~AC_DIG1_ENABLE & 0xff);

	/* set the stream id */
	snd_hda_codec_write(codec, nvhdmi_master_con_nid_7x, 0,
			AC_VERB_SET_CHANNEL_STREAMID, (stream_tag << 4) | 0x0);

	/* set the stream format */
	snd_hda_codec_write(codec, nvhdmi_master_con_nid_7x, 0,
			AC_VERB_SET_STREAM_FORMAT, format);

	/* turn on again (if needed) */
	/* enable and set the channel status audio/data flag */
	if (codec->spdif_status_reset && (spdif->ctls & AC_DIG1_ENABLE)) {
		snd_hda_codec_write(codec,
				nvhdmi_master_con_nid_7x,
				0,
				AC_VERB_SET_DIGI_CONVERT_1,
				spdif->ctls & 0xff);
		snd_hda_codec_write(codec,
				nvhdmi_master_con_nid_7x,
				0,
				AC_VERB_SET_DIGI_CONVERT_2, dataDCC2);
	}

	for (i = 0; i < 4; i++) {
		if (chs == 2)
			channel_id = 0;
		else
			channel_id = i * 2;

		/* turn off SPDIF once;
		 *otherwise the IEC958 bits won't be updated
		 */
		if (codec->spdif_status_reset &&
		(spdif->ctls & AC_DIG1_ENABLE))
			snd_hda_codec_write(codec,
				nvhdmi_con_nids_7x[i],
				0,
				AC_VERB_SET_DIGI_CONVERT_1,
				spdif->ctls & ~AC_DIG1_ENABLE & 0xff);
		/* set the stream id */
		snd_hda_codec_write(codec,
				nvhdmi_con_nids_7x[i],
				0,
				AC_VERB_SET_CHANNEL_STREAMID,
				(stream_tag << 4) | channel_id);
		/* set the stream format */
		snd_hda_codec_write(codec,
				nvhdmi_con_nids_7x[i],
				0,
				AC_VERB_SET_STREAM_FORMAT,
				format);
		/* turn on again (if needed) */
		/* enable and set the channel status audio/data flag */
		if (codec->spdif_status_reset &&
		(spdif->ctls & AC_DIG1_ENABLE)) {
			snd_hda_codec_write(codec,
					nvhdmi_con_nids_7x[i],
					0,
					AC_VERB_SET_DIGI_CONVERT_1,
					spdif->ctls & 0xff);
			snd_hda_codec_write(codec,
					nvhdmi_con_nids_7x[i],
					0,
					AC_VERB_SET_DIGI_CONVERT_2, dataDCC2);
		}
	}

	nvhdmi_8ch_7x_set_info_frame_parameters(codec, chs);

	mutex_unlock(&codec->spdif_mutex);
	return 0;
}

static const struct hda_pcm_stream nvhdmi_pcm_playback_8ch_7x = {
	.substreams = 1,
	.channels_min = 2,
	.channels_max = 8,
	.nid = nvhdmi_master_con_nid_7x,
	.rates = SUPPORTED_RATES,
	.maxbps = SUPPORTED_MAXBPS,
	.formats = SUPPORTED_FORMATS,
	.ops = {
		.open = simple_playback_pcm_open,
		.close = nvhdmi_8ch_7x_pcm_close,
		.prepare = nvhdmi_8ch_7x_pcm_prepare
	},
};

static int patch_nvhdmi_2ch(struct hda_codec *codec)
{
	struct hdmi_spec *spec;
	int err = patch_simple_hdmi(codec, nvhdmi_master_con_nid_7x,
				    nvhdmi_master_pin_nid_7x);
	if (err < 0)
		return err;

	codec->patch_ops.init = nvhdmi_7x_init_2ch;
	/* override the PCM rates, etc, as the codec doesn't give full list */
	spec = codec->spec;
	spec->pcm_playback.rates = SUPPORTED_RATES;
	spec->pcm_playback.maxbps = SUPPORTED_MAXBPS;
	spec->pcm_playback.formats = SUPPORTED_FORMATS;
	return 0;
}

static int nvhdmi_7x_8ch_build_pcms(struct hda_codec *codec)
{
	struct hdmi_spec *spec = codec->spec;
	int err = simple_playback_build_pcms(codec);
	if (!err) {
		struct hda_pcm *info = get_pcm_rec(spec, 0);
		info->own_chmap = true;
	}
	return err;
}

static int nvhdmi_7x_8ch_build_controls(struct hda_codec *codec)
{
	struct hdmi_spec *spec = codec->spec;
	struct hda_pcm *info;
	struct snd_pcm_chmap *chmap;
	int err;

	err = simple_playback_build_controls(codec);
	if (err < 0)
		return err;

	/* add channel maps */
	info = get_pcm_rec(spec, 0);
	err = snd_pcm_add_chmap_ctls(info->pcm,
				     SNDRV_PCM_STREAM_PLAYBACK,
				     snd_pcm_alt_chmaps, 8, 0, &chmap);
	if (err < 0)
		return err;
	switch (codec->preset->vendor_id) {
	case 0x10de0002:
	case 0x10de0003:
	case 0x10de0005:
	case 0x10de0006:
		chmap->channel_mask = (1U << 2) | (1U << 8);
		break;
	case 0x10de0007:
		chmap->channel_mask = (1U << 2) | (1U << 6) | (1U << 8);
	}
	return 0;
}

static int patch_nvhdmi_8ch_7x(struct hda_codec *codec)
{
	struct hdmi_spec *spec;
	int err = patch_nvhdmi_2ch(codec);
	if (err < 0)
		return err;
	spec = codec->spec;
	spec->multiout.max_channels = 8;
	spec->pcm_playback = nvhdmi_pcm_playback_8ch_7x;
	codec->patch_ops.init = nvhdmi_7x_init_8ch;
	codec->patch_ops.build_pcms = nvhdmi_7x_8ch_build_pcms;
	codec->patch_ops.build_controls = nvhdmi_7x_8ch_build_controls;

	/* Initialize the audio infoframe channel mask and checksum to something
	 * valid */
	nvhdmi_8ch_7x_set_info_frame_parameters(codec, 8);

	return 0;
}

/*
 * NVIDIA codecs ignore ASP mapping for 2ch - confirmed on:
 * - 0x10de0015
 * - 0x10de0040
 */
static int nvhdmi_chmap_cea_alloc_validate_get_type(struct hdac_chmap *chmap,
		struct hdac_cea_channel_speaker_allocation *cap, int channels)
{
	if (cap->ca_index == 0x00 && channels == 2)
		return SNDRV_CTL_TLVT_CHMAP_FIXED;

	/* If the speaker allocation matches the channel count, it is OK. */
	if (cap->channels != channels)
		return -1;

	/* all channels are remappable freely */
	return SNDRV_CTL_TLVT_CHMAP_VAR;
}

static int nvhdmi_chmap_validate(struct hdac_chmap *chmap,
		int ca, int chs, unsigned char *map)
{
	if (ca == 0x00 && (map[0] != SNDRV_CHMAP_FL || map[1] != SNDRV_CHMAP_FR))
		return -EINVAL;

	return 0;
}

/* map from pin NID to port; port is 0-based */
/* for Nvidia: assume widget NID starting from 4, with step 1 (4, 5, 6, ...) */
static int nvhdmi_pin2port(void *audio_ptr, int pin_nid)
{
	return pin_nid - 4;
}

/* reverse-map from port to pin NID: see above */
static int nvhdmi_port2pin(struct hda_codec *codec, int port)
{
	return port + 4;
}

static const struct drm_audio_component_audio_ops nvhdmi_audio_ops = {
	.pin2port = nvhdmi_pin2port,
	.pin_eld_notify = generic_acomp_pin_eld_notify,
	.master_bind = generic_acomp_master_bind,
	.master_unbind = generic_acomp_master_unbind,
};

static int patch_nvhdmi(struct hda_codec *codec)
{
	struct hdmi_spec *spec;
	int err;

	err = alloc_generic_hdmi(codec);
	if (err < 0)
		return err;
	codec->dp_mst = true;

	spec = codec->spec;
	spec->dyn_pcm_assign = true;

	err = hdmi_parse_codec(codec);
	if (err < 0) {
		generic_spec_free(codec);
		return err;
	}

	generic_hdmi_init_per_pins(codec);

	spec->dyn_pin_out = true;

	spec->chmap.ops.chmap_cea_alloc_validate_get_type =
		nvhdmi_chmap_cea_alloc_validate_get_type;
	spec->chmap.ops.chmap_validate = nvhdmi_chmap_validate;

	codec->link_down_at_suspend = 1;

	generic_acomp_init(codec, &nvhdmi_audio_ops, nvhdmi_port2pin);

	return 0;
}

static int patch_nvhdmi_legacy(struct hda_codec *codec)
{
	struct hdmi_spec *spec;
	int err;

	err = patch_generic_hdmi(codec);
	if (err)
		return err;

	spec = codec->spec;
	spec->dyn_pin_out = true;

	spec->chmap.ops.chmap_cea_alloc_validate_get_type =
		nvhdmi_chmap_cea_alloc_validate_get_type;
	spec->chmap.ops.chmap_validate = nvhdmi_chmap_validate;

	codec->link_down_at_suspend = 1;

	return 0;
}

/*
 * The HDA codec on NVIDIA Tegra contains two scratch registers that are
 * accessed using vendor-defined verbs. These registers can be used for
 * interoperability between the HDA and HDMI drivers.
 */

/* Audio Function Group node */
#define NVIDIA_AFG_NID 0x01

/*
 * The SCRATCH0 register is used to notify the HDMI codec of changes in audio
 * format. On Tegra, bit 31 is used as a trigger that causes an interrupt to
 * be raised in the HDMI codec. The remainder of the bits is arbitrary. This
 * implementation stores the HDA format (see AC_FMT_*) in bits [15:0] and an
 * additional bit (at position 30) to signal the validity of the format.
 *
 * | 31      | 30    | 29  16 | 15   0 |
 * +---------+-------+--------+--------+
 * | TRIGGER | VALID | UNUSED | FORMAT |
 * +-----------------------------------|
 *
 * Note that for the trigger bit to take effect it needs to change value
 * (i.e. it needs to be toggled).
 */
#define NVIDIA_GET_SCRATCH0		0xfa6
#define NVIDIA_SET_SCRATCH0_BYTE0	0xfa7
#define NVIDIA_SET_SCRATCH0_BYTE1	0xfa8
#define NVIDIA_SET_SCRATCH0_BYTE2	0xfa9
#define NVIDIA_SET_SCRATCH0_BYTE3	0xfaa
#define NVIDIA_SCRATCH_TRIGGER (1 << 7)
#define NVIDIA_SCRATCH_VALID   (1 << 6)

#define NVIDIA_GET_SCRATCH1		0xfab
#define NVIDIA_SET_SCRATCH1_BYTE0	0xfac
#define NVIDIA_SET_SCRATCH1_BYTE1	0xfad
#define NVIDIA_SET_SCRATCH1_BYTE2	0xfae
#define NVIDIA_SET_SCRATCH1_BYTE3	0xfaf

/*
 * The format parameter is the HDA audio format (see AC_FMT_*). If set to 0,
 * the format is invalidated so that the HDMI codec can be disabled.
 */
static void tegra_hdmi_set_format(struct hda_codec *codec, unsigned int format)
{
	unsigned int value;

	/* bits [31:30] contain the trigger and valid bits */
	value = snd_hda_codec_read(codec, NVIDIA_AFG_NID, 0,
				   NVIDIA_GET_SCRATCH0, 0);
	value = (value >> 24) & 0xff;

	/* bits [15:0] are used to store the HDA format */
	snd_hda_codec_write(codec, NVIDIA_AFG_NID, 0,
			    NVIDIA_SET_SCRATCH0_BYTE0,
			    (format >> 0) & 0xff);
	snd_hda_codec_write(codec, NVIDIA_AFG_NID, 0,
			    NVIDIA_SET_SCRATCH0_BYTE1,
			    (format >> 8) & 0xff);

	/* bits [16:24] are unused */
	snd_hda_codec_write(codec, NVIDIA_AFG_NID, 0,
			    NVIDIA_SET_SCRATCH0_BYTE2, 0);

	/*
	 * Bit 30 signals that the data is valid and hence that HDMI audio can
	 * be enabled.
	 */
	if (format == 0)
		value &= ~NVIDIA_SCRATCH_VALID;
	else
		value |= NVIDIA_SCRATCH_VALID;

	/*
	 * Whenever the trigger bit is toggled, an interrupt is raised in the
	 * HDMI codec. The HDMI driver will use that as trigger to update its
	 * configuration.
	 */
	value ^= NVIDIA_SCRATCH_TRIGGER;

	snd_hda_codec_write(codec, NVIDIA_AFG_NID, 0,
			    NVIDIA_SET_SCRATCH0_BYTE3, value);
}

static int tegra_hdmi_pcm_prepare(struct hda_pcm_stream *hinfo,
				  struct hda_codec *codec,
				  unsigned int stream_tag,
				  unsigned int format,
				  struct snd_pcm_substream *substream)
{
	int err;

	err = generic_hdmi_playback_pcm_prepare(hinfo, codec, stream_tag,
						format, substream);
	if (err < 0)
		return err;

	/* notify the HDMI codec of the format change */
	tegra_hdmi_set_format(codec, format);

	return 0;
}

static int tegra_hdmi_pcm_cleanup(struct hda_pcm_stream *hinfo,
				  struct hda_codec *codec,
				  struct snd_pcm_substream *substream)
{
	/* invalidate the format in the HDMI codec */
	tegra_hdmi_set_format(codec, 0);

	return generic_hdmi_playback_pcm_cleanup(hinfo, codec, substream);
}

static struct hda_pcm *hda_find_pcm_by_type(struct hda_codec *codec, int type)
{
	struct hdmi_spec *spec = codec->spec;
	unsigned int i;

	for (i = 0; i < spec->num_pins; i++) {
		struct hda_pcm *pcm = get_pcm_rec(spec, i);

		if (pcm->pcm_type == type)
			return pcm;
	}

	return NULL;
}

static int tegra_hdmi_build_pcms(struct hda_codec *codec)
{
	struct hda_pcm_stream *stream;
	struct hda_pcm *pcm;
	int err;

	err = generic_hdmi_build_pcms(codec);
	if (err < 0)
		return err;

	pcm = hda_find_pcm_by_type(codec, HDA_PCM_TYPE_HDMI);
	if (!pcm)
		return -ENODEV;

	/*
	 * Override ->prepare() and ->cleanup() operations to notify the HDMI
	 * codec about format changes.
	 */
	stream = &pcm->stream[SNDRV_PCM_STREAM_PLAYBACK];
	stream->ops.prepare = tegra_hdmi_pcm_prepare;
	stream->ops.cleanup = tegra_hdmi_pcm_cleanup;

	return 0;
}

static int patch_tegra_hdmi(struct hda_codec *codec)
{
	int err;

	err = patch_generic_hdmi(codec);
	if (err)
		return err;

	codec->patch_ops.build_pcms = tegra_hdmi_build_pcms;

	return 0;
}

/*
 * ATI/AMD-specific implementations
 */

#define is_amdhdmi_rev3_or_later(codec) \
	((codec)->core.vendor_id == 0x1002aa01 && \
	 ((codec)->core.revision_id & 0xff00) >= 0x0300)
#define has_amd_full_remap_support(codec) is_amdhdmi_rev3_or_later(codec)

/* ATI/AMD specific HDA pin verbs, see the AMD HDA Verbs specification */
#define ATI_VERB_SET_CHANNEL_ALLOCATION	0x771
#define ATI_VERB_SET_DOWNMIX_INFO	0x772
#define ATI_VERB_SET_MULTICHANNEL_01	0x777
#define ATI_VERB_SET_MULTICHANNEL_23	0x778
#define ATI_VERB_SET_MULTICHANNEL_45	0x779
#define ATI_VERB_SET_MULTICHANNEL_67	0x77a
#define ATI_VERB_SET_HBR_CONTROL	0x77c
#define ATI_VERB_SET_MULTICHANNEL_1	0x785
#define ATI_VERB_SET_MULTICHANNEL_3	0x786
#define ATI_VERB_SET_MULTICHANNEL_5	0x787
#define ATI_VERB_SET_MULTICHANNEL_7	0x788
#define ATI_VERB_SET_MULTICHANNEL_MODE	0x789
#define ATI_VERB_GET_CHANNEL_ALLOCATION	0xf71
#define ATI_VERB_GET_DOWNMIX_INFO	0xf72
#define ATI_VERB_GET_MULTICHANNEL_01	0xf77
#define ATI_VERB_GET_MULTICHANNEL_23	0xf78
#define ATI_VERB_GET_MULTICHANNEL_45	0xf79
#define ATI_VERB_GET_MULTICHANNEL_67	0xf7a
#define ATI_VERB_GET_HBR_CONTROL	0xf7c
#define ATI_VERB_GET_MULTICHANNEL_1	0xf85
#define ATI_VERB_GET_MULTICHANNEL_3	0xf86
#define ATI_VERB_GET_MULTICHANNEL_5	0xf87
#define ATI_VERB_GET_MULTICHANNEL_7	0xf88
#define ATI_VERB_GET_MULTICHANNEL_MODE	0xf89

/* AMD specific HDA cvt verbs */
#define ATI_VERB_SET_RAMP_RATE		0x770
#define ATI_VERB_GET_RAMP_RATE		0xf70

#define ATI_OUT_ENABLE 0x1

#define ATI_MULTICHANNEL_MODE_PAIRED	0
#define ATI_MULTICHANNEL_MODE_SINGLE	1

#define ATI_HBR_CAPABLE 0x01
#define ATI_HBR_ENABLE 0x10

static int atihdmi_pin_get_eld(struct hda_codec *codec, hda_nid_t nid,
			       int dev_id, unsigned char *buf, int *eld_size)
{
	WARN_ON(dev_id != 0);
	/* call hda_eld.c ATI/AMD-specific function */
	return snd_hdmi_get_eld_ati(codec, nid, buf, eld_size,
				    is_amdhdmi_rev3_or_later(codec));
}

static void atihdmi_pin_setup_infoframe(struct hda_codec *codec,
					hda_nid_t pin_nid, int dev_id, int ca,
					int active_channels, int conn_type)
{
	WARN_ON(dev_id != 0);
	snd_hda_codec_write(codec, pin_nid, 0, ATI_VERB_SET_CHANNEL_ALLOCATION, ca);
}

static int atihdmi_paired_swap_fc_lfe(int pos)
{
	/*
	 * ATI/AMD have automatic FC/LFE swap built-in
	 * when in pairwise mapping mode.
	 */

	switch (pos) {
		/* see channel_allocations[].speakers[] */
		case 2: return 3;
		case 3: return 2;
		default: break;
	}

	return pos;
}

static int atihdmi_paired_chmap_validate(struct hdac_chmap *chmap,
			int ca, int chs, unsigned char *map)
{
	struct hdac_cea_channel_speaker_allocation *cap;
	int i, j;

	/* check that only channel pairs need to be remapped on old pre-rev3 ATI/AMD */

	cap = snd_hdac_get_ch_alloc_from_ca(ca);
	for (i = 0; i < chs; ++i) {
		int mask = snd_hdac_chmap_to_spk_mask(map[i]);
		bool ok = false;
		bool companion_ok = false;

		if (!mask)
			continue;

		for (j = 0 + i % 2; j < 8; j += 2) {
			int chan_idx = 7 - atihdmi_paired_swap_fc_lfe(j);
			if (cap->speakers[chan_idx] == mask) {
				/* channel is in a supported position */
				ok = true;

				if (i % 2 == 0 && i + 1 < chs) {
					/* even channel, check the odd companion */
					int comp_chan_idx = 7 - atihdmi_paired_swap_fc_lfe(j + 1);
					int comp_mask_req = snd_hdac_chmap_to_spk_mask(map[i+1]);
					int comp_mask_act = cap->speakers[comp_chan_idx];

					if (comp_mask_req == comp_mask_act)
						companion_ok = true;
					else
						return -EINVAL;
				}
				break;
			}
		}

		if (!ok)
			return -EINVAL;

		if (companion_ok)
			i++; /* companion channel already checked */
	}

	return 0;
}

static int atihdmi_pin_set_slot_channel(struct hdac_device *hdac,
		hda_nid_t pin_nid, int hdmi_slot, int stream_channel)
{
	struct hda_codec *codec = hdac_to_hda_codec(hdac);
	int verb;
	int ati_channel_setup = 0;

	if (hdmi_slot > 7)
		return -EINVAL;

	if (!has_amd_full_remap_support(codec)) {
		hdmi_slot = atihdmi_paired_swap_fc_lfe(hdmi_slot);

		/* In case this is an odd slot but without stream channel, do not
		 * disable the slot since the corresponding even slot could have a
		 * channel. In case neither have a channel, the slot pair will be
		 * disabled when this function is called for the even slot. */
		if (hdmi_slot % 2 != 0 && stream_channel == 0xf)
			return 0;

		hdmi_slot -= hdmi_slot % 2;

		if (stream_channel != 0xf)
			stream_channel -= stream_channel % 2;
	}

	verb = ATI_VERB_SET_MULTICHANNEL_01 + hdmi_slot/2 + (hdmi_slot % 2) * 0x00e;

	/* ati_channel_setup format: [7..4] = stream_channel_id, [1] = mute, [0] = enable */

	if (stream_channel != 0xf)
		ati_channel_setup = (stream_channel << 4) | ATI_OUT_ENABLE;

	return snd_hda_codec_write(codec, pin_nid, 0, verb, ati_channel_setup);
}

static int atihdmi_pin_get_slot_channel(struct hdac_device *hdac,
				hda_nid_t pin_nid, int asp_slot)
{
	struct hda_codec *codec = hdac_to_hda_codec(hdac);
	bool was_odd = false;
	int ati_asp_slot = asp_slot;
	int verb;
	int ati_channel_setup;

	if (asp_slot > 7)
		return -EINVAL;

	if (!has_amd_full_remap_support(codec)) {
		ati_asp_slot = atihdmi_paired_swap_fc_lfe(asp_slot);
		if (ati_asp_slot % 2 != 0) {
			ati_asp_slot -= 1;
			was_odd = true;
		}
	}

	verb = ATI_VERB_GET_MULTICHANNEL_01 + ati_asp_slot/2 + (ati_asp_slot % 2) * 0x00e;

	ati_channel_setup = snd_hda_codec_read(codec, pin_nid, 0, verb, 0);

	if (!(ati_channel_setup & ATI_OUT_ENABLE))
		return 0xf;

	return ((ati_channel_setup & 0xf0) >> 4) + !!was_odd;
}

static int atihdmi_paired_chmap_cea_alloc_validate_get_type(
		struct hdac_chmap *chmap,
		struct hdac_cea_channel_speaker_allocation *cap,
		int channels)
{
	int c;

	/*
	 * Pre-rev3 ATI/AMD codecs operate in a paired channel mode, so
	 * we need to take that into account (a single channel may take 2
	 * channel slots if we need to carry a silent channel next to it).
	 * On Rev3+ AMD codecs this function is not used.
	 */
	int chanpairs = 0;

	/* We only produce even-numbered channel count TLVs */
	if ((channels % 2) != 0)
		return -1;

	for (c = 0; c < 7; c += 2) {
		if (cap->speakers[c] || cap->speakers[c+1])
			chanpairs++;
	}

	if (chanpairs * 2 != channels)
		return -1;

	return SNDRV_CTL_TLVT_CHMAP_PAIRED;
}

static void atihdmi_paired_cea_alloc_to_tlv_chmap(struct hdac_chmap *hchmap,
		struct hdac_cea_channel_speaker_allocation *cap,
		unsigned int *chmap, int channels)
{
	/* produce paired maps for pre-rev3 ATI/AMD codecs */
	int count = 0;
	int c;

	for (c = 7; c >= 0; c--) {
		int chan = 7 - atihdmi_paired_swap_fc_lfe(7 - c);
		int spk = cap->speakers[chan];
		if (!spk) {
			/* add N/A channel if the companion channel is occupied */
			if (cap->speakers[chan + (chan % 2 ? -1 : 1)])
				chmap[count++] = SNDRV_CHMAP_NA;

			continue;
		}

		chmap[count++] = snd_hdac_spk_to_chmap(spk);
	}

	WARN_ON(count != channels);
}

static int atihdmi_pin_hbr_setup(struct hda_codec *codec, hda_nid_t pin_nid,
				 int dev_id, bool hbr)
{
	int hbr_ctl, hbr_ctl_new;

	WARN_ON(dev_id != 0);

	hbr_ctl = snd_hda_codec_read(codec, pin_nid, 0, ATI_VERB_GET_HBR_CONTROL, 0);
	if (hbr_ctl >= 0 && (hbr_ctl & ATI_HBR_CAPABLE)) {
		if (hbr)
			hbr_ctl_new = hbr_ctl | ATI_HBR_ENABLE;
		else
			hbr_ctl_new = hbr_ctl & ~ATI_HBR_ENABLE;

		codec_dbg(codec,
			  "atihdmi_pin_hbr_setup: NID=0x%x, %shbr-ctl=0x%x\n",
				pin_nid,
				hbr_ctl == hbr_ctl_new ? "" : "new-",
				hbr_ctl_new);

		if (hbr_ctl != hbr_ctl_new)
			snd_hda_codec_write(codec, pin_nid, 0,
						ATI_VERB_SET_HBR_CONTROL,
						hbr_ctl_new);

	} else if (hbr)
		return -EINVAL;

	return 0;
}

static int atihdmi_setup_stream(struct hda_codec *codec, hda_nid_t cvt_nid,
				hda_nid_t pin_nid, int dev_id,
				u32 stream_tag, int format)
{
	if (is_amdhdmi_rev3_or_later(codec)) {
		int ramp_rate = 180; /* default as per AMD spec */
		/* disable ramp-up/down for non-pcm as per AMD spec */
		if (format & AC_FMT_TYPE_NON_PCM)
			ramp_rate = 0;

		snd_hda_codec_write(codec, cvt_nid, 0, ATI_VERB_SET_RAMP_RATE, ramp_rate);
	}

	return hdmi_setup_stream(codec, cvt_nid, pin_nid, dev_id,
				 stream_tag, format);
}


static int atihdmi_init(struct hda_codec *codec)
{
	struct hdmi_spec *spec = codec->spec;
	int pin_idx, err;

	err = generic_hdmi_init(codec);

	if (err)
		return err;

	for (pin_idx = 0; pin_idx < spec->num_pins; pin_idx++) {
		struct hdmi_spec_per_pin *per_pin = get_pin(spec, pin_idx);

		/* make sure downmix information in infoframe is zero */
		snd_hda_codec_write(codec, per_pin->pin_nid, 0, ATI_VERB_SET_DOWNMIX_INFO, 0);

		/* enable channel-wise remap mode if supported */
		if (has_amd_full_remap_support(codec))
			snd_hda_codec_write(codec, per_pin->pin_nid, 0,
					    ATI_VERB_SET_MULTICHANNEL_MODE,
					    ATI_MULTICHANNEL_MODE_SINGLE);
	}
	codec->auto_runtime_pm = 1;

	return 0;
}

/* map from pin NID to port; port is 0-based */
/* for AMD: assume widget NID starting from 3, with step 2 (3, 5, 7, ...) */
static int atihdmi_pin2port(void *audio_ptr, int pin_nid)
{
	return pin_nid / 2 - 1;
}

/* reverse-map from port to pin NID: see above */
static int atihdmi_port2pin(struct hda_codec *codec, int port)
{
	return port * 2 + 3;
}

static const struct drm_audio_component_audio_ops atihdmi_audio_ops = {
	.pin2port = atihdmi_pin2port,
	.pin_eld_notify = generic_acomp_pin_eld_notify,
	.master_bind = generic_acomp_master_bind,
	.master_unbind = generic_acomp_master_unbind,
};

static int patch_atihdmi(struct hda_codec *codec)
{
	struct hdmi_spec *spec;
	struct hdmi_spec_per_cvt *per_cvt;
	int err, cvt_idx;

	err = patch_generic_hdmi(codec);

	if (err)
		return err;

	codec->patch_ops.init = atihdmi_init;

	spec = codec->spec;

	spec->ops.pin_get_eld = atihdmi_pin_get_eld;
	spec->ops.pin_setup_infoframe = atihdmi_pin_setup_infoframe;
	spec->ops.pin_hbr_setup = atihdmi_pin_hbr_setup;
	spec->ops.setup_stream = atihdmi_setup_stream;

	spec->chmap.ops.pin_get_slot_channel = atihdmi_pin_get_slot_channel;
	spec->chmap.ops.pin_set_slot_channel = atihdmi_pin_set_slot_channel;

	if (!has_amd_full_remap_support(codec)) {
		/* override to ATI/AMD-specific versions with pairwise mapping */
		spec->chmap.ops.chmap_cea_alloc_validate_get_type =
			atihdmi_paired_chmap_cea_alloc_validate_get_type;
		spec->chmap.ops.cea_alloc_to_tlv_chmap =
				atihdmi_paired_cea_alloc_to_tlv_chmap;
		spec->chmap.ops.chmap_validate = atihdmi_paired_chmap_validate;
	}

	/* ATI/AMD converters do not advertise all of their capabilities */
	for (cvt_idx = 0; cvt_idx < spec->num_cvts; cvt_idx++) {
		per_cvt = get_cvt(spec, cvt_idx);
		per_cvt->channels_max = max(per_cvt->channels_max, 8u);
		per_cvt->rates |= SUPPORTED_RATES;
		per_cvt->formats |= SUPPORTED_FORMATS;
		per_cvt->maxbps = max(per_cvt->maxbps, 24u);
	}

	spec->chmap.channels_max = max(spec->chmap.channels_max, 8u);

	/* AMD GPUs have neither EPSS nor CLKSTOP bits, hence preventing
	 * the link-down as is.  Tell the core to allow it.
	 */
	codec->link_down_at_suspend = 1;

	generic_acomp_init(codec, &atihdmi_audio_ops, atihdmi_port2pin);

	return 0;
}

/* VIA HDMI Implementation */
#define VIAHDMI_CVT_NID	0x02	/* audio converter1 */
#define VIAHDMI_PIN_NID	0x03	/* HDMI output pin1 */

static int patch_via_hdmi(struct hda_codec *codec)
{
	return patch_simple_hdmi(codec, VIAHDMI_CVT_NID, VIAHDMI_PIN_NID);
}

/*
 * patch entries
 */
static const struct hda_device_id snd_hda_id_hdmi[] = {
HDA_CODEC_ENTRY(0x1002793c, "RS600 HDMI",	patch_atihdmi),
HDA_CODEC_ENTRY(0x10027919, "RS600 HDMI",	patch_atihdmi),
HDA_CODEC_ENTRY(0x1002791a, "RS690/780 HDMI",	patch_atihdmi),
HDA_CODEC_ENTRY(0x1002aa01, "R6xx HDMI",	patch_atihdmi),
HDA_CODEC_ENTRY(0x10951390, "SiI1390 HDMI",	patch_generic_hdmi),
HDA_CODEC_ENTRY(0x10951392, "SiI1392 HDMI",	patch_generic_hdmi),
HDA_CODEC_ENTRY(0x17e80047, "Chrontel HDMI",	patch_generic_hdmi),
HDA_CODEC_ENTRY(0x10de0001, "MCP73 HDMI",	patch_nvhdmi_2ch),
HDA_CODEC_ENTRY(0x10de0002, "MCP77/78 HDMI",	patch_nvhdmi_8ch_7x),
HDA_CODEC_ENTRY(0x10de0003, "MCP77/78 HDMI",	patch_nvhdmi_8ch_7x),
HDA_CODEC_ENTRY(0x10de0004, "GPU 04 HDMI",	patch_nvhdmi_8ch_7x),
HDA_CODEC_ENTRY(0x10de0005, "MCP77/78 HDMI",	patch_nvhdmi_8ch_7x),
HDA_CODEC_ENTRY(0x10de0006, "MCP77/78 HDMI",	patch_nvhdmi_8ch_7x),
HDA_CODEC_ENTRY(0x10de0007, "MCP79/7A HDMI",	patch_nvhdmi_8ch_7x),
HDA_CODEC_ENTRY(0x10de0008, "GPU 08 HDMI/DP",	patch_nvhdmi_legacy),
HDA_CODEC_ENTRY(0x10de0009, "GPU 09 HDMI/DP",	patch_nvhdmi_legacy),
HDA_CODEC_ENTRY(0x10de000a, "GPU 0a HDMI/DP",	patch_nvhdmi_legacy),
HDA_CODEC_ENTRY(0x10de000b, "GPU 0b HDMI/DP",	patch_nvhdmi_legacy),
HDA_CODEC_ENTRY(0x10de000c, "MCP89 HDMI",	patch_nvhdmi_legacy),
HDA_CODEC_ENTRY(0x10de000d, "GPU 0d HDMI/DP",	patch_nvhdmi_legacy),
HDA_CODEC_ENTRY(0x10de0010, "GPU 10 HDMI/DP",	patch_nvhdmi_legacy),
HDA_CODEC_ENTRY(0x10de0011, "GPU 11 HDMI/DP",	patch_nvhdmi_legacy),
HDA_CODEC_ENTRY(0x10de0012, "GPU 12 HDMI/DP",	patch_nvhdmi_legacy),
HDA_CODEC_ENTRY(0x10de0013, "GPU 13 HDMI/DP",	patch_nvhdmi_legacy),
HDA_CODEC_ENTRY(0x10de0014, "GPU 14 HDMI/DP",	patch_nvhdmi_legacy),
HDA_CODEC_ENTRY(0x10de0015, "GPU 15 HDMI/DP",	patch_nvhdmi_legacy),
HDA_CODEC_ENTRY(0x10de0016, "GPU 16 HDMI/DP",	patch_nvhdmi_legacy),
/* 17 is known to be absent */
HDA_CODEC_ENTRY(0x10de0018, "GPU 18 HDMI/DP",	patch_nvhdmi_legacy),
HDA_CODEC_ENTRY(0x10de0019, "GPU 19 HDMI/DP",	patch_nvhdmi_legacy),
HDA_CODEC_ENTRY(0x10de001a, "GPU 1a HDMI/DP",	patch_nvhdmi_legacy),
HDA_CODEC_ENTRY(0x10de001b, "GPU 1b HDMI/DP",	patch_nvhdmi_legacy),
HDA_CODEC_ENTRY(0x10de001c, "GPU 1c HDMI/DP",	patch_nvhdmi_legacy),
HDA_CODEC_ENTRY(0x10de0020, "Tegra30 HDMI",	patch_tegra_hdmi),
HDA_CODEC_ENTRY(0x10de0022, "Tegra114 HDMI",	patch_tegra_hdmi),
HDA_CODEC_ENTRY(0x10de0028, "Tegra124 HDMI",	patch_tegra_hdmi),
HDA_CODEC_ENTRY(0x10de0029, "Tegra210 HDMI/DP",	patch_tegra_hdmi),
HDA_CODEC_ENTRY(0x10de002d, "Tegra186 HDMI/DP0", patch_tegra_hdmi),
HDA_CODEC_ENTRY(0x10de002e, "Tegra186 HDMI/DP1", patch_tegra_hdmi),
HDA_CODEC_ENTRY(0x10de002f, "Tegra194 HDMI/DP2", patch_tegra_hdmi),
HDA_CODEC_ENTRY(0x10de0030, "Tegra194 HDMI/DP3", patch_tegra_hdmi),
HDA_CODEC_ENTRY(0x10de0040, "GPU 40 HDMI/DP",	patch_nvhdmi),
HDA_CODEC_ENTRY(0x10de0041, "GPU 41 HDMI/DP",	patch_nvhdmi),
HDA_CODEC_ENTRY(0x10de0042, "GPU 42 HDMI/DP",	patch_nvhdmi),
HDA_CODEC_ENTRY(0x10de0043, "GPU 43 HDMI/DP",	patch_nvhdmi),
HDA_CODEC_ENTRY(0x10de0044, "GPU 44 HDMI/DP",	patch_nvhdmi),
HDA_CODEC_ENTRY(0x10de0045, "GPU 45 HDMI/DP",	patch_nvhdmi),
HDA_CODEC_ENTRY(0x10de0050, "GPU 50 HDMI/DP",	patch_nvhdmi),
HDA_CODEC_ENTRY(0x10de0051, "GPU 51 HDMI/DP",	patch_nvhdmi),
HDA_CODEC_ENTRY(0x10de0052, "GPU 52 HDMI/DP",	patch_nvhdmi),
HDA_CODEC_ENTRY(0x10de0060, "GPU 60 HDMI/DP",	patch_nvhdmi),
HDA_CODEC_ENTRY(0x10de0061, "GPU 61 HDMI/DP",	patch_nvhdmi),
HDA_CODEC_ENTRY(0x10de0062, "GPU 62 HDMI/DP",	patch_nvhdmi),
HDA_CODEC_ENTRY(0x10de0067, "MCP67 HDMI",	patch_nvhdmi_2ch),
HDA_CODEC_ENTRY(0x10de0070, "GPU 70 HDMI/DP",	patch_nvhdmi),
HDA_CODEC_ENTRY(0x10de0071, "GPU 71 HDMI/DP",	patch_nvhdmi),
HDA_CODEC_ENTRY(0x10de0072, "GPU 72 HDMI/DP",	patch_nvhdmi),
HDA_CODEC_ENTRY(0x10de0073, "GPU 73 HDMI/DP",	patch_nvhdmi),
HDA_CODEC_ENTRY(0x10de0074, "GPU 74 HDMI/DP",	patch_nvhdmi),
HDA_CODEC_ENTRY(0x10de0076, "GPU 76 HDMI/DP",	patch_nvhdmi),
HDA_CODEC_ENTRY(0x10de007b, "GPU 7b HDMI/DP",	patch_nvhdmi),
HDA_CODEC_ENTRY(0x10de007c, "GPU 7c HDMI/DP",	patch_nvhdmi),
HDA_CODEC_ENTRY(0x10de007d, "GPU 7d HDMI/DP",	patch_nvhdmi),
HDA_CODEC_ENTRY(0x10de007e, "GPU 7e HDMI/DP",	patch_nvhdmi),
HDA_CODEC_ENTRY(0x10de0080, "GPU 80 HDMI/DP",	patch_nvhdmi),
HDA_CODEC_ENTRY(0x10de0081, "GPU 81 HDMI/DP",	patch_nvhdmi),
HDA_CODEC_ENTRY(0x10de0082, "GPU 82 HDMI/DP",	patch_nvhdmi),
HDA_CODEC_ENTRY(0x10de0083, "GPU 83 HDMI/DP",	patch_nvhdmi),
HDA_CODEC_ENTRY(0x10de0084, "GPU 84 HDMI/DP",	patch_nvhdmi),
HDA_CODEC_ENTRY(0x10de0090, "GPU 90 HDMI/DP",	patch_nvhdmi),
HDA_CODEC_ENTRY(0x10de0091, "GPU 91 HDMI/DP",	patch_nvhdmi),
HDA_CODEC_ENTRY(0x10de0092, "GPU 92 HDMI/DP",	patch_nvhdmi),
HDA_CODEC_ENTRY(0x10de0093, "GPU 93 HDMI/DP",	patch_nvhdmi),
HDA_CODEC_ENTRY(0x10de0094, "GPU 94 HDMI/DP",	patch_nvhdmi),
HDA_CODEC_ENTRY(0x10de0095, "GPU 95 HDMI/DP",	patch_nvhdmi),
HDA_CODEC_ENTRY(0x10de0097, "GPU 97 HDMI/DP",	patch_nvhdmi),
HDA_CODEC_ENTRY(0x10de0098, "GPU 98 HDMI/DP",	patch_nvhdmi),
HDA_CODEC_ENTRY(0x10de0099, "GPU 99 HDMI/DP",	patch_nvhdmi),
HDA_CODEC_ENTRY(0x10de009a, "GPU 9a HDMI/DP",	patch_nvhdmi),
HDA_CODEC_ENTRY(0x10de009d, "GPU 9d HDMI/DP",	patch_nvhdmi),
HDA_CODEC_ENTRY(0x10de009e, "GPU 9e HDMI/DP",	patch_nvhdmi),
HDA_CODEC_ENTRY(0x10de009f, "GPU 9f HDMI/DP",	patch_nvhdmi),
HDA_CODEC_ENTRY(0x10de00a0, "GPU a0 HDMI/DP",	patch_nvhdmi),
HDA_CODEC_ENTRY(0x10de8001, "MCP73 HDMI",	patch_nvhdmi_2ch),
HDA_CODEC_ENTRY(0x10de8067, "MCP67/68 HDMI",	patch_nvhdmi_2ch),
HDA_CODEC_ENTRY(0x11069f80, "VX900 HDMI/DP",	patch_via_hdmi),
HDA_CODEC_ENTRY(0x11069f81, "VX900 HDMI/DP",	patch_via_hdmi),
HDA_CODEC_ENTRY(0x11069f84, "VX11 HDMI/DP",	patch_generic_hdmi),
HDA_CODEC_ENTRY(0x11069f85, "VX11 HDMI/DP",	patch_generic_hdmi),
HDA_CODEC_ENTRY(0x80860054, "IbexPeak HDMI",	patch_i915_cpt_hdmi),
HDA_CODEC_ENTRY(0x80862800, "Geminilake HDMI",	patch_i915_glk_hdmi),
HDA_CODEC_ENTRY(0x80862801, "Bearlake HDMI",	patch_generic_hdmi),
HDA_CODEC_ENTRY(0x80862802, "Cantiga HDMI",	patch_generic_hdmi),
HDA_CODEC_ENTRY(0x80862803, "Eaglelake HDMI",	patch_generic_hdmi),
HDA_CODEC_ENTRY(0x80862804, "IbexPeak HDMI",	patch_i915_cpt_hdmi),
HDA_CODEC_ENTRY(0x80862805, "CougarPoint HDMI",	patch_i915_cpt_hdmi),
HDA_CODEC_ENTRY(0x80862806, "PantherPoint HDMI", patch_i915_cpt_hdmi),
HDA_CODEC_ENTRY(0x80862807, "Haswell HDMI",	patch_i915_hsw_hdmi),
HDA_CODEC_ENTRY(0x80862808, "Broadwell HDMI",	patch_i915_hsw_hdmi),
HDA_CODEC_ENTRY(0x80862809, "Skylake HDMI",	patch_i915_hsw_hdmi),
HDA_CODEC_ENTRY(0x8086280a, "Broxton HDMI",	patch_i915_hsw_hdmi),
HDA_CODEC_ENTRY(0x8086280b, "Kabylake HDMI",	patch_i915_hsw_hdmi),
HDA_CODEC_ENTRY(0x8086280c, "Cannonlake HDMI",	patch_i915_glk_hdmi),
HDA_CODEC_ENTRY(0x8086280d, "Geminilake HDMI",	patch_i915_glk_hdmi),
HDA_CODEC_ENTRY(0x8086280f, "Icelake HDMI",	patch_i915_icl_hdmi),
HDA_CODEC_ENTRY(0x80862812, "Tigerlake HDMI",	patch_i915_tgl_hdmi),
HDA_CODEC_ENTRY(0x8086281a, "Jasperlake HDMI",	patch_i915_icl_hdmi),
HDA_CODEC_ENTRY(0x8086281b, "Elkhartlake HDMI",	patch_i915_icl_hdmi),
HDA_CODEC_ENTRY(0x80862880, "CedarTrail HDMI",	patch_generic_hdmi),
HDA_CODEC_ENTRY(0x80862882, "Valleyview2 HDMI",	patch_i915_byt_hdmi),
HDA_CODEC_ENTRY(0x80862883, "Braswell HDMI",	patch_i915_byt_hdmi),
HDA_CODEC_ENTRY(0x808629fb, "Crestline HDMI",	patch_generic_hdmi),
/* special ID for generic HDMI */
HDA_CODEC_ENTRY(HDA_CODEC_ID_GENERIC_HDMI, "Generic HDMI", patch_generic_hdmi),
{} /* terminator */
};
MODULE_DEVICE_TABLE(hdaudio, snd_hda_id_hdmi);

MODULE_LICENSE("GPL");
MODULE_DESCRIPTION("HDMI HD-audio codec");
MODULE_ALIAS("snd-hda-codec-intelhdmi");
MODULE_ALIAS("snd-hda-codec-nvhdmi");
MODULE_ALIAS("snd-hda-codec-atihdmi");

static struct hda_codec_driver hdmi_driver = {
	.id = snd_hda_id_hdmi,
};

module_hda_codec_driver(hdmi_driver);<|MERGE_RESOLUTION|>--- conflicted
+++ resolved
@@ -1869,10 +1869,7 @@
 
 static int hdmi_parse_codec(struct hda_codec *codec)
 {
-<<<<<<< HEAD
-=======
-	struct hdmi_spec *spec = codec->spec;
->>>>>>> 34dedd2a
+	struct hdmi_spec *spec = codec->spec;
 	hda_nid_t start_nid;
 	unsigned int caps;
 	int i, nodes;
@@ -1884,14 +1881,11 @@
 		return -EINVAL;
 	}
 
-<<<<<<< HEAD
-=======
 	q = snd_pci_quirk_lookup(codec->bus->pci, force_connect_list);
 
 	if (q && q->value)
 		spec->force_connect = true;
 
->>>>>>> 34dedd2a
 	/*
 	 * hdmi_add_pin() assumes total amount of converters to
 	 * be known, so first discover all converters
